# -*- mode: python ; coding: utf-8 -*-
import os
import shutil
import subprocess
import sys
from pathlib import Path

import scipy
from dotenv import set_key
from PyInstaller.building.api import COLLECT, EXE, PYZ
from PyInstaller.building.build_main import Analysis
from PyInstaller.building.splash import Splash
from PyInstaller.compat import is_darwin, is_win

from openbb_terminal.loggers import get_commit_hash

NAME = "OpenBBTerminal"

build_type = (
    os.getenv("OPENBB_BUILD_TYPE") if bool(os.getenv("OPENBB_BUILD_TYPE")) else "folder"
)

# Local python environment packages folder
venv_path = Path(sys.executable).parent.parent.resolve()

# Check if we are running in a conda environment
if is_darwin:
    pathex = os.path.join(os.path.dirname(os.__file__), "site-packages")
else:
    if "site-packages" in list(venv_path.iterdir()):
        pathex = str(venv_path / "site-packages")
    else:
        pathex = str(venv_path / "lib" / "site-packages")


# Removing unused ARM64 binary
binary_to_remove = Path(os.path.join(pathex, "_scs_direct.cpython-39-darwin.so"))
print("Removing ARM64 Binary: _scs_direct.cpython-39-darwin.so")
binary_to_remove.unlink(missing_ok=True)
build_assets_folder = os.path.join(os.getcwd(), "build", "pyinstaller")

# Removing inspect hook
destination = Path(
    os.path.join(pathex, "pyinstaller/hooks/rthooks", "pyi_rth_inspect.py")
)
print("Replacing Pyinstaller Hook: pyi_rth_inspect.py")
source = os.path.join(build_assets_folder, "hooks", "pyi_rth_inspect.py")
subprocess.run(["cp", source, str(destination)], check=True)


# Get latest commit
commit_hash = get_commit_hash()
build_assets_folder = os.path.join(os.getcwd(), "build", "pyinstaller")
default_env_file = os.path.join(build_assets_folder, ".env")
set_key(default_env_file, "OPENBB_LOGGING_COMMIT_HASH", str(commit_hash))

# Files that are explicitly pulled into the bundle
added_files = [
    (os.path.join(os.getcwd(), "openbb_terminal"), "openbb_terminal"),
    (
        os.path.join(os.getcwd(), "openbb_terminal", "core", "plots"),
        "openbb_terminal/core/plots",
    ),
    (os.path.join(pathex, "property_cached"), "property_cached"),
    (os.path.join(pathex, "user_agent"), "user_agent"),
    (os.path.join(pathex, "vaderSentiment"), "vaderSentiment"),
    (os.path.join(pathex, "prophet"), "prophet"),
    (os.path.join(pathex, "whisper"), "whisper"),
    (os.path.join(pathex, "transformers"), "transformers"),
    (
        os.path.join(pathex, "linearmodels", "datasets"),
        os.path.join("linearmodels", "datasets"),
    ),
    (
        os.path.join(pathex, "statsmodels", "datasets"),
        os.path.join("statsmodels", "datasets"),
    ),
    (
        os.path.join(pathex, "debugpy", "_vendored"),
        os.path.join("debugpy", "_vendored"),
    ),
    (".env", "."),
    (os.path.join(pathex, "blib2to3", "Grammar.txt"), "blib2to3"),
    (os.path.join(pathex, "blib2to3", "PatternGrammar.txt"), "blib2to3"),
    (shutil.which("voila"), "."),
    (shutil.which("jupyter-lab"), "."),
    (shutil.which("streamlit"), "."),
]

if is_win:
<<<<<<< HEAD
    print("Adding scipy.libs to bundle")
    added_files.append(
        (os.path.join(f"{os.path.dirname(scipy.__file__)}.libs"), "scipy.libs/"),
=======
    added_files.extend(
        [
            (os.path.join(f"{os.path.dirname(scipy.__file__)}.libs"), "scipy.libs/"),
            (os.path.join(pathex, "frozendict", "version.py"), "frozendict"),
        ]
>>>>>>> 437607c5
    )


# Python libraries that are explicitly pulled into the bundle
hidden_imports = [
    "sklearn.utils._cython_blas",
    "sklearn.utils._typedefs",
    "sklearn.utils._heap",
    "sklearn.utils._sorting",
    "sklearn.utils._vector_sentinel",
    "sklearn.neighbors.quad_tree",
    "sklearn.tree._utils",
    "sklearn.neighbors._partition_nodes",
    "sklearn.metrics._pairwise_distances_reduction._datasets_pair",
    "sklearn.metrics._pairwise_distances_reduction._middle_term_computer",
    "squarify",
    "linearmodels",
    "statsmodels",
    "user_agent",
    "vaderSentiment",
    "feedparser",
    "_sysconfigdata__darwin_darwin",
    "prophet",
    "debugpy",
    "pywry.pywry",
    "scipy.sparse.linalg._isolve._iterative",
    "whisper",
    "transformers",
    "yt_dlp",
    "textwrap3",
]


if is_win:
    hidden_imports.append("frozendict")

analysis_kwargs = dict(
    scripts=[os.path.join(os.getcwd(), "terminal.py")],
    pathex=[pathex, "."],
    binaries=[],
    datas=added_files,
    hiddenimports=hidden_imports,
    hookspath=["build/pyinstaller/hooks"],
    hooksconfig={},
    runtime_hooks=["build/pyinstaller/hooks/hook-debugpy.py"],
    excludes=[],
    win_no_prefer_redirects=False,
    win_private_assemblies=False,
    cipher=None,
    noarchive=False,
)

a = Analysis(**analysis_kwargs)
pyz = PYZ(a.pure, a.zipped_data, cipher=analysis_kwargs["cipher"])

# Executable icon
if is_win:
    exe_icon = (os.path.join(os.getcwd(), "images", "openbb_icon.ico"),)
if is_darwin:
    exe_icon = (os.path.join(os.getcwd(), "images", "openbb.icns"),)

block_cipher = None
# PyWry
pywry_a = Analysis(
    [os.path.join(pathex, "pywry", "backend.py")],
    pathex=[],
    binaries=[],
    datas=[],
    hiddenimports=[],
    hookspath=[],
    hooksconfig={},
    runtime_hooks=[],
    excludes=[],
    win_no_prefer_redirects=False,
    win_private_assemblies=False,
    cipher=block_cipher,
    noarchive=False,
)
pywry_pyz = PYZ(pywry_a.pure, pywry_a.zipped_data, cipher=block_cipher)


# PyWry EXE
pywry_exe = EXE(
    pywry_pyz,
    pywry_a.scripts,
    [],
    exclude_binaries=True,
    name="OpenBBPlotsBackend",
    debug=False,
    bootloader_ignore_signals=False,
    strip=False,
    upx=True,
    upx_exclude=[],
    console=True,
    disable_windowed_traceback=False,
    target_arch="x86_64",
    codesign_identity=None,
    entitlements_file=None,
    icon=exe_icon,
)


exe_args = [
    pyz,
    a.scripts,
    [],
]

exe_kwargs = dict(
    name=NAME,
    debug=False,
    bootloader_ignore_signals=False,
    strip=False,
    upx=False,
    upx_exclude=[],
    console=True,
    disable_windowed_traceback=False,
    target_arch="x86_64",
    codesign_identity=None,
    entitlements_file=None,
    icon=exe_icon,
)


# Packaging settings
if build_type == "onefile":
    exe_args += [a.binaries, a.zipfiles, a.datas]
    exe_kwargs["runtime_tmpdir"] = None
elif build_type == "folder":
    exe_kwargs["exclude_binaries"] = True
    collect_args = [
        a.binaries,
        a.zipfiles,
        a.datas,
    ]
    collect_kwargs = dict(
        strip=False,
        upx=True,
        upx_exclude=[],
        name=NAME,
    )


# Platform specific settings
if is_win:
    splash = Splash(
        os.path.join(os.getcwd(), "images", "openbb_splashscreen.png"),
        binaries=a.binaries,
        datas=a.datas,
        text_pos=(200, 400),
        text_size=12,
        text_color="white",
    )
    exe_args += [splash, splash.binaries]


exe = EXE(*exe_args, **exe_kwargs)
pywry_collect_args = [
    pywry_a.binaries,
    pywry_a.zipfiles,
    pywry_a.datas,
]

if build_type == "folder":
    coll = COLLECT(
        *([exe] + collect_args + [pywry_exe] + pywry_collect_args), **collect_kwargs
    )<|MERGE_RESOLUTION|>--- conflicted
+++ resolved
@@ -1,4 +1,4 @@
-# -*- mode: python ; coding: utf-8 -*-
+# -*- mode: python ; coding: utf-8 -*-  # noqa
 import os
 import shutil
 import subprocess
@@ -88,17 +88,11 @@
 ]
 
 if is_win:
-<<<<<<< HEAD
-    print("Adding scipy.libs to bundle")
-    added_files.append(
-        (os.path.join(f"{os.path.dirname(scipy.__file__)}.libs"), "scipy.libs/"),
-=======
     added_files.extend(
         [
             (os.path.join(f"{os.path.dirname(scipy.__file__)}.libs"), "scipy.libs/"),
             (os.path.join(pathex, "frozendict", "version.py"), "frozendict"),
         ]
->>>>>>> 437607c5
     )
 
 

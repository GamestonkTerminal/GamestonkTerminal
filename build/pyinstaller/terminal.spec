--- conflicted
+++ resolved
@@ -95,10 +95,6 @@
         (os.path.join(f"{os.path.dirname(scipy.__file__)}.libs"), "scipy.libs/"),
     )
 
-<<<<<<< HEAD
-
-=======
->>>>>>> 4f915e6f
 # Python libraries that are explicitly pulled into the bundle
 hidden_imports = [
     "sklearn.utils._cython_blas",

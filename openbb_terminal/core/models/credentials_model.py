import json
from dataclasses import make_dataclass

from pydantic.dataclasses import dataclass as pydanticdataclass

from openbb_terminal.core.config.paths import MISCELLANEOUS_DIRECTORY
from openbb_terminal.core.models.base_model import BaseModel

with open(MISCELLANEOUS_DIRECTORY / "models" / "hub_credentials.json") as f:
    HUB_CREDENTIALS = json.load(f)

with open(MISCELLANEOUS_DIRECTORY / "models" / "local_credentials.json") as f:
    LOCAL_CREDENTIALS = json.load(f)


<<<<<<< HEAD
    # Data providers
    API_ULTIMAINSIGHTS_KEY: str = "REPLACE_ME"
    API_DATABENTO_KEY: str = "REPLACE_ME"
    API_KEY_ALPHAVANTAGE: str = "REPLACE_ME"
    API_KEY_FINANCIALMODELINGPREP: str = "REPLACE_ME"
    API_KEY_QUANDL: str = "REPLACE_ME"
    API_POLYGON_KEY: str = "REPLACE_ME"
    API_FRED_KEY: str = "REPLACE_ME"
    API_NEWS_TOKEN: str = "REPLACE_ME"
    API_CMC_KEY: str = "REPLACE_ME"
    API_FINNHUB_KEY: str = "REPLACE_ME"
    API_IEX_TOKEN: str = "REPLACE_ME"
    API_SENTIMENTINVESTOR_TOKEN: str = "REPLACE_ME"
    API_WHALE_ALERT_KEY: str = "REPLACE_ME"
    API_GLASSNODE_KEY: str = "REPLACE_ME"
    API_COINGLASS_KEY: str = "REPLACE_ME"
    API_ETHPLORER_KEY: str = "REPLACE_ME"
    API_CRYPTO_PANIC_KEY: str = "REPLACE_ME"
    API_BITQUERY_KEY: str = "REPLACE_ME"
    API_SMARTSTAKE_KEY: str = "REPLACE_ME"
    API_SMARTSTAKE_TOKEN: str = "REPLACE_ME"
    API_MESSARI_KEY: str = "REPLACE_ME"
    API_SHROOM_KEY: str = "REPLACE_ME"
    API_SANTIMENT_KEY: str = "REPLACE_ME"
    API_EODHD_KEY: str = "REPLACE_ME"
    API_TOKEN_TERMINAL_KEY: str = "REPLACE_ME"
    API_STOCKSERA_KEY: str = "REPLACE_ME"
    API_INTRINIO_KEY: str = "REPLACE_ME"
    API_TRADIER_TOKEN: str = "REPLACE_ME"

    # Socials
    API_GITHUB_KEY: str = "REPLACE_ME"
    API_REDDIT_CLIENT_ID: str = "REPLACE_ME"
    API_REDDIT_CLIENT_SECRET: str = "REPLACE_ME"
    API_REDDIT_USERNAME: str = "REPLACE_ME"
    API_REDDIT_USER_AGENT: str = "REPLACE_ME"
    API_REDDIT_PASSWORD: str = "REPLACE_ME"
    API_TWITTER_KEY: str = "REPLACE_ME"
    API_TWITTER_SECRET_KEY: str = "REPLACE_ME"
    API_TWITTER_BEARER_TOKEN: str = "REPLACE_ME"

    # Brokers or data providers with brokerage services
    RH_USERNAME: str = "REPLACE_ME"
    RH_PASSWORD: str = "REPLACE_ME"
    DG_USERNAME: str = "REPLACE_ME"
    DG_PASSWORD: str = "REPLACE_ME"
    DG_TOTP_SECRET: Optional[str] = None
    OANDA_ACCOUNT_TYPE: str = "REPLACE_ME"
    OANDA_ACCOUNT: str = "REPLACE_ME"
    OANDA_TOKEN: str = "REPLACE_ME"
    API_BINANCE_KEY: str = "REPLACE_ME"
    API_BINANCE_SECRET: str = "REPLACE_ME"
    API_COINBASE_KEY: str = "REPLACE_ME"
    API_COINBASE_SECRET: str = "REPLACE_ME"
    API_COINBASE_PASS_PHRASE: str = "REPLACE_ME"

    def __repr__(self) -> str:
        return super().__repr__()
=======
dc = make_dataclass(
    cls_name="CredentialsModel",
    fields=[
        (k, str, "REPLACE_ME") for k in list(HUB_CREDENTIALS) + list(LOCAL_CREDENTIALS)
    ],
    bases=(BaseModel,),
)
dc.__repr__ = dc.__base__.__repr__  # type: ignore
CredentialsModel = pydanticdataclass(
    dc, config=dict(validate_assignment=True, frozen=True)
)
>>>>>>> 10e2b387
<|MERGE_RESOLUTION|>--- conflicted
+++ resolved
@@ -13,66 +13,6 @@
     LOCAL_CREDENTIALS = json.load(f)
 
 
-<<<<<<< HEAD
-    # Data providers
-    API_ULTIMAINSIGHTS_KEY: str = "REPLACE_ME"
-    API_DATABENTO_KEY: str = "REPLACE_ME"
-    API_KEY_ALPHAVANTAGE: str = "REPLACE_ME"
-    API_KEY_FINANCIALMODELINGPREP: str = "REPLACE_ME"
-    API_KEY_QUANDL: str = "REPLACE_ME"
-    API_POLYGON_KEY: str = "REPLACE_ME"
-    API_FRED_KEY: str = "REPLACE_ME"
-    API_NEWS_TOKEN: str = "REPLACE_ME"
-    API_CMC_KEY: str = "REPLACE_ME"
-    API_FINNHUB_KEY: str = "REPLACE_ME"
-    API_IEX_TOKEN: str = "REPLACE_ME"
-    API_SENTIMENTINVESTOR_TOKEN: str = "REPLACE_ME"
-    API_WHALE_ALERT_KEY: str = "REPLACE_ME"
-    API_GLASSNODE_KEY: str = "REPLACE_ME"
-    API_COINGLASS_KEY: str = "REPLACE_ME"
-    API_ETHPLORER_KEY: str = "REPLACE_ME"
-    API_CRYPTO_PANIC_KEY: str = "REPLACE_ME"
-    API_BITQUERY_KEY: str = "REPLACE_ME"
-    API_SMARTSTAKE_KEY: str = "REPLACE_ME"
-    API_SMARTSTAKE_TOKEN: str = "REPLACE_ME"
-    API_MESSARI_KEY: str = "REPLACE_ME"
-    API_SHROOM_KEY: str = "REPLACE_ME"
-    API_SANTIMENT_KEY: str = "REPLACE_ME"
-    API_EODHD_KEY: str = "REPLACE_ME"
-    API_TOKEN_TERMINAL_KEY: str = "REPLACE_ME"
-    API_STOCKSERA_KEY: str = "REPLACE_ME"
-    API_INTRINIO_KEY: str = "REPLACE_ME"
-    API_TRADIER_TOKEN: str = "REPLACE_ME"
-
-    # Socials
-    API_GITHUB_KEY: str = "REPLACE_ME"
-    API_REDDIT_CLIENT_ID: str = "REPLACE_ME"
-    API_REDDIT_CLIENT_SECRET: str = "REPLACE_ME"
-    API_REDDIT_USERNAME: str = "REPLACE_ME"
-    API_REDDIT_USER_AGENT: str = "REPLACE_ME"
-    API_REDDIT_PASSWORD: str = "REPLACE_ME"
-    API_TWITTER_KEY: str = "REPLACE_ME"
-    API_TWITTER_SECRET_KEY: str = "REPLACE_ME"
-    API_TWITTER_BEARER_TOKEN: str = "REPLACE_ME"
-
-    # Brokers or data providers with brokerage services
-    RH_USERNAME: str = "REPLACE_ME"
-    RH_PASSWORD: str = "REPLACE_ME"
-    DG_USERNAME: str = "REPLACE_ME"
-    DG_PASSWORD: str = "REPLACE_ME"
-    DG_TOTP_SECRET: Optional[str] = None
-    OANDA_ACCOUNT_TYPE: str = "REPLACE_ME"
-    OANDA_ACCOUNT: str = "REPLACE_ME"
-    OANDA_TOKEN: str = "REPLACE_ME"
-    API_BINANCE_KEY: str = "REPLACE_ME"
-    API_BINANCE_SECRET: str = "REPLACE_ME"
-    API_COINBASE_KEY: str = "REPLACE_ME"
-    API_COINBASE_SECRET: str = "REPLACE_ME"
-    API_COINBASE_PASS_PHRASE: str = "REPLACE_ME"
-
-    def __repr__(self) -> str:
-        return super().__repr__()
-=======
 dc = make_dataclass(
     cls_name="CredentialsModel",
     fields=[
@@ -83,5 +23,4 @@
 dc.__repr__ = dc.__base__.__repr__  # type: ignore
 CredentialsModel = pydanticdataclass(
     dc, config=dict(validate_assignment=True, frozen=True)
-)
->>>>>>> 10e2b387
+)
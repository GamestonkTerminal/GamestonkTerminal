--- conflicted
+++ resolved
@@ -8,16 +8,8 @@
     USER_ENV_FILE,
     REPOSITORY_ENV_FILE,
     CUSTOM_IMPORTS_DIRECTORY,
-<<<<<<< HEAD
-<<<<<<< HEAD
-    REPOSITORY_DIRECTORY,
+    USER_EXPORTS_DIRECTORY,
     ROUTINES_DIRECTORY
-=======
-    USER_EXPORTS_DIRECTORY,
->>>>>>> 98ab28200f1ed28b9682ecd8cf5d52343af563b9
-=======
-    USER_EXPORTS_DIRECTORY,
->>>>>>> 98ab2820
 )
 
 
@@ -47,30 +39,12 @@
     USER_DATA_DIRECTORY / "styles",
     CUSTOM_IMPORTS_DIRECTORY,
     CUSTOM_IMPORTS_DIRECTORY / "econometrics",
-<<<<<<< HEAD
-<<<<<<< HEAD
-    ROUTINES_DIRECTORY
-=======
-=======
->>>>>>> 98ab2820
     CUSTOM_IMPORTS_DIRECTORY / "stocks",
     CUSTOM_IMPORTS_DIRECTORY / "dashboards",
     USER_EXPORTS_DIRECTORY,
     USER_EXPORTS_DIRECTORY / "reports",
-<<<<<<< HEAD
->>>>>>> 98ab28200f1ed28b9682ecd8cf5d52343af563b9
+    ROUTINES_DIRECTORY,
 ]
 dirs_files = [USER_ENV_FILE, REPOSITORY_ENV_FILE]
 create_paths(dirs_list)
-create_files(dirs_files)
-<<<<<<< HEAD
-copy_files(REPOSITORY_DIRECTORY / "custom_imports", CUSTOM_IMPORTS_DIRECTORY)
-copy_files(REPOSITORY_DIRECTORY / "routines", ROUTINES_DIRECTORY)
-=======
->>>>>>> 98ab28200f1ed28b9682ecd8cf5d52343af563b9
-=======
-]
-dirs_files = [USER_ENV_FILE, REPOSITORY_ENV_FILE]
-create_paths(dirs_list)
-create_files(dirs_files)
->>>>>>> 98ab2820
+create_files(dirs_files)
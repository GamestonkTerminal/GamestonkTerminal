--- conflicted
+++ resolved
@@ -46,19 +46,6 @@
     return deepcopy(__env_dict)
 
 
-<<<<<<< HEAD
-def get_local_preferences() -> PreferencesModel:
-    """Get preferences."""
-    return deepcopy(__preferences)  # type: ignore
-
-
-def get_local_sources() -> SourcesModel:
-    """Get sources."""
-    return deepcopy(__sources)  # type: ignore
-
-
-=======
->>>>>>> 7bf03870
 def is_local() -> bool:
     """Check if user is guest.
 

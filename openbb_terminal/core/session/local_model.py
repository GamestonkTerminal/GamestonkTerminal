--- conflicted
+++ resolved
@@ -116,14 +116,9 @@
     """
     set_credentials_from_hub(configs)
     # For safety, we ensure to set only the rich style
-<<<<<<< HEAD
-    set_preferences(configs, ["RICH_STYLE"])
-    set_theme_from_hub(configs)
+    set_preferences(configs, ["RICH_STYLE", "PLOT_STYLE"])
+    save_theme_from_hub(configs)
     set_sources_from_hub(configs)
-=======
-    set_preferences(configs, ["RICH_STYLE", "PLOT_STYLE"])
-    save_theme(configs)
->>>>>>> 66087355
 
 
 def set_credentials_from_hub(configs: dict):
@@ -159,13 +154,8 @@
                 set_preference(k, v)
 
 
-<<<<<<< HEAD
-def set_theme_from_hub(configs: dict):
-    """Set theme from hub.
-=======
-def save_theme(configs: dict):
-    """Save theme.
->>>>>>> 66087355
+def save_theme_from_hub(configs: dict):
+    """Set theme.
 
     Parameters
     ----------

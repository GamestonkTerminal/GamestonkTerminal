from argparse import ArgumentParser
from contextlib import contextmanager
from inspect import isfunction, unwrap
<<<<<<< HEAD
from io import StringIO
from os import environ
=======
>>>>>>> fa93242f
from types import MethodType
from typing import Callable, List
from unittest.mock import patch

from openbb_terminal.core.session.current_system import get_current_system
from openbb_terminal.helper_funcs import check_file_type_saved, check_positive
from openbb_terminal.rich_config import get_ordered_list_sources


def __mock_parse_known_args_and_warn(
    controller,
    parser: ArgumentParser,
    other_args: List[str],
    export_allowed: int = 0,
    raw: bool = False,
    limit: int = 0,
) -> None:
    """Add the arguments that would have normally added by :
        - openbb_terminal.parent_classes.BaseController.parse_known_args_and_warn

    Parameters
    ----------
    parser: argparse.ArgumentParser
        Parser with predefined arguments
    other_args: List[str]
        list of arguments to parse
    export_allowed: int
        Choose from 0, 1,
        2 and EXPORT_BOTH_RAW_DATA_AND_FIGURES
    raw: bool
        Add the --raw flag
    limit: int
        Add a --limit flag with this number default
    """

    _ = other_args

    parser.add_argument(
        "-h", "--help", action="store_true", help="show this help message"
    )

    if export_allowed > 0:
        choices_export = []
        help_export = "Does not export!"

        if export_allowed == 1:
            choices_export = ["csv", "json", "xlsx"]
            help_export = "Export raw data into csv, json, xlsx"
        elif export_allowed == 2:
            choices_export = ["png", "jpg", "pdf", "svg"]
            help_export = "Export figure into png, jpg, pdf, svg "
        else:
            choices_export = ["csv", "json", "xlsx", "png", "jpg", "pdf", "svg"]
            help_export = "Export raw data into csv, json, xlsx and figure into png, jpg, pdf, svg "

        parser.add_argument(
            "--export",
            default="",
            type=check_file_type_saved(choices_export),
            dest="export",
            help=help_export,
            choices=choices_export,
        )

    if raw:
        parser.add_argument(
            "--raw",
            dest="raw",
            action="store_true",
            default=False,
            help="Flag to display raw data",
        )
    if limit > 0:
        parser.add_argument(
            "-l",
            "--limit",
            dest="limit",
            default=limit,
            help="Number of entries to show in data.",
            type=check_positive,
        )

    # TODO : this is a temporary workaround
    # ideally, we should drop `source` argument

    result = StringIO()
    parser.print_help(file=result)
    has_provider = "--provider" in result.getvalue()

    if not has_provider:
        sources = get_ordered_list_sources(f"{controller.PATH}{parser.prog}")
        # Allow to change source if there is more than one
        if len(sources) > 1:
            parser.add_argument(
                "--source",
                action="store",
                dest="source",
                choices=sources,
                default=sources[0],  # the first source from the list is the default
                help="Data source to select from",
            )


def __mock_parse_simple_args(parser: ArgumentParser, other_args: List[str]) -> None:
    """Add the arguments that would have normally added by:
        - openbb_terminal.parent_classes.BaseController.parse_simple_args

    Parameters
    ----------
    parser: argparse.ArgumentParser
        Parser with predefined arguments
    other_args: List[str]
        List of arguments to parse
    """
    parser.add_argument(
        "-h", "--help", action="store_true", help="show this help message"
    )
    _ = other_args


def __get_command_func(controller, command: str):
    """Get the function with the name `f"call_{command}"` from controller object.

    Parameters
    ----------
    controller: BaseController
        Instance of the Terminal Controller.
    command: str
        A name from controller.CHOICES_COMMANDS

    Returns
    -------
    Callable: Command function.
    """

    if command not in controller.CHOICES_COMMANDS:
        raise AttributeError(
            f"The following command is not inside `CHOICES_COMMANDS` : '{command}'"
        )

    command = f"call_{command}"
    command_func = getattr(controller, command)
    command_func = unwrap(func=command_func)

    if isfunction(command_func):
        command_func = MethodType(command_func, controller)

    return command_func


def contains_functions_to_patch(command_func: Callable) -> bool:
    """Check if a `command_func` actually contains the functions we want to mock, i.e.:
        - parse_simple_args
        - parse_known_args_and_warn

    Parameters
    ----------
    command_func: Callable
        Function to check.

    Returns
    -------
    bool: Whether or not `command_func` contains the mocked functions.
    """

    co_names = command_func.__code__.co_names

    if "parse_simple_args" in co_names:
        in_command = True
    elif "parse_known_args_and_warn" in co_names:
        in_command = True
    else:
        in_command = False

    return in_command


@contextmanager
def __patch_controller_functions(controller):
    """Patch the following function from a BaseController instance:
        - parse_simple_args
        - parse_known_args_and_warn

    These functions take an 'argparse.ArgumentParser' object as parameter.
    We want to intercept this 'argparse.ArgumentParser' object.

    Parameters
    ----------
    controller: BaseController
        BaseController object that needs to be patched.

    Returns
    -------
    List[Callable]: List of mocked functions.
    """

    bound_mock_parse_known_args_and_warn = MethodType(
        __mock_parse_known_args_and_warn,
        controller,
    )

    rich = patch(
        target="openbb_terminal.rich_config.ConsoleAndPanel.print",
        return_value=None,
    )

    patcher_list = [
        patch.object(
            target=controller,
            attribute="parse_simple_args",
            side_effect=__mock_parse_simple_args,
            return_value=None,
        ),
        patch.object(
            target=controller,
            attribute="parse_known_args_and_warn",
            side_effect=bound_mock_parse_known_args_and_warn,
            return_value=None,
        ),
    ]

    if not get_current_system().DEBUG_MODE:
        rich.start()
    patched_function_list = []
    for patcher in patcher_list:
        patched_function_list.append(patcher.start())

    yield patched_function_list

    if not get_current_system().DEBUG_MODE:
        rich.stop()
    for patcher in patcher_list:
        patcher.stop()


def _get_argument_parser(
    controller,
    command: str,
) -> ArgumentParser:
    """Intercept the ArgumentParser instance from the command function.

    A command function being a function starting with `call_`, like:
        - call_help
        - call_overview
        - call_load

    Parameters
    ----------
    controller: BaseController
        Instance of the Terminal Controller.
    command: str
        A name from `controller.CHOICES_COMMANDS`.

    Returns
    -------
    ArgumentParser: ArgumentParser instance from the command function.
    """

    command_func: Callable = __get_command_func(controller=controller, command=command)

    if not contains_functions_to_patch(command_func=command_func):
        raise AssertionError(
            f"One of these functions should be inside `call_{command}`:\n"
            " - parse_simple_args\n"
            " - parse_known_args_and_warn\n"
        )

    with __patch_controller_functions(controller=controller) as patched_function_list:
        command_func([])

        call_count = 0
        for patched_function in patched_function_list:
            call_count += patched_function.call_count
            if patched_function.call_count == 1:
                args, kwargs = patched_function.call_args
                argument_parser = (
                    kwargs["parser"] if kwargs.get("parser", None) else args[0]
                )

        if call_count != 1:
            raise AssertionError(
                f"One of these functions should be called once inside `call_{command}`:\n"
                " - parse_simple_args\n"
                " - parse_known_args_and_warn\n"
            )

    return argument_parser


def _build_command_choice_map(argument_parser: ArgumentParser) -> dict:
    choice_map: dict = {}
    for action in argument_parser._actions:  # pylint: disable=protected-access
        if len(action.option_strings) == 1:
            long_name = action.option_strings[0]
            short_name = ""
        elif len(action.option_strings) == 2:
            short_name = action.option_strings[0]
            long_name = action.option_strings[1]
        else:
            raise AttributeError(f"Invalid argument_parser: {argument_parser}")

        if hasattr(action, "choices") and action.choices:
            choice_map[long_name] = {str(c): {} for c in action.choices}
        else:
            choice_map[long_name] = {}

        if short_name and long_name:
            choice_map[short_name] = long_name

    return choice_map


def build_controller_choice_map(controller) -> dict:
    command_list = controller.CHOICES_COMMANDS
    controller_choice_map: dict = {c: {} for c in controller.controller_choices}
    controller_choice_map["support"] = controller.SUPPORT_CHOICES
    controller_choice_map["about"] = controller.ABOUT_CHOICES
    controller_choice_map["hold"] = controller.HELP_CHOICES

    for command in command_list:
        try:
            argument_parser = _get_argument_parser(
                controller=controller,
                command=command,
            )
            controller_choice_map[command] = _build_command_choice_map(
                argument_parser=argument_parser
            )
        except Exception as exception:
            if get_current_system().DEBUG_MODE:
                raise Exception(
                    f"On command : `{command}`.\n{str(exception)}"
                ) from exception

    return controller_choice_map<|MERGE_RESOLUTION|>--- conflicted
+++ resolved
@@ -1,11 +1,8 @@
 from argparse import ArgumentParser
 from contextlib import contextmanager
 from inspect import isfunction, unwrap
-<<<<<<< HEAD
 from io import StringIO
 from os import environ
-=======
->>>>>>> fa93242f
 from types import MethodType
 from typing import Callable, List
 from unittest.mock import patch

"""Chart and style helpers for Plotly."""
# pylint: disable=C0302,R0902,W3301
import json
import os
import textwrap
from datetime import datetime
from math import floor
from pathlib import Path
from typing import Any, Dict, List, Literal, Optional, Tuple, TypeVar, Union

try:
    # pylint: disable=W0611 # noqa: F401
    from darts import TimeSeries
except ImportError:
    pass

import numpy as np
import pandas as pd
import plotly.graph_objects as go
import plotly.io as pio
import statsmodels.api as sm
from plotly.subplots import make_subplots
from scipy import stats

from openbb_terminal.base_helpers import console, strtobool
from openbb_terminal.core.config.paths import (
    STYLES_DIRECTORY_REPO,
)
from openbb_terminal.core.plots.backend import PLOTLYJS_PATH, plots_backend
from openbb_terminal.core.plots.config.openbb_styles import (
    PLT_COLORWAY,
    PLT_DECREASING_COLORWAY,
    PLT_INCREASING_COLORWAY,
    PLT_TBL_ROW_COLORS,
)
from openbb_terminal.core.session.current_user import get_current_user

TimeSeriesT = TypeVar("TimeSeriesT", bound="TimeSeries")


class TerminalStyle:
    """The class that helps with handling of style configurations.

    It serves styles for 2 libraries. For `Plotly` this class serves absolute paths
    to the .pltstyle files. For `Plotly` and `Rich` this class serves custom
    styles as python dictionaries.
    """

<<<<<<< HEAD
    DEFAULT_STYLES_LOCATION = MISCELLANEOUS_DIRECTORY / "styles" / "default"
    USER_STYLES_LOCATION = get_current_user().preferences.USER_DATA_DIRECTORY / "styles"
=======
    STYLES_REPO = STYLES_DIRECTORY_REPO
    USER_STYLES_DIRECTORY = get_current_user().preferences.USER_STYLES_DIRECTORY
>>>>>>> 135dd7fc

    plt_styles_available: Dict[str, Path] = {}
    plt_style: str = "dark"
    plotly_template: Dict[str, Any] = {}
    mapbox_style: str = "dark"

    console_styles_available: Dict[str, Path] = {}
    console_style: Dict[str, Any] = {}

    line_color: str = ""
    up_color: str = ""
    down_color: str = ""
    up_colorway: List[str] = []
    down_colorway: List[str] = []
    up_color_transparent: str = ""
    down_color_transparent: str = ""

    line_width: float = 1.5

    def __init__(
        self,
        plt_style: Optional[str] = "",
        console_style: Optional[str] = "",
    ):
        """Initialize the class.

        Parameters
        ----------
        plt_style : `str`, optional
            The name of the Plotly style to use, by default ""
        console_style : `str`, optional
            The name of the Rich style to use, by default ""
        """
        self.plt_style = plt_style or self.plt_style
        self.load_available_styles()
        self.load_style(plt_style)
        self.load_style(plt_style)
        self.apply_console_style(console_style)

    def apply_console_style(self, style: Optional[str] = "") -> None:
        """Apply the style to the console."""

        if style in self.console_styles_available:
            json_path: Optional[Path] = self.console_styles_available[style]
        else:
            self.load_available_styles()
            if style in self.console_styles_available:
                json_path = self.console_styles_available[style]
            else:
                console.print("\nInvalid console style. Using default.")
                json_path = self.console_styles_available.get("dark", None)

        if json_path:
            self.console_style = self.load_json_style(json_path)
        else:
            console.print("Error loading default.")

    def apply_style(self, style: Optional[str] = "") -> None:
        """Apply the style to the libraries."""
        if not style:
            style = get_current_user().preferences.PLOT_STYLE

        if style != self.plt_style:
            self.load_style(style)

        style = style.lower().replace("light", "white")  # type: ignore

        if self.plt_style and self.plotly_template:
            self.plotly_template.setdefault("layout", {}).setdefault(
                "mapbox", {}
            ).setdefault("style", "dark")
            if "tables" in self.plt_styles_available:
                tables = self.load_json_style(self.plt_styles_available["tables"])
                pio.templates["openbb_tables"] = go.layout.Template(tables)

            pio.templates["openbb"] = go.layout.Template(self.plotly_template)
            if style in ["dark", "white"]:
                pio.templates.default = f"plotly_{style}+openbb"
                return

            pio.templates.default = "openbb"
            self.mapbox_style = (
                self.plotly_template.setdefault("layout", {})
                .setdefault("mapbox", {})
                .setdefault("style", "dark")
            )

    def load_available_styles_from_folder(self, folder: Path) -> None:
        """Load custom styles from folder.

        Parses the styles/default and styles/user folders and loads style files.
        To be recognized files need to follow a naming convention:
        *.pltstyle        - plotly stylesheets
        *.richstyle.json  - rich stylesheets

        Parameters
        ----------
        folder : str
            Path to the folder containing the stylesheets
        """
        if not folder.exists():
            return

        for attr, ext in zip(
            ["plt_styles_available", "console_styles_available"],
            [".pltstyle.json", ".richstyle.json"],
        ):
            for file in folder.rglob(f"*{ext}"):
                getattr(self, attr)[file.name.replace(ext, "")] = file

    def load_available_styles(self) -> None:
        """Load custom styles from default and user folders."""
<<<<<<< HEAD
        self.load_available_styles_from_folder(self.DEFAULT_STYLES_LOCATION.resolve())
        self.load_available_styles_from_folder(self.USER_STYLES_LOCATION.resolve())
=======
        self.load_available_styles_from_folder(self.STYLES_REPO)
        self.load_available_styles_from_folder(self.USER_STYLES_DIRECTORY)
>>>>>>> 135dd7fc

    def load_json_style(self, file: Path) -> Dict[str, Any]:
        """Load style from json file.mmm

        Parameters
        ----------
        file : Path
            Path to the file containing the style

        Returns
        -------
        Dict[str, Any]
            Style as a dictionary
        """
        with open(file) as f:
            return json.load(f)

    def load_style(self, style: Optional[str] = "") -> None:
        """Load style from file.

        Parameters
        ----------
        style : str
            Name of the style to load
        """
        style = style or self.plt_style

        if style not in self.plt_styles_available:
            console.print(
                f"[red]Plot Style {style} not found. Using default style.[/red]",
            )
            style = "dark"

        self.load_plt_style(style)

    def load_plt_style(self, style: str) -> None:
        """Load Plotly style from file.

        Parameters
        ----------
        style : str
            Name of the style to load
        """
        self.plt_style = style
        self.plotly_template = self.load_json_style(self.plt_styles_available[style])
        line = self.plotly_template.pop("line", {})

        self.up_color = line.get("up_color", "#00ACFF")
        self.down_color = line.get("down_color", "#FF0000")
        self.up_color_transparent = line.get(
            "up_color_transparent", "rgba(0, 170, 255, 0.50)"
        )
        self.down_color_transparent = line.get(
            "down_color_transparent", "rgba(230, 0, 57, 0.50)"
        )
        self.line_color = line.get("color", "#ffed00")
        self.line_width = line.get("width", self.line_width)
        self.down_colorway = line.get("down_colorway", PLT_DECREASING_COLORWAY)
        self.up_colorway = line.get("up_colorway", PLT_INCREASING_COLORWAY)

    def get_colors(self, reverse: bool = False) -> list:
        """Get colors for the plot.

        Parameters
        ----------
        reverse : bool, optional
            Whether to reverse the colors, by default False

        Returns
        -------
        list
            List of colors e.g. ["#00ACFF", "#FF0000"]
        """
        self.apply_style()
        colors = self.plotly_template.get("layout", {}).get("colorway", PLT_COLORWAY)
        if reverse:
            colors.reverse()
        return colors


theme = TerminalStyle(
    get_current_user().preferences.PLOT_STYLE, get_current_user().preferences.RICH_STYLE
)
theme.apply_style()


# pylint: disable=R0913
class OpenBBFigure(go.Figure):
    """Custom Figure class for OpenBB Terminal.

    Parameters
    ----------
    fig : `go.Figure`, optional
        Figure to copy, by default None
    has_subplots : `bool`, optional
        Whether the figure has subplots, by default False
    **kwargs
        Keyword arguments to pass to `go.Figure.update_layout`

    Class Methods
    -------------
    create_subplots(rows: `int`, cols: `int`, **kwargs) -> `OpenBBFigure`
        Creates a subplots figure
    to_table(data: `pd.DataFrame`, columnwidth: `list`, print_index: `bool`, ...)
        Converts a DataFrame to a table figure

    Methods
    -------
    add_hline_legend(y: `float`, name: `str`, line: `dict`, legendrank: `int`, **kwargs)
        Adds a horizontal line with a legend label
    add_vline_legend(x: `float`, name: `str`, line: `dict`, legendrank: `int`, **kwargs)
        Adds a vertical line with a legend label
    add_legend_label(trace: `str`, label: `str`, mode: `str`, marker: `dict`, **kwargs)
        Adds a legend label
    add_histplot(x: `list`, name: `str`, colors: `list`, bins: `int`, show_curve: `str`, ...)
        Adds a histogram plot
    horizontal_legend(x: `float`, y: `float`, xanchor: `str`, yanchor: `str`, ...)
        Moves the legend to a horizontal position
    to_subplot(subplot: `OpenBBFigure`, row: `int`, col: `int`, secondary_y: `bool`, ...)
        Returns the figure as a subplot of another figure
    """

    plotlyjs_path: Path = PLOTLYJS_PATH

    def __init__(self, fig: Optional[go.Figure] = None, **kwargs) -> None:
        super().__init__()
        if fig:
            self.__dict__ = fig.__dict__

        self._has_secondary_y = kwargs.pop("has_secondary_y", False)
        self._subplots_kwargs: Dict[str, Any] = kwargs.pop("subplots_kwargs", {})
        self._multi_rows = kwargs.pop("multi_rows", False)
        self._added_logscale = False
        self._date_xaxs: dict = {}
        self._margin_adjusted = False
        self._feature_flags_applied = False
        self._exported = False
        self._cmd_xshift = 0
        self._bar_width = 0.2
        self._subplot_xdates: Dict[int, Dict[int, List[Any]]] = {}

        if xaxis := kwargs.pop("xaxis", None):
            self.update_xaxes(xaxis)
        if yaxis := kwargs.pop("yaxis", None):
            self.update_yaxes(yaxis)

        self.update_layout(**kwargs)

        if plots_backend().isatty:
            self.update_layout(
                margin=dict(l=0, r=0, t=0, b=0, pad=0, autoexpand=True),
                height=plots_backend().HEIGHT,
                width=plots_backend().WIDTH,
            )

    @property
    def subplots_kwargs(self):
        """Get subplots kwargs property."""
        return self._subplots_kwargs

    @subplots_kwargs.setter
    def subplots_kwargs(self, value):
        """Get subplots kwargs setter."""
        self._subplots_kwargs = value

    @property
    def has_subplots(self):
        """Has subplots property."""
        return self._has_subplots()

    @property
    def bar_width(self):
        """Bar width property."""
        return self._bar_width

    @bar_width.setter
    def bar_width(self, value):
        """Bar width setter."""
        self._bar_width = value

    @property
    def cmd_xshift(self):
        """Command line x shift property."""
        return self._cmd_xshift

    @cmd_xshift.setter
    def cmd_xshift(self, value):
        """Command line x shift setter."""
        self._cmd_xshift = value

    @classmethod
    def create_subplots(
        cls,
        rows: int = 1,
        cols: int = 1,
        shared_xaxes: bool = True,
        vertical_spacing: Optional[float] = None,
        horizontal_spacing: Optional[float] = None,
        subplot_titles: Optional[Union[List[str], tuple]] = None,
        row_width: Optional[List[Union[float, int]]] = None,
        specs: Optional[List[List[Optional[Dict[Any, Any]]]]] = None,
        **kwargs,
    ) -> "OpenBBFigure":
        """Create a new Plotly figure with subplots.

        Parameters
        ----------
        rows : `int`, optional
            Number of rows, by default 1
        cols : `int`, optional
            Number of columns, by default 1
        shared_xaxes : `bool`, optional
            Whether to share x axes, by default True
        vertical_spacing : `float`, optional
            Vertical spacing between subplots, by default None
        horizontal_spacing : `float`, optional
            Horizontal spacing between subplots, by default None
        subplot_titles : `Union[List[str], tuple]`, optional
            Titles for each subplot, by default None
        row_width : `List[Union[float, int]]`, optional
            Width of each row, by default [1]
        specs : `List[List[dict]]`, optional
            Subplot specs, by default `[[{}] * cols] * rows` (all subplots are the same size)
        """
        # We save the original kwargs to store them in the figure for later use
        subplots_kwargs = dict(
            rows=rows,
            cols=cols,
            shared_xaxes=shared_xaxes,
            vertical_spacing=vertical_spacing,
            horizontal_spacing=horizontal_spacing,
            subplot_titles=subplot_titles,
            row_width=row_width or [1] * rows,
            specs=specs or [[{}] * cols] * rows,
            **kwargs,
        )

        fig = make_subplots(**subplots_kwargs)

        kwargs = {
            "multi_rows": rows > 1,
            "subplots_kwargs": subplots_kwargs,
        }
        if specs and any(
            spec.get("secondary_y", False) for row in specs for spec in row if spec
        ):
            kwargs["has_secondary_y"] = True

        return cls(fig, **kwargs)

    def add_trend(
        self,
        data: pd.DataFrame,
        row: int = 1,
        col: int = 1,
        secondary_y: bool = False,
        **kwargs,
    ):
        """Add a trend line to the figure.

        Parameters
        ----------
        data : `pd.DataFrame`
            Data to plot
        row : `int`, optional
            Row number, by default 1
        col : `int`, optional
            Column number, by default 1
        secondary_y : `bool`, optional
            Whether to plot on secondary y axis, by default None
        """
        try:
            for column, color in zip(
                ["OC_High_trend", "OC_Low_trend"], [theme.up_color, theme.down_color]
            ):
                if column in data.columns:
                    name = column.split("_")[1].title()
                    trend = data.copy().dropna()
                    self.add_shape(
                        type="line",
                        name=f"{name} Trend",
                        x0=trend.index[0],
                        y0=trend[column].iloc[0],
                        x1=trend.index[-1],
                        y1=trend[column].iloc[-1],
                        line=dict(color=color, width=2),
                        row=row,
                        col=col,
                        secondary_y=secondary_y,
                        **kwargs,
                    )

        except Exception:
            console.print("[red]Error adding trend line[/red]")

    def add_histplot(
        self,
        dataset: Union[np.ndarray, pd.Series, TimeSeriesT],
        name: Optional[Union[str, List[str]]] = None,
        colors: Optional[List[str]] = None,
        bins: Union[int, str] = 15,
        curve: Literal["normal", "kde"] = "normal",
        show_curve: bool = True,
        show_rug: bool = True,
        show_hist: bool = True,
        forecast: bool = False,
        row: int = 1,
        col: int = 1,
    ) -> None:
        """Add a histogram with a curve and rug plot if desired.

        Parameters
        ----------
        dataset : `Union[np.ndarray, pd.Series, TimeSeriesT]`
            Data to plot
        name : `Optional[Union[str, List[str]]]`, optional
            Name of the plot, by default None
        colors : `Optional[List[str]]`, optional
            Colors of the plot, by default None
        bins : `Union[int, str]`, optional
            Number of bins, by default 15
        curve : `Literal["normal", "kde"]`, optional
            Type of curve to plot, by default "normal"
        show_curve : `bool`, optional
            Whether to show the curve, by default True
        show_rug : `bool`, optional
            Whether to show the rug plot, by default True
        show_hist : `bool`, optional
            Whether to show the histogram, by default True
        forecast : `bool`, optional
            Whether the data is a darts forecast TimeSeries, by default False
        row : `int`, optional
            Row of the subplot, by default 1
        col : `int`, optional
            Column of the subplot, by default 1
        """
        callback = stats.norm if curve == "normal" else stats.gaussian_kde

        def _validate_x(data: Union[np.ndarray, pd.Series, type[TimeSeriesT]]):
            if forecast:
                data = data.univariate_values()  # type: ignore
            if isinstance(data, pd.Series):
                data = data.values
            if isinstance(data, np.ndarray):
                data = data.tolist()
            if isinstance(data, list):
                data = [data]

            return data

        valid_x = _validate_x(dataset)

        if isinstance(name, str):
            name = [name]

        if isinstance(colors, str):
            colors = [colors]
        if not name:
            name = [None] * len(valid_x)  # type: ignore
        if not colors:
            colors = [None] * len(valid_x)  # type: ignore

        max_y = 0
        for i, (x_i, name_i, color_i) in enumerate(zip(valid_x, name, colors)):
            if not color_i:
                color_i = theme.up_color if i % 2 == 0 else theme.down_color

            res_mean, res_std = np.mean(x_i), np.std(x_i)
            res_min, res_max = min(x_i), max(x_i)
            x = np.linspace(res_min, res_max, 100)
            if show_hist:
                if forecast:
                    components = list(dataset.components[:4])  # type: ignore
                    values = (
                        dataset[components].all_values(copy=False).flatten(order="F")  # type: ignore
                    )
                    n_components = len(components)
                    n_entries = len(values) // n_components
                    for i, label in zip(range(n_components), components):
                        self.add_histogram(
                            x=values[i * n_entries : (i + 1) * n_entries],  # noqa: E203
                            name=label,
                            marker_color=color_i,
                            nbinsx=bins,
                            opacity=0.7,
                            row=row,
                            col=col,
                        )
                else:
                    self.add_histogram(
                        x=x_i,
                        name=name_i,
                        marker_color=color_i,
                        nbinsx=bins,
                        histnorm="probability density",
                        histfunc="sum",
                        opacity=0.7,
                        row=row,
                        col=col,
                    )

            if show_rug:
                self.add_scatter(
                    x=x_i,
                    y=[0.002] * len(x_i),
                    name=name_i if len(name) < 2 else name[1],
                    mode="markers",
                    marker=dict(
                        color=theme.down_color,
                        symbol="line-ns-open",
                        size=8,
                    ),
                    row=row,
                    col=col,
                )
            if show_curve:
                # type: ignore
                if curve == "kde":
                    curve_x = [None] * len(valid_x)
                    curve_y = [None] * len(valid_x)
                    # pylint: disable=consider-using-enumerate
                    for index in range(len(valid_x)):
                        curve_x[index] = [  # type: ignore
                            res_min + xx * (res_max - res_min) / 500
                            for xx in range(500)
                        ]
                        curve_y[index] = stats.gaussian_kde(valid_x[index])(
                            curve_x[index]
                        )
                    for index in range(len(valid_x)):
                        self.add_scatter(
                            x=curve_x[index],  # type: ignore
                            y=curve_y[index],  # type: ignore
                            name=name_i,
                            mode="lines",
                            showlegend=False,
                            marker=dict(color=color_i),
                            row=row,
                            col=col,
                        )
                        max_y = max(max_y, max(curve_y[index]) * 1.2)  # type: ignore

                else:
                    y = (
                        callback(res_mean, res_std).pdf(x)
                        * len(valid_x[0])
                        * (res_max - res_min)
                        / bins
                    )

                    self.add_scatter(
                        x=x,
                        y=y,
                        name=name_i,
                        mode="lines",
                        marker=dict(color=color_i),
                        showlegend=False,
                        row=row,
                        col=col,
                    )

                    max_y = max(max_y, max(y * 2))

        self.update_yaxes(
            position=0.0,
            range=[0, max_y],
            row=row,
            col=col,
            automargin=False,
            autorange=False,
        )

        self.update_layout(barmode="overlay", bargap=0.01, bargroupgap=0)

    def is_image_export(self, export: Optional[str] = "") -> bool:
        """Check if the export format is an image format.

        Parameters
        ----------
        export : `str`
            Export format

        Returns
        -------
        `bool`
            True if the export format is an image format, False otherwise
        """
        if not export:
            return False

        return any(ext in export for ext in ["jpg", "pdf", "png", "svg"])

    def set_title(
        self, title: str, wrap: bool = False, wrap_width: int = 80, **kwargs
    ) -> "OpenBBFigure":
        """Set the main title of the figure.

        Parameters
        ----------
        title : `str`
            Title of the figure
        wrap : `bool`
            If True, the title will be wrapped according to the wrap_width parameter
        wrap_width : `int`
            Width in characters to wrap the title if wrap is True, default is 80
        """
        if wrap:
            title = "<br>".join(textwrap.wrap(title, width=wrap_width))

        if kwargs.get("row", None) is not None and kwargs.get("col", None) is not None:
            self.add_annotation(
                text=title,
                xref="x domain",
                yref="y domain",
                x=0.5,
                y=1.0,
                xanchor="center",
                yanchor="bottom",
                **kwargs,
            )
            return self

        self.update_layout(title=dict(text=title, **kwargs))
        return self

    def set_xaxis_title(
        self,
        title: str,
        row: Optional[int] = None,
        col: Optional[int] = None,
        **kwargs,
    ) -> "OpenBBFigure":
        """Set the x axis title of the figure or subplot (if row and col are specified).

        Parameters
        ----------
        title : `str`
            Title of the x axis
        row : `int`, optional
            Row number, by default None
        col : `int`, optional
            Column number, by default None
        """
        self.update_xaxes(title=title, row=row, col=col, **kwargs)
        return self

    def set_yaxis_title(
        self, title: str, row: Optional[int] = None, col: Optional[int] = None, **kwargs
    ) -> "OpenBBFigure":
        """Set the y axis title of the figure or subplot (if row and col are specified).

        Parameters
        ----------
        title : `str`
            Title of the x axis
        row : `int`, optional
            Row number, by default None
        col : `int`, optional
            Column number, by default None
        """
        self.update_yaxes(title=title, row=row, col=col, **kwargs)
        return self

    def add_hline_legend(
        self,
        y: float,
        name: str,
        line: Optional[dict] = None,
        legendrank: Optional[int] = None,
        **kwargs,
    ) -> None:
        """Add a horizontal line with a legend label.

        Parameters
        ----------
        y : `float`
            y value of the line
        name : `str`
            Name of the to display in the legend
        line : `dict`
            Line style
        legendrank : `int`, optional
            Legend rank, by default None (e.g. 1 is above 2)
        """
        if line is None:
            line = {}

        self.add_hline(
            y,
            line=line,
        )
        self.add_legend_label(
            label=name,
            mode="lines",
            line_dash=line.get("dash", "solid"),
            marker=dict(color=line.get("color", theme.line_color)),
            legendrank=legendrank,
            **kwargs,
        )

    def add_vline_legend(
        self,
        x: float,
        name: str,
        line: Optional[dict] = None,
        legendrank: Optional[int] = None,
        **kwargs,
    ) -> None:
        """Add a vertical line with a legend label.

        Parameters
        ----------
        x : `float`
            x value of the line
        name : `str`
            Name of the to display in the legend
        line : `dict`
            Line style
        legendrank : `int`, optional
            Legend rank, by default None (e.g. 1 is above 2)
        """
        if line is None:
            line = {}

        self.add_vline(
            x,
            line=line,
        )
        self.add_legend_label(
            label=name,
            mode="lines",
            line_dash=line.get("dash", "solid"),
            marker=dict(color=line.get("color", theme.line_color)),
            legendrank=legendrank,
            **kwargs,
        )

    def horizontal_legend(
        self,
        x: float = 1,
        y: float = 1.02,
        xanchor: str = "right",
        yanchor: str = "bottom",
        orientation: str = "h",
        **kwargs,
    ) -> None:
        """Set the legend to be horizontal.

        Parameters
        ----------
        x : `float`, optional
            The x position of the legend, by default 1
        y : `float`, optional
            The y position of the legend, by default 1.02
        xanchor : `str`, optional
            The x anchor of the legend, by default "right"
        yanchor : `str`, optional
            The y anchor of the legend, by default "bottom"
        orientation : `str`, optional
            The orientation of the legend, by default "h"
        """
        self.update_layout(
            legend=dict(
                x=x,
                y=y,
                xanchor=xanchor,
                yanchor=yanchor,
                orientation=orientation,
                **kwargs,
            )
        )

    @staticmethod
    def chart_volume_scaling(
        df_volume: pd.DataFrame, range_x: int = 7
    ) -> Dict[str, list]:
        """Takes df_volume and returns volume_ticks, tickvals for chart volume scaling

        Parameters
        ----------
        df_volume : pd.DataFrame
            Dataframe of volume (e.g. df_volume = df["Volume"])
        range_x : int, optional
            Number to multiply volume, by default 7

        Returns
        -------
        Dict[str, list]
            {"range": volume_range, "ticks": tickvals}
        """
        df_volume = df_volume.apply(lambda x: f"{x:.1f}")
        df_volume = pd.to_numeric(df_volume.astype(float))
        volume_ticks = int(df_volume.max().max())
        round_digits = -3
        first_val = round(volume_ticks * 0.20, round_digits)

        for x, y in zip([2, 5, 6, 7, 8, 9, 10], [1, 4, 5, 6, 7, 8, 9]):
            if len(str(volume_ticks)) > x:
                round_digits = -y
                first_val = round(volume_ticks * 0.20, round_digits)

        tickvals = [
            floor(first_val),
            floor(first_val * 2),
            floor(first_val * 3),
            floor(first_val * 4),
        ]
        volume_range = [0, floor(volume_ticks * range_x)]

        return {"range": volume_range, "ticks": tickvals}

    def add_inchart_volume(
        self,
        df_stock: pd.DataFrame,
        close_col: Optional[str] = "Close",
        volume_col: Optional[str] = "Volume",
        row: Optional[int] = 1,
        col: Optional[int] = 1,
    ) -> None:
        """Add in-chart volume to a subplot.

        Parameters
        ----------
        df_stock : `pd.DataFrame`
            Dataframe of the stock
        close_col : `str`, optional
            Name of the close column, by default "Close"
        volume_col : `str`, optional
            Name of the volume column, by default "Volume"
        row : `int`, optional
            Row number, by default 2
        col : `int`, optional
            Column number, by default 1
        """
        colors = np.where(
            df_stock.Open < df_stock[close_col], theme.up_color, theme.down_color
        )
        vol_scale = self.chart_volume_scaling(df_stock[volume_col])
        self.add_bar(
            x=df_stock.index,
            y=df_stock[volume_col],
            name="Volume",
            marker_color=colors,
            yaxis="y2",
            row=row,
            col=col,
            opacity=0.5,
            secondary_y=False,
        )
        ticksize = 14 - (self.subplots_kwargs["rows"] // 2)
        self.update_layout(
            yaxis=dict(
                fixedrange=True,
                side="left",
                nticks=10,
                range=vol_scale["range"],
                tickvals=vol_scale["ticks"],
                showgrid=False,
                showline=False,
                zeroline=False,
                tickfont=dict(size=ticksize),
            ),
            yaxis2=dict(
                autorange=True,
                side="right",
                fixedrange=False,
                anchor="x",
                layer="above traces",
                overlaying="y",
            ),
        )

    def add_legend_label(
        self,
        trace: Optional[str] = None,
        label: Optional[str] = None,
        mode: Optional[str] = None,
        marker: Optional[dict] = None,
        line_dash: Optional[str] = None,
        legendrank: Optional[int] = None,
        **kwargs,
    ) -> None:
        """Add a legend label.

        Parameters
        ----------
        trace : `str`, optional
            The name of the trace to use as a template, by default None
        label : `str`, optional
            The label to use, by default None (uses the trace name if trace is specified)
            If trace is not specified, label must be specified
        mode : `str`, optional
            The mode to use, by default "lines" (uses the trace mode if trace is specified)
        marker : `dict`, optional
            The marker to use, by default dict() (uses the trace marker if trace is specified)
        line_dash : `str`, optional
            The line dash to use, by default "solid" (uses the trace line dash if trace is specified)
        legendrank : `int`, optional
            The legend rank, by default None (e.g. 1 is above 2)

        Raises
        ------
        ValueError
            If trace is not found
        ValueError
            If label is not specified and trace is not specified
        """
        if trace:
            for trace_ in self.data:
                if trace_.name == trace:
                    for arg, default in zip(
                        [label, mode, marker, line_dash],
                        [trace, trace_.mode, trace_.marker, trace_.line_dash],
                    ):
                        if not arg and default:
                            arg = default

                    kwargs.update(dict(yaxis=trace_.yaxis))
                    break
            else:
                raise ValueError(f"Trace '{trace}' not found")

        if not label:
            raise ValueError("Label must be specified")

        self.add_scatter(
            x=[None],
            y=[None],
            mode=mode or "lines",
            name=label,
            marker=marker or dict(),
            line_dash=line_dash or "solid",
            legendrank=legendrank,
            **kwargs,
        )

    def show(
        self,
        *args,
        external: bool = False,
        export_image: Optional[Union[Path, str]] = "",
        **kwargs,
    ) -> Optional["OpenBBFigure"]:
        """Show the figure.

        Parameters
        ----------
        external : `bool`, optional
            Whether to return the figure object instead of showing it, by default False
        export_image : `Union[Path, str]`, optional
            The path to export the figure image to, by default ""
        cmd_xshift : `int`, optional
            The x shift of the command source annotation, by default 0
        bar_width : `float`, optional
            The width of the bars, by default 0.0001
        """
        self.cmd_xshift = kwargs.pop("cmd_xshift", self.cmd_xshift)
        self.bar_width = kwargs.pop("bar_width", self.bar_width)

        if export_image and not plots_backend().isatty:
            if isinstance(export_image, str):
                export_image = Path(export_image).resolve()
            export_image.touch()

        if kwargs.pop("margin", True):
            self._adjust_margins()

        theme.apply_style()
        self._apply_feature_flags()
        self._xaxis_tickformatstops()

        self.update_traces(marker_line_width=self.bar_width, selector=dict(type="bar"))
        self.update_traces(
            selector=dict(type="scatter", hovertemplate=None),
            hovertemplate="%{y}<extra></extra>",
        )

        # Set modebar style
        self.update_layout(  # type: ignore
            newshape_line_color="gold" if theme.mapbox_style == "dark" else "#0d0887",
            modebar=dict(
                orientation="v",
                bgcolor="#2A2A2A" if theme.mapbox_style == "dark" else "gray",
                color="#FFFFFF" if theme.mapbox_style == "dark" else "black",
                activecolor="#d1030d" if theme.mapbox_style == "dark" else "blue",
            ),
        )

        if external or self._exported:
            return self  # type: ignore

        # We check if in headless mode to return the JSON
        if strtobool(os.environ.get("HEADLESS", False)):
            return self.to_json()

        kwargs.update(config=dict(scrollZoom=True, displaylogo=False))
        if plots_backend().isatty:
            try:
                # We check if we need to export the image
                # This is done to avoid opening after exporting
                if export_image:
                    self._exported = True

                # We send the figure to the backend to be displayed
                return plots_backend().send_figure(self, export_image)
            except Exception:
                # If the backend fails, we just show the figure normally
                # This is a very rare case, but it's better to have a fallback
                if strtobool(os.environ.get("DEBUG_MODE", False)):
                    console.print_exception()

                # We check if any figures were initialized before the backend failed
                # If so, we show them with the default plotly backend
                queue = plots_backend().get_pending()
                for pending in queue:
                    fig = json.loads(pending).get("plotly", {})
                    if not fig:
                        continue
                    pio.show(fig, *args, **kwargs)

        height = 600 if not self.layout.height else self.layout.height
        self.update_layout(
            legend=dict(
                tracegroupgap=height / 4.5,
                groupclick="toggleitem",
                orientation="v",
            ),
            barmode="overlay",
            bargap=0,
            bargroupgap=0,
        )

        return pio.show(self, *args, **kwargs)

    def _xaxis_tickformatstops(self) -> None:
        """Set the datetickformatstops for the xaxis if the x data is datetime."""
        if (dateindex := self.get_dateindex()) is None:
            return

        tickformatstops = [
            dict(dtickrange=[None, 86_400_000], value="%I%p\n%b,%d"),
            dict(dtickrange=[86_400_000, 604_800_000], value="%Y-%m-%d"),
        ]
        xhoverformat = "%I:%M%p %Y-%m-%d"

        # We check if daily data if the first and second time are the same
        # since daily data will have the same time (2021-01-01 00:00:00)
        if dateindex[-1].time() == dateindex[-2].time():
            xhoverformat = "%Y-%m-%d"
            tickformatstops = [dict(dtickrange=[None, 604_800_000], value="%Y-%m-%d")]

        for entry in self._date_xaxs.values():
            self.update_xaxes(
                tickformatstops=[
                    *tickformatstops,
                    dict(dtickrange=[604_800_000, "M1"], value="%Y-%m-%d"),
                    dict(dtickrange=["M1", None], value="%Y-%m-%d"),
                ],
                type="date",
                selector=dict(anchor=entry["yaxis"]),
            )
            self.update_traces(
                xhoverformat=xhoverformat, selector=dict(name=entry["name"])
            )

    def get_subplots_dict(self) -> Dict[str, Dict[str, List[Any]]]:
        """Return the subplots dict.

        Returns
        -------
        `dict`
            The subplots dict
        """
        subplots: Dict[str, Dict[str, List[Any]]] = {}

        if not self.has_subplots:
            return subplots

        grid_ref = self._validate_get_grid_ref()  # pylint: disable=protected-access
        for r, plot_row in enumerate(grid_ref):
            for c, plot_refs in enumerate(plot_row):
                if not plot_refs:
                    continue
                for subplot_ref in plot_refs:
                    if subplot_ref.subplot_type == "xy":
                        xaxis, yaxis = subplot_ref.layout_keys
                        xref = xaxis.replace("axis", "")
                        yref = yaxis.replace("axis", "")
                        row = r + 1
                        col = c + 1
                        subplots.setdefault(xref, {}).setdefault(yref, []).append(
                            (row, col)
                        )

        return subplots

    def get_dateindex(self) -> Optional[List[datetime]]:
        """Return the dateindex of the figure.

        Returns
        -------
        `list`
            The dateindex
        """
        output: Optional[List[datetime]] = None
        subplots = self.get_subplots_dict()

        try:
            false_y = list(self.select_traces(secondary_y=False))
            true_y = list(self.select_traces(secondary_y=True))
        except Exception:
            false_y = []
            true_y = []

        for trace in self.select_traces():
            if not hasattr(trace, "xaxis"):
                continue
            xref, yref = trace.xaxis, trace.yaxis
            row, col = subplots.get(xref, {}).get(yref, [(None, None)])[0]

            if trace.x is not None and len(trace.x) > 5:
                for x in trace.x[:2]:
                    if isinstance(x, (datetime, np.datetime64, pd.DatetimeIndex)):
                        output = trace.x
                        name = trace.name if hasattr(trace, "name") else f"{trace}"

                        secondary_y: Optional[bool] = trace in true_y
                        if trace not in (false_y + true_y):
                            secondary_y = None

                        self._date_xaxs[trace.xaxis] = {
                            "yaxis": trace.yaxis,
                            "name": name,
                            "secondary_y": secondary_y,
                        }
                        self._subplot_xdates.setdefault(row, {}).setdefault(
                            col, []
                        ).append(trace.x)

        # We convert the dateindex to a list of datetime objects if it's a numpy array
        if output is not None and isinstance(output[0], np.datetime64):
            output = (
                pd.to_datetime(output).to_pydatetime().astype("datetime64[ms]").tolist()
            )

        return output

    def hide_date_gaps(
        self,
        df_data: pd.DataFrame,
        row: Optional[int] = None,
        col: Optional[int] = None,
        prepost: bool = False,
    ) -> None:
        """Add rangebreaks to hide gaps on the xaxis.

        Parameters
        ----------
        df_data : `pandas.DataFrame`
            The dataframe with the data.
        row : `int`, optional
            The row of the subplot to hide the gaps, by default None
        col : `int`, optional
            The column of the subplot to hide the gaps, by default None
        prepost : `bool`, optional
            Whether to add rangebreaks for pre and post market hours, by default False
        """
        # We get the min and max dates
        dt_start, dt_end = df_data.index.min(), df_data.index.max()
        has_weekends = df_data.index.dayofweek.isin([5, 6]).any()
        rangebreaks: List[Dict[str, Any]] = []

        # if weekly or monthly data, we don't need to hide gaps
        # this prevents distortions in the plot
        check_freq = df_data.index.to_series().diff(-5).dt.days.abs().mode().iloc[0]
        if check_freq > 7:
            return

        # We check if weekends are in the df_data
        if has_weekends:
            # We get the days including weekends
            dt_days = pd.date_range(start=dt_start, end=dt_end, normalize=True)

            # We get the dates that are missing
            dt_missing_days = list(
                set(dt_days.strftime("%Y-%m-%d").tolist())
                - set(df_data.index.strftime("%Y-%m-%d"))
            )

            rangebreaks = [dict(values=dt_missing_days)]
        else:
            # We get the missing days excluding weekends
            dt_bdays = pd.bdate_range(start=dt_start, end=dt_end, normalize=True)

            # We get the dates that are missing
            dt_missing_days = list(
                set(dt_bdays.strftime("%Y-%m-%d"))
                - set(df_data.index.strftime("%Y-%m-%d"))
            )

            rangebreaks = [dict(values=dt_missing_days), dict(bounds=["sat", "mon"])]

            # We add a rangebreak if the first and second time are not the same
            # since daily data will have the same time (00:00)
            if df_data.index[-1].time() != df_data.index[-2].time():
                if prepost:
                    rangebreaks.append(dict(bounds=[20.00, 4.00], pattern="hour"))
                else:
                    rangebreaks.append(dict(bounds=[15.99, 9.50], pattern="hour"))

        self.update_xaxes(rangebreaks=rangebreaks, row=row, col=col)

    def hide_holidays(self, prepost: bool = False) -> None:
        """Add rangebreaks to hide holidays on the xaxis.

        Parameters
        ----------
        prepost : `bool`, optional
            Whether to add rangebreaks for pre and post market hours, by default False
        """
        if self.get_dateindex() is None:
            return

        for row, row_dict in self._subplot_xdates.items():
            for col, values in row_dict.items():
                x_values = (
                    pd.to_datetime(np.concatenate(values))
                    .to_pydatetime()
                    .astype("datetime64[ms]")
                )
                self.hide_date_gaps(
                    pd.DataFrame(index=x_values.tolist()),
                    row=row,
                    col=col,
                    prepost=prepost,
                )

    def to_subplot(
        self,
        subplot: "OpenBBFigure",
        row: int,
        col: int,
        secondary_y: bool = False,
        **kwargs,
    ) -> "OpenBBFigure":
        """Return the figure as a subplot of another figure.

        Parameters
        ----------
        subplot : `plotly.graph_objects.Figure`
            The subplot
        row : `int`
            Row number
        col : `int`
            Column number
        secondary_y : `bool`, optional
            Whether to use the secondary y axis, by default False

        Returns
        -------
        `plotly.graph_objects.Figure`
            The subplot with the figure added
        """
        for trace in self.data:
            trace.legendgroup = f"{row}"
            if kwargs:
                trace.update(**kwargs)

            subplot.add_trace(trace, row=row, col=col, secondary_y=secondary_y)
            subplot.set_xaxis_title(self.layout.xaxis.title.text, row=row, col=col)
            subplot.set_yaxis_title(self.layout.yaxis.title.text, row=row, col=col)

        return subplot

    def to_html(self, *args, **kwargs) -> str:
        """Return the figure as HTML."""
        self.update_traces(marker_line_width=0.0001, selector=dict(type="bar"))
        kwargs.update(
            dict(
                config={"scrollZoom": True, "displaylogo": False},
                include_plotlyjs=kwargs.pop("include_plotlyjs", False),
                full_html=False,
            )
        )
        theme.apply_style()
        self._apply_feature_flags()
        self._xaxis_tickformatstops()

        if not plots_backend().isatty and self.data[0].type != "table":
            margin = self.layout.margin
            L, R, B, T = margin["l"], margin["r"], margin["b"], margin["t"]
            for var, max_val in zip([L, R, B, T], [60, 50, 80, 40]):
                if var is not None and var > max_val:
                    var = max_val

            self.layout.margin = dict(l=L, r=R, b=B, t=T, pad=0)
            orientation = "v" if self.layout.legend.orientation is None else "h"

            if self._multi_rows:
                height = 600 if not self.layout.height else self.layout.height
                self.update_layout(
                    legend=dict(tracegroupgap=height / 4.5, groupclick="toggleitem")
                )

            self.update_layout(
                legend=dict(orientation=orientation, x=1.10, font=dict(size=12)),
                font=dict(size=14),
            )
            self.update_xaxes(tickfont=dict(size=13))
            self.update_yaxes(tickfont=dict(size=13))

        return super().to_html(*args, **kwargs)

    @staticmethod
    def row_colors(data: pd.DataFrame) -> Optional[List[str]]:
        """Return the row colors of the table.

        Parameters
        ----------
        data : `pandas.DataFrame`
            The dataframe

        Returns
        -------
        `list`
            The list of colors
        """
        row_count = len(data)
        # we determine how many rows in `data` and then create a list with alternating
        # row colors
        row_odd_count = floor(row_count / 2) + row_count % 2
        row_even_count = floor(row_count / 2)
        odd_list = [PLT_TBL_ROW_COLORS[0]] * row_odd_count
        even_list = [PLT_TBL_ROW_COLORS[1]] * row_even_count
        color_list = [x for y in zip(odd_list, even_list) for x in y]
        if row_odd_count > row_even_count:
            color_list.append(PLT_TBL_ROW_COLORS[0])

        return color_list

    @staticmethod
    def _tbl_values(data: pd.DataFrame, print_index: bool) -> Tuple[List[str], List]:
        """Return the values of the table.

        Parameters
        ----------
        data : `pandas.DataFrame`
            The dataframe to convert
        print_index : `bool`
            Whether to print the index

        Returns
        -------
        `tuple`
            The header values and the cell values
        """
        if print_index:
            header_values = list(
                [data.index.name if data.index.name is not None else "", *data.columns]
            )
            cell_values = [data.index, *[data[col] for col in data]]

        else:
            header_values = data.columns.to_list()
            cell_values = [data[col] for col in data]

        header_values = [f"<b>{x}</b>" for x in header_values]

        return header_values, cell_values

    @classmethod
    def to_table(
        cls,
        data: pd.DataFrame,
        columnwidth: Optional[List[Union[int, float]]] = None,
        print_index: bool = True,
        **kwargs,
    ) -> "OpenBBFigure":
        """Convert a dataframe to a table figure.

        Parameters
        ----------
        data : `pandas.DataFrame`
            The dataframe to convert
        columnwidth : `list`, optional
            The width of each column, by default None (auto)
        print_index : `bool`, optional
            Whether to print the index, by default True
        height : `int`, optional
            The height of the table, by default len(data.index) * 28 + 25
        width : `int`, optional
            The width of the table, by default sum(columnwidth) * 8.7

        Returns
        -------
        `plotly.graph_objects.Figure`
            The figure as a table
        """
        if not columnwidth:
            # we get the length of each column using the max length of the column
            # name and the max length of the column values as the column width
            columnwidth = [
                max(len(str(data[col].name)), data[col].astype(str).str.len().max())
                for col in data.columns
            ]
            # we add the length of the index column if we are printing the index
            if print_index:
                columnwidth.insert(
                    0,
                    max(
                        len(str(data.index.name)),
                        data.index.astype(str).str.len().max(),
                    ),
                )

            # we add a percentage of max to the min column width
            columnwidth = [
                int(x + (max(columnwidth) - min(columnwidth)) * 0.2)
                for x in columnwidth
            ]

        header_values, cell_values = cls._tbl_values(data, print_index)

        if (height := kwargs.get("height", None)) and height < len(
            data.index
        ) * 28 + 25:
            kwargs.pop("height")
        if (width := kwargs.get("width", None)) and width < sum(columnwidth) * 8.7:
            kwargs.pop("width")

        height = kwargs.pop("height", len(data.index) * 28 + 25)
        width = kwargs.pop("width", sum(columnwidth) * 8.7)

        fig: OpenBBFigure = cls()
        fig.add_table(
            header=dict(values=header_values),
            cells=dict(
                values=cell_values,
                align="left",
                height=25,
            ),
            columnwidth=columnwidth,
            **kwargs,
        )
        fig.update_layout(
            height=height,
            width=width,
            template="openbb_tables",
            margin=dict(l=0, r=0, b=0, t=0, pad=0),
            font=dict(size=14),
        )

        return fig

    def _adjust_margins(self) -> None:
        """Adjust the margins of the figure."""
        if self._margin_adjusted:
            return

        margin_add = (
            dict(l=80, r=60, b=85, t=60, pad=0)
            if not self._has_secondary_y
            else dict(l=60, r=50, b=85, t=40, pad=0)
        )

        # We adjust margins
        if plots_backend().isatty:
            for key in ["l", "r", "b", "t", "pad"]:
                if key in self.layout.margin and self.layout.margin[key] is not None:
                    self.layout.margin[key] += margin_add.get(key, 0)
                else:
                    self.layout.margin[key] = margin_add.get(key, 0)

        if not plots_backend().isatty:
            org_margin = self.layout.margin
            margin = dict(l=40, r=60, b=80, t=50, pad=0)
            for key, max_val in zip(["l", "r", "b", "t"], [60, 50, 80, 40]):
                org = org_margin[key] or 0
                if (org + margin[key]) > max_val:
                    self.layout.margin[key] = max_val
                else:
                    self.layout.margin[key] = org + margin[key]

        self._margin_adjusted = True

    def _set_watermark(self) -> None:
        """Set the watermark for OpenBB Terminal."""
        if (
            not plots_backend().isatty
            or not get_current_user().preferences.PLOT_ENABLE_PYWRY
        ):
            self.add_annotation(
                yref="paper",
                xref="paper",
                x=1,
                y=0,
                text="OpenBB Terminal",
                font_size=17,
                font_color="gray",
                opacity=0.5,
                xanchor="right",
                yanchor="bottom",
                yshift=-80,
                xshift=40,
            )

    # pylint: disable=import-outside-toplevel
    def _add_cmd_source(self) -> None:
        """Set the watermark for OpenBB Terminal."""
        from openbb_terminal.helper_funcs import command_location

        if command_location:
            yaxis = self.layout.yaxis
            yaxis2 = self.layout.yaxis2 if hasattr(self.layout, "yaxis2") else None
            xshift = -70 if yaxis.side == "right" else -80

            if self.layout.margin["l"] > 100:
                xshift -= 50 if self._added_logscale else 40

            if (
                yaxis2
                and (yaxis.title.text and yaxis2.title.text)
                and (yaxis.side == "left" or yaxis2.side == "left")
            ):
                self.layout.margin["l"] += 20

            if (yaxis2 and yaxis2.side == "left") or yaxis.side == "left":
                title = yaxis.title.text if not yaxis2 else yaxis2.title.text
                xshift = -110 if not title else -135
                self.layout.margin["l"] += 60

            self.add_annotation(
                x=0,
                y=0.5,
                yref="paper",
                xref="paper",
                text=command_location,
                textangle=-90,
                font_size=24,
                font_color="gray" if theme.mapbox_style == "dark" else "black",
                opacity=0.5,
                yanchor="middle",
                xanchor="left",
                xshift=xshift + self.cmd_xshift,
            )

    # pylint: disable=import-outside-toplevel
    def _apply_feature_flags(self) -> None:
        """Apply watermark and command source annotations."""
        if self._feature_flags_applied:
            return

        if get_current_user().preferences.USE_CMD_LOCATION_FIGURE:
            self._add_cmd_source()
        if get_current_user().preferences.USE_WATERMARK:
            self._set_watermark()

        self._feature_flags_applied = True

    def add_logscale_menus(self, yaxis: str = "yaxis") -> None:
        """Set the menus for the figure."""
        self._added_logscale = True
        bg_color = "#000000" if theme.mapbox_style == "dark" else "#FFFFFF"  # type: ignore
        font_color = "#FFFFFF" if theme.mapbox_style == "dark" else "#000000"  # type: ignore
        self.update_layout(
            xaxis=dict(
                rangeslider=dict(visible=False),
                rangeselector=dict(
                    bgcolor=bg_color,
                    font=dict(color=font_color),
                    buttons=list(
                        [
                            dict(
                                count=1,
                                label="1M",
                                step="month",
                                stepmode="backward",
                            ),
                            dict(
                                count=3,
                                label="3M",
                                step="month",
                                stepmode="backward",
                            ),
                            dict(count=1, label="YTD", step="year", stepmode="todate"),
                            dict(
                                count=1,
                                label="1y",
                                step="year",
                                stepmode="backward",
                            ),
                            dict(step="all"),
                        ]
                    ),
                ),
            ),
            bargap=0,
            bargroupgap=0,
        )

        self.update_layout(
            updatemenus=[
                dict(
                    bgcolor=bg_color,
                    font=dict(color=font_color, size=14),
                    buttons=[
                        dict(
                            label="linear   ",
                            method="relayout",
                            args=[{f"{yaxis}.type": "linear"}],
                        ),
                        dict(
                            label="log",
                            method="relayout",
                            args=[{f"{yaxis}.type": "log"}],
                        ),
                    ],
                    y=1.07,
                    x=-0.01,
                )
            ],
        )

    def add_corr_plot(
        self,
        series: pd.DataFrame,
        max_lag: int = 20,
        m: Optional[int] = None,
        alpha: Optional[float] = 0.05,
        marker: Optional[dict] = None,
        row: Optional[int] = None,
        col: Optional[int] = None,
        pacf: bool = False,
        **kwargs,
    ) -> None:
        """Add a correlation plot to a figure object.

        Parameters
        ----------
        fig : OpenBBFigure
            Figure object to add plot to
        series : pd.DataFrame
            Dataframe to look at
        max_lag : int, optional
            Number of lags to look at, by default 15
        m: Optional[int]
            Optionally, a time lag to highlight on the plot. Default is none.
        alpha: Optional[float]
            Optionally, a significance level to highlight on the plot. Default is 0.05.
        row : int, optional
            Row to add plot to, by default None
        col : int, optional
            Column to add plot to, by default None
        pacf : bool, optional
            Flag to indicate whether to use partial autocorrelation or not, by default False
        """
        mode = "markers+lines" if marker else "lines"
        line = kwargs.pop("line", None)

        def _prepare_data_corr_plot(x, lags):
            zero = True
            irregular = False
            if lags is None:
                # GH 4663 - use a sensible default value
                nobs = x.shape[0]
                lim = min(int(np.ceil(10 * np.log10(nobs))), nobs - 1)
                lags = np.arange(not zero, lim + 1)
            elif np.isscalar(lags):
                lags = np.arange(not zero, int(lags) + 1)  # +1 for zero lag
            else:
                irregular = True
                lags = np.asanyarray(lags).astype(int)
            nlags = lags.max(0)

            return lags, nlags, irregular

        lags, nlags, irregular = _prepare_data_corr_plot(series, max_lag)

        callback = sm.tsa.stattools.pacf if pacf else sm.tsa.stattools.acf
        if not pacf:
            kwargs.update(dict(fft=False))

        acf_x = callback(
            series,
            nlags=nlags,
            alpha=alpha,
            **kwargs,
        )

        acf_x, confint = acf_x[:2] if not pacf else acf_x

        if irregular:
            acf_x = acf_x[lags]

        try:
            confint = confint[lags]
            if lags[0] == 0:
                lags = lags[1:]
                confint = confint[1:]
                acf_x = acf_x[1:]
            lags = lags.astype(float)
            lags[0] -= 0.5
            lags[-1] += 0.5

            upp_band = confint[:, 0] - acf_x
            low_band = confint[:, 1] - acf_x

            # pylint: disable=C0200
            for x in range(len(acf_x)):
                self.add_scatter(
                    x=(x, x),
                    y=(0, acf_x[x]),
                    mode=mode,
                    marker=marker,
                    line=line,
                    line_width=(2 if m is not None and x == m else 1),
                    row=row,
                    col=col,
                )

            self.add_scatter(
                x=lags,
                y=upp_band,
                mode="lines",
                line_color="rgba(0, 0, 0, 0)",
                opacity=0,
                row=row,
                col=col,
            )

            self.add_scatter(
                x=lags,
                y=low_band,
                mode="lines",
                fillcolor="rgba(255, 217, 0, 0.30)",
                fill="tonexty",
                line_color="rgba(0, 0, 0, 0.0)",
                opacity=0,
                row=row,
                col=col,
            )
            self.add_scatter(
                x=[0, max_lag + 1],
                y=[0, 0],
                mode="lines",
                line_color="white",
                row=row,
                col=col,
            )
            self.update_traces(showlegend=False)

        except ValueError:
            pass<|MERGE_RESOLUTION|>--- conflicted
+++ resolved
@@ -46,13 +46,8 @@
     styles as python dictionaries.
     """
 
-<<<<<<< HEAD
-    DEFAULT_STYLES_LOCATION = MISCELLANEOUS_DIRECTORY / "styles" / "default"
-    USER_STYLES_LOCATION = get_current_user().preferences.USER_DATA_DIRECTORY / "styles"
-=======
     STYLES_REPO = STYLES_DIRECTORY_REPO
     USER_STYLES_DIRECTORY = get_current_user().preferences.USER_STYLES_DIRECTORY
->>>>>>> 135dd7fc
 
     plt_styles_available: Dict[str, Path] = {}
     plt_style: str = "dark"
@@ -165,13 +160,8 @@
 
     def load_available_styles(self) -> None:
         """Load custom styles from default and user folders."""
-<<<<<<< HEAD
-        self.load_available_styles_from_folder(self.DEFAULT_STYLES_LOCATION.resolve())
-        self.load_available_styles_from_folder(self.USER_STYLES_LOCATION.resolve())
-=======
         self.load_available_styles_from_folder(self.STYLES_REPO)
         self.load_available_styles_from_folder(self.USER_STYLES_DIRECTORY)
->>>>>>> 135dd7fc
 
     def load_json_style(self, file: Path) -> Dict[str, Any]:
         """Load style from json file.mmm

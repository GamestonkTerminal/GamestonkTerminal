"""Backend for Plotly."""
import asyncio
import atexit
import json
import os
import re
import subprocess  # nosec: B404
import sys
from multiprocessing import current_process
from pathlib import Path
from typing import Optional, Union

import aiohttp
import pandas as pd
import plotly.graph_objects as go
import pywry
from packaging import version
from reportlab.graphics import renderPDF
from svglib.svglib import svg2rlg

from openbb_terminal.base_helpers import console, strtobool
from openbb_terminal.core.session.current_user import get_current_user

try:
    from IPython import get_ipython

    if "IPKernelApp" not in get_ipython().config:
        raise ImportError("console")
    if (
        "parent_header"
        in get_ipython().kernel._parent_ident  # pylint: disable=protected-access
    ):
        raise ImportError("notebook")
except (ImportError, AttributeError):
    JUPYTER_NOTEBOOK = False
else:
    JUPYTER_NOTEBOOK = True

PLOTS_CORE_PATH = Path(__file__).parent.resolve()
PLOTLYJS_PATH = PLOTS_CORE_PATH / "assets" / "plotly-2.18.2.min.js"
BACKEND = None


class Backend(pywry.PyWry):
    """Custom backend for Plotly."""

    def __new__(cls, *args, **kwargs):  # pylint: disable=W0613
        """Create a singleton instance of the backend."""
        if not hasattr(cls, "instance"):
            cls.instance = super().__new__(cls)  # pylint: disable=E1120
        return cls.instance

    def __init__(self, daemon: bool = True, max_retries: int = 30):
        super().__init__(daemon=daemon, max_retries=max_retries)
        self.plotly_html: Path = (PLOTS_CORE_PATH / "plotly_temp.html").resolve()
        self.table_html: Path = (PLOTS_CORE_PATH / "table.html").resolve()
        self.inject_path_to_html()
        self.isatty = (
            not JUPYTER_NOTEBOOK
            and sys.stdin.isatty()
            and not strtobool(os.environ.get("TEST_MODE", False))
            and not strtobool(os.environ.get("OPENBB_ENABLE_QUICK_EXIT", False))
            and current_process().name == "MainProcess"
        )
        self.WIDTH, self.HEIGHT = 1400, 762

        atexit.register(self.close)

    def set_window_dimensions(self, width: int, height: int):
        """Set the window dimensions."""
        self.WIDTH, self.HEIGHT = int(width) * 100, (int(height) * 100) + 62

    def inject_path_to_html(self):
        """Update the script tag in html with local path."""
<<<<<<< HEAD

        with open(PLOTS_CORE_PATH / "plotly.html", encoding="utf-8") as file:  # type: ignore
            html = file.read()
            html = html.replace("{{MAIN_PATH}}", str(PLOTS_CORE_PATH.as_uri()))

        # We create a temporary file to inject the path to the script tag
        # This is so we don't have to modify the original file
        # The file is deleted at program exit.
        with open(self.plotly_html, "w", encoding="utf-8") as file:  # type: ignore
            file.write(html)

    def get_plotly_html(self) -> str:
        """Get the plotly html file."""
        if self.plotly_html and self.plotly_html.exists():
            return str(self.plotly_html)
        return ""
=======
        for html_file, temp_file in zip(
            ["plotly.html", "table.html"], [self.plotly_html, self.table_html]
        ):
            try:
                with open(PLOTS_CORE_PATH / html_file, encoding="utf-8") as file:  # type: ignore
                    html = file.read()
                    html = html.replace("{{MAIN_PATH}}", str(PLOTS_CORE_PATH.as_uri()))

                # We create a temporary file to inject the path to the script tag
                # This is so we don't have to modify the original file
                # The file is deleted at program exit.
                with open(temp_file, "w", encoding="utf-8") as file:  # type: ignore
                    file.write(html)
            except FileNotFoundError as error:
                console.print(
                    f"[bold red]{html_file} file not found, check the path:[/]"
                    f"[green]{PLOTS_CORE_PATH / html_file}[/]"
                )
                self.max_retries = 0  # pylint: disable=W0201
                raise error
>>>>>>> cbdf3360

    def get_pending(self) -> list:
        """Get the pending data that has not been sent to the backend."""
        # pylint: disable=W0201,E0203
        pending = self.outgoing + self.init_engine
        self.outgoing: list = []
        self.init_engine: list = []
        return pending

    def get_plotly_html(self) -> str:
        """Get the plotly html file."""
        if not self.plotly_html.exists():
            self.inject_path_to_html()
            return self.get_plotly_html()

        return str(self.plotly_html)

    def get_table_html(self) -> str:
        """Get the table html file."""
        if not self.table_html.exists():
            self.inject_path_to_html()
            return self.get_table_html()

        return str(self.table_html)

    def get_window_icon(self) -> str:
        """Get the window icon."""
        icon_path = PLOTS_CORE_PATH / "assets" / "Terminal_icon.png"
        if icon_path.exists():
            return str(icon_path)
        return ""

    def send_figure(
        self, fig: go.Figure, export_image: Optional[Union[Path, str]] = ""
    ):
        """Send a Plotly figure to the backend.

        Parameters
        ----------
        fig : go.Figure
            Plotly figure to send to backend.
        export_image : str, optional
            Path to export image to, by default ""
        """
        self.loop.run_until_complete(self.check_backend())
        title = "Plots"

        # We check if figure is a subplot and has a title annotation
        if not fig.layout.title.text and fig._has_subplots():  # pylint: disable=W0212
            for annotation in fig.select_annotations(
                selector=dict(xref="paper", yref="paper")
            ):
                # Subplots always set the first annotation as the title
                # so we break after the first one
                if annotation.text:
                    title = annotation.text
                break

        title = re.sub(
            r"<[^>]*>", "", fig.layout.title.text if fig.layout.title.text else title
        )

        if export_image and isinstance(export_image, str):
            export_image = Path(export_image).resolve()

        self.outgoing.append(
            json.dumps(
                {
                    "html_path": self.get_plotly_html(),
                    "json_data": json.loads(fig.to_json()),
                    "export_image": str(export_image).replace(".pdf", ".svg"),
                    **self.get_kwargs(title),
                }
            )
        )
        if export_image and isinstance(export_image, Path):
            self.loop.run_until_complete(self.process_image(export_image))

    async def process_image(self, export_image: Path):
        """Check if the image has been exported to the path."""
        pdf = export_image.suffix == ".pdf"
        img_path = export_image.resolve()

        if pdf:
            img_path = img_path.with_suffix(".svg")

        checks = 0
        while not img_path.exists():
            await asyncio.sleep(0.2)
            checks += 1
            if checks > 50:
                break

        if img_path.exists():
            if pdf:
                drawing = svg2rlg(img_path)
                img_path.unlink(missing_ok=True)
                renderPDF.drawToFile(drawing, str(export_image))

            if get_current_user().preferences.PLOT_OPEN_EXPORT:
                if sys.platform == "win32":
                    os.startfile(export_image)  # nosec: B606
                else:
                    opener = "open" if sys.platform == "darwin" else "xdg-open"
                    subprocess.check_call([opener, export_image])  # nosec: B603

    def send_table(self, df_table: pd.DataFrame, title: str = ""):
        """Send table data to the backend to be displayed in a table.

        Parameters
        ----------
        df_table : pd.DataFrame
            Dataframe to send to backend.
        title : str, optional
            Title to display in the window, by default ""
        """
        self.loop.run_until_complete(self.check_backend())

        if title:
            # We remove any html tags and markdown from the title
            title = re.sub(r"<[^>]*>", "", title)
            title = re.sub(r"\[\/?[a-z]+\]", "", title)

        # we get the length of each column using the max length of the column
        # name and the max length of the column values as the column width
        columnwidth = [
            max(
                len(str(df_table[col].name)),
                df_table[col].astype(str).str.len().max(),
            )
            for col in df_table.columns
            if hasattr(df_table[col], "name") and hasattr(df_table[col], "dtype")
        ]

        # we add a percentage of max to the min column width
        columnwidth = [
            int(x + (max(columnwidth) - min(columnwidth)) * 0.2) for x in columnwidth
        ]

        # in case of a very small table we set a min width
        width = max(int(min(sum(columnwidth) * 9.7, self.WIDTH + 100)), 800)

        json_data = json.loads(df_table.to_json(orient="split"))
        json_data.update(dict(title=title))

        self.outgoing.append(
            json.dumps(
                {
                    "html_path": self.get_table_html(),
                    "json_data": json.dumps(json_data),
                    "width": width,
                    "height": self.HEIGHT - 100,
                    **self.get_kwargs(title),
                }
            )
        )

    def send_html(self, html_str: str = "", html_path: str = "", title: str = ""):
        """Send HTML to the backend to be displayed in a window.

        Parameters
        ----------
        html_str : str
            HTML string to send to backend.
        html_path : str, optional
            Path to html file to send to backend, by default ""
        title : str, optional
            Title to display in the window, by default ""
        """
        self.loop.run_until_complete(self.check_backend())
        message = json.dumps(
            {"html_str": html_str, "html_path": html_path, **self.get_kwargs(title)}
        )
        self.outgoing.append(message)

    def send_url(
        self,
        url: str,
        title: str = "",
        width: Optional[int] = None,
        height: Optional[int] = None,
    ):
        """Send a URL to the backend to be displayed in a window.

        Parameters
        ----------
        url : str
            URL to display in the window.
        title : str, optional
            Title to display in the window, by default ""
        width : int, optional
            Width of the window, by default 1200
        height : int, optional
            Height of the window, by default 800
        """
        self.loop.run_until_complete(self.check_backend())
        script = f"""
        <script>
            window.location.replace("{url}");
        </script>
        """
        message = json.dumps(
            {
                "html_str": script,
                **self.get_kwargs(title),
                "width": width or self.WIDTH,
                "height": height or self.HEIGHT,
            }
        )
        self.outgoing.append(message)

    def get_kwargs(self, title: str = "") -> dict:
        """Get the kwargs for the backend."""
        return {
            "title": f"OpenBB - {title}",
            "icon": self.get_window_icon(),
            "download_path": str(get_current_user().preferences.USER_EXPORTS_DIRECTORY),
        }

    def del_temp(self):
        """Delete the temporary html file."""
        self.plotly_html.unlink(missing_ok=True)

    def start(self, debug: bool = False):
        """Start the backend WindowManager process."""
        if self.isatty:
            super().start(debug)

    async def check_backend(self):
        """Override to check if isatty."""
        if self.isatty:
            if not hasattr(pywry, "__version__") or version.parse(
                pywry.__version__
            ) < version.parse("0.3.5"):
                console.print(
                    "[bold red]Pywry version 0.3.5 or higher is required to use the "
                    "OpenBB Plots backend.[/bold red]\n"
                    "[yellow]Please update pywry with 'pip install pywry --upgrade'[/yellow]"
                )
                self.max_retries = 0  # pylint: disable=W0201
                return
            await super().check_backend()

    def close(self, reset: bool = False):
        """Close the backend."""
        if reset:
            self.max_retries = 50  # pylint: disable=W0201
        elif self.isatty:
            self.del_temp()

        super().close(reset)


async def download_plotly_js():
    """Download or updates plotly.js to the assets folder."""
    js_filename = PLOTLYJS_PATH.name
    try:
        # we use aiohttp to download plotly.js
        # this is so we don't have to block the main thread
        async with aiohttp.ClientSession() as session:
            async with session.get(f"https://cdn.plot.ly/{js_filename}") as resp:
                with open(str(PLOTLYJS_PATH), "wb") as f:
                    while True:
                        chunk = await resp.content.read(1024)
                        if not chunk:
                            break
                        f.write(chunk)

        # We delete the old version of plotly.js
        for file in (PLOTS_CORE_PATH / "assets").glob("plotly*.js"):
            if file.name != js_filename:
                file.unlink(missing_ok=True)

    except Exception as err:  # pylint: disable=W0703
        print(f"Error downloading plotly.js: {err}")


# To avoid having plotly.js in the repo, we download it if it's not present
if not PLOTLYJS_PATH.exists() and not JUPYTER_NOTEBOOK:
    asyncio.run(download_plotly_js())


def plots_backend() -> Backend:
    """Get the backend."""
    global BACKEND  # pylint: disable=W0603
    if BACKEND is None:
        BACKEND = Backend()
    return BACKEND<|MERGE_RESOLUTION|>--- conflicted
+++ resolved
@@ -72,45 +72,23 @@
 
     def inject_path_to_html(self):
         """Update the script tag in html with local path."""
-<<<<<<< HEAD
-
-        with open(PLOTS_CORE_PATH / "plotly.html", encoding="utf-8") as file:  # type: ignore
-            html = file.read()
-            html = html.replace("{{MAIN_PATH}}", str(PLOTS_CORE_PATH.as_uri()))
-
-        # We create a temporary file to inject the path to the script tag
-        # This is so we don't have to modify the original file
-        # The file is deleted at program exit.
-        with open(self.plotly_html, "w", encoding="utf-8") as file:  # type: ignore
-            file.write(html)
-
-    def get_plotly_html(self) -> str:
-        """Get the plotly html file."""
-        if self.plotly_html and self.plotly_html.exists():
-            return str(self.plotly_html)
-        return ""
-=======
-        for html_file, temp_file in zip(
-            ["plotly.html", "table.html"], [self.plotly_html, self.table_html]
-        ):
-            try:
-                with open(PLOTS_CORE_PATH / html_file, encoding="utf-8") as file:  # type: ignore
-                    html = file.read()
-                    html = html.replace("{{MAIN_PATH}}", str(PLOTS_CORE_PATH.as_uri()))
-
-                # We create a temporary file to inject the path to the script tag
-                # This is so we don't have to modify the original file
-                # The file is deleted at program exit.
-                with open(temp_file, "w", encoding="utf-8") as file:  # type: ignore
-                    file.write(html)
-            except FileNotFoundError as error:
-                console.print(
-                    f"[bold red]{html_file} file not found, check the path:[/]"
-                    f"[green]{PLOTS_CORE_PATH / html_file}[/]"
-                )
-                self.max_retries = 0  # pylint: disable=W0201
-                raise error
->>>>>>> cbdf3360
+        try:
+            with open(PLOTS_CORE_PATH / "plotly.html", encoding="utf-8") as file:  # type: ignore
+                html = file.read()
+                html = html.replace("{{MAIN_PATH}}", str(PLOTS_CORE_PATH.as_uri()))
+
+            # We create a temporary file to inject the path to the script tag
+            # This is so we don't have to modify the original file
+            # The file is deleted at program exit.
+            with open(self.plotly_html, "w", encoding="utf-8") as file:  # type: ignore
+                file.write(html)
+        except FileNotFoundError as error:
+            console.print(
+                "[bold red]plotly.html file not found, check the path:[/]"
+                f"[green]{PLOTS_CORE_PATH / 'plotly.html'}[/]"
+            )
+            self.max_retries = 0  # pylint: disable=W0201
+            raise error
 
     def get_pending(self) -> list:
         """Get the pending data that has not been sent to the backend."""
@@ -130,8 +108,7 @@
 
     def get_table_html(self) -> str:
         """Get the table html file."""
-        if not self.table_html.exists():
-            self.inject_path_to_html()
+        if self.table_html.exists():
             return self.get_table_html()
 
         return str(self.table_html)

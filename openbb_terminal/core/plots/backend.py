"""Backend for Plotly."""
import asyncio
import atexit
import json
import os
import re
import subprocess  # nosec: B404
import sys
from multiprocessing import current_process
from pathlib import Path
from typing import Any, Dict, Optional, Union

import aiohttp
import pandas as pd
import plotly.graph_objects as go
from packaging import version
from reportlab.graphics import renderPDF

# pylint: disable=C0415
try:
    from pywry import PyWry
except ImportError as e:
    print(f"\033[91m{e}\033[0m")
    # pylint: disable=C0412
    from openbb_terminal.core.plots.no_import import DummyBackend

    class PyWry(DummyBackend):  # type: ignore
        pass


from svglib.svglib import svg2rlg

from openbb_terminal.base_helpers import console
from openbb_terminal.core.session.current_system import get_current_system
from openbb_terminal.core.session.current_user import get_current_user

try:
    from IPython import get_ipython

    if "IPKernelApp" not in get_ipython().config:
        raise ImportError("console")
    if (
        "parent_header"
        in get_ipython().kernel._parent_ident  # pylint: disable=protected-access
    ):
        raise ImportError("notebook")
except (ImportError, AttributeError):
    JUPYTER_NOTEBOOK = False
else:
    JUPYTER_NOTEBOOK = True

PLOTS_CORE_PATH = Path(__file__).parent.resolve()
PLOTLYJS_PATH = PLOTS_CORE_PATH / "assets" / "plotly-2.21.0.min.js"
BACKEND = None


class Backend(PyWry):
    """Custom backend for Plotly."""

    def __new__(cls, *args, **kwargs):  # pylint: disable=W0613
        """Create a singleton instance of the backend."""
        if not hasattr(cls, "instance"):
            cls.instance = super().__new__(cls)  # pylint: disable=E1120
        return cls.instance

    def __init__(
        self,
        daemon: bool = True,
        max_retries: int = 30,
        proc_name: str = "OpenBB Terminal",
    ):
        has_version = hasattr(PyWry, "__version__")
        init_kwargs: Dict[str, Any] = dict(daemon=daemon, max_retries=max_retries)

        if has_version and version.parse(PyWry.__version__) >= version.parse("0.4.8"):
            init_kwargs.update(dict(proc_name=proc_name))

        super().__init__(**init_kwargs)

        self.plotly_html: Path = (PLOTS_CORE_PATH / "plotly.html").resolve()
        self.table_html: Path = (PLOTS_CORE_PATH / "table.html").resolve()
        self.isatty = (
            not JUPYTER_NOTEBOOK
            and sys.stdin.isatty()
            and not get_current_system().TEST_MODE
            and not get_current_user().preferences.ENABLE_QUICK_EXIT
            and current_process().name == "MainProcess"
        )
        if has_version and PyWry.__version__ == "0.0.0":
            self.isatty = False

        self.WIDTH, self.HEIGHT = 1400, 762
        self.logged_in: bool = False

        atexit.register(self.close)

    def set_window_dimensions(self):
        """Set the window dimensions."""
        current_user = get_current_user()
        width = current_user.preferences.PLOT_PYWRY_WIDTH or 1400
        height = current_user.preferences.PLOT_PYWRY_HEIGHT or 762

        self.WIDTH, self.HEIGHT = int(width), int(height)

    def get_pending(self) -> list:
        """Get the pending data that has not been sent to the backend."""
        # pylint: disable=W0201,E0203
        pending = self.outgoing + self.init_engine
        self.outgoing: list = []
        self.init_engine: list = []
        return pending

    def get_plotly_html(self) -> Path:
        """Get the plotly html file."""
        self.set_window_dimensions()
        if self.plotly_html.exists():
            return self.plotly_html

        console.print(
            "[bold red]plotly.html file not found, check the path:[/]"
            f"[green]{PLOTS_CORE_PATH / 'plotly.html'}[/]"
        )
        self.max_retries = 0  # pylint: disable=W0201
        raise FileNotFoundError

    def get_table_html(self) -> Path:
        """Get the table html file."""
        self.set_window_dimensions()
        if self.table_html.exists():
            return self.table_html
        console.print(
            "[bold red]table.html file not found, check the path:[/]"
            f"[green]{PLOTS_CORE_PATH / 'table.html'}[/]"
        )
        self.max_retries = 0  # pylint: disable=W0201
        raise FileNotFoundError

    def get_window_icon(self) -> Optional[Path]:
        """Get the window icon."""
        icon_path = PLOTS_CORE_PATH / "assets" / "Terminal_icon.png"
        if icon_path.exists():
            return icon_path
        return None

    def get_json_update(self, cmd_loc: str, theme: Optional[str] = None) -> dict:
        """Get the json update for the backend."""
        current_user = get_current_user()
        current_system = get_current_system()

        posthog: Dict[str, Any] = dict(collect_logs=current_system.LOG_COLLECT)
        if (
            current_system.LOG_COLLECT
            and current_user.profile.email
            and not self.logged_in
        ):
            self.logged_in = True
            posthog.update(
                dict(
                    user_id=current_user.profile.uuid,
                    email=current_user.profile.email,
                )
            )

        return dict(
            theme=theme or current_user.preferences.CHART_STYLE,
            log_id=current_system.LOGGING_APP_ID,
            pywry_version=self.__version__,
            terminal_version=current_system.VERSION,
            python_version=current_system.PYTHON_VERSION,
            posthog=posthog,
            command_location=cmd_loc,
        )

    def send_figure(
        self, fig: go.Figure, export_image: Optional[Union[Path, str]] = ""
    ):
        """Send a Plotly figure to the backend.

        Parameters
        ----------
        fig : go.Figure
            Plotly figure to send to backend.
        export_image : str, optional
            Path to export image to, by default ""
        """
        self.loop.run_until_complete(self.check_backend())
        # pylint: disable=C0415
        from openbb_terminal.helper_funcs import command_location

        title = "Interactive Chart"

        fig.layout.title.text = re.sub(
            r"<[^>]*>", "", fig.layout.title.text if fig.layout.title.text else title
        )

        fig.layout.height += 69

        if export_image and isinstance(export_image, str):
            export_image = Path(export_image).resolve()

        json_data = json.loads(fig.to_json())

        json_data.update(self.get_json_update(command_location))

        outgoing = dict(
            html=self.get_plotly_html(),
            json_data=json_data,
            export_image=export_image,
            **self.get_kwargs(command_location),
        )
        self.send_outgoing(outgoing)

        if export_image and isinstance(export_image, Path):
            self.loop.run_until_complete(self.process_image(export_image))

    async def process_image(self, export_image: Path):
        """Check if the image has been exported to the path."""
        pdf = export_image.suffix == ".pdf"
        img_path = export_image.resolve()

        checks = 0
        while not img_path.exists():
            await asyncio.sleep(0.2)
            checks += 1
            if checks > 50:
                break

        if pdf:
            img_path = img_path.rename(img_path.with_suffix(".svg"))

        if img_path.exists():
            if pdf:
                drawing = svg2rlg(img_path)
                img_path.unlink(missing_ok=True)
                renderPDF.drawToFile(drawing, str(export_image))

            if get_current_user().preferences.PLOT_OPEN_EXPORT:
                if sys.platform == "win32":
                    os.startfile(export_image)  # nosec: B606
                else:
                    opener = "open" if sys.platform == "darwin" else "xdg-open"
                    subprocess.check_call([opener, export_image])  # nosec: B603

    def send_table(
        self,
        df_table: pd.DataFrame,
        title: str = "",
        source: str = "",
        theme: str = "dark",
    ):
        """Send table data to the backend to be displayed in a table.

        Parameters
        ----------
        df_table : pd.DataFrame
            Dataframe to send to backend.
        title : str, optional
            Title to display in the window, by default ""
        source : str, optional
            Source of the data, by default ""
        theme : light or dark, optional
            Theme of the table, by default "light"
        """
        self.loop.run_until_complete(self.check_backend())

        if title:
            # We remove any html tags and markdown from the title
            title = re.sub(r"<[^>]*>", "", title)
            title = re.sub(r"\[\/?[a-z]+\]", "", title)

        # we get the length of each column using the max length of the column
        # name and the max length of the column values as the column width
        columnwidth = [
            max(
                len(str(df_table[col].name)),
                df_table[col].astype(str).str.len().max(),
            )
            for col in df_table.columns
            if hasattr(df_table[col], "name") and hasattr(df_table[col], "dtype")
        ]

        # we add a percentage of max to the min column width
        columnwidth = [
            int(x + (max(columnwidth) - min(columnwidth)) * 0.2) for x in columnwidth
        ]

        # in case of a very small table we set a min width
        width = max(int(min(sum(columnwidth) * 9.7, self.WIDTH + 100)), 800)

        # pylint: disable=C0415
        from openbb_terminal.helper_funcs import command_location

        json_data = json.loads(df_table.to_json(orient="split", date_format="iso"))
        json_data.update(
            dict(
                title=title,
                source=source or "",
                **self.get_json_update(command_location, theme or "dark"),
            )
        )

        outgoing = dict(
            html=self.get_table_html(),
            json_data=json.dumps(json_data),
            width=width,
            height=self.HEIGHT - 100,
            **self.get_kwargs(command_location),
        )
        self.send_outgoing(outgoing)

    def send_url(
        self,
        url: str,
        title: str = "",
        width: Optional[int] = None,
        height: Optional[int] = None,
    ):
        """Send a URL to the backend to be displayed in a window.

        Parameters
        ----------
        url : str
            URL to display in the window.
        title : str, optional
            Title to display in the window, by default ""
        width : int, optional
            Width of the window, by default 1200
        height : int, optional
            Height of the window, by default 800
        """
        self.loop.run_until_complete(self.check_backend())
        script = f"""
        <script>
            window.location.replace("{url}");
        </script>
        """
        outgoing = dict(
            html=script,
            **self.get_kwargs(title),
            width=width or self.WIDTH,
            height=height or self.HEIGHT,
        )
        self.send_outgoing(outgoing)

    def get_kwargs(self, title: str = "") -> dict:
        """Get the kwargs for the backend."""
        return {
            "title": f"OpenBB - {title}",
            "icon": self.get_window_icon(),
            "download_path": str(get_current_user().preferences.USER_EXPORTS_DIRECTORY),
        }

    def start(self, debug: bool = False):  # pylint: disable=W0221
        """Start the backend WindowManager process."""
        if self.isatty:
            super().start(debug)

    async def check_backend(self):
        """Override to check if isatty."""
        if self.isatty:
            message = (
<<<<<<< HEAD
                "[bold red]PyWry version 0.5.9 or higher is required to use the "
=======
                "[bold red]PyWry version 0.5.12 or higher is required to use the "
>>>>>>> 2558bfec
                "OpenBB Plots backend.[/]\n"
                "[yellow]Please update pywry with 'pip install pywry --upgrade'[/]"
            )
            if not hasattr(PyWry, "__version__"):
                try:
                    # pylint: disable=C0415
                    from pywry import __version__ as pywry_version
                except ImportError:
                    console.print(message)
                    self.max_retries = 0
                    return

                PyWry.__version__ = pywry_version  # pylint: disable=W0201

<<<<<<< HEAD
            if version.parse(PyWry.__version__) < version.parse("0.5.9"):
=======
            if version.parse(PyWry.__version__) < version.parse("0.5.12"):
>>>>>>> 2558bfec
                console.print(message)
                self.max_retries = 0  # pylint: disable=W0201
                return
            await super().check_backend()

    def close(self, reset: bool = False):
        """Close the backend."""
        if reset:
            self.max_retries = 50  # pylint: disable=W0201

        super().close()

    async def get_results(self, description: str) -> dict:
        """Wait for completion of interactive task and return the data.

        Parameters
        ----------
        description : str
            Description of the task to console print while waiting.

        Returns
        -------
        dict
            The data returned from pywry backend.
        """
        console.print(
            f"[green]{description}[/]\n\n"
            "[yellow]If the window is closed you can continue by pressing Ctrl+C.[/]"
        )
        while True:
            try:
                data: dict = self.recv.get(block=False) or {}
                if data.get("result", False):
                    return json.loads(data["result"])
            except Exception:  # pylint: disable=W0703
                pass

            await asyncio.sleep(1)

    def call_hub(self, login: bool = True) -> Optional[dict]:
        """Call the hub to login or logout.

        Parameters
        ----------
        login : bool, optional
            Whether to login or logout, by default True

        Returns
        -------
        Optional[dict]
            The user data if login was successful, None otherwise.
        """
        self.loop.run_until_complete(self.check_backend())
        endpoint = {True: "login", False: "logout"}[login]

        outgoing = dict(
            json_data=dict(url=f"https://my.openbb.dev/{endpoint}?pywry=true"),
            **self.get_kwargs(endpoint.title()),
            width=900,
            height=800,
        )
        self.send_outgoing(outgoing)

        messages_dict = dict(
            login=dict(
                message="Welcome to OpenBB Terminal! Please login to continue.",
                interrupt="Login cancelled. Continuing as guest.",
            ),
            logout=dict(
                message="Sending logout request", interrupt="Continuing as guest."
            ),
        )

        try:
            return self.loop.run_until_complete(
                self.get_results(messages_dict[endpoint]["message"])
            )
        except KeyboardInterrupt:
            console.print(f"\n[red]{messages_dict[endpoint]['interrupt']}[/red]")
            return None


async def download_plotly_js():
    """Download or updates plotly.js to the assets folder."""
    js_filename = PLOTLYJS_PATH.name
    try:
        # we use aiohttp to download plotly.js
        # this is so we don't have to block the main thread
        async with aiohttp.ClientSession(
            connector=aiohttp.TCPConnector(verify_ssl=False)
        ) as session:
            async with session.get(f"https://cdn.plot.ly/{js_filename}") as resp:
                with open(str(PLOTLYJS_PATH), "wb") as f:
                    while True:
                        chunk = await resp.content.read(1024)
                        if not chunk:
                            break
                        f.write(chunk)

        # We delete the old version of plotly.js
        for file in (PLOTS_CORE_PATH / "assets").glob("plotly*.js"):
            if file.name != js_filename:
                file.unlink(missing_ok=True)

    except Exception as err:  # pylint: disable=W0703
        print(f"Error downloading plotly.js: {err}")


# To avoid having plotly.js in the repo, we download it if it's not present
if not PLOTLYJS_PATH.exists() and not JUPYTER_NOTEBOOK:
    asyncio.run(download_plotly_js())


def plots_backend() -> Backend:
    """Get the backend."""
    global BACKEND  # pylint: disable=W0603 # noqa
    if BACKEND is None:
        BACKEND = Backend()
    return BACKEND<|MERGE_RESOLUTION|>--- conflicted
+++ resolved
@@ -359,11 +359,7 @@
         """Override to check if isatty."""
         if self.isatty:
             message = (
-<<<<<<< HEAD
-                "[bold red]PyWry version 0.5.9 or higher is required to use the "
-=======
                 "[bold red]PyWry version 0.5.12 or higher is required to use the "
->>>>>>> 2558bfec
                 "OpenBB Plots backend.[/]\n"
                 "[yellow]Please update pywry with 'pip install pywry --upgrade'[/]"
             )
@@ -378,11 +374,7 @@
 
                 PyWry.__version__ = pywry_version  # pylint: disable=W0201
 
-<<<<<<< HEAD
-            if version.parse(PyWry.__version__) < version.parse("0.5.9"):
-=======
             if version.parse(PyWry.__version__) < version.parse("0.5.12"):
->>>>>>> 2558bfec
                 console.print(message)
                 self.max_retries = 0  # pylint: disable=W0201
                 return

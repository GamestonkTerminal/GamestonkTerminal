# IMPORTATION STANDARD
from datetime import datetime
from pathlib import Path
from typing import List

# IMPORTATION THIRDPARTY

# IMPORTATION INTERNAL


def get_timestamp_from_x_days(x: int) -> float:
    timestamp_from_x_days = datetime.now().timestamp() - x * 86400
    return timestamp_from_x_days


def get_expired_file_list(directory: Path, before_timestamp: float) -> List[Path]:
    expired_files = list()
<<<<<<< HEAD
    if directory.exists() and directory.is_dir():
=======
    if directory.exists and directory.is_dir():  # type: ignore
>>>>>>> b1ced18f
        for file in directory.iterdir():
            if file.is_file() and file.lstat().st_mtime < before_timestamp:
                expired_files.append(file)

    return expired_files


def remove_file_list(file_list: List[Path]):
    for file in file_list:
        file.unlink(missing_ok=True)<|MERGE_RESOLUTION|>--- conflicted
+++ resolved
@@ -15,11 +15,7 @@
 
 def get_expired_file_list(directory: Path, before_timestamp: float) -> List[Path]:
     expired_files = list()
-<<<<<<< HEAD
-    if directory.exists() and directory.is_dir():
-=======
     if directory.exists and directory.is_dir():  # type: ignore
->>>>>>> b1ced18f
         for file in directory.iterdir():
             if file.is_file() and file.lstat().st_mtime < before_timestamp:
                 expired_files.append(file)

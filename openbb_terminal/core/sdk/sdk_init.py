# flake8: noqa pylint: disable=R0402,C0412,unused-import


# noqa: F401


# Session


# Alternative
import openbb_terminal.alternative.hackernews_model as alt_hackernews_model
import openbb_terminal.alternative.hackernews_view as alt_hackernews_view
import openbb_terminal.alternative.oss.github_model as alt_oss_github_model
import openbb_terminal.alternative.oss.github_view as alt_oss_github_view
import openbb_terminal.alternative.oss.runa_model as alt_oss_runa_model
import openbb_terminal.alternative.oss.runa_view as alt_oss_runa_view
import openbb_terminal.alternative.realestate.landRegistry_model as alt_realestate_landRegistry_model

# Crypto Helpers
import openbb_terminal.cryptocurrency.cryptocurrency_helpers as crypto_helpers

# ETF
import openbb_terminal.etf.discovery.wsj_model as etf_disc_wsj_model
import openbb_terminal.etf.discovery.wsj_view as etf_disc_wsj_view
import openbb_terminal.forex.oanda.oanda_model as forex_oanda_model
import openbb_terminal.forex.oanda.oanda_view as forex_oanda_view
import openbb_terminal.stocks.options.hedge.hedge_model as stocks_options_hedge_model
import openbb_terminal.stocks.options.hedge.hedge_view as stocks_options_hedge_view
import openbb_terminal.stocks.quantitative_analysis.beta_model as stocks_qa_beta_model
import openbb_terminal.stocks.quantitative_analysis.beta_view as stocks_qa_beta_view

# Stocks - Quantitative Analysis
import openbb_terminal.stocks.quantitative_analysis.factors_model as stocks_qa_factors_model
import openbb_terminal.stocks.quantitative_analysis.factors_view as stocks_qa_factors_view

# Keys
from openbb_terminal import keys_model
from openbb_terminal.alternative.covid import (
    covid_model as alt_covid_model,
    covid_view as alt_covid_view,
)

# Common
from openbb_terminal.common import (
    common_model,
    feedparser_model as common_feedparser_model,
    feedparser_view as common_feedparser_view,
    news_sdk_helper as common_news_sdk_helper,
    newsapi_model as common_newsapi_model,
    newsapi_view as common_newsapi_view,
    ultima_newsmonitor_model as common_ultima_newsmonitor_model,
    ultima_newsmonitor_view as common_ultima_newsmonitor_view,
)

# Common Behavioural Analysis
from openbb_terminal.common.behavioural_analysis import (
    finbrain_model as stocks_ba_finbrain_model,
    finbrain_view as stocks_ba_finbrain_view,
    google_model as stocks_ba_google_model,
    google_view as stocks_ba_google_view,
    reddit_model as stocks_ba_reddit_model,
    reddit_view as stocks_ba_reddit_view,
    stocktwits_model as stocks_ba_stocktwits_model,
    stocktwits_view as stocks_ba_stocktwits_view,
)

# Common Quantitative Analysis
from openbb_terminal.common.quantitative_analysis import (
    qa_model as common_qa_model,
    qa_view as common_qa_view,
    rolling_model as common_qa_rolling_model,
    rolling_view as common_qa_rolling_view,
)

# Common Technical Analysis
from openbb_terminal.common.technical_analysis import (
    custom_indicators_model as common_ta_custom_indicators_model,
    custom_indicators_view as common_ta_custom_indicators_view,
    momentum_model as common_ta_momentum_model,
    momentum_view as common_ta_momentum_view,
    overlap_model as common_ta_overlap_model,
    overlap_view as common_ta_overlap_view,
    trend_indicators_model as common_ta_trend_indicators_model,
    trend_indicators_view as common_ta_trend_indicators_view,
    volatility_model as common_ta_volatility_model,
    volatility_view as common_ta_volatility_view,
    volume_model as common_ta_volume_model,
    volume_view as common_ta_volume_view,
)
from openbb_terminal.core.session import sdk_session
from openbb_terminal.cryptocurrency import (
    crypto_models,
    pyth_view as crypto_pyth_view,
)

# Cryptocurrency Defi
from openbb_terminal.cryptocurrency.defi import (
    coindix_model as crypto_defi_coindix_model,
    coindix_view as crypto_defi_coindix_view,
    cryptosaurio_model as crypto_defi_cryptosaurio_model,
    cryptosaurio_view as crypto_defi_cryptosaurio_view,
    llama_model as crypto_defi_llama_model,
    llama_view as crypto_defi_llama_view,
    smartstake_model as crypto_defi_smartstake_model,
    smartstake_view as crypto_defi_smartstake_view,
    substack_model as crypto_defi_substack_model,
    substack_view as crypto_defi_substack_view,
    terraengineer_model as crypto_defi_terraengineer_model,
    terraengineer_view as crypto_defi_terraengineer_view,
    terramoney_fcd_model as crypto_defi_terramoney_fcd_model,
    terramoney_fcd_view as crypto_defi_terramoney_fcd_view,
)

# Cryptocurrency Discovery
from openbb_terminal.cryptocurrency.discovery import (
    coinmarketcap_model as crypto_disc_coinmarketcap_model,
    coinmarketcap_view as crypto_disc_coinmarketcap_view,
    coinpaprika_model as crypto_disc_coinpaprika_model,
    coinpaprika_view as crypto_disc_coinpaprika_view,
    cryptostats_model as crypto_disc_cryptostats_model,
    cryptostats_view as crypto_disc_cryptostats_view,
    dappradar_model as crypto_disc_dappradar_model,
    dappradar_view as crypto_disc_dappradar_view,
    pycoingecko_model as crypto_disc_pycoingecko_model,
    pycoingecko_view as crypto_disc_pycoingecko_view,
    sdk_helpers as crypto_disc_sdk_helpers,
)

# Cryptocurrency Due Diligence
from openbb_terminal.cryptocurrency.due_diligence import (
    binance_model as crypto_dd_binance_model,
    binance_view as crypto_dd_binance_view,
    ccxt_model as crypto_dd_ccxt_model,
    ccxt_view as crypto_dd_ccxt_view,
    coinbase_model as crypto_dd_coinbase_model,
    coinbase_view as crypto_dd_coinbase_view,
    coinglass_model as crypto_dd_coinglass_model,
    coinglass_view as crypto_dd_coinglass_view,
    coinpaprika_model as crypto_dd_coinpaprika_model,
    coinpaprika_view as crypto_dd_coinpaprika_view,
    cryptopanic_view as crypto_dd_cryptopanic_view,
    finbrain_crypto_view as crypto_dd_finbrain_view,
    glassnode_model as crypto_dd_glassnode_model,
    glassnode_view as crypto_dd_glassnode_view,
    messari_model as crypto_dd_messari_model,
    messari_view as crypto_dd_messari_view,
    pycoingecko_model as crypto_dd_pycoingecko_model,
    pycoingecko_view as crypto_dd_pycoingecko_view,
    santiment_model as crypto_dd_santiment_model,
    santiment_view as crypto_dd_santiment_view,
    sdk_helper as crypto_dd_sdk_helper,
)

# Cryptocurrency NFT
from openbb_terminal.cryptocurrency.nft import (
    nftpricefloor_model as crypto_nft_pricefloor_model,
    nftpricefloor_view as crypto_nft_pricefloor_view,
    opensea_model as crypto_nft_opensea_model,
    opensea_view as crypto_nft_opensea_view,
)

# Cryptocurrency Onchain
from openbb_terminal.cryptocurrency.onchain import (
    bitquery_model as crypto_onchain_bitquery_model,
    bitquery_view as crypto_onchain_bitquery_view,
    blockchain_model as crypto_onchain_blockchain_model,
    blockchain_view as crypto_onchain_blockchain_view,
    ethgasstation_model as crypto_onchain_ethgasstation_model,
    ethgasstation_view as crypto_onchain_ethgasstation_view,
    ethplorer_model as crypto_onchain_ethplorer_model,
    ethplorer_view as crypto_onchain_ethplorer_view,
<<<<<<< HEAD
    shroom_model as crypto_onchain_shroom_model,
    shroom_view as crypto_onchain_shroom_view,
=======
    whale_alert_model as crypto_onchain_whale_alert_model,
    whale_alert_view as crypto_onchain_whale_alert_view,
>>>>>>> 3147577f
    topledger_model as crypto_onchain_topledger_model,
    topledger_view as crypto_onchain_topledger_view,
    whale_alert_model as crypto_onchain_whale_alert_model,
    whale_alert_view as crypto_onchain_whale_alert_view,
)

# Cryptocurrency Overview
from openbb_terminal.cryptocurrency.overview import (
    blockchaincenter_model as crypto_ov_blockchaincenter_model,
    blockchaincenter_view as crypto_ov_blockchaincenter_view,
    coinbase_model as crypto_ov_coinbase_model,
    coinbase_view as crypto_ov_coinbase_view,
    coinpaprika_model as crypto_ov_coinpaprika_model,
    coinpaprika_view as crypto_ov_coinpaprika_view,
    cryptopanic_model as crypto_ov_cryptopanic_model,
    cryptopanic_view as crypto_ov_cryptopanic_view,
    glassnode_model as crypto_ov_glassnode_model,
    glassnode_view as crypto_ov_glassnode_view,
    loanscan_model as crypto_ov_loanscan_model,
    loanscan_view as crypto_ov_loanscan_view,
    pycoingecko_model as crypto_ov_pycoingecko_model,
    pycoingecko_view as crypto_ov_pycoingecko_view,
    rekt_model as crypto_ov_rekt_model,
    rekt_view as crypto_ov_rekt_view,
    sdk_helpers as crypto_ov_sdk_helpers,
    withdrawalfees_model as crypto_ov_withdrawalfees_model,
    withdrawalfees_view as crypto_ov_withdrawalfees_view,
)

# Cryptocurrency Tools
from openbb_terminal.cryptocurrency.tools import (
    tools_model as crypto_tools_model,
    tools_view as crypto_tools_view,
)

# Econometrics
from openbb_terminal.econometrics import (
    econometrics_model,
    econometrics_view,
    regression_model as econometrics_regression_model,
    regression_view as econometrics_regression_view,
)

# Economy
from openbb_terminal.economy import (
    econdb_model as economy_econdb_model,
    econdb_view as economy_econdb_view,
    fedreserve_model as economy_fedreserve_model,
    fedreserve_view as economy_fedreserve_view,
    finviz_model as economy_finviz_model,
    finviz_view as economy_finviz_view,
    fred_model as economy_fred_model,
    fred_view as economy_fred_view,
    nasdaq_model as economy_nasdaq_model,
    nasdaq_view as economy_nasdaq_view,
    oecd_model as economy_oecd_model,
    oecd_view as economy_oecd_view,
    sdk_helpers as economy_sdk_helpers,
    wsj_model as economy_wsj_model,
    yfinance_model as economy_yfinance_model,
    yfinance_view as economy_yfinance_view,
)

# ETF's
from openbb_terminal.etf import (
    financedatabase_model as etf_financedatabase_model,
    financedatabase_view as etf_financedatabase_view,
    fmp_model as etf_fmp_model,
    fmp_view as etf_fmp_view,
    stockanalysis_model as etf_stockanalysis_model,
    stockanalysis_view as etf_stockanalysis_view,
)

# Fixedincome
from openbb_terminal.fixedincome import (
    ecb_model as fixedincome_ecb_model,
    fred_model as fixedincome_fred_model,
    fred_view as fixedincome_fred_view,
    oecd_model as fixedincome_oecd_model,
)

# Forex Helpers
# Forex
from openbb_terminal.forex import (
    av_model as forex_av_model,
    av_view as forex_av_view,
    forex_helper,
    fxempire_model as forex_fxempire_model,
    fxempire_view as forex_fxempire_view,
    sdk_helpers as forex_sdk_helpers,
)

# Futures
from openbb_terminal.futures import (
    sdk_helper as futures_sdk_model,
    yfinance_model as futures_yfinance_model,
    yfinance_view as futures_yfinance_view,
)

# Funds
from openbb_terminal.mutual_funds import (
    mstarpy_model as funds_mstarpy_model,
    mstarpy_view as funds_mstarpy_view,
)

# Stocks Helpers
from openbb_terminal.stocks import (
    cboe_model as stocks_cboe_model,
    cboe_view as stocks_cboe_view,
    stocks_helper,
    stocks_model,
    stocks_view,
)

# Stocks -Behavioral Analysis
from openbb_terminal.stocks.behavioural_analysis import (
    finnhub_model as stocks_ba_finnhub_model,
    finnhub_view as stocks_ba_finnhub_view,
    news_sentiment_model as stocks_ba_news_sentiment_model,
    news_sentiment_view as stocks_ba_news_sentiment_view,
)

# Stocks - Comparison Analysis
from openbb_terminal.stocks.comparison_analysis import (
    finbrain_model as stocks_ca_finbrain_model,
    finbrain_view as stocks_ca_finbrain_view,
    finnhub_model as stocks_ca_finnhub_model,
    finviz_compare_model as stocks_ca_finviz_compare_model,
    marketwatch_model as stocks_ca_marketwatch_model,
    marketwatch_view as stocks_ca_marketwatch_view,
    polygon_model as stocks_ca_polygon_model,
    sdk_helpers as stocks_ca_sdk_helpers,
    yahoo_finance_model as stocks_ca_yahoo_finance_model,
    yahoo_finance_view as stocks_ca_yahoo_finance_view,
)

# Stocks - Dark Pool Shorts
from openbb_terminal.stocks.dark_pool_shorts import (
    finra_model as stocks_dps_finra_model,
    finra_view as stocks_dps_finra_view,
    ibkr_model as stocks_dps_ibkr_model,
    quandl_model as stocks_dps_quandl_model,
    quandl_view as stocks_dps_quandl_view,
    sec_model as stocks_dps_sec_model,
    sec_view as stocks_dps_sec_view,
    shortinterest_model as stocks_dps_shortinterest_model,
    stockgrid_model as stocks_dps_stockgrid_model,
    stockgrid_view as stocks_dps_stockgrid_view,
    stocksera_model as stocks_dps_stocksera_model,
    stocksera_view as stocks_dps_stocksera_view,
    yahoofinance_model as stocks_dps_yahoofinance_model,
)

# Stocks - Fundamental Discovery
from openbb_terminal.stocks.discovery import (
    ark_model as stocks_disc_ark_model,
    finnhub_model as stocks_disc_finnhub_model,
    fmp_view as stocks_disc_fmp_view,
    nasdaq_model as stocks_disc_nasdaq_model,
    seeking_alpha_model as stocks_disc_seeking_alpha_model,
    shortinterest_model as stocks_disc_shortinterest_model,
    yahoofinance_model as stocks_disc_yahoofinance_model,
)

# Stocks - Fundamental Analysis
from openbb_terminal.stocks.fundamental_analysis import (
    av_model as stocks_fa_av_model,
    av_view as stocks_fa_av_view,
    business_insider_model as stocks_fa_business_insider_model,
    business_insider_view as stocks_fa_business_insider_view,
    csimarket_model as stocks_fa_csimarket_model,
    csimarket_view as stocks_fa_csimarket_view,
    dcf_model as stocks_fa_dcf_model,
    eclect_us_model as stocks_fa_eclect_us_model,
    finnhub_model as stocks_fa_finnhub_model,
    finnhub_view as stocks_fa_finnhub_view,
    finviz_model as stocks_fa_finviz_model,
    fmp_model as stocks_fa_fmp_model,
    fmp_view as stocks_fa_fmp_view,
    marketwatch_model as stocks_fa_marketwatch_model,
    marketwatch_view as stocks_fa_marketwatch_view,
    nasdaq_model as stocks_fa_nasdaq_model,
    nasdaq_view as stocks_fa_nasdaq_view,
    polygon_model as stocks_fa_polygon_model,
    polygon_view as stocks_fa_polygon_view,
    sdk_helpers as stocks_fa_sdk_helpers,
    seeking_alpha_model as stocks_fa_seeking_alpha_model,
    seeking_alpha_view as stocks_fa_seeking_alpha_view,
    yahoo_finance_model as stocks_fa_yahoo_finance_model,
    yahoo_finance_view as stocks_fa_yahoo_finance_view,
)

# Government
from openbb_terminal.stocks.government import (
    quiverquant_model as stocks_gov_quiverquant_model,
    quiverquant_view as stocks_gov_quiverquant_view,
)

# Stocks - Insider Trading
from openbb_terminal.stocks.insider import (
    businessinsider_model as stocks_insider_businessinsider_model,
    businessinsider_view as stocks_insider_businessinsider_view,
    finviz_model as stocks_insider_finviz_model,
    finviz_view as stocks_insider_finviz_view,
    openinsider_model as stocks_insider_openinsider_model,
    openinsider_view as stocks_insider_openinsider_view,
    sdk_helper as stocks_insider_sdk_helper,
)

# Stocks - Options
from openbb_terminal.stocks.options import (
    alphaquery_model as stocks_options_alphaquery_model,
    alphaquery_view as stocks_options_alphaquery_view,
    barchart_model as stocks_options_barchart_model,
    barchart_view as stocks_options_barchart_view,
    cboe_model as stocks_options_cboe_model,
    chartexchange_model as stocks_options_chartexchange_model,
    chartexchange_view as stocks_options_chartexchange_view,
    fdscanner_model as stocks_options_fdscanner_model,
    fdscanner_view as stocks_options_fdscanner_view,
    intrinio_model as stocks_options_intrinio_model,
    intrinio_view as stocks_options_intrinio_view,
    nasdaq_model as stocks_options_nasdaq_model,
    op_helpers as stocks_options_helpers,
    options_chains_model as stocks_options_options_chains_model,
    options_sdk_helper as stocks_options_sdk_helper,
    options_view as stocks_options_view,
    tradier_model as stocks_options_tradier_model,
    tradier_view as stocks_options_tradier_view,
    yfinance_model as stocks_options_yfinance_model,
    yfinance_view as stocks_options_yfinance_view,
)
from openbb_terminal.stocks.screener import (
    finviz_model as stocks_screener_finviz_model,
    finviz_view as stocks_screener_finviz_view,
)

# Stocks - Technical Analysis
from openbb_terminal.stocks.technical_analysis import (
    finbrain_model as stocks_ta_finbrain_model,
    finbrain_view as stocks_ta_finbrain_view,
    tradingview_model as stocks_ta_tradingview_model,
    tradingview_view as stocks_ta_tradingview_view,
)

# Stocks - Trading Hours
from openbb_terminal.stocks.tradinghours import (
    bursa_model as stocks_th_bursa_model,
    bursa_view as stocks_th_bursa_view,
)

# Forecast Extras


try:
    import darts  # pyright: reportMissingImports=false

    # If you just import darts this will pass during pip install, this creates
    # Failures later on, also importing utils ensures that darts is installed correctly
    from darts import utils

    FORECASTING_TOOLKIT_ENABLED = True

    from openbb_terminal.forecast import (
        anom_model as forecast_anom_model,
        anom_view as forecast_anom_view,
        autoarima_model as forecast_autoarima_model,
        autoarima_view as forecast_autoarima_view,
        autoces_model as forecast_autoces_model,
        autoces_view as forecast_autoces_view,
        autoets_model as forecast_autoets_model,
        autoets_view as forecast_autoets_view,
        autoselect_model as forecast_autoselect_model,
        autoselect_view as forecast_autoselect_view,
        brnn_model as forecast_brnn_model,
        brnn_view as forecast_brnn_view,
        expo_model as forecast_expo_model,
        expo_view as forecast_expo_view,
        forecast_model,
        forecast_view,
        linregr_model as forecast_linregr_model,
        linregr_view as forecast_linregr_view,
        mstl_model as forecast_mstl_model,
        mstl_view as forecast_mstl_view,
        nbeats_model as forecast_nbeats_model,
        nbeats_view as forecast_nbeats_view,
        nhits_model as forecast_nhits_model,
        nhits_view as forecast_nhits_view,
        regr_model as forecast_regr_model,
        regr_view as forecast_regr_view,
        rnn_model as forecast_rnn_model,
        rnn_view as forecast_rnn_view,
        rwd_model as forecast_rwd_model,
        rwd_view as forecast_rwd_view,
        seasonalnaive_model as forecast_seasonalnaive_model,
        seasonalnaive_view as forecast_seasonalnaive_view,
        tcn_model as forecast_tcn_model,
        tcn_view as forecast_tcn_view,
        tft_model as forecast_tft_model,
        tft_view as forecast_tft_view,
        theta_model as forecast_theta_model,
        theta_view as forecast_theta_view,
        trans_model as forecast_trans_model,
        trans_view as forecast_trans_view,
        whisper_model as forecast_whisper_model,
    )


except ImportError:
    FORECASTING_TOOLKIT_ENABLED = False


# Portfolio


from openbb_terminal.portfolio import portfolio_model, portfolio_view

try:
    # pylint: disable=W0611 # noqa: F401 # pyright: reportMissingImports=false

    from openbb_terminal.portfolio.portfolio_optimization import (
        excel_model as portfolio_optimization_excel_model,
        optimizer_model as portfolio_optimization_optimizer_model,
        optimizer_view as portfolio_optimization_optimizer_view,
        po_model as portfolio_optimization_po_model,
        po_view as portfolio_optimization_po_view,
    )

    OPTIMIZATION_TOOLKIT_ENABLED = True


except ModuleNotFoundError:
    OPTIMIZATION_TOOLKIT_ENABLED = False


FORECASTING_TOOLKIT_WARNING = (
    "[yellow]"
    "Forecasting Toolkit is disabled. "
    "To use the Forecasting features please install the toolkit following the "
    "instructions here: https://my.openbb.co/app/sdk/installation"
    "\n"
    "[/yellow]"
)


OPTIMIZATION_TOOLKIT_WARNING = (
    "[yellow]"
    "Portfolio Optimization Toolkit is disabled. "
    "To use the Optimization features please install the toolkit following the "
    "instructions here: https://my.openbb.co/app/sdk/installation"
    "\n"
    "[/yellow]"
)<|MERGE_RESOLUTION|>--- conflicted
+++ resolved
@@ -169,13 +169,8 @@
     ethgasstation_view as crypto_onchain_ethgasstation_view,
     ethplorer_model as crypto_onchain_ethplorer_model,
     ethplorer_view as crypto_onchain_ethplorer_view,
-<<<<<<< HEAD
-    shroom_model as crypto_onchain_shroom_model,
-    shroom_view as crypto_onchain_shroom_view,
-=======
     whale_alert_model as crypto_onchain_whale_alert_model,
     whale_alert_view as crypto_onchain_whale_alert_view,
->>>>>>> 3147577f
     topledger_model as crypto_onchain_topledger_model,
     topledger_view as crypto_onchain_topledger_view,
     whale_alert_model as crypto_onchain_whale_alert_model,

# ######### THIS FILE IS AUTO GENERATED - ANY CHANGES WILL BE VOID ######### #
# flake8: noqa
# pylint: disable=C0301,R0902,R0903
from openbb_terminal.core.sdk.sdk_helpers import Category
import openbb_terminal.core.sdk.sdk_init as lib


class StocksRoot(Category):
    """Stocks Module

    Attributes:
        `candle`: Show candle plot of loaded ticker.\n
        `load`: Load a symbol to perform analysis using the string above as a template.\n
        `news`: Get news for a given term and source. [Source: Ultima Insights News Monitor]\n
        `process_candle`: Process DataFrame into candle style plot.\n
        `quote`: Gets ticker quote from FMP\n
        `search`: Search selected query for tickers.\n
        `tob`: Get top of book bid and ask for ticker on exchange [CBOE.com]\n
    """

    _location_path = "stocks"

    def __init__(self):
        super().__init__()
        self.candle = lib.stocks_helper.display_candle
        self.load = lib.stocks_helper.load
        self.news = lib.common_ultima_newsmonitor_model.get_news
        self.process_candle = lib.stocks_helper.process_candle
        self.quote = lib.stocks_model.get_quote
        self.search = lib.stocks_helper.search
        self.tob = lib.stocks_cboe_model.get_top_of_book


class StocksBehavioralAnalysis(Category):
    """Behavioral Analysis Module.

    Attributes:
        `bullbear`: Gets bullbear sentiment for ticker [Source: stocktwits].\n
        `cnews`: Get news from a company. [Source: Finnhub]\n
        `getdd`: Get due diligence posts from list of subreddits [Source: reddit].\n
        `headlines`: Gets Sentiment analysis provided by FinBrain's API [Source: finbrain].\n
        `headlines_chart`: Plots Sentiment analysis from FinBrain. Prints table if raw is True. [Source: FinBrain]\n
        `infer`: Load tweets from twitter API and analyzes using VADER.\n
        `infer_chart`: Prints Inference sentiment from past n tweets.\n
        `mentions`: Get interest over time from google api [Source: google].\n
        `mentions_chart`: Plots weekly bars of stock's interest over time. other users watchlist. [Source: Google].\n
        `messages`: Get last messages for a given ticker [Source: stocktwits].\n
        `popular`: Get popular tickers from list of subreddits [Source: reddit].\n
        `queries`: Get related queries from google api [Source: google].\n
        `redditsent`: Find posts related to a specific search term in Reddit.\n
        `regions`: Get interest by region from google api [Source: google].\n
        `regions_chart`: Plots bars of regions based on stock's interest. [Source: Google].\n
        `rise`: Get top rising related queries with this stock's query [Source: google].\n
        `sentiment`: Get sentiments from symbol.\n
        `sentiment_chart`: Plots sentiments from symbol\n
        `snews`: Get headlines sentiment using VADER model over time. [Source: Finnhub]\n
        `snews_chart`: Display stock price and headlines sentiment using VADER model over time. [Source: Finnhub]\n
        `spacc`: Get top tickers from r/SPACs [Source: reddit].\n
        `stalker`: Gets messages from given user [Source: stocktwits].\n
        `text_sent`: Find the sentiment of a post and related comments.\n
        `trending`: Get trending tickers from stocktwits [Source: stocktwits].\n
        `wsb`: Get wsb posts [Source: reddit].\n
    """

    _location_path = "stocks.ba"

    def __init__(self):
        super().__init__()
        self.bullbear = lib.stocks_ba_stocktwits_model.get_bullbear
        self.cnews = lib.stocks_ba_finnhub_model.get_company_news
        self.getdd = lib.stocks_ba_reddit_model.get_due_dilligence
        self.headlines = lib.stocks_ba_finbrain_model.get_sentiment
        self.headlines_chart = lib.stocks_ba_finbrain_view.display_sentiment_analysis
        self.infer = lib.stocks_ba_twitter_model.load_analyze_tweets
        self.infer_chart = lib.stocks_ba_twitter_view.display_inference
        self.mentions = lib.stocks_ba_google_model.get_mentions
        self.mentions_chart = lib.stocks_ba_google_view.display_mentions
        self.messages = lib.stocks_ba_stocktwits_model.get_messages
        self.popular = lib.stocks_ba_reddit_model.get_popular_tickers
        self.queries = lib.stocks_ba_google_model.get_queries
        self.redditsent = lib.stocks_ba_reddit_model.get_posts_about
        self.regions = lib.stocks_ba_google_model.get_regions
        self.regions_chart = lib.stocks_ba_google_view.display_regions
        self.rise = lib.stocks_ba_google_model.get_rise
        self.sentiment = lib.stocks_ba_twitter_model.get_sentiment
        self.sentiment_chart = lib.stocks_ba_twitter_view.display_sentiment
        self.snews = lib.stocks_ba_finnhub_model.get_headlines_sentiment
        self.snews_chart = (
            lib.stocks_ba_finnhub_view.display_stock_price_headlines_sentiment
        )
        self.spacc = lib.stocks_ba_reddit_model.get_spac_community
        self.stalker = lib.stocks_ba_stocktwits_model.get_stalker
        self.text_sent = lib.stocks_ba_reddit_model.get_sentiment
        self.trending = lib.stocks_ba_stocktwits_model.get_trending
        self.wsb = lib.stocks_ba_reddit_model.get_wsb_community


class StocksComparisonAnalysis(Category):
    """Comparison Analysis Module.

    Attributes:
        `balance`: Get balance data. [Source: Marketwatch].\n
        `cashflow`: Get cashflow data. [Source: Marketwatch]\n
        `hcorr`: Get historical price correlation. [Source: Yahoo Finance]\n
        `hcorr_chart`: Correlation heatmap based on historical price comparison\n
        `hist`: Get historical prices for all comparison stocks\n
        `hist_chart`: Display historical stock prices. [Source: Yahoo Finance]\n
        `income`: Get income data. [Source: Marketwatch].\n
        `income_chart`: Display income data. [Source: Marketwatch].\n
        `scorr`: Get correlation sentiments across similar companies. [Source: FinBrain].\n
        `scorr_chart`: Plot correlation sentiments heatmap across similar companies. [Source: FinBrain].\n
        `screener`: Screener Overview.\n
        `sentiment`: Gets Sentiment analysis from several symbols provided by FinBrain's API.\n
        `sentiment_chart`: Display sentiment for all ticker. [Source: FinBrain].\n
        `similar`: Find similar tickers to a given symbol.\n
        `volume`: Get stock volume. [Source: Yahoo Finance]\n
        `volume_chart`: Display stock volume. [Source: Yahoo Finance]\n
    """

    _location_path = "stocks.ca"

    def __init__(self):
        super().__init__()
        self.balance = lib.stocks_ca_marketwatch_model.get_balance_comparison
        self.cashflow = lib.stocks_ca_marketwatch_model.get_cashflow_comparison
        self.hcorr = lib.stocks_ca_yahoo_finance_model.get_correlation
        self.hcorr_chart = lib.stocks_ca_yahoo_finance_view.display_correlation
        self.hist = lib.stocks_ca_yahoo_finance_model.get_historical
        self.hist_chart = lib.stocks_ca_yahoo_finance_view.display_historical
        self.income = lib.stocks_ca_marketwatch_model.get_income_comparison
        self.income_chart = lib.stocks_ca_marketwatch_view.display_income_comparison
        self.scorr = lib.stocks_ca_finbrain_model.get_sentiment_correlation
        self.scorr_chart = lib.stocks_ca_finbrain_view.display_sentiment_correlation
        self.screener = lib.stocks_ca_finviz_compare_model.get_comparison_data
        self.sentiment = lib.stocks_ca_finbrain_model.get_sentiments
        self.sentiment_chart = lib.stocks_ca_finbrain_view.display_sentiment_compare
        self.similar = lib.stocks_ca_sdk_helpers.get_similar
        self.volume = lib.stocks_ca_yahoo_finance_model.get_volume
        self.volume_chart = lib.stocks_ca_yahoo_finance_view.display_volume


class StocksDiscovery(Category):
    """Discovery Module.

    Attributes:
        `active`: Get stocks ordered in descending order by intraday trade volume. [Source: Yahoo Finance]\n
        `arkord`: Returns ARK orders in a Dataframe\n
        `asc`: Get Yahoo Finance small cap stocks with earnings growth rates better than 25%.\n
        `dividends`: Gets dividend calendar for given date.  Date represents Ex-Dividend Date\n
        `fipo`: Future IPOs dates. [Source: Finnhub]\n
        `gainers`: Get top gainers. [Source: Yahoo Finance]\n
        `gtech`: Get technology stocks with revenue and earnings growth in excess of 25%. [Source: Yahoo Finance]\n
        `hotpenny`: Returns today hot penny stocks\n
        `ipo`: Get IPO calendar\n
        `losers`: Get top losers. [Source: Yahoo Finance]\n
        `lowfloat`: Returns low float DataFrame\n
        `news`: Gets news. [Source: SeekingAlpha]\n
        `pipo`: Past IPOs dates. [Source: Finnhub]\n
        `rtat`: Gets the top 10 retail stocks per day\n
        `trending`: Returns a list of trending articles\n
        `ugs`: Get stocks with earnings growth rates better than 25% and relatively low PE and PEG ratios.\n
        `ulc`: Get Yahoo Finance potentially undervalued large cap stocks.\n
        `upcoming`: Returns a DataFrame with upcoming earnings\n
    """

    _location_path = "stocks.disc"

    def __init__(self):
        super().__init__()
        self.active = lib.stocks_disc_yahoofinance_model.get_active
        self.arkord = lib.stocks_disc_ark_model.get_ark_orders
        self.asc = lib.stocks_disc_yahoofinance_model.get_asc
        self.dividends = lib.stocks_disc_nasdaq_model.get_dividend_cal
        self.filings = lib.stocks_fa_fmp_model.get_filings
        self.filings_chart = lib.stocks_disc_fmp_view.display_filings
        self.fipo = lib.stocks_disc_finnhub_model.get_future_ipo
        self.gainers = lib.stocks_disc_yahoofinance_model.get_gainers
        self.gtech = lib.stocks_disc_yahoofinance_model.get_gtech
        self.hotpenny = lib.stocks_disc_shortinterest_model.get_today_hot_penny_stocks
        self.ipo = lib.stocks_disc_finnhub_model.get_ipo_calendar
        self.losers = lib.stocks_disc_yahoofinance_model.get_losers
        self.lowfloat = lib.stocks_disc_shortinterest_model.get_low_float
        self.news = lib.stocks_disc_seeking_alpha_model.get_news
        self.pipo = lib.stocks_disc_finnhub_model.get_past_ipo
        self.rtat = lib.stocks_disc_nasdaq_model.get_retail_tickers
        self.trending = lib.stocks_disc_seeking_alpha_model.get_trending_list
        self.ugs = lib.stocks_disc_yahoofinance_model.get_ugs
        self.ulc = lib.stocks_disc_yahoofinance_model.get_ulc
        self.upcoming = lib.stocks_disc_seeking_alpha_model.get_next_earnings


class StocksDarkpoolShorts(Category):
    """Darkpool Shorts Module.

    Attributes:
        `ctb`: Get stocks with highest cost to borrow [Source: Interactive Broker]\n
        `dpotc`: Get all FINRA data associated with a ticker\n
        `dpotc_chart`: Display barchart of dark pool (ATS) and OTC (Non ATS) data. [Source: FINRA]\n
        `ftd`: Display fails-to-deliver data for a given ticker. [Source: SEC]\n
        `ftd_chart`: Display fails-to-deliver data for a given ticker. [Source: SEC]\n
        `hsi`: Returns a high short interest DataFrame\n
        `pos`: Get dark pool short positions. [Source: Stockgrid]\n
        `prom`: Get all FINRA ATS data, and parse most promising tickers based on linear regression\n
        `prom_chart`: Display dark pool (ATS) data of tickers with growing trades activity. [Source: FINRA]\n
        `psi_q`: Plots the short interest of a stock. This corresponds to the\n
        `psi_q_chart`: Plot the short interest of a stock. This corresponds to the\n
        `psi_sg`: Get price vs short interest volume. [Source: Stockgrid]\n
        `psi_sg_chart`: Plot price vs short interest volume. [Source: Stockgrid]\n
        `shorted`: Get most shorted stock screener [Source: Yahoo Finance]\n
        `sidtc`: Get short interest and days to cover. [Source: Stockgrid]\n
        `spos`: Get net short position. [Source: Stockgrid]\n
        `spos_chart`: Plot net short position. [Source: Stockgrid]\n
    """

    _location_path = "stocks.dps"

    def __init__(self):
        super().__init__()
        self.ctb = lib.stocks_dps_ibkr_model.get_cost_to_borrow
        self.dpotc = lib.stocks_dps_finra_model.getTickerFINRAdata
        self.dpotc_chart = lib.stocks_dps_finra_view.darkpool_ats_otc
        self.ftd = lib.stocks_dps_sec_model.get_fails_to_deliver
        self.ftd_chart = lib.stocks_dps_sec_view.fails_to_deliver
        self.hsi = lib.stocks_dps_shortinterest_model.get_high_short_interest
        self.pos = lib.stocks_dps_stockgrid_model.get_dark_pool_short_positions
        self.prom = lib.stocks_dps_finra_model.getATSdata
        self.prom_chart = lib.stocks_dps_finra_view.darkpool_otc
        self.psi_q = lib.stocks_dps_quandl_model.get_short_interest
        self.psi_q_chart = lib.stocks_dps_quandl_view.short_interest
        self.psi_sg = lib.stocks_dps_stockgrid_model.get_short_interest_volume
        self.psi_sg_chart = lib.stocks_dps_stockgrid_view.short_interest_volume
        self.shorted = lib.stocks_dps_yahoofinance_model.get_most_shorted
        self.sidtc = lib.stocks_dps_stockgrid_model.get_short_interest_days_to_cover
        self.spos = lib.stocks_dps_stockgrid_model.get_net_short_position
        self.spos_chart = lib.stocks_dps_stockgrid_view.net_short_position


class StocksFundamentalAnalysis(Category):
    """Fundamental Analysis Module.

    Attributes:
        `analysis`: Save time reading SEC filings with the help of machine learning. [Source: https://eclect.us]\n
        `analyst`: Get analyst data. [Source: Finviz]\n
        `balance`: Get balance sheet.\n
        `cal`: Get calendar earnings for ticker symbol\n
        `cash`: Get Cash Flow.\n
        `customer`: Print customers from ticker provided\n
        `dcf`: Get stocks dcf from FMP\n
        `dcfc`: Get stocks dcf from FMP\n
        `divs`: Get historical dividend for ticker\n
        `divs_chart`: Display historical dividends\n
        `dupont`: Get dupont ratios\n
        `earnings`: Get earnings data.\n
        `enterprise`: Financial Modeling Prep ticker enterprise\n
        `epsfc`: Takes the ticker, asks for seekingalphaID and gets eps estimates\n
        `est`: Get analysts' estimates for a given ticker. [Source: Business Insider]\n
        `fama_coe`: Use Fama and French to get the cost of equity for a company\n
        `fama_raw`: Get Fama French data\n
        `fraud`: Get fraud ratios based on fundamentals\n
        `growth`: Get financial statement growth\n
        `historical_5`: Get 5 year monthly historical performance for a ticker with dividends filtered\n
        `income`: Get income statement.\n
        `key`: Get key metrics from overview\n
        `metrics`: Get key metrics\n
        `mgmt`: Get company managers from Business Insider\n
        `mktcap`: Get market cap over time for ticker. [Source: Yahoo Finance]\n
        `mktcap_chart`: Display market cap over time. [Source: Yahoo Finance]\n
        `news`: Get news from Finviz\n
        `overview`: Get overview.\n
        `pt`: Get analysts' price targets for a given stock. [Source: Business Insider]\n
        `pt_chart`: Display analysts' price targets for a given stock. [Source: Business Insider]\n
        `rating`: Get ratings for a given ticker. [Source: Financial Modeling Prep]\n
        `ratios`: Get key ratios\n
        `revfc`: Takes the ticker, asks for seekingalphaID and gets rev estimates\n
        `rot`: Get rating over time data. [Source: Finnhub]\n
        `rot_chart`: Rating over time (monthly). [Source: Finnhub]\n
        `score`: Gets value score from fmp\n
<<<<<<< HEAD
        `sec`: Get SEC filings for a given stock ticker. [Source: Nasdaq]\n
=======
        `sec`: Get SEC filings for a given stock ticker. [Source: Market Watch]\n
>>>>>>> f34da04d
        `shrs`: Get shareholders from yahoo\n
        `similar_dfs`: Get dataframes for similar companies\n
        `splits`: Get splits and reverse splits events. [Source: Yahoo Finance]\n
        `splits_chart`: Display splits and reverse splits events. [Source: Yahoo Finance]\n
        `supplier`: Get suppliers from ticker provided. [Source: CSIMarket]\n
    """

    _location_path = "stocks.fa"

    def __init__(self):
        super().__init__()
        self.analysis = lib.stocks_fa_eclect_us_model.get_filings_analysis
        self.analyst = lib.stocks_fa_finviz_model.get_analyst_data
        self.balance = lib.stocks_fa_sdk_helpers.get_balance_sheet
        self.cal = lib.stocks_fa_yahoo_finance_model.get_calendar_earnings
        self.cash = lib.stocks_fa_sdk_helpers.get_cash_flow
        self.customer = lib.stocks_fa_csimarket_model.get_customers
        self.dcf = lib.stocks_fa_fmp_model.get_dcf
        self.dcfc = lib.stocks_fa_fmp_model.get_dcf
        self.divs = lib.stocks_fa_yahoo_finance_model.get_dividends
        self.divs_chart = lib.stocks_fa_yahoo_finance_view.display_dividends
        self.dupont = lib.stocks_fa_av_model.get_dupont
        self.earnings = lib.stocks_fa_sdk_helpers.earnings
        self.enterprise = lib.stocks_fa_fmp_model.get_enterprise
        self.epsfc = lib.stocks_fa_seeking_alpha_model.get_estimates_eps
        self.est = lib.stocks_fa_business_insider_model.get_estimates
        self.fama_coe = lib.stocks_fa_dcf_model.get_fama_coe
        self.fama_raw = lib.stocks_fa_dcf_model.get_fama_raw
        self.fraud = lib.stocks_fa_av_model.get_fraud_ratios
        self.growth = lib.stocks_fa_fmp_model.get_financial_growth
        self.historical_5 = lib.stocks_fa_dcf_model.get_historical_5
        self.income = lib.stocks_fa_sdk_helpers.get_income_statement
        self.key = lib.stocks_fa_av_model.get_key_metrics
        self.metrics = lib.stocks_fa_fmp_model.get_key_metrics
        self.mgmt = lib.stocks_fa_business_insider_model.get_management
        self.mktcap = lib.stocks_fa_yahoo_finance_model.get_mktcap
        self.mktcap_chart = lib.stocks_fa_yahoo_finance_view.display_mktcap
        self.news = lib.stocks_fa_finviz_model.get_news
        self.overview = lib.stocks_fa_sdk_helpers.get_overview
        self.pt = lib.stocks_fa_business_insider_model.get_price_target_from_analysts
        self.pt_chart = (
            lib.stocks_fa_business_insider_view.display_price_target_from_analysts
        )
        self.rating = lib.stocks_fa_fmp_model.get_rating
        self.ratios = lib.stocks_fa_fmp_model.get_key_ratios
        self.revfc = lib.stocks_fa_seeking_alpha_model.get_estimates_rev
        self.rot = lib.stocks_fa_finnhub_model.get_rating_over_time
        self.rot_chart = lib.stocks_fa_finnhub_view.rating_over_time
        self.score = lib.stocks_fa_fmp_model.get_score
        self.sec = lib.stocks_fa_nasdaq_model.get_sec_filings
        self.shrs = lib.stocks_fa_yahoo_finance_model.get_shareholders
        self.similar_dfs = lib.stocks_fa_dcf_model.get_similar_dfs
        self.splits = lib.stocks_fa_yahoo_finance_model.get_splits
        self.splits_chart = lib.stocks_fa_yahoo_finance_view.display_splits
        self.supplier = lib.stocks_fa_csimarket_model.get_suppliers


class StocksGovernment(Category):
    """Government Module.

    Attributes:
        `contracts`: Get government contracts for ticker [Source: quiverquant.com]\n
        `contracts_chart`: Show government contracts for ticker [Source: quiverquant.com]\n
        `government_trading`: Returns the most recent transactions by members of government\n
        `gtrades`: Government trading for specific ticker [Source: quiverquant.com]\n
        `gtrades_chart`: Government trading for specific ticker [Source: quiverquant.com]\n
        `histcont`: Get historical quarterly government contracts [Source: quiverquant.com]\n
        `histcont_chart`: Show historical quarterly government contracts [Source: quiverquant.com]\n
        `lastcontracts`: Get last government contracts [Source: quiverquant.com]\n
        `lastcontracts_chart`: Last government contracts [Source: quiverquant.com]\n
        `lasttrades`: Get last government trading [Source: quiverquant.com]\n
        `lobbying`: Corporate lobbying details\n
        `qtrcontracts`: Analyzes quarterly contracts by ticker\n
        `qtrcontracts_chart`: Quarterly contracts [Source: quiverquant.com]\n
        `topbuys`: Get top buy government trading [Source: quiverquant.com]\n
        `topbuys_chart`: Top buy government trading [Source: quiverquant.com]\n
        `toplobbying`: Corporate lobbying details\n
        `toplobbying_chart`: Top lobbying tickers based on total spent\n
        `topsells`: Get top sell government trading [Source: quiverquant.com]\n
        `topsells_chart`: Top sell government trading [Source: quiverquant.com]\n
    """

    _location_path = "stocks.gov"

    def __init__(self):
        super().__init__()
        self.contracts = lib.stocks_gov_quiverquant_model.get_contracts
        self.contracts_chart = lib.stocks_gov_quiverquant_view.display_contracts
        self.government_trading = (
            lib.stocks_gov_quiverquant_model.get_government_trading
        )
        self.gtrades = lib.stocks_gov_quiverquant_model.get_cleaned_government_trading
        self.gtrades_chart = lib.stocks_gov_quiverquant_view.display_government_trading
        self.histcont = lib.stocks_gov_quiverquant_model.get_hist_contracts
        self.histcont_chart = lib.stocks_gov_quiverquant_view.display_hist_contracts
        self.lastcontracts = lib.stocks_gov_quiverquant_model.get_last_contracts
        self.lastcontracts_chart = (
            lib.stocks_gov_quiverquant_view.display_last_contracts
        )
        self.lasttrades = lib.stocks_gov_quiverquant_model.get_last_government
        self.lobbying = lib.stocks_gov_quiverquant_model.get_lobbying
        self.qtrcontracts = lib.stocks_gov_quiverquant_model.get_qtr_contracts
        self.qtrcontracts_chart = lib.stocks_gov_quiverquant_view.display_qtr_contracts
        self.topbuys = lib.stocks_gov_quiverquant_model.get_government_buys
        self.topbuys_chart = lib.stocks_gov_quiverquant_view.display_government_buys
        self.toplobbying = lib.stocks_gov_quiverquant_model.get_top_lobbying
        self.toplobbying_chart = lib.stocks_gov_quiverquant_view.display_top_lobbying
        self.topsells = lib.stocks_gov_quiverquant_model.get_government_sells
        self.topsells_chart = lib.stocks_gov_quiverquant_view.display_government_sells


class StocksInsiders(Category):
    """Insiders Module.

    Attributes:
        `act`: Get insider activity. [Source: Business Insider]\n
        `act_chart`: Display insider activity. [Source: Business Insider]\n
        `blcp`: Get latest CEO/CFO purchases > 25k\n
        `blcs`: Get latest CEO/CFO sales > 100k\n
        `blip`: Get latest insider purchases > 25k\n
        `blis`: Get latest insider sales > 100k\n
        `blop`: Get latest officer purchases > 25k\n
        `blos`: Get latest officer sales > 100k\n
        `filter`: GEt insider trades based on preset filter\n
        `lcb`: Get latest cluster buys\n
        `lins`: Get last insider activity for a given stock ticker. [Source: Finviz]\n
        `lins_chart`: Display insider activity for a given stock ticker. [Source: Finviz]\n
        `lip`: Get latest insider purchases\n
        `lis`: Get latest insider sales\n
        `lit`: Get latest insider trades\n
        `lpsb`: Get latest penny stock buys\n
        `print_insider_data`: Print insider data\n
        `print_insider_data_chart`: Print insider data\n
        `stats`: Get OpenInsider stats for ticker\n
    """

    _location_path = "stocks.ins"

    def __init__(self):
        super().__init__()
        self.act = lib.stocks_insider_businessinsider_model.get_insider_activity
        self.act_chart = lib.stocks_insider_businessinsider_view.insider_activity
        self.blcp = lib.stocks_insider_sdk_helper.blcp
        self.blcs = lib.stocks_insider_sdk_helper.blcs
        self.blip = lib.stocks_insider_sdk_helper.blip
        self.blis = lib.stocks_insider_sdk_helper.blis
        self.blop = lib.stocks_insider_sdk_helper.blop
        self.blos = lib.stocks_insider_sdk_helper.blos
        self.filter = lib.stocks_insider_sdk_helper.insider_filter
        self.lcb = lib.stocks_insider_sdk_helper.lcb
        self.lins = lib.stocks_insider_finviz_model.get_last_insider_activity
        self.lins_chart = lib.stocks_insider_finviz_view.last_insider_activity
        self.lip = lib.stocks_insider_sdk_helper.lip
        self.lis = lib.stocks_insider_sdk_helper.lis
        self.lit = lib.stocks_insider_sdk_helper.lit
        self.lpsb = lib.stocks_insider_sdk_helper.lpsb
        self.print_insider_data = (
            lib.stocks_insider_openinsider_model.get_print_insider_data
        )
        self.print_insider_data_chart = (
            lib.stocks_insider_openinsider_view.print_insider_data
        )
        self.stats = lib.stocks_insider_sdk_helper.stats


class StocksOptions(Category):
    """Options Module.

        Submodules:
        `screen`: Screen Module

    Attributes:
        `chains`: Get Option Chain For A Stock.  No greek data is returned\n
        `dte`: Gets days to expiration from yfinance option date\n
        `eodchain`: Get full EOD option date across all expirations\n
        `expirations`: Get Option Chain Expirations\n
        `generate_data`: Gets x values, and y values before and after premiums\n
        `greeks`: Gets the greeks for a given option\n
        `grhist`: Get histoical option greeks\n
        `grhist_chart`: Plots historical greeks for a given option. [Source: Syncretism]\n
        `hist`: Get historical option pricing.\n
        `info`: Scrape barchart for options info\n
        `info_chart`: Scrapes Barchart.com for the options information\n
        `last_price`: Makes api request for last price\n
        `oi`: Plot open interest\n
        `pcr`: Gets put call ratio over last time window [Source: AlphaQuery.com]\n
        `pcr_chart`: Display put call ratio [Source: AlphaQuery.com]\n
        `price`: Get Option current price for a stock.\n
        `unu`: Get unusual option activity from fdscanner.com\n
        `unu_chart`: Displays the unusual options table\n
        `voi`: Plot volume and open interest\n
        `vol`: Plot volume\n
        `vsurf`: Gets IV surface for calls and puts for ticker\n
        `vsurf_chart`: Display vol surface\n
    """

    _location_path = "stocks.options"

    def __init__(self):
        super().__init__()
        self.chains = lib.stocks_options_sdk_helper.get_full_option_chain
        self.dte = lib.stocks_options_yfinance_model.get_dte
        self.eodchain = lib.stocks_options_intrinio_model.get_full_chain_eod
        self.expirations = lib.stocks_options_sdk_helper.get_option_expirations
        self.generate_data = lib.stocks_options_yfinance_model.generate_data
        self.greeks = lib.stocks_options_sdk_helper.get_greeks
        self.grhist = lib.stocks_options_screen_syncretism_model.get_historical_greeks
        self.grhist_chart = (
            lib.stocks_options_screen_syncretism_view.view_historical_greeks
        )
        self.hist = lib.stocks_options_sdk_helper.hist
        self.info = lib.stocks_options_barchart_model.get_options_info
        self.info_chart = lib.stocks_options_barchart_view.print_options_data
        self.last_price = lib.stocks_options_tradier_model.get_last_price
        self.oi = lib.stocks_options_view.plot_oi
        self.pcr = lib.stocks_options_alphaquery_model.get_put_call_ratio
        self.pcr_chart = lib.stocks_options_alphaquery_view.display_put_call_ratio
        self.price = lib.stocks_options_sdk_helper.get_option_current_price
        self.unu = lib.stocks_options_fdscanner_model.unusual_options
        self.unu_chart = lib.stocks_options_fdscanner_view.display_options
        self.voi = lib.stocks_options_view.plot_voi
        self.vol = lib.stocks_options_view.plot_vol
        self.vsurf = lib.stocks_options_yfinance_model.get_iv_surface
        self.vsurf_chart = lib.stocks_options_yfinance_view.display_vol_surface


class StocksQuantitativeAnalysis(Category):
    """Quantitative Analysis Module.

    Attributes:
        `beta`: Calculate beta for a ticker and a reference ticker.\n
        `beta_chart`: Display the beta scatterplot + linear regression.\n
        `capm`: Provides information that relates to the CAPM model\n
        `fama_raw`: Gets base Fama French data to calculate risk\n
        `historical_5`: Get 5 year monthly historical performance for a ticker with dividends filtered\n
    """

    _location_path = "stocks.qa"

    def __init__(self):
        super().__init__()
        self.beta = lib.stocks_qa_beta_model.beta_model
        self.beta_chart = lib.stocks_qa_beta_view.beta_view
        self.capm = lib.stocks_qa_factors_model.capm_information
        self.fama_raw = lib.stocks_qa_factors_model.get_fama_raw
        self.historical_5 = lib.stocks_qa_factors_model.get_historical_5


class StocksScreener(Category):
    """Screener Module.

    Attributes:
        `screener_data`: Screener Overview\n
        `screener_data_chart`: Screener one of the following: overview, valuation, financial, ownership, performance, technical.\n
    """

    _location_path = "stocks.screener"

    def __init__(self):
        super().__init__()
        self.screener_data = lib.stocks_screener_finviz_model.get_screener_data
        self.screener_data_chart = lib.stocks_screener_finviz_view.screener


class StocksTechnicalAnalysis(Category):
    """Technical Analysis Module.

    Attributes:
        `recom`: Get tradingview recommendation based on technical indicators\n
        `recom_chart`: Print tradingview recommendation based on technical indicators\n
        `rsp`: Relative strength percentile [Source: https://github.com/skyte/relative-strength]\n
        `rsp_chart`: Display Relative Strength Percentile [Source: https://github.com/skyte/relative-strength]\n
        `summary`: Get technical summary report provided by FinBrain's API\n
        `summary_chart`: Print technical summary report provided by FinBrain's API\n
    """

    _location_path = "stocks.ta"

    def __init__(self):
        super().__init__()
        self.recom = lib.stocks_ta_tradingview_model.get_tradingview_recommendation
        self.recom_chart = lib.stocks_ta_tradingview_view.print_recommendation
        self.rsp = lib.stocks_ta_rsp_model.get_rsp
        self.rsp_chart = lib.stocks_ta_rsp_view.display_rsp
        self.summary = lib.stocks_ta_finbrain_model.get_technical_summary_report
        self.summary_chart = lib.stocks_ta_finbrain_view.technical_summary_report


class StocksTradingHours(Category):
    """Trading Hours Module.

    Attributes:
        `all`: Get all exchanges.\n
        `all_chart`: Display all exchanges.\n
        `check_if_open`: Check if market open helper function\n
        `closed`: Get closed exchanges.\n
        `closed_chart`: Display closed exchanges.\n
        `exchange`: Get current exchange open hours.\n
        `exchange_chart`: Display current exchange trading hours.\n
        `open`: Get open exchanges.\n
        `open_chart`: Display open exchanges.\n
    """

    _location_path = "stocks.th"

    def __init__(self):
        super().__init__()
        self.all = lib.stocks_th_bursa_model.get_all
        self.all_chart = lib.stocks_th_bursa_view.display_all
        self.check_if_open = lib.stocks_th_bursa_model.check_if_open
        self.closed = lib.stocks_th_bursa_model.get_closed
        self.closed_chart = lib.stocks_th_bursa_view.display_closed
        self.exchange = lib.stocks_th_bursa_model.get_bursa
        self.exchange_chart = lib.stocks_th_bursa_view.display_exchange
        self.open = lib.stocks_th_bursa_model.get_open
        self.open_chart = lib.stocks_th_bursa_view.display_open<|MERGE_RESOLUTION|>--- conflicted
+++ resolved
@@ -275,11 +275,6 @@
         `rot`: Get rating over time data. [Source: Finnhub]\n
         `rot_chart`: Rating over time (monthly). [Source: Finnhub]\n
         `score`: Gets value score from fmp\n
-<<<<<<< HEAD
-        `sec`: Get SEC filings for a given stock ticker. [Source: Nasdaq]\n
-=======
-        `sec`: Get SEC filings for a given stock ticker. [Source: Market Watch]\n
->>>>>>> f34da04d
         `shrs`: Get shareholders from yahoo\n
         `similar_dfs`: Get dataframes for similar companies\n
         `splits`: Get splits and reverse splits events. [Source: Yahoo Finance]\n

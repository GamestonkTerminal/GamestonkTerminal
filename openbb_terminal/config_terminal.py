--- conflicted
+++ resolved
@@ -17,15 +17,9 @@
 
 # Terminal UX section
 theme = _TerminalStyle(
-<<<<<<< HEAD
     os.getenv("OPENBB_MPLSTYLE") or "dark",
     os.getenv("OPENBB_MPFSTYLE") or "dark",
     os.getenv("OPENBB_RICHSTYLE") or "dark",
-=======
-    os.getenv("OPENBB_MPLSTYLE") or "boring",
-    os.getenv("OPENBB_MPFSTYLE") or "boring",
-    os.getenv("OPENBB_RICHSTYLE") or "boring",
->>>>>>> 5bc7bc07
 )
 
 # Set to True to see full stack traces for debugging/error reporting

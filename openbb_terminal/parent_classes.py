"""Parent Classes"""
__docformat__ = "numpy"

# pylint: disable=C0301,C0302,R0902,global-statement

import argparse
import difflib
import json
import logging
import os
import re
from abc import ABCMeta, abstractmethod
from datetime import datetime, timedelta
from typing import Any, Dict, List, Union

import numpy as np
import pandas as pd
from prompt_toolkit.formatted_text import HTML
from prompt_toolkit.styles import Style
from rich.markdown import Markdown

<<<<<<< HEAD
=======
from openbb_terminal.core.config.paths import (
    USER_CUSTOM_IMPORTS_DIRECTORY,
    USER_ROUTINES_DIRECTORY,
)
from openbb_terminal.decorators import log_start_end

from openbb_terminal.custom_prompt_toolkit import NestedCompleter
from openbb_terminal.menu import session
>>>>>>> 54c5016f
from openbb_terminal import feature_flags as obbff
from openbb_terminal.config_terminal import theme
from openbb_terminal.core.config.paths import (CUSTOM_IMPORTS_DIRECTORY,
                                               ROUTINES_DIRECTORY)
from openbb_terminal.cryptocurrency import cryptocurrency_helpers
from openbb_terminal.custom_prompt_toolkit import NestedCompleter
from openbb_terminal.decorators import log_start_end
from openbb_terminal.helper_funcs import (check_file_type_saved,
                                          check_positive, export_data,
                                          get_flair, load_json,
                                          parse_and_split_input,
                                          parse_simple_args, prefill_form,
                                          screenshot, search_wikipedia,
                                          set_command_location,
                                          support_message, system_clear,
                                          valid_date)
from openbb_terminal.menu import session
from openbb_terminal.rich_config import console, get_ordered_list_sources
from openbb_terminal.stocks import stocks_helper
from openbb_terminal.terminal_helper import open_openbb_documentation

logger = logging.getLogger(__name__)

NO_EXPORT = 0
EXPORT_ONLY_RAW_DATA_ALLOWED = 1
EXPORT_ONLY_FIGURES_ALLOWED = 2
EXPORT_BOTH_RAW_DATA_AND_FIGURES = 3

controllers: Dict[str, Any] = {}

CRYPTO_SOURCES = {
    "bin": "Binance",
    "CoinGecko": "CoinGecko",
    "cp": "CoinPaprika",
    "cb": "Coinbase",
    "YahooFinance": "YahooFinance",
}

SUPPORT_TYPE = ["bug", "suggestion", "question", "generic"]

RECORD_SESSION = False
SESSION_RECORDED = list()
SESSION_RECORDED_NAME = ""


class BaseController(metaclass=ABCMeta):
    CHOICES_COMMON = [
        "cls",
        "home",
        "about",
        "h",
        "?",
        "help",
        "q",
        "quit",
        "..",
        "e",
        "exit",
        "r",
        "reset",
        "support",
        "glossary",
        "wiki",
        "record",
        "stop",
        "screenshot",
    ]

    CHOICES_COMMANDS: List[str] = []
    CHOICES_MENUS: List[str] = []
    SUPPORT_CHOICES: dict = {}
    ABOUT_CHOICES: dict = {}
    COMMAND_SEPARATOR = "/"
    KEYS_MENU = "keys" + COMMAND_SEPARATOR
    TRY_RELOAD = False
    PATH: str = ""
    FILE_PATH: str = ""

    def __init__(self, queue: List[str] = None) -> None:
        """
        This is the base class for any controller in the codebase.
        It's used to simplify the creation of menus.

        queue: List[str]
            The current queue of jobs to process separated by "/"
            E.g. /stocks/load gme/dps/sidtc/../exit
        """
        self.check_path()
        self.path = [x for x in self.PATH.split("/") if x != ""]
        self.queue = (
            self.parse_input(an_input="/".join(queue))
            if (queue and self.PATH != "/")
            else list()
        )

        controller_choices = self.CHOICES_COMMANDS + self.CHOICES_MENUS
        if controller_choices:
            self.controller_choices = controller_choices + self.CHOICES_COMMON
        else:
            self.controller_choices = self.CHOICES_COMMON

        self.completer: Union[None, NestedCompleter] = None

        self.parser = argparse.ArgumentParser(
            add_help=False, prog=self.path[-1] if self.PATH != "/" else "terminal"
        )

        self.parser.add_argument("cmd", choices=self.controller_choices)

        theme.applyMPLstyle()

        # Add in about options
        self.ABOUT_CHOICES = {
            c: None for c in self.CHOICES_COMMANDS + self.CHOICES_MENUS
        }

        # Remove common choices from list of support commands
        self.support_commands = [
            c for c in self.controller_choices if c not in self.CHOICES_COMMON
        ]

        support_choices: dict = {c: {} for c in self.controller_choices}

        support_choices = {c: None for c in (["generic"] + self.support_commands)}

        support_choices["--command"] = {
            c: None for c in (["generic"] + self.support_commands)
        }

        support_choices["-c"] = {c: None for c in (["generic"] + self.support_commands)}

        support_choices["--type"] = {c: None for c in (SUPPORT_TYPE)}

        self.SUPPORT_CHOICES = support_choices

    def check_path(self) -> None:
        path = self.PATH
        if path[0] != "/":
            raise ValueError("Path must begin with a '/' character.")
        if path[-1] != "/":
            raise ValueError("Path must end with a '/' character.")
        if not re.match("^[a-z/]*$", path):
            raise ValueError(
                "Path must only contain lowercase letters and '/' characters."
            )

    def load_class(self, class_ins, *args, **kwargs):
        """Checks for an existing instance of the controller before creating a new one"""
        self.save_class()
        arguments = len(args) + len(kwargs)
        # Due to the 'arguments == 1' condition, we actually NEVER load a class
        # that has arguments (The 1 argument corresponds to self.queue)
        # Advantage: If the user changes something on one controller and then goes to the
        # controller below, it will create such class from scratch bringing all new variables
        # in and considering latest changes.
        # Disadvantage: If the user goes on a controller below and we have been there before
        # it will not load that previous class, but create a new one from scratch.
        # SCENARIO: If the user is in stocks and does load AAPL/ta the TA menu will get AAPL,
        # and if then the user goes back to the stocks menu using .. that menu will have AAPL
        # Now, if "arguments == 1" condition exists, if the user does "load TSLA" and then
        # goes into "TA", the "TSLA" ticker will appear. If that condition doesn't exist
        # the previous class will be loaded and even if the user changes the ticker on
        # the stocks context it will not impact the one of TA menu - unless changes are done.
        # An exception is made for forecasting because it is built to handle multiple loaded
        # tickers.
        if class_ins.PATH in controllers and class_ins.PATH == "/forecast/":
            old_class = controllers[class_ins.PATH]
            old_class.queue = self.queue
            old_class.load(*args[:-1], **kwargs)
            return old_class.menu()
        if class_ins.PATH in controllers and arguments == 1 and obbff.REMEMBER_CONTEXTS:
            old_class = controllers[class_ins.PATH]
            old_class.queue = self.queue
            return old_class.menu()
        return class_ins(*args, **kwargs).menu()

    def save_class(self) -> None:
        """Saves the current instance of the class to be loaded later"""
        if obbff.REMEMBER_CONTEXTS:
            controllers[self.PATH] = self

    def custom_reset(self) -> List[str]:
        """This will be replaced by any children with custom_reset functions"""
        return []

    @abstractmethod
    def print_help(self) -> None:
        raise NotImplementedError("Must override print_help.")

    def parse_input(self, an_input: str) -> list:
        """Parse controller input

        Splits the command chain from user input into a list of individual commands
        while respecting the forward slash in the command arguments.

        In the default scenario only unix-like paths are handles by the parser.
        Override this function in the controller classes that inherit from this one to
        resolve edge cases specific to command arguments on those controllers.

        When handling edge cases add additional regular expressions to the list.

        Parameters
        ----------
        an_input : str
            User input string

        Returns
        -------
        list
            Command queue as list
        """
        custom_filters: list = []
        commands = parse_and_split_input(
            an_input=an_input, custom_filters=custom_filters
        )
        return commands

    def contains_keys(self, string_to_check: str) -> bool:
        if self.KEYS_MENU in string_to_check or self.KEYS_MENU in self.PATH:
            return True
        return False

    def log_queue(self) -> None:
        joined_queue = self.COMMAND_SEPARATOR.join(self.queue)
        if self.queue and not self.contains_keys(joined_queue):
            logger.info(
                "QUEUE: {'path': '%s', 'queue': '%s'}",
                self.PATH,
                joined_queue,
            )

    def log_cmd_and_queue(
        self, known_cmd: str, other_args_str: str, the_input: str
    ) -> None:
        if not self.contains_keys(the_input):
            cmd = {
                "path": self.PATH,
                "known_cmd": known_cmd,
                "other_args": other_args_str,
                "input": the_input,
            }
            logger.info("CMD: %s", json.dumps(cmd))

        if the_input not in self.KEYS_MENU:
            self.log_queue()

    @log_start_end(log=logger)
    def switch(self, an_input: str) -> List[str]:
        """Process and dispatch input

        Returns
        -------
        List[str]
            list of commands in the queue to execute
        """
        actions = self.parse_input(an_input)

        # Empty command
        if len(actions) == 0:
            pass

        # Navigation slash is being used first split commands
        elif len(actions) > 1:

            # Absolute path is specified
            if not actions[0]:
                actions[0] = "home"

            # Add all instructions to the queue
            for cmd in actions[::-1]:
                if cmd:
                    self.queue.insert(0, cmd)

        # Single command fed, process
        else:
            (known_args, other_args) = self.parser.parse_known_args(an_input.split())

            if RECORD_SESSION:
                SESSION_RECORDED.append(an_input)

            # Redirect commands to their correct functions
            if known_args.cmd:
                if known_args.cmd in ("..", "q"):
                    known_args.cmd = "quit"
                elif known_args.cmd in ("e"):
                    known_args.cmd = "exit"
                elif known_args.cmd in ("?", "h"):
                    known_args.cmd = "help"
                elif known_args.cmd == "r":
                    known_args.cmd = "reset"

            set_command_location(f"{self.PATH}{known_args.cmd}")
            self.log_cmd_and_queue(known_args.cmd, ";".join(other_args), an_input)

            # This is what mutes portfolio issue
            getattr(
                self,
                "call_" + known_args.cmd,
                lambda _: "Command not recognized!",
            )(other_args)

        self.log_queue()

        return self.queue

    @log_start_end(log=logger)
    def call_cls(self, _) -> None:
        """Process cls command"""
        system_clear()

    @log_start_end(log=logger)
    def call_home(self, _) -> None:
        """Process home command"""
        self.save_class()
        console.print("")
        if self.PATH.count("/") == 1 and obbff.ENABLE_EXIT_AUTO_HELP:
            self.print_help()
        for _ in range(self.PATH.count("/") - 1):
            self.queue.insert(0, "quit")

    @log_start_end(log=logger)
    def call_help(self, _) -> None:
        """Process help command"""
        self.print_help()

    @log_start_end(log=logger)
    def call_about(self, other_args: List[str]) -> None:
        """Process about command"""
        description = "Display the documentation of the menu or command."
        if self.CHOICES_COMMANDS and self.CHOICES_MENUS:
            description += (
                f" E.g. 'about {self.CHOICES_COMMANDS[0]}' opens a guide about the command "
                f"{self.CHOICES_COMMANDS[0]} and 'about {self.CHOICES_MENUS[0]}' opens a guide about the "
                f"menu {self.CHOICES_MENUS[0]}."
            )

        parser = argparse.ArgumentParser(
            add_help=False, prog="about", description=description
        )
        parser.add_argument(
            "-c",
            "--command",
            type=str,
            dest="command",
            default=None,
            help="Obtain documentation on the given command or menu",
            choices=self.CHOICES_COMMANDS + self.CHOICES_MENUS,
        )

        if other_args and "-" not in other_args[0][0]:
            other_args.insert(0, "-c")
        ns_parser = self.parse_known_args_and_warn(parser, other_args)

        if ns_parser:
            open_openbb_documentation(self.PATH, command=ns_parser.command)

    @log_start_end(log=logger)
    def call_quit(self, _) -> None:
        """Process quit menu command"""
        self.save_class()
        console.print("")
        self.queue.insert(0, "quit")

    @log_start_end(log=logger)
    def call_exit(self, _) -> None:
        # Not sure how to handle controller loading here
        """Process exit terminal command"""
        self.save_class()
        console.print("")
        for _ in range(self.PATH.count("/")):
            self.queue.insert(0, "quit")

    @log_start_end(log=logger)
    def call_reset(self, _) -> None:
        """Process reset command. If you would like to have customization in the
        reset process define a method `custom_reset` in the child class.
        """
        self.save_class()
        if self.PATH != "/":
            if self.custom_reset():
                self.queue = self.custom_reset() + self.queue
            else:
                for val in self.path[::-1]:
                    self.queue.insert(0, val)
            self.queue.insert(0, "reset")
            for _ in range(len(self.path)):
                self.queue.insert(0, "quit")

    @log_start_end(log=logger)
    def call_resources(self, _) -> None:
        """Process resources command"""
        if os.path.isfile(self.FILE_PATH):
            with open(self.FILE_PATH) as f:
                console.print(Markdown(f.read()))
            console.print("")
        else:
            console.print("No resources available.\n")

    @log_start_end(log=logger)
    def call_support(self, other_args: List[str]) -> None:
        """Process support command"""

        self.save_class()
        console.print("")

        path_split = [x for x in self.PATH.split("/") if x != ""]
        main_menu = path_split[0] if len(path_split) else "home"

        parser = argparse.ArgumentParser(
            add_help=False,
            formatter_class=argparse.ArgumentDefaultsHelpFormatter,
            prog="support",
            description="Submit your support request",
        )

        parser.add_argument(
            "-c",
            "--command",
            action="store",
            dest="command",
            required="-h" not in other_args,
            choices=["generic"] + self.support_commands,
            help="Command that needs support",
        )

        parser.add_argument(
            "--msg",
            "-m",
            action="store",
            type=support_message,
            nargs="+",
            dest="msg",
            required=False,
            default="",
            help="Message to send. Enclose it with double quotes",
        )

        parser.add_argument(
            "--type",
            "-t",
            action="store",
            dest="type",
            required=False,
            choices=SUPPORT_TYPE,
            default="generic",
            help="Support ticket type",
        )

        if other_args and "-" not in other_args[0][0]:
            other_args.insert(0, "-c")

        ns_parser = parse_simple_args(parser, other_args)

        if ns_parser:
            prefill_form(
                ticket_type=ns_parser.type,
                menu=main_menu,
                command=ns_parser.command,
                message=" ".join(ns_parser.msg),
                path=self.PATH,
            )

    @log_start_end(log=logger)
    def call_glossary(self, other_args: List[str]) -> None:
        """Process glossary command"""
        parser = argparse.ArgumentParser(
            add_help=False,
            formatter_class=argparse.ArgumentDefaultsHelpFormatter,
            prog="support",
            description="Submit your support request",
        )
        parser.add_argument(
            "-w",
            "--word",
            action="store",
            dest="word",
            type=str,
            required="-h" not in other_args,
            help="Word that you want defined",
        )
        if other_args and "-" not in other_args[0][0]:
            other_args.insert(0, "-w")

        ns_parser = parse_simple_args(parser, other_args)

        glossary_file = os.path.join(os.path.dirname(__file__), "glossary.json")
        glossary_dict = load_json(glossary_file)

        if ns_parser:
            word = glossary_dict.get(ns_parser.word, "")
            word = word.lower()
            word = word.replace("--", "")
            word = word.replace("-", " ")
            if word:
                console.print(word + "\n")
            else:
                console.print("Word is not in the glossary.\n")

    @log_start_end(log=logger)
    def call_wiki(self, other_args: List[str]) -> None:
        """Process wiki command"""
        parser = argparse.ArgumentParser(
            add_help=False,
            formatter_class=argparse.ArgumentDefaultsHelpFormatter,
            prog="wiki",
            description="Search Wikipedia",
        )
        parser.add_argument(
            "--expression",
            "-e",
            action="store",
            nargs="+",
            dest="expression",
            required=True,
            default="",
            help="Expression to search for",
        )
        if other_args and "-" not in other_args[0][0]:
            other_args.insert(0, "-e")

        ns_parser = parse_simple_args(parser, other_args)

        if ns_parser:
            if ns_parser.expression:
                expression = " ".join(ns_parser.expression)
                search_wikipedia(expression)

    @log_start_end(log=logger)
    def call_record(self, other_args) -> None:
        """Process record command"""
        parser = argparse.ArgumentParser(
            add_help=False,
            formatter_class=argparse.ArgumentDefaultsHelpFormatter,
            prog="record",
            description="Start recording session into .openbb routine file",
        )
        parser.add_argument(
            "-r",
            "--routine",
            action="store",
            dest="routine_name",
            type=str,
            default=datetime.now().strftime("%Y%m%d_%H%M%S_routine.openbb"),
            help="Routine file name to be saved.",
        )
        if other_args and "-" not in other_args[0][0]:
            other_args.insert(0, "-r")
        ns_parser = parse_simple_args(parser, other_args)

        if ns_parser:
            global SESSION_RECORDED_NAME
            global RECORD_SESSION
            if ".openbb" in ns_parser.routine_name:
                SESSION_RECORDED_NAME = ns_parser.routine_name
            else:
                SESSION_RECORDED_NAME = ns_parser.routine_name + ".openbb"

            console.print(
                "[green]The session is successfully being recorded."
                + " Remember to 'stop' before exiting terminal!\n[/green]"
            )
            RECORD_SESSION = True

    @log_start_end(log=logger)
    def call_stop(self, _) -> None:
        """Process stop command"""
        global RECORD_SESSION
        global SESSION_RECORDED

        if not RECORD_SESSION:
            console.print(
                "[red]There is no session being recorded. Start one using 'record'[/red]\n"
            )
        elif not SESSION_RECORDED:
            console.print(
                "[red]There is no session to be saved. Run at least 1 command after starting 'record'[/red]\n"
            )
        else:
            routine_file = os.path.join(USER_ROUTINES_DIRECTORY, SESSION_RECORDED_NAME)

            if os.path.isfile(routine_file):
                routine_file = os.path.join(
                    USER_ROUTINES_DIRECTORY,
                    datetime.now().strftime("%Y%m%d_%H%M%S_") + SESSION_RECORDED_NAME,
                )

            # Writing to file
            with open(routine_file, "w") as file1:
                # Writing data to a file
                file1.writelines([c + "\n\n" for c in SESSION_RECORDED[:-1]])

            console.print(
                f"[green]Your routine has been recorded and saved here: {routine_file}[/green]\n"
            )

            # Clear session to be recorded again
            RECORD_SESSION = False
            SESSION_RECORDED = list()

    @log_start_end(log=logger)
    def call_screenshot(self, other_args: List[str]) -> None:
        """Process screenshot command"""
        parser = argparse.ArgumentParser(
            add_help=False,
            formatter_class=argparse.ArgumentDefaultsHelpFormatter,
            prog="screenshot",
            description="Screenshot terminal window or plot figure open into an OpenBB frame. "
            "Default target is plot if there is one open, otherwise it's terminal window. "
            " In case the user wants the terminal window, it can be forced with '-t` or '--terminal' flag passed.",
        )
        ns_parser = parse_simple_args(parser, other_args)

        if ns_parser:
            screenshot()

    def parse_known_args_and_warn(
        self,
        parser: argparse.ArgumentParser,
        other_args: List[str],
        export_allowed: int = NO_EXPORT,
        raw: bool = False,
        limit: int = 0,
    ):
        """Parses list of arguments into the supplied parser

        Parameters
        ----------
        parser: argparse.ArgumentParser
            Parser with predefined arguments
        other_args: List[str]
            list of arguments to parse
        export_allowed: int
            Choose from NO_EXPORT, EXPORT_ONLY_RAW_DATA_ALLOWED,
            EXPORT_ONLY_FIGURES_ALLOWED and EXPORT_BOTH_RAW_DATA_AND_FIGURES
        raw: bool
            Add the --raw flag
        limit: int
            Add a --limit flag with this number default

        Returns
        -------
        ns_parser:
            Namespace with parsed arguments
        """
        parser.add_argument(
            "-h", "--help", action="store_true", help="show this help message"
        )
        if export_allowed > NO_EXPORT:
            choices_export = []
            help_export = "Does not export!"

            if export_allowed == EXPORT_ONLY_RAW_DATA_ALLOWED:
                choices_export = ["csv", "json", "xlsx"]
                help_export = "Export raw data into csv, json, xlsx"
            elif export_allowed == EXPORT_ONLY_FIGURES_ALLOWED:
                choices_export = ["png", "jpg", "pdf", "svg"]
                help_export = "Export figure into png, jpg, pdf, svg "
            else:
                choices_export = ["csv", "json", "xlsx", "png", "jpg", "pdf", "svg"]
                help_export = "Export raw data into csv, json, xlsx and figure into png, jpg, pdf, svg "

            parser.add_argument(
                "--export",
                default="",
                type=check_file_type_saved(choices_export),
                dest="export",
                help=help_export,
            )

        if raw:
            parser.add_argument(
                "--raw",
                dest="raw",
                action="store_true",
                default=False,
                help="Flag to display raw data",
            )
        if limit > 0:
            parser.add_argument(
                "-l",
                "--limit",
                dest="limit",
                default=limit,
                help="Number of entries to show in data.",
                type=check_positive,
            )
        sources = get_ordered_list_sources(f"{self.PATH}{parser.prog}")
        # Allow to change source if there is more than one
        if len(sources) > 1:
            parser.add_argument(
                "--source",
                action="store",
                dest="source",
                choices=sources,
                default=sources[0],  # the first source from the list is the default
                help="Data source to select from",
            )

        if obbff.USE_CLEAR_AFTER_CMD:
            system_clear()

        try:
            (ns_parser, l_unknown_args) = parser.parse_known_args(other_args)
        except SystemExit:
            # In case the command has required argument that isn't specified
            console.print("")
            return None

        if ns_parser.help:
            txt_help = parser.format_help() + "\n"
            if parser.prog != "about":
                txt_help += (
                    f"For more information and examples, use 'about {parser.prog}' "
                    f"to access the related guide.\n"
                )
            console.print(f"[help]{txt_help}[/help]")
            return None

        if l_unknown_args:
            console.print(
                f"The following args couldn't be interpreted: {l_unknown_args}"
            )

        return ns_parser

    def menu(self, custom_path_menu_above: str = ""):
        an_input = "HELP_ME"

        while True:
            # There is a command in the queue
            if self.queue and len(self.queue) > 0:
                # If the command is quitting the menu we want to return in here
                if self.queue[0] in ("q", "..", "quit"):
                    self.save_class()
                    # Go back to the root in order to go to the right directory because
                    # there was a jump between indirect menus
                    if custom_path_menu_above:
                        self.queue.insert(1, custom_path_menu_above)

                    if len(self.queue) > 1:
                        return self.queue[1:]

                    if obbff.ENABLE_EXIT_AUTO_HELP:
                        return ["help"]
                    return []

                # Consume 1 element from the queue
                an_input = self.queue[0]
                self.queue = self.queue[1:]

                # Print location because this was an instruction and we want user to know the action
                if (
                    an_input
                    and an_input != "home"
                    and an_input != "help"
                    and an_input.split(" ")[0] in self.controller_choices
                ):
                    console.print(f"{get_flair()} {self.PATH} $ {an_input}")

            # Get input command from user
            else:
                # Display help menu when entering on this menu from a level above
                if an_input == "HELP_ME":
                    self.print_help()

                try:
                    # Get input from user using auto-completion
                    if session and obbff.USE_PROMPT_TOOLKIT:
                        if bool(obbff.TOOLBAR_HINT):
                            an_input = session.prompt(
                                f"{get_flair()} {self.PATH} $ ",
                                completer=self.completer,
                                search_ignore_case=True,
                                bottom_toolbar=HTML(
                                    '<style bg="ansiblack" fg="ansiwhite">[h]</style> help menu    '
                                    '<style bg="ansiblack" fg="ansiwhite">[q]</style> return to previous menu    '
                                    '<style bg="ansiblack" fg="ansiwhite">[e]</style> exit terminal    '
                                    '<style bg="ansiblack" fg="ansiwhite">[cmd -h]</style> '
                                    "see usage and available options    "
                                    f'<style bg="ansiblack" fg="ansiwhite">[about (cmd/menu)]</style> '
                                    f"{self.path[-1].capitalize()} (cmd/menu) Documentation"
                                ),
                                style=Style.from_dict(
                                    {
                                        "bottom-toolbar": "#ffffff bg:#333333",
                                    }
                                ),
                            )
                        else:
                            an_input = session.prompt(
                                f"{get_flair()} {self.PATH} $ ",
                                completer=self.completer,
                                search_ignore_case=True,
                            )
                    # Get input from user without auto-completion
                    else:
                        an_input = input(f"{get_flair()} {self.PATH} $ ")
                except (KeyboardInterrupt, EOFError):
                    # Exit in case of keyboard interrupt
                    an_input = "exit"

            try:
                # Allow user to go back to root
                if an_input == "/":
                    an_input = "home"

                # Process the input command
                self.queue = self.switch(an_input)

            except SystemExit:
                if not self.contains_keys(an_input):
                    logger.exception(
                        "The command '%s' doesn't exist on the %s menu.",
                        an_input,
                        self.PATH,
                    )
                console.print(
                    f"\nThe command '{an_input}' doesn't exist on the {self.PATH} menu.\n",
                    end="",
                )
                similar_cmd = difflib.get_close_matches(
                    an_input.split(" ")[0] if " " in an_input else an_input,
                    self.controller_choices,
                    n=1,
                    cutoff=0.7,
                )
                if similar_cmd:
                    if " " in an_input:
                        candidate_input = (
                            f"{similar_cmd[0]} {' '.join(an_input.split(' ')[1:])}"
                        )
                        if candidate_input == an_input:
                            an_input = ""
                            self.queue = []
                            console.print("\n")
                            continue
                        an_input = candidate_input
                    else:
                        an_input = similar_cmd[0]
                    if not self.contains_keys(an_input):
                        logger.warning("Replacing by %s", an_input)
                    console.print(f" Replacing by '{an_input}'.")
                    self.queue.insert(0, an_input)
                else:
                    if self.TRY_RELOAD and obbff.RETRY_WITH_LOAD:
                        console.print(f"Trying `load {an_input}`")
                        self.queue.insert(0, "load " + an_input)
                    console.print("")


class StockBaseController(BaseController, metaclass=ABCMeta):
    def __init__(self, queue):
        """
        This is a base class for Stock Controllers that use a load function.
        """
        super().__init__(queue)
        self.stock = pd.DataFrame()
        self.interval = "1440min"
        self.ticker = ""
        self.start = ""
        self.suffix = ""  # To hold suffix for Yahoo Finance
        self.add_info = stocks_helper.additional_info_about_ticker("")
        self.TRY_RELOAD = True

    def call_load(self, other_args: List[str]):
        """Process load command"""
        parser = argparse.ArgumentParser(
            add_help=False,
            formatter_class=argparse.ArgumentDefaultsHelpFormatter,
            prog="load",
            description="Load stock ticker to perform analysis on. When the data source"
            + " is syf', an Indian ticker can be"
            + " loaded by using '.NS' at the end, e.g. 'SBIN.NS'. See available market in"
            + " https://help.yahoo.com/kb/exchanges-data-providers-yahoo-finance-sln2310.html.",
        )
        parser.add_argument(
            "-t",
            "--ticker",
            action="store",
            dest="ticker",
            required="-h" not in other_args,
            help="Stock ticker",
        )
        parser.add_argument(
            "-s",
            "--start",
            type=valid_date,
            default=(datetime.now() - timedelta(days=1100)).strftime("%Y-%m-%d"),
            dest="start",
            help="The starting date (format YYYY-MM-DD) of the stock",
        )
        parser.add_argument(
            "-e",
            "--end",
            type=valid_date,
            default=datetime.now().strftime("%Y-%m-%d"),
            dest="end",
            help="The ending date (format YYYY-MM-DD) of the stock",
        )
        parser.add_argument(
            "-i",
            "--interval",
            action="store",
            dest="interval",
            type=int,
            default=1440,
            choices=[1, 5, 15, 30, 60],
            help="Intraday stock minutes",
        )
        parser.add_argument(
            "-p",
            "--prepost",
            action="store_true",
            default=False,
            dest="prepost",
            help="Pre/After market hours. Only works for 'yf' source, and intraday data",
        )
        parser.add_argument(
            "-f",
            "--file",
            default=None,
            help="Path to load custom file.",
            dest="filepath",
            type=str,
        )
        parser.add_argument(
            "-m",
            "--monthly",
            action="store_true",
            default=False,
            help="Load monthly data",
            dest="monthly",
        )
        parser.add_argument(
            "-w",
            "--weekly",
            action="store_true",
            default=False,
            help="Load weekly data",
            dest="weekly",
        )
        parser.add_argument(
            "-r",
            "--iexrange",
            dest="iexrange",
            help="Range for using the iexcloud api.  Longer range requires more tokens in account",
            choices=["ytd", "1y", "2y", "5y", "6m"],
            type=str,
            default="ytd",
        )
        if other_args and "-" not in other_args[0][0]:
            other_args.insert(0, "-t")

        ns_parser = self.parse_known_args_and_warn(
            parser, other_args, export_allowed=EXPORT_ONLY_RAW_DATA_ALLOWED
        )

        if ns_parser:
            if ns_parser.weekly and ns_parser.monthly:
                console.print(
                    "[red]Only one of monthly or weekly can be selected.[/red]\n."
                )
                return
            if ns_parser.filepath is None:
                df_stock_candidate = stocks_helper.load(
                    ns_parser.ticker,
                    ns_parser.start,
                    ns_parser.interval,
                    ns_parser.end,
                    ns_parser.prepost,
                    ns_parser.source,
                    weekly=ns_parser.weekly,
                    monthly=ns_parser.monthly,
                )
            else:
                # This seems to block the .exe since the folder needs to be manually created
                # This block makes sure that we only look for the file if the -f flag is used
                # Adding files in the argparse choices, will fail for the .exe even without -f
                STOCKS_CUSTOM_IMPORTS = USER_CUSTOM_IMPORTS_DIRECTORY / "stocks"
                try:
                    file_list = [x.name for x in STOCKS_CUSTOM_IMPORTS.iterdir()]
                    if ns_parser.filepath not in file_list:
                        console.print(
                            f"[red]{ns_parser.filepath} not found in custom_imports/stocks/ "
                            "folder[/red].\n"
                        )
                        return
                except Exception as e:
                    console.print(e)
                    return

                df_stock_candidate = stocks_helper.load_custom(
                    str(STOCKS_CUSTOM_IMPORTS / ns_parser.filepath)
                )
                if df_stock_candidate.empty:
                    return
            if not df_stock_candidate.empty:
                self.stock = df_stock_candidate
                self.add_info = stocks_helper.additional_info_about_ticker(
                    ns_parser.ticker
                )
                console.print(self.add_info)
                if (
                    ns_parser.interval == 1440
                    and not ns_parser.weekly
                    and not ns_parser.monthly
                    and ns_parser.filepath is None
                    and self.PATH == "/stocks/"
                ):
                    stocks_helper.show_quick_performance(self.stock, ns_parser.ticker)
                if "." in ns_parser.ticker:
                    self.ticker, self.suffix = ns_parser.ticker.upper().split(".")
                else:
                    self.ticker = ns_parser.ticker.upper()
                    self.suffix = ""

                if ns_parser.source == "IEXCloud":
                    self.start = self.stock.index[0].to_pydatetime()
                elif ns_parser.source == "EODHD":
                    self.start = self.stock.index[0].to_pydatetime()
                elif ns_parser.source == "eodhd":
                    self.start = self.stock.index[0].to_pydatetime()
                else:
                    self.start = ns_parser.start
                self.interval = f"{ns_parser.interval}min"

                if self.PATH in ["/stocks/qa/", "/stocks/pred/"]:
                    self.stock["Returns"] = self.stock["Adj Close"].pct_change()
                    self.stock["LogRet"] = np.log(self.stock["Adj Close"]) - np.log(
                        self.stock["Adj Close"].shift(1)
                    )
                    self.stock["LogPrice"] = np.log(self.stock["Adj Close"])
                    self.stock = self.stock.rename(columns={"Adj Close": "AdjClose"})
                    self.stock = self.stock.dropna()
                    self.stock.columns = [x.lower() for x in self.stock.columns]
                    console.print()
                export_data(
                    ns_parser.export,
                    os.path.dirname(os.path.abspath(__file__)),
                    "load",
                    self.stock.copy(),
                )


class CryptoBaseController(BaseController, metaclass=ABCMeta):
    def __init__(self, queue):
        """
        This is a base class for Crypto Controllers that use a load function.
        """
        super().__init__(queue)

        self.symbol = ""
        self.vs = ""
        self.current_df = pd.DataFrame()
        self.current_currency = ""
        self.source = ""
        self.current_interval = ""
        self.exchange = ""
        self.price_str = ""
        self.interval = ""
        self.resolution = "1D"
        self.TRY_RELOAD = True
        self.exchanges = cryptocurrency_helpers.get_exchanges_ohlc()

    def call_load(self, other_args):
        """Process load command"""
        parser = argparse.ArgumentParser(
            add_help=False,
            formatter_class=argparse.ArgumentDefaultsHelpFormatter,
            prog="load",
            description="""Load crypto currency to perform analysis on.
            Yahoo Finance is used as default source.
            Other sources can be used such as 'ccxt' or 'cg' with --source.
            If you select 'ccxt', you can then select any exchange with --exchange.
            You can also select a specific interval with --interval.""",
        )
        parser.add_argument(
            "-c",
            "--coin",
            help="Coin to get. Must be coin symbol (e.g., btc, eth)",
            dest="coin",
            type=str,
            required="-h" not in other_args,
        )

        parser.add_argument(
            "-s",
            "--start",
            type=valid_date,
            default=(datetime.now() - timedelta(days=1100)).strftime("%Y-%m-%d"),
            dest="start",
            help="The starting date (format YYYY-MM-DD) of the crypto",
        )

        parser.add_argument(
            "--exchange",
            help="Exchange to search",
            dest="exchange",
            type=str,
            default="binance",
            choices=self.exchanges,
        )

        parser.add_argument(
            "-e",
            "--end",
            type=valid_date,
            default=datetime.now().strftime("%Y-%m-%d"),
            dest="end",
            help="The ending date (format YYYY-MM-DD) of the crypto",
        )
        parser.add_argument(
            "-i",
            "--interval",
            action="store",
            dest="interval",
            type=str,
            default="1440",
            choices=["1", "5", "15", "30", "60", "240", "1440", "10080", "43200"],
            help="The interval of the crypto",
        )

        parser.add_argument(
            "--vs",
            help="Quote currency (what to view coin vs). e.g., usdc, usdt, ... if source is ccxt, usd, eur, ... otherwise",  # noqa
            dest="vs",
            default="usdt",
            type=str,
        )

        if other_args and "-" not in other_args[0][0]:
            other_args.insert(0, "-c")

        ns_parser = self.parse_known_args_and_warn(
            parser, other_args, export_allowed=EXPORT_ONLY_RAW_DATA_ALLOWED
        )

        if ns_parser:
            if ns_parser.source in ("YahooFinance", "CoinGecko"):
                if ns_parser.vs == "usdt":
                    ns_parser.vs = "usd"
            (self.current_df) = cryptocurrency_helpers.load(
                symbol=ns_parser.coin.lower(),
                vs_currency=ns_parser.vs,
                end_date=ns_parser.end,
                start_date=ns_parser.start,
                interval=ns_parser.interval,
                source=ns_parser.source,
                exchange=ns_parser.exchange,
            )
            if not self.current_df.empty:
                self.vs = ns_parser.vs
                self.exchange = ns_parser.exchange
                self.source = ns_parser.source
                self.current_interval = ns_parser.interval
                self.current_currency = ns_parser.vs
                self.symbol = ns_parser.coin.lower()
                cryptocurrency_helpers.show_quick_performance(
                    self.current_df,
                    self.symbol,
                    self.current_currency,
                    ns_parser.source,
                    ns_parser.exchange,
                    self.current_interval,
                )
                export_data(
                    ns_parser.export,
                    os.path.dirname(os.path.abspath(__file__)),
                    "load",
                    self.current_df.copy(),
                )<|MERGE_RESOLUTION|>--- conflicted
+++ resolved
@@ -19,37 +19,35 @@
 from prompt_toolkit.styles import Style
 from rich.markdown import Markdown
 
-<<<<<<< HEAD
-=======
 from openbb_terminal.core.config.paths import (
     USER_CUSTOM_IMPORTS_DIRECTORY,
     USER_ROUTINES_DIRECTORY,
 )
 from openbb_terminal.decorators import log_start_end
-
 from openbb_terminal.custom_prompt_toolkit import NestedCompleter
 from openbb_terminal.menu import session
->>>>>>> 54c5016f
 from openbb_terminal import feature_flags as obbff
 from openbb_terminal.config_terminal import theme
-from openbb_terminal.core.config.paths import (CUSTOM_IMPORTS_DIRECTORY,
-                                               ROUTINES_DIRECTORY)
-from openbb_terminal.cryptocurrency import cryptocurrency_helpers
-from openbb_terminal.custom_prompt_toolkit import NestedCompleter
-from openbb_terminal.decorators import log_start_end
-from openbb_terminal.helper_funcs import (check_file_type_saved,
-                                          check_positive, export_data,
-                                          get_flair, load_json,
-                                          parse_and_split_input,
-                                          parse_simple_args, prefill_form,
-                                          screenshot, search_wikipedia,
-                                          set_command_location,
-                                          support_message, system_clear,
-                                          valid_date)
-from openbb_terminal.menu import session
+from openbb_terminal.helper_funcs import (
+    check_file_type_saved,
+    check_positive,
+    export_data,
+    get_flair,
+    load_json,
+    parse_and_split_input,
+    parse_simple_args,
+    prefill_form,
+    screenshot,
+    search_wikipedia,
+    set_command_location,
+    support_message,
+    system_clear,
+    valid_date,
+)
 from openbb_terminal.rich_config import console, get_ordered_list_sources
 from openbb_terminal.stocks import stocks_helper
 from openbb_terminal.terminal_helper import open_openbb_documentation
+from openbb_terminal.cryptocurrency import cryptocurrency_helpers
 
 logger = logging.getLogger(__name__)
 

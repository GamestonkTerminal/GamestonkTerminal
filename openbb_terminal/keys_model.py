"""Keys model"""
__docformat__ = "numpy"

# pylint: disable=too-many-lines

import contextlib
import io
import logging
import sys
from datetime import date
from enum import Enum
from typing import Dict, List, Union

import binance
import oandapyV20.endpoints.pricing
import openai
import pandas as pd
import praw
import quandl
import requests
import stocksera
from alpha_vantage.timeseries import TimeSeries
from coinmarketcapapi import CoinMarketCapAPI
from oandapyV20 import API as oanda_API
from prawcore.exceptions import ResponseException
from tokenterminal import TokenTerminal

from openbb_terminal.core.session.current_user import get_current_user, set_credential
from openbb_terminal.core.session.env_handler import write_to_dotenv
from openbb_terminal.cryptocurrency.coinbase_helpers import (
    CoinbaseApiException,
    CoinbaseProAuth,
    make_coinbase_request,
)
from openbb_terminal.helper_funcs import request
from openbb_terminal.portfolio.brokers.degiro.degiro_model import DegiroModel
from openbb_terminal.rich_config import console
from openbb_terminal.terminal_helper import suppress_stdout

logger = logging.getLogger(__name__)

# README PLEASE:
# The API_DICT keys must match the set and check functions format.
#
# This format is used by the KeysController and get_keys_info().
# E.g. tokenterminal -> set_tokenterminal_key & check_tokenterminal_key
#
# Don't forget to add it to the SDK.
# E.g. `keys.av,keys_model.set_av_key`
# For more info, please refer to the CONTRIBUTING.md file.

API_DICT: Dict = {
    "av": "ALPHA_VANTAGE",
    "fmp": "FINANCIAL_MODELING_PREP",
    "quandl": "QUANDL",
    "polygon": "POLYGON",
    "intrinio": "INTRINIO",
    "databento": "DATABENTO",
    "ultima": "ULTIMA",
    "fred": "FRED",
    "news": "NEWSAPI",
    "biztoc": "BIZTOC",
    "tradier": "TRADIER",
    "cmc": "COINMARKETCAP",
    "finnhub": "FINNHUB",
    "reddit": "REDDIT",
    "twitter": "TWITTER",
    "rh": "ROBINHOOD",
    "degiro": "DEGIRO",
    "oanda": "OANDA",
    "binance": "BINANCE",
    "bitquery": "BITQUERY",
    "coinbase": "COINBASE",
    "walert": "WHALE_ALERT",
    "glassnode": "GLASSNODE",
    "coinglass": "COINGLASS",
    "cpanic": "CRYPTO_PANIC",
    "ethplorer": "ETHPLORER",
    "smartstake": "SMARTSTAKE",
    "github": "GITHUB",
    "messari": "MESSARI",
    "eodhd": "EODHD",
    "santiment": "SANTIMENT",
    "tokenterminal": "TOKEN_TERMINAL",
    "shroom": "SHROOM",
    "stocksera": "STOCKSERA",
    "dappradar": "DAPPRADAR",
<<<<<<< HEAD
    "companieshouse": "COMPANIES_HOUSE",
=======
    "openai": "OPENAI",
>>>>>>> 27bf7207
}

# sorting api key section by name
API_DICT = dict(sorted(API_DICT.items()))


class KeyStatus(str, Enum):
    """Class to handle status messages and colors"""

    DEFINED_TEST_FAILED = "Defined, test failed"
    NOT_DEFINED = "Not defined"
    DEFINED_TEST_PASSED = "Defined, test passed"
    DEFINED_TEST_INCONCLUSIVE = "Defined, test inconclusive"
    DEFINED_NOT_TESTED = "Defined, not tested"

    def __str__(self):
        return self.value

    def colorize(self):
        c = ""
        if self.name == self.DEFINED_TEST_FAILED.name:
            c = "red"
        elif self.name == self.NOT_DEFINED.name:
            c = "grey30"
        elif self.name == self.DEFINED_TEST_PASSED.name:
            c = "green"
        elif self.name == self.DEFINED_TEST_INCONCLUSIVE.name:
            c = "yellow"
        elif self.name == self.DEFINED_NOT_TESTED.name:
            c = "yellow"

        return f"[{c}]{self.value}[/{c}]"


def set_keys(
    keys_dict: Dict[str, Dict[str, Union[str, bool]]],
    persist: bool = False,
    show_output: bool = False,
) -> Dict:
    """Set API keys in bundle.

    Parameters
    ----------
    keys_dict: Dict[str, Dict[str, Union[str, bool]]]
        More info on the required inputs for each API can be found on `keys.get_keys_info()`
    persist: bool
        If False, api key change will be contained to where it was changed. For example, a Jupyter notebook session.
        If True, api key change will be global, i.e. it will affect terminal environment variables.
        By default, False.
    show_output: bool
        Display status string or not. By default, False.

    Returns
    -------
    Dict
        Status of each key set.

    Examples
    --------
    >>> from openbb_terminal.sdk import openbb
    >>> d = {
            "fred": {"key": "XXXXX"},
            "binance": {"key": "YYYYY", "secret": "ZZZZZ"},
        }
    >>> openbb.keys.set_keys(keys_dict=d)
    """

    status_dict = {}

    for api, kwargs in keys_dict.items():
        expected_args_dict = get_keys_info()

        if api in expected_args_dict:
            received_kwargs_list = list(kwargs.keys())
            expected_kwargs_list = expected_args_dict[api]

            if received_kwargs_list == expected_kwargs_list:
                kwargs["persist"] = persist
                kwargs["show_output"] = show_output
                status_dict[api] = str(
                    getattr(sys.modules[__name__], "set_" + str(api) + "_key")(**kwargs)
                )
            else:
                console.print(
                    f"[red]'{api}' kwargs: {received_kwargs_list} don't match expected: {expected_kwargs_list}.[/red]"
                )
        else:
            console.print(
                f"[red]API '{api}' was not recognized. Please check get_keys_info().[/red]"
            )

    return status_dict


def get_keys_info() -> Dict[str, List[str]]:
    """Get info on available APIs to use in set_keys.

    Returns
    -------
    Dict[str, List[str]]
        Dictionary of expected API keys and arguments
    """
    args_dict = {}

    for api in API_DICT:
        arg_list = list(
            getattr(
                sys.modules[__name__], "set_" + str(api) + "_key"
            ).__code__.co_varnames
        )
        arg_list.remove("persist")
        arg_list.remove("show_output")
        args_dict[api] = arg_list

    return args_dict


def get_keys(show: bool = False) -> pd.DataFrame:
    """Get currently set API keys.

    Parameters
    ----------
    show: bool, optional
        Flag to choose whether to show actual keys or not.
        By default, False.

    Returns
    -------
    pd.DataFrame
        Currents keys

    Examples
    --------
    >>> from openbb_terminal.sdk import openbb
    >>> openbb.keys.mykeys()
                       Key
              API
     BITQUERY_KEY  *******
          CMC_KEY  *******
    COINGLASS_KEY  *******
    """

    current_user = get_current_user()
    current_keys = {}

    for k, _ in current_user.credentials.get_fields().items():
        field_value = current_user.credentials.get_value(field=k)
        if field_value and field_value != "REPLACE_ME":
            current_keys[k] = field_value

    if current_keys:
        df = pd.DataFrame.from_dict(current_keys, orient="index")
        df.index.name = "API"
        df = df.rename(columns={0: "Key"})
        if show:
            return df
        df.loc[:, "Key"] = "*******"
        return df

    return pd.DataFrame()


def handle_credential(name: str, value: str, persist: bool = False):
    """Handle credential: set it for current user and optionally write to .env file.

    Parameters
    ----------
    name: str
        Name of credential
    value: str
        Value of credential
    persist: bool, optional
        Write to .env file. By default, False.
    """
    set_credential(name, value)
    if persist:
        write_to_dotenv("OPENBB_" + name, value)


def set_av_key(key: str, persist: bool = False, show_output: bool = False) -> str:
    """Set Alpha Vantage key

    Parameters
    ----------
    key: str
        API key
    persist: bool, optional
        If False, api key change will be contained to where it was changed. For example, a Jupyter notebook session.
        If True, api key change will be global, i.e. it will affect terminal environment variables.
        By default, False.
    show_output: bool, optional
        Display status string or not. By default, False.

    Returns
    -------
    str
        Status of key set

    Examples
    --------
    >>> from openbb_terminal.sdk import openbb
    >>> openbb.keys.av(key="example_key")
    """

    handle_credential("API_KEY_ALPHAVANTAGE", key, persist)
    return check_av_key(show_output)


def check_av_key(show_output: bool = False) -> str:
    """Check Alpha Vantage key

    Parameters
    ----------
    show_output: bool, optional
        Display status string or not. By default, False.

    Returns
    -------
    str
        Status of key set
    """

    if show_output:
        console.print("Checking status...")

    current_user = get_current_user()

    if (
        current_user.credentials.API_KEY_ALPHAVANTAGE == "REPLACE_ME"
    ):  # pragma: allowlist secret
        status = KeyStatus.NOT_DEFINED
    else:
        df = TimeSeries(
            key=current_user.credentials.API_KEY_ALPHAVANTAGE, output_format="pandas"
        ).get_intraday(symbol="AAPL")
        if df[0].empty:  # pylint: disable=no-member
            logger.warning("Alpha Vantage key defined, test failed")
            status = KeyStatus.DEFINED_TEST_FAILED
        else:
            status = KeyStatus.DEFINED_TEST_PASSED

    if show_output:
        console.print(status.colorize())

    return str(status)


def set_fmp_key(key: str, persist: bool = False, show_output: bool = False) -> str:
    """Set Financial Modeling Prep key

    Parameters
    ----------
    key: str
        API key
    persist: bool, optional
        If False, api key change will be contained to where it was changed. For example, a Jupyter notebook session.
        If True, api key change will be global, i.e. it will affect terminal environment variables.
        By default, False.
    show_output: bool, optional
        Display status string or not. By default, False.

    Returns
    -------
    str
        Status of key set

    Examples
    --------
    >>> from openbb_terminal.sdk import openbb
    >>> openbb.keys.fmp(key="example_key")
    """

    handle_credential("API_KEY_FINANCIALMODELINGPREP", key, persist)
    return check_fmp_key(show_output)


def check_fmp_key(show_output: bool = False) -> str:
    """Check Financial Modeling Prep key

    Parameters
    ----------
    show_output: bool, optional
        Display status string or not. By default, False.

    Returns
    -------
    status: str
    """

    if show_output:
        console.print("Checking status...")

    current_user = get_current_user()

    if (
        current_user.credentials.API_KEY_FINANCIALMODELINGPREP
        == "REPLACE_ME"  # pragma: allowlist secret
    ):  # pragma: allowlist secret
        status = KeyStatus.NOT_DEFINED
    else:
        r = request(
            f"https://financialmodelingprep.com/api/v3/profile/AAPL?apikey="
            f"{current_user.credentials.API_KEY_FINANCIALMODELINGPREP}"
        )
        if r.status_code in [403, 401] or "Error Message" in str(r.content):
            logger.warning("Financial Modeling Prep key defined, test failed")
            status = KeyStatus.DEFINED_TEST_FAILED
        elif r.status_code == 200:
            status = KeyStatus.DEFINED_TEST_PASSED
        else:
            logger.warning("Financial Modeling Prep key defined, test inconclusive")
            status = KeyStatus.DEFINED_TEST_INCONCLUSIVE

    if show_output:
        console.print(status.colorize())

    return str(status)


def set_quandl_key(key: str, persist: bool = False, show_output: bool = False) -> str:
    """Set Quandl key

    Parameters
    ----------
    key: str
        API key
    persist: bool, optional
        If False, api key change will be contained to where it was changed. For example, a Jupyter notebook session.
        If True, api key change will be global, i.e. it will affect terminal environment variables.
        By default, False.
    show_output: bool, optional
        Display status string or not. By default, False.

    Returns
    -------
    str
        Status of key set

    Examples
    --------
    >>> from openbb_terminal.sdk import openbb
    >>> openbb.keys.quandl(key="example_key")
    """

    handle_credential("API_KEY_QUANDL", key, persist)
    return check_quandl_key(show_output)


def check_quandl_key(show_output: bool = False) -> str:
    """Check Quandl key

    Parameters
    ----------
    show_output: bool, optional
        Display status string or not. By default, False.

    Returns
    -------
    str
        Status of key set
    """

    if show_output:
        console.print("Checking status...")

    current_user = get_current_user()

    if (
        current_user.credentials.API_KEY_QUANDL == "REPLACE_ME"
    ):  # pragma: allowlist secret
        status = KeyStatus.NOT_DEFINED
    else:
        try:
            quandl.save_key(current_user.credentials.API_KEY_QUANDL)
            quandl.get("EIA/PET_RWTC_D")
            status = KeyStatus.DEFINED_TEST_PASSED
        except Exception as _:  # noqa: F841
            logger.warning("Quandl key defined, test failed")
            status = KeyStatus.DEFINED_TEST_FAILED

    if show_output:
        console.print(status.colorize())

    return str(status)


def set_polygon_key(key: str, persist: bool = False, show_output: bool = False) -> str:
    """Set Polygon key

    Parameters
    ----------
    key: str
        API key
    persist: bool, optional
        If False, api key change will be contained to where it was changed. For example, a Jupyter notebook session.
        If True, api key change will be global, i.e. it will affect terminal environment variables.
        By default, False.
    show_output: bool, optional
        Display status string or not. By default, False.

    Returns
    -------
    str
        Status of key set

    Examples
    --------
    >>> from openbb_terminal.sdk import openbb
    >>> openbb.keys.polygon(key="example_key")
    """

    handle_credential("API_POLYGON_KEY", key, persist)
    return check_polygon_key(show_output)


def check_polygon_key(show_output: bool = False) -> str:
    """Check Polygon key

    Parameters
    ----------
    show_output: bool
        Display status string or not. By default, False.

    Returns
    -------
    str
        Status of key set
    """

    if show_output:
        console.print("Checking status...")

    current_user = get_current_user()

    if current_user.credentials.API_POLYGON_KEY == "REPLACE_ME":
        status = KeyStatus.NOT_DEFINED
    else:
        check_date = date(date.today().year, date.today().month, 1).isoformat()
        r = request(
            f"https://api.polygon.io/v2/aggs/ticker/AAPL/range/1/day/{check_date}"
            f"/{check_date}?apiKey={current_user.credentials.API_POLYGON_KEY}"
        )
        if r.status_code in [403, 401]:
            logger.warning("Polygon key defined, test failed")
            status = KeyStatus.DEFINED_TEST_FAILED
        elif r.status_code == 200:
            status = KeyStatus.DEFINED_TEST_PASSED
        else:
            logger.warning("Polygon key defined, test inconclusive")
            status = KeyStatus.DEFINED_TEST_INCONCLUSIVE

    if show_output:
        console.print(status.colorize())

    return str(status)


def set_fred_key(key: str, persist: bool = False, show_output: bool = False) -> str:
    """Set FRED key

    Parameters
    ----------
    key: str
        API key
    persist: bool, optional
        If False, api key change will be contained to where it was changed. For example, a Jupyter notebook session.
        If True, api key change will be global, i.e. it will affect terminal environment variables.
        By default, False.
    show_output: bool, optional
        Display status string or not. By default, False.

    Returns
    -------
    str
        Status of key set

    Examples
    --------
    >>> from openbb_terminal.sdk import openbb
    >>> openbb.keys.fred(key="example_key")
    """

    handle_credential("API_FRED_KEY", key, persist)
    return check_fred_key(show_output)


def check_fred_key(show_output: bool = False) -> str:
    """Check FRED key

    Parameters
    ----------
    show_output: bool, optional
        Display status string or not. By default, False.

    Returns
    -------
    str
        Status of key set
    """

    if show_output:
        console.print("Checking status...")

    current_user = get_current_user()

    if current_user.credentials.API_FRED_KEY == "REPLACE_ME":
        status = KeyStatus.NOT_DEFINED
    else:
        r = request(
            f"https://api.stlouisfed.org/fred/series?series_id=GNPCA&api_key={current_user.credentials.API_FRED_KEY}"
        )
        if r.status_code in [403, 401, 400]:
            logger.warning("FRED key defined, test failed")
            status = KeyStatus.DEFINED_TEST_FAILED
        elif r.status_code == 200:
            status = KeyStatus.DEFINED_TEST_PASSED
        else:
            logger.warning("FRED key defined, test inconclusive")
            status = KeyStatus.DEFINED_TEST_INCONCLUSIVE

    if show_output:
        console.print(status.colorize())

    return str(status)


def set_news_key(key: str, persist: bool = False, show_output: bool = False) -> str:
    """Set News key

    Parameters
    ----------
    key: str
        API key
    persist: bool, optional
        If False, api key change will be contained to where it was changed. For example, a Jupyter notebook session.
        If True, api key change will be global, i.e. it will affect terminal environment variables.
        By default, False.
    show_output: bool, optional
        Display status string or not. By default, False.

    Returns
    -------
    str
        Status of key set

    Examples
    --------
    >>> from openbb_terminal.sdk import openbb
    >>> openbb.keys.news(key="example_key")
    """

    handle_credential("API_NEWS_TOKEN", key, persist)
    return check_news_key(show_output)


def check_news_key(show_output: bool = False) -> str:
    """Check News key

    Parameters
    ----------
    show_output: bool, optional
        Display status string or not. By default, False.

    Returns
    -------
    str
        Status of key set
    """

    if show_output:
        console.print("Checking status...")

    current_user = get_current_user()

    if current_user.credentials.API_NEWS_TOKEN == "REPLACE_ME":  # nosec
        status = KeyStatus.NOT_DEFINED
    else:
        r = request(
            f"https://newsapi.org/v2/everything?q=keyword&apiKey={current_user.credentials.API_NEWS_TOKEN}"
        )
        if r.status_code in [401, 403]:
            logger.warning("News API key defined, test failed")
            status = KeyStatus.DEFINED_TEST_FAILED
        elif r.status_code == 200:
            status = KeyStatus.DEFINED_TEST_PASSED
        else:
            logger.warning("News API key defined, test inconclusive")
            status = KeyStatus.DEFINED_TEST_INCONCLUSIVE

    if show_output:
        console.print(status.colorize())

    return str(status)


def set_biztoc_key(key: str, persist: bool = False, show_output: bool = False) -> str:
    """Set BizToc key

    Parameters
    ----------
    key: str
        API key
    persist: bool, optional
        If False, api key change will be contained to where it was changed. For example, a Jupyter notebook session.
        If True, api key change will be global, i.e. it will affect terminal environment variables.
        By default, False.
    show_output: bool, optional
        Display status string or not. By default, False.

    Returns
    -------
    str
        Status of key set

    Examples
    --------
    >>> from openbb_terminal.sdk import openbb
    >>> openbb.keys.biztoc(key="example_key")
    """

    handle_credential("API_BIZTOC_TOKEN", key, persist)
    return check_biztoc_key(show_output)


def check_biztoc_key(show_output: bool = False) -> str:
    """Check BizToc key

    Parameters
    ----------
    show_output: bool, optional
        Display status string or not. By default, False.

    Returns
    -------
    str
        Status of key set
    """

    if show_output:
        console.print("Checking status...")

    current_user = get_current_user()

    if current_user.credentials.API_BIZTOC_TOKEN == "REPLACE_ME":  # nosec
        status = KeyStatus.NOT_DEFINED
    else:
        r = request(
            "https://biztoc.p.rapidapi.com/pages",
            headers={
                "X-RapidAPI-Key": current_user.credentials.API_BIZTOC_TOKEN,
                "X-RapidAPI-Host": "biztoc.p.rapidapi.com",
            },
        )
        if r.status_code in [401, 403, 404]:
            logger.warning("BizToc API key defined, test failed")
            status = KeyStatus.DEFINED_TEST_FAILED
        elif r.status_code == 200:
            status = KeyStatus.DEFINED_TEST_PASSED
        else:
            logger.warning("BizToc API key defined, test inconclusive")
            status = KeyStatus.DEFINED_TEST_INCONCLUSIVE

    if show_output:
        console.print(status.colorize())

    return str(status)


def set_tradier_key(key: str, persist: bool = False, show_output: bool = False) -> str:
    """Set Tradier key

    Parameters
    ----------
    key: str
        API key
    persist: bool, optional
        If False, api key change will be contained to where it was changed. For example, a Jupyter notebook session.
        If True, api key change will be global, i.e. it will affect terminal environment variables.
        By default, False.
    show_output: bool, optional
        Display status string or not. By default, False.

    Returns
    -------
    str
        Status of key set

    Examples
    --------
    >>> from openbb_terminal.sdk import openbb
    >>> openbb.keys.tradier(key="example_key")
    """

    handle_credential("API_TRADIER_TOKEN", key, persist)
    return check_tradier_key(show_output)


def check_tradier_key(show_output: bool = False) -> str:
    """Check Tradier key

    Parameters
    ----------
    show_output: bool
        Display status string or not. By default, False.

    Returns
    -------
    str
        Status of key set
    """

    if show_output:
        console.print("Checking status...")

    current_user = get_current_user()

    if current_user.credentials.API_TRADIER_TOKEN == "REPLACE_ME":  # nosec
        status = KeyStatus.NOT_DEFINED
    else:
        r = request(
            "https://sandbox.tradier.com/v1/markets/quotes",
            params={"symbols": "AAPL"},
            headers={
                "Authorization": f"Bearer {current_user.credentials.API_TRADIER_TOKEN}",
                "Accept": "application/json",
            },
        )
        if r.status_code in [401, 403]:
            logger.warning("Tradier key not defined, test failed")
            status = KeyStatus.DEFINED_TEST_FAILED
        elif r.status_code == 200:
            status = KeyStatus.DEFINED_TEST_PASSED
        else:
            logger.warning("Tradier key not defined, test inconclusive")
            status = KeyStatus.DEFINED_TEST_INCONCLUSIVE

    if show_output:
        console.print(status.colorize())

    return str(status)


def set_cmc_key(key: str, persist: bool = False, show_output: bool = False) -> str:
    """Set Coinmarketcap key

    Parameters
    ----------
    key: str
        API key
    persist: bool, optional
        If False, api key change will be contained to where it was changed. For example, a Jupyter notebook session.
        If True, api key change will be global, i.e. it will affect terminal environment variables.
        By default, False.
    show_output: bool, optional
        Display status string or not. By default, False.

    Returns
    -------
    str
        Status of key set

    Examples
    --------
    >>> from openbb_terminal.sdk import openbb
    >>> openbb.keys.cmc(key="example_key")
    """

    handle_credential("API_CMC_KEY", key, persist)
    return check_cmc_key(show_output)


def check_cmc_key(show_output: bool = False) -> str:
    """Check Coinmarketcap key

    Parameters
    ----------
    show_output: bool
        Display status string or not. By default, False.

    Returns
    -------
    status: str
    """

    if show_output:
        console.print("Checking status...")

    current_user = get_current_user()

    if current_user.credentials.API_CMC_KEY == "REPLACE_ME":
        status = KeyStatus.NOT_DEFINED
    else:
        cmc = CoinMarketCapAPI(current_user.credentials.API_CMC_KEY)

        try:
            cmc.cryptocurrency_map()
            status = KeyStatus.DEFINED_TEST_PASSED
        except Exception:
            status = KeyStatus.DEFINED_TEST_FAILED

    if show_output:
        console.print(status.colorize())

    return str(status)


def set_finnhub_key(key: str, persist: bool = False, show_output: bool = False) -> str:
    """Set Finnhub key

    Parameters
    ----------
    key: str
        API key
    persist: bool, optional
        If False, api key change will be contained to where it was changed. For example, a Jupyter notebook session.
        If True, api key change will be global, i.e. it will affect terminal environment variables.
        By default, False.
    show_output: bool, optional
        Display status string or not. By default, False.

    Returns
    -------
    str
        Status of key set

    Examples
    --------
    >>> from openbb_terminal.sdk import openbb
    >>> openbb.keys.finnhub(key="example_key")
    """

    handle_credential("API_FINNHUB_KEY", key, persist)
    return check_finnhub_key(show_output)


def check_finnhub_key(show_output: bool = False) -> str:
    """Check Finnhub key

    Parameters
    ----------
    show_output: bool
        Display status string or not. By default, False.

    Returns
    -------
    str
        Status of key set
    """

    if show_output:
        console.print("Checking status...")

    current_user = get_current_user()

    if current_user.credentials.API_FINNHUB_KEY == "REPLACE_ME":
        status = KeyStatus.NOT_DEFINED
    else:
        r = r = request(
            f"https://finnhub.io/api/v1/quote?symbol=AAPL&token={current_user.credentials.API_FINNHUB_KEY}"
        )
        if r.status_code in [403, 401, 400]:
            logger.warning("Finnhub key defined, test failed")
            status = KeyStatus.DEFINED_TEST_FAILED
        elif r.status_code == 200:
            status = KeyStatus.DEFINED_TEST_PASSED
        else:
            logger.warning("Finnhub key defined, test inconclusive")
            status = KeyStatus.DEFINED_TEST_INCONCLUSIVE

    if show_output:
        console.print(status.colorize())

    return str(status)


def set_reddit_key(
    client_id: str,
    client_secret: str,
    password: str,
    username: str,
    useragent: str,
    persist: bool = False,
    show_output: bool = False,
) -> str:
    """Set Reddit key

    Parameters
    ----------
    client_id: str
        Client ID
    client_secret: str
        Client secret
    password: str
        User password
    username: str
        User username
    useragent: str
        User useragent
    persist: bool, optional
        If False, api key change will be contained to where it was changed. For example, a Jupyter notebook session.
        If True, api key change will be global, i.e. it will affect terminal environment variables.
        By default, False.
    show_output: bool, optional
        Display status string or not. By default, False.

    Returns
    -------
    str
        Status of key set

    Examples
    --------
    >>> from openbb_terminal.sdk import openbb
    >>> openbb.keys.reddit(
            client_id="example_id",
            client_secret="example_secret",
            password="example_password",
            username="example_username",
            useragent="example_useragent"
        )
    """

    handle_credential("API_REDDIT_CLIENT_ID", client_id, persist)
    handle_credential("API_REDDIT_CLIENT_SECRET", client_secret, persist)
    handle_credential("API_REDDIT_PASSWORD", password, persist)
    handle_credential("API_REDDIT_USERNAME", username, persist)
    handle_credential("API_REDDIT_USER_AGENT", useragent, persist)

    return check_reddit_key(show_output)


def check_reddit_key(show_output: bool = False) -> str:
    """Check Reddit key

    Parameters
    ----------
    show_output: bool, optional
        Display status string or not. By default, False.

    Returns
    -------
    str
        Status of key set
    """

    if show_output:
        console.print("Checking status...")

    current_user = get_current_user()

    reddit_keys = [
        current_user.credentials.API_REDDIT_CLIENT_ID,
        current_user.credentials.API_REDDIT_CLIENT_SECRET,
        current_user.credentials.API_REDDIT_USERNAME,
        current_user.credentials.API_REDDIT_PASSWORD,
        current_user.credentials.API_REDDIT_USER_AGENT,
    ]
    if "REPLACE_ME" in reddit_keys:
        status = KeyStatus.NOT_DEFINED
    else:
        try:
            with suppress_stdout():
                praw_api = praw.Reddit(
                    client_id=current_user.credentials.API_REDDIT_CLIENT_ID,
                    client_secret=current_user.credentials.API_REDDIT_CLIENT_SECRET,
                    username=current_user.credentials.API_REDDIT_USERNAME,
                    user_agent=current_user.credentials.API_REDDIT_USER_AGENT,
                    password=current_user.credentials.API_REDDIT_PASSWORD,
                    check_for_updates=False,
                    comment_kind="t1",
                    message_kind="t4",
                    redditor_kind="t2",
                    submission_kind="t3",
                    subreddit_kind="t5",
                    trophy_kind="t6",
                    oauth_url="https://oauth.reddit.com",
                    reddit_url="https://www.reddit.com",
                    short_url="https://redd.it",
                    ratelimit_seconds=5,
                    timeout=16,
                )

                praw_api.user.me()
            status = KeyStatus.DEFINED_TEST_PASSED
        except (Exception, ResponseException):
            logger.warning("Reddit key defined, test failed")
            status = KeyStatus.DEFINED_TEST_FAILED

    if show_output:
        console.print(status.colorize())

    return str(status)


def set_bitquery_key(key: str, persist: bool = False, show_output: bool = False) -> str:
    """Set Bitquery key

    Parameters
    ----------
    key: str
        API key
    persist: bool, optional
        If False, api key change will be contained to where it was changed. For example, a Jupyter notebook session.
        If True, api key change will be global, i.e. it will affect terminal environment variables.
        By default, False.
    show_output: bool, optional
        Display status string or not. By default, False.

    Returns
    -------
    str
        Status of key set

    Examples
    --------
    >>> from openbb_terminal.sdk import openbb
    >>> openbb.keys.bitquery(key="example_key")
    """

    handle_credential("API_BITQUERY_KEY", key, persist)

    return check_bitquery_key(show_output)


def check_bitquery_key(show_output: bool = False) -> str:
    """Check Bitquery key

    Parameters
    ----------
    show_output: bool, optional
        Display status string or not. By default, False.

    Returns
    -------
    str
        Status of key set
    """

    if show_output:
        console.print("Checking status...")

    current_user = get_current_user()

    bitquery = current_user.credentials.API_BITQUERY_KEY
    if "REPLACE_ME" in bitquery:
        status = KeyStatus.NOT_DEFINED
    else:
        headers = {"x-api-key": current_user.credentials.API_BITQUERY_KEY}
        query = """
        {
        ethereum {
        dexTrades(options: {limit: 10, desc: "count"}) {
            count
            protocol
        }}}
        """
        r = request(
            "https://graphql.bitquery.io",
            method="POST",
            json={"query": query},
            headers=headers,
        )
        if r.status_code == 200:
            status = KeyStatus.DEFINED_TEST_PASSED
        else:
            logger.warning("Bitquery key defined, test failed")
            status = KeyStatus.DEFINED_TEST_FAILED

    if show_output:
        console.print(status.colorize())

    return str(status)


def set_twitter_key(
    key: str,
    secret: str,
    access_token: str,
    persist: bool = False,
    show_output: bool = False,
) -> str:
    """Set Twitter key

    Parameters
    ----------
    key: str
        API key
    secret: str
        API secret
    access_token: str
        API token
    persist: bool, optional
        If False, api key change will be contained to where it was changed. For example, a Jupyter notebook session.
        If True, api key change will be global, i.e. it will affect terminal environment variables.
        By default, False.
    show_output: bool, optional
        Display status string or not. By default, False.

    Returns
    -------
    str
        Status of key set

    Examples
    --------
    >>> from openbb_terminal.sdk import openbb
    >>> openbb.keys.twitter(
            key="example_key",
            secret="example_secret",
            access_token="example_access_token"
        )
    """
    handle_credential("API_TWITTER_KEY", key, persist)
    handle_credential("API_TWITTER_SECRET_KEY", secret, persist)
    handle_credential("API_TWITTER_BEARER_TOKEN", access_token, persist)

    return check_twitter_key(show_output)


def check_twitter_key(show_output: bool = False) -> str:
    """Check Twitter key

    Parameters
    ----------
    show_output: bool, optional
        Display status string or not. By default, False.

    Returns
    -------
    str
        Status of key set
    """

    if show_output:
        console.print("Checking status...")

    current_user = get_current_user()
    if current_user.credentials.API_TWITTER_BEARER_TOKEN == "REPLACE_ME":
        status = KeyStatus.NOT_DEFINED
    else:
        params = {
            "query": "(\\$AAPL) (lang:en)",
            "max_results": "10",
            "tweet.fields": "created_at,lang",
        }
        r = request(
            "https://api.twitter.com/2/tweets/search/recent",
            params=params,  # type: ignore
            headers={
                "authorization": "Bearer "
                + current_user.credentials.API_TWITTER_BEARER_TOKEN
            },
        )
        if r.status_code == 200:
            status = KeyStatus.DEFINED_TEST_PASSED
        elif r.status_code in [401, 403]:
            logger.warning("Twitter key defined, test failed")
            status = KeyStatus.DEFINED_TEST_FAILED
        else:
            logger.warning("Twitter key defined, test failed")
            status = KeyStatus.DEFINED_TEST_INCONCLUSIVE

    if show_output:
        console.print(status.colorize())

    return str(status)


def set_rh_key(
    username: str,
    password: str,
    persist: bool = False,
    show_output: bool = False,
) -> str:
    """Set Robinhood key

    Parameters
    ----------
    username: str
        User username
    password: str
        User password
    persist: bool, optional
        If False, api key change will be contained to where it was changed. For example, a Jupyter notebook session.
        If True, api key change will be global, i.e. it will affect terminal environment variables.
        By default, False.
    show_output: bool, optional
        Display status string or not. By default, False.

    Returns
    -------
    str
        Status of key set

    Examples
    --------
    >>> from openbb_terminal.sdk import openbb
    >>> openbb.keys.rh(
            username="example_username",
            password="example_password"
        )
    """
    handle_credential("RH_USERNAME", username, persist)
    handle_credential("RH_PASSWORD", password, persist)

    return check_rh_key(show_output)


def check_rh_key(show_output: bool = False) -> str:
    """Check Robinhood key

    Parameters
    ----------
    show_output: bool, optional
        Display status string or not. By default, False.

    Returns
    -------
    str
        Status of key set
    """

    if show_output:
        console.print("Checking status...")

    current_user = get_current_user()

    rh_keys = [
        current_user.credentials.RH_USERNAME,
        current_user.credentials.RH_PASSWORD,
    ]
    status = (
        KeyStatus.NOT_DEFINED
        if "REPLACE_ME" in rh_keys
        else KeyStatus.DEFINED_NOT_TESTED
    )

    if show_output:
        console.print(status.colorize())

    return str(status)


def set_degiro_key(
    username: str,
    password: str,
    secret: str = "",
    persist: bool = False,
    show_output: bool = False,
) -> str:
    """Set Degiro key

    Parameters
    ----------
    username: str
        User username
    password: str
        User password
    secret: str, optional
        User secret
    persist: bool, optional
        If False, api key change will be contained to where it was changed. For example, a Jupyter notebook session.
        If True, api key change will be global, i.e. it will affect terminal environment variables.
        By default, False.
    show_output: bool, optional
        Display status string or not. By default, False.

    Returns
    -------
    str
        Status of key set

    Examples
    --------
    >>> from openbb_terminal.sdk import openbb
    >>> openbb.keys.degiro(
            username="example_username",
            password="example_password"
        )
    """

    handle_credential("DG_USERNAME", username, persist)
    handle_credential("DG_PASSWORD", password, persist)
    handle_credential("DG_TOTP_SECRET", secret, persist)

    return check_degiro_key(show_output)


def check_degiro_key(show_output: bool = False) -> str:
    """Check Degiro key

    Parameters
    ----------
    show_output: bool, optional
        Display status string or not. By default, False.

    Returns
    -------
    str
        Status of key set
    """

    if show_output:
        console.print("Checking status...")

    current_user = get_current_user()

    dg_keys = [
        current_user.credentials.DG_USERNAME,
        current_user.credentials.DG_PASSWORD,
        current_user.credentials.DG_TOTP_SECRET,
    ]
    if "REPLACE_ME" in dg_keys:
        status = KeyStatus.NOT_DEFINED
    else:
        dg = DegiroModel()
        try:
            f = io.StringIO()  # suppress stdout
            with contextlib.redirect_stdout(f):
                check_creds = dg.check_credentials()  # pylint: disable=no-member

            if "2FA is enabled" in f.getvalue() or check_creds:
                status = KeyStatus.DEFINED_TEST_PASSED
            else:
                raise Exception

            status = KeyStatus.DEFINED_TEST_PASSED

        except Exception:
            status = KeyStatus.DEFINED_TEST_FAILED

        del dg  # ensure the object is destroyed explicitly

    if show_output:
        console.print(status.colorize())

    return str(status)


def set_oanda_key(
    account: str,
    access_token: str,
    account_type: str = "",
    persist: bool = False,
    show_output: bool = False,
) -> str:
    """Set Oanda key

    Parameters
    ----------
    account: str
        User account
    access_token: str
        User token
    account_type: str, optional
        User account type
    persist: bool, optional
        If False, api key change will be contained to where it was changed. For example, a Jupyter notebook session.
        If True, api key change will be global, i.e. it will affect terminal environment variables.
        By default, False.
    show_output: bool, optional
        Display status string or not. By default, False.

    Returns
    -------
    str
        Status of key set

    Examples
    --------
    >>> from openbb_terminal.sdk import openbb
    >>> openbb.keys.oanda(
            account="example_account",
            access_token="example_access_token",
            account_type="example_account_type"
        )
    """

    handle_credential("OANDA_ACCOUNT", account, persist)
    handle_credential("OANDA_TOKEN", access_token, persist)
    handle_credential("OANDA_ACCOUNT_TYPE", account_type, persist)

    return check_oanda_key(show_output)


def check_oanda_key(show_output: bool = False) -> str:
    """Check Oanda key

    Parameters
    ----------
    show_output: bool, optional
        Display status string or not. By default, False.

    Returns
    -------
    str
        Status of key set
    """

    if show_output:
        console.print("Checking status...")

    current_user = get_current_user()

    oanda_keys = [
        current_user.credentials.OANDA_TOKEN,
        current_user.credentials.OANDA_ACCOUNT,
    ]
    if "REPLACE_ME" in oanda_keys:
        status = KeyStatus.NOT_DEFINED
    else:
        client = oanda_API(access_token=current_user.credentials.OANDA_TOKEN)
        account = current_user.credentials.OANDA_ACCOUNT
        try:
            parameters = {"instruments": "EUR_USD"}
            request_ = oandapyV20.endpoints.pricing.PricingInfo(
                accountID=account, params=parameters
            )
            client.request(request_)
            status = KeyStatus.DEFINED_TEST_PASSED

        except Exception:
            status = KeyStatus.DEFINED_TEST_FAILED

    if show_output:
        console.print(status.colorize())

    return str(status)


def set_binance_key(
    key: str,
    secret: str,
    persist: bool = False,
    show_output: bool = False,
) -> str:
    """Set Binance key

    Parameters
    ----------
    key: str
        API key
    secret: str
        API secret
    persist: bool, optional
        If False, api key change will be contained to where it was changed. For example, a Jupyter notebook session.
        If True, api key change will be global, i.e. it will affect terminal environment variables.
        By default, False.
    show_output: bool, optional
        Display status string or not. By default, False.

    Returns
    -------
    str
        Status of key set

    Examples
    --------
    >>> from openbb_terminal.sdk import openbb
    >>> openbb.keys.binance(
            key="example_key",
            secret="example_secret"
        )
    """

    handle_credential("API_BINANCE_KEY", key, persist)
    handle_credential("API_BINANCE_SECRET", secret, persist)

    return check_binance_key(show_output)


def check_binance_key(show_output: bool = False) -> str:
    """Check Binance key

    Parameters
    ----------
    show_output: bool, optional
        Display status string or not. By default, False.

    Returns
    -------
    str
        Status of key set
    """

    if show_output:
        console.print("Checking status...")

    current_user = get_current_user()

    if "REPLACE_ME" in [
        current_user.credentials.API_BINANCE_KEY,
        current_user.credentials.API_BINANCE_SECRET,
    ]:
        status = KeyStatus.NOT_DEFINED

    else:
        try:
            client = binance.Client(
                current_user.credentials.API_BINANCE_KEY,
                current_user.credentials.API_BINANCE_SECRET,
            )
            client.get_account_api_permissions()
            status = KeyStatus.DEFINED_TEST_PASSED
        except Exception:
            logger.warning("Binance key defined, test failed")
            status = KeyStatus.DEFINED_TEST_FAILED

    if show_output:
        console.print(status.colorize())

    return str(status)


def set_coinbase_key(
    key: str,
    secret: str,
    passphrase: str,
    persist: bool = False,
    show_output: bool = False,
) -> str:
    """Set Coinbase key

    Parameters
    ----------
    key: str
        API key
    secret: str
        API secret
    passphrase: str
        Account passphrase
    persist: bool, optional
        If False, api key change will be contained to where it was changed. For example, a Jupyter notebook session.
        If True, api key change will be global, i.e. it will affect terminal environment variables.
        By default, False.
    show_output: bool, optional
        Display status string or not. By default, False.

    Returns
    -------
    str
        Status of key set

    Examples
    --------
    >>> from openbb_terminal.sdk import openbb
    >>> openbb.keys.coinbase(
            key="example_key",
            secret="example_secret",
            passphrase="example_passphrase"
        )
    """

    handle_credential("API_COINBASE_KEY", key, persist)
    handle_credential("API_COINBASE_SECRET", secret, persist)
    handle_credential("API_COINBASE_PASS_PHRASE", passphrase, persist)

    return check_coinbase_key(show_output)


def check_coinbase_key(show_output: bool = False) -> str:
    """Check Coinbase key

    Parameters
    ----------
    show_output: bool, optional
        Display status string or not. By default, False.

    Returns
    -------
    status: str
    """

    if show_output:
        console.print("Checking status...")

    current_user = get_current_user()

    if "REPLACE_ME" in [
        current_user.credentials.API_COINBASE_KEY,
        current_user.credentials.API_COINBASE_SECRET,
        current_user.credentials.API_COINBASE_PASS_PHRASE,
    ]:
        status = KeyStatus.NOT_DEFINED
    else:
        auth = CoinbaseProAuth(
            current_user.credentials.API_COINBASE_KEY,
            current_user.credentials.API_COINBASE_SECRET,
            current_user.credentials.API_COINBASE_PASS_PHRASE,
        )
        try:
            resp = make_coinbase_request("/accounts", auth=auth)
        except CoinbaseApiException:
            resp = None
        if not resp:
            logger.warning("Coinbase key defined, test failed")
            status = KeyStatus.DEFINED_TEST_FAILED
        else:
            status = KeyStatus.DEFINED_TEST_PASSED

    if show_output:
        console.print(status.colorize())

    return str(status)


def set_walert_key(key: str, persist: bool = False, show_output: bool = False) -> str:
    """Set Walert key

    Parameters
    ----------
    key: str
        API key
    persist: bool, optional
        If False, api key change will be contained to where it was changed. For example, a Jupyter notebook session.
        If True, api key change will be global, i.e. it will affect terminal environment variables.
        By default, False.
    show_output: bool, optional
        Display status string or not. By default, False.

    Returns
    -------
    str
        Status of key set

    Examples
    --------
    >>> from openbb_terminal.sdk import openbb
    >>> openbb.keys.walert(key="example_key")
    """

    handle_credential("API_WHALE_ALERT_KEY", key, persist)
    return check_walert_key(show_output)


def check_walert_key(show_output: bool = False) -> str:
    """Check Walert key

    Parameters
    ----------
    show_output: bool, optional
        Display status string or not. By default, False.

    Returns
    -------
    str
        Status of key set
    """

    if show_output:
        console.print("Checking status...")

    current_user = get_current_user()

    if current_user.credentials.API_WHALE_ALERT_KEY == "REPLACE_ME":
        status = KeyStatus.NOT_DEFINED
    else:
        url = (
            "https://api.whale-alert.io/v1/transactions?api_key="
            + current_user.credentials.API_WHALE_ALERT_KEY
        )
        try:
            response = request(url)
            if not 200 <= response.status_code < 300:
                logger.warning("Walert key defined, test failed")
                status = KeyStatus.DEFINED_TEST_FAILED
            else:
                status = KeyStatus.DEFINED_TEST_PASSED
        except Exception:
            status = KeyStatus.DEFINED_TEST_FAILED

    if show_output:
        console.print(status.colorize())

    return str(status)


def set_glassnode_key(
    key: str, persist: bool = False, show_output: bool = False
) -> str:
    """Set Glassnode key.

    Parameters
    ----------
    key: str
        API key
    persist: bool, optional
        If False, api key change will be contained to where it was changed. For example, a Jupyter notebook session.
        If True, api key change will be global, i.e. it will affect terminal environment variables.
        By default, False.
    show_output: bool, optional
        Display status string or not. By default, False.

    Returns
    -------
    str
        Status of key set

    Examples
    --------
    >>> from openbb_terminal.sdk import openbb
    >>> openbb.keys.glassnode(key="example_key")
    """

    handle_credential("API_GLASSNODE_KEY", key, persist)
    return check_glassnode_key(show_output)


def check_glassnode_key(show_output: bool = False) -> str:
    """Check Glassnode key

    Parameters
    ----------
    show_output: bool, optional
        Display status string or not. By default, False.

    Returns
    -------
    str
        Status of key set
    """

    if show_output:
        console.print("Checking status...")

    current_user = get_current_user()

    if current_user.credentials.API_GLASSNODE_KEY == "REPLACE_ME":
        status = KeyStatus.NOT_DEFINED
    else:
        url = "https://api.glassnode.com/v1/metrics/market/price_usd_close"

        parameters = {
            "api_key": current_user.credentials.API_GLASSNODE_KEY,
            "a": "BTC",
            "i": "24h",
            "s": str(1_614_556_800),
            "u": str(1_641_227_783_561),
        }

        r = request(url, params=parameters)
        if r.status_code == 200:
            status = KeyStatus.DEFINED_TEST_PASSED
        else:
            logger.warning("Glassnode key defined, test failed")
            status = KeyStatus.DEFINED_TEST_FAILED

    if show_output:
        console.print(status.colorize())

    return str(status)


def set_coinglass_key(
    key: str, persist: bool = False, show_output: bool = False
) -> str:
    """Set Coinglass key.

    Parameters
    ----------
    key: str
        API key
    persist: bool, optional
        If False, api key change will be contained to where it was changed. For example, a Jupyter notebook session.
        If True, api key change will be global, i.e. it will affect terminal environment variables.
        By default, False.
    show_output: bool, optional
        Display status string or not. By default, False.

    Returns
    -------
    str
        Status of key set

    Examples
    --------
    >>> from openbb_terminal.sdk import openbb
    >>> openbb.keys.coinglass(key="example_key")
    """

    handle_credential("API_COINGLASS_KEY", key, persist)
    return check_coinglass_key(show_output)


def check_coinglass_key(show_output: bool = False) -> str:
    """Check Coinglass key

    Parameters
    ----------
    show_output: bool, optional
        Display status string or not. By default, False.

    Returns
    -------
    str
        Status of key set
    """

    if show_output:
        console.print("Checking status...")

    current_user = get_current_user()

    if current_user.credentials.API_COINGLASS_KEY == "REPLACE_ME":
        status = KeyStatus.NOT_DEFINED
    else:
        url = "https://open-api.coinglass.com/api/pro/v1/futures/openInterest/chart?&symbol=BTC&interval=0"

        headers = {"coinglassSecret": current_user.credentials.API_COINGLASS_KEY}

        response = request(url, headers=headers)

        if """success":false""" in str(response.content):
            logger.warning("Coinglass key defined, test failed")
            status = KeyStatus.DEFINED_TEST_FAILED
        elif response.status_code == 200:
            status = KeyStatus.DEFINED_TEST_PASSED
        else:
            logger.warning("Coinglass key defined, test inconclusive")
            status = KeyStatus.DEFINED_TEST_INCONCLUSIVE

    if show_output:
        console.print(status.colorize())

    return str(status)


def set_cpanic_key(key: str, persist: bool = False, show_output: bool = False) -> str:
    """Set Cpanic key.

    Parameters
    ----------
    key: str
        API key
    persist: bool, optional
        If False, api key change will be contained to where it was changed. For example, a Jupyter notebook session.
        If True, api key change will be global, i.e. it will affect terminal environment variables.
        By default, False.
    show_output: bool, optional
        Display status string or not. By default, False.

    Returns
    -------
    str
        Status of key set

    Examples
    --------
    >>> from openbb_terminal.sdk import openbb
    >>> openbb.keys.cpanic(key="example_key")
    """

    handle_credential("API_CRYPTO_PANIC_KEY", key, persist)
    return check_cpanic_key(show_output)


def check_cpanic_key(show_output: bool = False) -> str:
    """Check Cpanic key

    Parameters
    ----------
    show_output: bool, optional
        Display status string or not. By default, False.

    Returns
    -------
    str
        Status of key set
    """

    if show_output:
        console.print("Checking status...")

    current_user = get_current_user()

    if current_user.credentials.API_CRYPTO_PANIC_KEY == "REPLACE_ME":
        status = KeyStatus.NOT_DEFINED
    else:
        crypto_panic_url = (
            "https://cryptopanic.com/api/v1/posts/?auth_token="
            f"{current_user.credentials.API_CRYPTO_PANIC_KEY}"
        )
        response = request(crypto_panic_url)

        if response.status_code == 200:
            status = KeyStatus.DEFINED_TEST_PASSED
        else:
            logger.warning("Cpanic key defined, test failed")
            status = KeyStatus.DEFINED_TEST_FAILED

    if show_output:
        console.print(status.colorize())

    return str(status)


def set_ethplorer_key(
    key: str, persist: bool = False, show_output: bool = False
) -> str:
    """Set Ethplorer key.

    Parameters
    ----------
    key: str
        API key
    persist: bool, optional
        If False, api key change will be contained to where it was changed. For example, a Jupyter notebook session.
        If True, api key change will be global, i.e. it will affect terminal environment variables.
        By default, False.
    show_output: bool, optional
        Display status string or not. By default, False.

    Returns
    -------
    str
        Status of key set

    Examples
    --------
    >>> from openbb_terminal.sdk import openbb
    >>> openbb.keys.ethplorer(key="example_key")
    """

    handle_credential("API_ETHPLORER_KEY", key, persist)
    return check_ethplorer_key(show_output)


def check_ethplorer_key(show_output: bool = False) -> str:
    """Check Ethplorer key

    Parameters
    ----------
    show_output: bool, optional
        Display status string or not. By default, False.

    Returns
    -------
    str
        Status of key set
    """

    if show_output:
        console.print("Checking status...")

    current_user = get_current_user()

    if current_user.credentials.API_ETHPLORER_KEY == "REPLACE_ME":
        status = KeyStatus.NOT_DEFINED
    else:
        ethplorer_url = "https://api.ethplorer.io/getTokenInfo/0x1f9840a85d5af5bf1d1762f925bdaddc4201f984?apiKey="
        ethplorer_url += current_user.credentials.API_ETHPLORER_KEY

        try:
            response = request(ethplorer_url)
            if response.status_code == 200:
                status = KeyStatus.DEFINED_TEST_PASSED
            else:
                logger.warning("ethplorer key defined, test failed")
                status = KeyStatus.DEFINED_TEST_FAILED
        except Exception as _:  # noqa: F841
            status = KeyStatus.DEFINED_TEST_FAILED

    if show_output:
        console.print(status.colorize())

    return str(status)


def set_smartstake_key(
    key: str, access_token: str, persist: bool = False, show_output: bool = False
):
    """Set Smartstake key.

    Parameters
    ----------
    key: str
        API key
    access_token: str
        API token
    persist: bool, optional
        If False, api key change will be contained to where it was changed. For example, a Jupyter notebook session.
        If True, api key change will be global, i.e. it will affect terminal environment variables.
        By default, False.
    show_output: bool, optional
        Display status string or not. By default, False.

    Returns
    -------
    str
        Status of key set

    Examples
    --------
    >>> from openbb_terminal.sdk import openbb
    >>> openbb.keys.smartstake(
            key="example_key",
            access_token="example_access_token",
            )
    """

    handle_credential("API_SMARTSTAKE_KEY", key, persist)
    handle_credential("API_SMARTSTAKE_TOKEN", access_token, persist)
    return check_smartstake_key(show_output)


def check_smartstake_key(show_output: bool = False) -> str:
    """Check Smartstake key

    Parameters
    ----------
    show_output: bool, optional
        Display status string or not. By default, False.

    Returns
    -------
    str
        Status of key set
    """

    if show_output:
        console.print("Checking status...")

    current_user = get_current_user()

    if "REPLACE_ME" in [
        current_user.credentials.API_SMARTSTAKE_TOKEN,
        current_user.credentials.API_SMARTSTAKE_KEY,
    ]:
        status = KeyStatus.NOT_DEFINED
    else:
        payload = {
            "type": "history",
            "dayCount": 30,
            "key": current_user.credentials.API_SMARTSTAKE_KEY,
            "token": current_user.credentials.API_SMARTSTAKE_TOKEN,
        }

        smartstake_url = "https://prod.smartstakeapi.com/listData?app=TERRA"
        response = request(smartstake_url, params=payload)  # type: ignore

        try:
            if (
                "errors" in str(response.content)
                or response.status_code < 200
                or response.status_code >= 300
            ):
                logger.warning("Smartstake key defined, test failed")
                status = KeyStatus.DEFINED_TEST_FAILED
            elif 200 <= response.status_code < 300:
                status = KeyStatus.DEFINED_TEST_PASSED
            else:
                logger.warning("Smartstake key defined, test inconclusive")
                status = KeyStatus.DEFINED_TEST_INCONCLUSIVE
        except Exception as _:  # noqa: F841
            logger.warning("Smartstake key defined, test failed")
            status = KeyStatus.DEFINED_TEST_FAILED

    if show_output:
        console.print(status.colorize())

    return str(status)


def set_github_key(key: str, persist: bool = False, show_output: bool = False) -> str:
    """Set GitHub key.

    Parameters
    ----------
    key: str
        API key
    persist: bool, optional
        If False, api key change will be contained to where it was changed. For example, a Jupyter notebook session.
        If True, api key change will be global, i.e. it will affect terminal environment variables.
        By default, False.
    show_output: bool, optional
        Display status string or not. By default, False.

    Returns
    -------
    str
        Status of key set

    Examples
    --------
    >>> from openbb_terminal.sdk import openbb
    >>> openbb.keys.github(key="example_key")
    """

    handle_credential("API_GITHUB_KEY", key, persist)
    return check_github_key(show_output)


def check_github_key(show_output: bool = False) -> str:
    """Check GitHub key

    Parameters
    ----------
    show_output: bool, optional
        Display status string or not. By default, False.

    Returns
    -------
    str
        Status of key set
    """

    if show_output:
        console.print("Checking status...")

    current_user = get_current_user()

    if (
        current_user.credentials.API_GITHUB_KEY == "REPLACE_ME"
    ):  # pragma: allowlist secret
        status = KeyStatus.NOT_DEFINED
    else:
        status = KeyStatus.DEFINED_NOT_TESTED
        # github api will not fail for the first requests without key
        # only after certain amount of requests the user will get rate limited

    if show_output:
        console.print(status.colorize())

    return str(status)


def set_messari_key(key: str, persist: bool = False, show_output: bool = False) -> str:
    """Set Messari key.

    Parameters
    ----------
    key: str
        API key
    persist: bool, optional
        If False, api key change will be contained to where it was changed. For example, a Jupyter notebook session.
        If True, api key change will be global, i.e. it will affect terminal environment variables.
        By default, False.
    show_output: bool, optional
        Display status string or not. By default, False.

    Returns
    -------
    str
        Status of key set

    Examples
    --------
    >>> from openbb_terminal.sdk import openbb
    >>> openbb.keys.messari(key="example_key")
    """

    handle_credential("API_MESSARI_KEY", key, persist)
    return check_messari_key(show_output)


def check_messari_key(show_output: bool = False) -> str:
    """Check Messari key

    Parameters
    ----------
    show_output: bool, optional
        Display status string or not. By default, False.

    Returns
    -------
    str
        Status of key set
    """

    if show_output:
        console.print("Checking status...")

    current_user = get_current_user()

    if (
        current_user.credentials.API_MESSARI_KEY
        == "REPLACE_ME"  # pragma: allowlist secret
    ):  # pragma: allowlist secret
        status = KeyStatus.NOT_DEFINED
    else:
        url = "https://data.messari.io/api/v2/assets/bitcoin/profile"
        headers = {"x-messari-api-key": current_user.credentials.API_MESSARI_KEY}
        params = {"fields": "profile/general/overview/official_links"}
        r = request(url, headers=headers, params=params)

        if r.status_code == 200:
            status = KeyStatus.DEFINED_TEST_PASSED
        else:
            logger.warning("Messari key defined, test failed")
            status = KeyStatus.DEFINED_TEST_FAILED

    if show_output:
        console.print(status.colorize())

    return str(status)


def set_eodhd_key(key: str, persist: bool = False, show_output: bool = False) -> str:
    """Set Eodhd key.

    Parameters
    ----------
    key: str
        API key
    persist: bool, optional
        If False, api key change will be contained to where it was changed. For example, a Jupyter notebook session.
        If True, api key change will be global, i.e. it will affect terminal environment variables.
        By default, False.
    show_output: bool, optional
        Display status string or not. By default, False.

    Returns
    -------
    str
        Status of key set

    Examples
    --------
    >>> from openbb_terminal.sdk import openbb
    >>> openbb.keys.eodhd(key="example_key")
    """

    handle_credential("API_EODHD_KEY", key, persist)
    return check_eodhd_key(show_output)


def check_eodhd_key(show_output: bool = False) -> str:
    """Check Eodhd key

    Parameters
    ----------
    show_output: bool, optional
        Display status string or not. By default, False.

    Returns
    -------
    str
        Status of key set
    """

    if show_output:
        console.print("Checking status...")

    current_user = get_current_user()

    if current_user.credentials.API_EODHD_KEY == "REPLACE_ME":  # nosec
        status = KeyStatus.NOT_DEFINED
    else:
        request_url = (
            "https://eodhistoricaldata.com/api/exchanges-list/?api_token="
            f"{current_user.credentials.API_EODHD_KEY}&fmt=json"
        )
        r = request(request_url)
        if r.status_code == 200:
            status = KeyStatus.DEFINED_TEST_PASSED
        else:
            logger.warning("Eodhd key defined, test failed")
            status = KeyStatus.DEFINED_TEST_FAILED

    if show_output:
        console.print(status.colorize())

    return str(status)


def set_santiment_key(
    key: str, persist: bool = False, show_output: bool = False
) -> str:
    """Set Santiment key.

    Parameters
    ----------
    key: str
        API key
    persist: bool, optional
        If False, api key change will be contained to where it was changed. For example, a Jupyter notebook session.
        If True, api key change will be global, i.e. it will affect terminal environment variables.
        By default, False.
    show_output: bool, optional
        Display status string or not. By default, False.

    Returns
    -------
    str
        Status of key set

    Examples
    --------
    >>> from openbb_terminal.sdk import openbb
    >>> openbb.keys.santiment(key="example_key")
    """

    handle_credential("API_SANTIMENT_KEY", key, persist)
    return check_santiment_key(show_output)


def check_santiment_key(show_output: bool = False) -> str:
    """Check Santiment key

    Parameters
    ----------
    show_output: bool, optional
        Display status string or not. By default, False.

    Returns
    -------
    str
        Status of key set
    """

    if show_output:
        console.print("Checking status...")

    current_user = get_current_user()

    if current_user.credentials.API_SANTIMENT_KEY == "REPLACE_ME":
        status = KeyStatus.NOT_DEFINED
    else:
        headers = {
            "Content-Type": "application/graphql",
            "Authorization": f"Apikey {current_user.credentials.API_SANTIMENT_KEY}",
        }

        # pylint: disable=line-too-long
        data = '\n{{ getMetric(metric: "dev_activity"){{ timeseriesData( slug: "ethereum" from: ""2020-02-10T07:00:00Z"" to: "2020-03-10T07:00:00Z" interval: "1w"){{ datetime value }} }} }}'  # noqa: E501

        response = request(
            "https://api.santiment.net/graphql",
            method="POST",
            headers=headers,
            data=data,
        )
        try:
            if response.status_code == 200:
                status = KeyStatus.DEFINED_TEST_PASSED
            else:
                logger.warning("santiment key defined, test failed")
                status = KeyStatus.DEFINED_TEST_FAILED
        except Exception as _:  # noqa: F841
            status = KeyStatus.DEFINED_TEST_FAILED

    if show_output:
        console.print(status.colorize())

    return str(status)


def set_shroom_key(key: str, persist: bool = False, show_output: bool = False) -> str:
    """Set Shroom key

    Parameters
    ----------
    key: str
        API key
    persist: bool, optional
        If False, api key change will be contained to where it was changed. For example, a Jupyter notebook session.
        If True, api key change will be global, i.e. it will affect terminal environment variables.
        By default, False.
    show_output: bool, optional
        Display status string or not. By default, False.

    Returns
    -------
    str
        Status of key set

    Examples
    --------
    >>> from openbb_terminal.sdk import openbb
    >>> openbb.keys.shroom(key="example_key")
    """

    handle_credential("API_SHROOM_KEY", key, persist)
    return check_shroom_key(show_output)


def check_shroom_key(show_output: bool = False) -> str:
    """Check Shroom key

    Parameters
    ----------
    show_output: bool, optional
        Display status string or not. By default, False.

    Returns
    -------
    str
        Status of key set
    """

    if show_output:
        console.print("Checking status...")

    current_user = get_current_user()

    if current_user.credentials.API_SHROOM_KEY == "REPLACE_ME":
        status = KeyStatus.NOT_DEFINED
    else:
        try:
            response = request(
                "https://node-api.flipsidecrypto.com/queries",
                method="POST",
                headers={"x-api-key": current_user.credentials.API_SHROOM_KEY},
            )
            if response.status_code == 400:
                # this is expected because shroom returns 400 when query is not passed
                status = KeyStatus.DEFINED_TEST_PASSED
            elif response.status_code == 401:
                logger.warning("Shroom key defined, test failed")
                status = KeyStatus.DEFINED_TEST_FAILED
            else:
                logger.warning("Shroom key defined, test failed")
                status = KeyStatus.DEFINED_TEST_FAILED
        except requests.exceptions.RequestException:
            logger.warning("Shroom key defined, test failed")
            status = KeyStatus.DEFINED_TEST_FAILED
    if show_output:
        console.print(status.colorize())

    return str(status)


def set_tokenterminal_key(
    key: str, persist: bool = False, show_output: bool = False
) -> str:
    """Set Token Terminal key.

    Parameters
    ----------
    key: str
        API key
    persist: bool, optional
        If False, api key change will be contained to where it was changed. For example, a Jupyter notebook session.
        If True, api key change will be global, i.e. it will affect terminal environment variables.
        By default, False.
    show_output: bool, optional
        Display status string or not. By default, False.

    Returns
    -------
    str
        Status of key set

    Examples
    --------
    >>> from openbb_terminal.sdk import openbb
    >>> openbb.keys.tokenterminal(key="example_key")
    """
    handle_credential("API_TOKEN_TERMINAL_KEY", key, persist)
    return check_tokenterminal_key(show_output)


def check_tokenterminal_key(show_output: bool = False) -> str:
    """Check Token Terminal key

    Parameters
    ----------
    show_output: bool, optional
        Display status string or not. By default, False.

    Returns
    -------
    str
        Status of key set
    """

    if show_output:
        console.print("Checking status...")

    current_user = get_current_user()

    if current_user.credentials.API_TOKEN_TERMINAL_KEY == "REPLACE_ME":
        status = KeyStatus.NOT_DEFINED
    else:
        token_terminal = TokenTerminal(
            key=current_user.credentials.API_TOKEN_TERMINAL_KEY
        )

        if "message" in token_terminal.get_all_projects():
            logger.warning("Token Terminal key defined, test failed")
            status = KeyStatus.DEFINED_TEST_FAILED
        else:
            status = KeyStatus.DEFINED_TEST_PASSED

    if show_output:
        console.print(status.colorize())

    return str(status)


def set_stocksera_key(key: str, persist: bool = False, show_output: bool = False):
    """Set Stocksera key.

    Parameters
    ----------
    key: str
        API key
    persist: bool, optional
        If False, api key change will be contained to where it was changed. For example, a Jupyter notebook session.
        If True, api key change will be global, i.e. it will affect terminal environment variables.
        By default, False.
    show_output: bool, optional
        Display status string or not. By default, False.

    Returns
    -------
    str
        Status of key set

    Examples
    --------
    >>> from openbb_terminal.sdk import openbb
    >>> openbb.keys.stocksera(key="example_key")
    """
    handle_credential("API_STOCKSERA_KEY", key, persist)
    return check_stocksera_key(show_output)


def check_stocksera_key(show_output: bool = False):
    """Check Stocksera key

    Parameters
    ----------
    show_output: bool, optional
        Display status string or not. By default, False.

    Returns
    -------
    str
        Status of key set
    """

    if show_output:
        console.print("Checking status...")

    current_user = get_current_user()

    if current_user.credentials.API_STOCKSERA_KEY == "REPLACE_ME":
        status = KeyStatus.NOT_DEFINED
    else:
        client = stocksera.Client(api_key=current_user.credentials.API_STOCKSERA_KEY)

        try:
            client.borrowed_shares(ticker="AAPL")
            status = KeyStatus.DEFINED_TEST_PASSED
        except Exception as _:  # noqa: F841
            logger.warning("Stocksera key defined, test failed")
            status = KeyStatus.DEFINED_TEST_FAILED

    if show_output:
        console.print(status.colorize())
    return str(status)


def set_intrinio_key(key: str, persist: bool = False, show_output: bool = False) -> str:
    """Set Intrinio key

    Parameters
    ----------
    key: str
        API key
    persist: bool, optional
        If False, api key change will be contained to where it was changed. For example, a Jupyter notebook session.
        If True, api key change will be global, i.e. it will affect terminal environment variables.
        By default, False.
    show_output: bool, optional
        Display status string or not. By default, False.

    Returns
    -------
    str
        Status of key set

    Examples
    --------
    >>> from openbb_terminal.sdk import openbb
    >>> openbb.keys.intrinio(key="example_key")
    """

    handle_credential("API_INTRINIO_KEY", key, persist)
    return check_intrinio_key(show_output)


def check_intrinio_key(show_output: bool = False) -> str:
    """Check Intrinio key

    Parameters
    ----------
    show_output: bool
        Display status string or not. By default, False.

    Returns
    -------
    str
        Status of key set
    """

    if show_output:
        console.print("Checking status...")

    current_user = get_current_user()

    if current_user.credentials.API_INTRINIO_KEY == "REPLACE_ME":
        status = KeyStatus.NOT_DEFINED
    else:
        r = request(
            f"https://api-v2.intrinio.com/securities/AAPL/prices?api_key={current_user.credentials.API_INTRINIO_KEY}"
        )
        if r.status_code in [403, 401, 429]:
            logger.warning("Intrinio key defined, test failed")
            status = KeyStatus.DEFINED_TEST_FAILED
        elif r.status_code == 200:
            status = KeyStatus.DEFINED_TEST_PASSED
        else:
            logger.warning("Intrinio key defined, test inconclusive")
            status = KeyStatus.DEFINED_TEST_INCONCLUSIVE

    if show_output:
        console.print(status.colorize())

    return str(status)


def set_databento_key(
    key: str, persist: bool = False, show_output: bool = False
) -> str:
    """Set DataBento key

    Parameters
    ----------
    key: str
        API key
    persist: bool, optional
        If False, api key change will be contained to where it was changed. For example, a Jupyter notebook session.
        If True, api key change will be global, i.e. it will affect terminal environment variables.
        By default, False.
    show_output: bool, optional
        Display status string or not. By default, False.

    Returns
    -------
    str
        Status of key set

    Examples
    --------
    >>> from openbb_terminal.sdk import openbb
    >>> openbb.keys.databento(key="example_key")
    """

    handle_credential("API_DATABENTO_KEY", key, persist)
    return check_databento_key(show_output)


def check_databento_key(show_output: bool = False) -> str:
    """Check DataBento key

    Parameters
    ----------
    show_output: bool
        Display status string or not. By default, False.

    Returns
    -------
    str
        Status of key set
    """

    if show_output:
        console.print("Checking status...")

    current_user = get_current_user()

    if current_user.credentials.API_DATABENTO_KEY == "REPLACE_ME":
        status = KeyStatus.NOT_DEFINED
    else:
        r = request(
            "https://hist.databento.com/v0/metadata.list_datasets",
            auth=(f"{current_user.credentials.API_DATABENTO_KEY}", ""),
        )
        if r.status_code in [403, 401, 429]:
            logger.warning("DataBento key defined, test failed")
            status = KeyStatus.DEFINED_TEST_FAILED
        elif r.status_code == 200:
            status = KeyStatus.DEFINED_TEST_PASSED
        else:
            logger.warning("DataBento key defined, test inconclusive")
            status = KeyStatus.DEFINED_TEST_INCONCLUSIVE

    if show_output:
        console.print(status.colorize())

    return str(status)


def set_ultima_key(key: str, persist: bool = False, show_output: bool = False) -> str:
    """Set Ultima Insights key

    Parameters
    ----------
    key: str
        API key
    persist: bool, optional
        If False, api key change will be contained to where it was changed. For example, a Jupyter notebook session.
        If True, api key change will be global, i.e. it will affect terminal environment variables.
        By default, False.
    show_output: bool, optional
        Display status string or not. By default, False.

    Returns
    -------
    str
        Status of key set

    Examples
    --------
    >>> from openbb_terminal.sdk import openbb
    >>> openbb.keys.ultima(key="example_key")
    """

    handle_credential("API_ULTIMA_KEY", key, persist)
    return check_ultima_key(show_output)


def check_ultima_key(show_output: bool = False) -> str:
    """Check Ultima Insights key

    Parameters
    ----------
    show_output: bool
        Display status string or not. By default, False.

    Returns
    -------
    str
        Status of key set
    """

    current_user = get_current_user()

    if current_user.credentials.API_ULTIMA_KEY == "REPLACE_ME":
        status = KeyStatus.NOT_DEFINED
    else:
        r = request(
            "https://api.ultimainsights.ai/v1/checkAPIKey",
            headers={
                "Authorization": f"Bearer {current_user.credentials.API_ULTIMA_KEY}"
            },
        )
        if r.status_code in [403, 401, 429]:
            logger.warning("Ultima Insights key defined, test failed")
            status = KeyStatus.DEFINED_TEST_FAILED
        elif r.status_code == 200:
            status = KeyStatus.DEFINED_TEST_PASSED
        else:
            logger.warning("Ultima Insights key defined, test inconclusive")
            status = KeyStatus.DEFINED_TEST_INCONCLUSIVE

    if show_output:
        console.print(status.colorize())

    return str(status)


def set_dappradar_key(
    key: str, persist: bool = False, show_output: bool = False
) -> str:
    """Set DappRadar key

    Parameters
    ----------
    key: str
        API key
    persist: bool, optional
        If False, api key change will be contained to where it was changed. For example, a Jupyter notebook session.
        If True, api key change will be global, i.e. it will affect terminal environment variables.
        By default, False.
    show_output: bool, optional
        Display status string or not. By default, False.

    Returns
    -------
    str
        Status of key set

    Examples
    --------
    >>> from openbb_terminal.sdk import openbb
    >>> openbb.keys.dappradar(key="example_key")
    """

    handle_credential("API_DAPPRADAR_KEY", key, persist)
    return check_dappradar_key(show_output)


def check_dappradar_key(show_output: bool = False) -> str:
    """Check DappRadar key

    Parameters
    ----------
    show_output: bool
        Display status string or not. By default, False.

    Returns
    -------
    str
        Status of key set
    """

    current_user = get_current_user()

    if current_user.credentials.API_DAPPRADAR_KEY == "REPLACE_ME":
        status = KeyStatus.NOT_DEFINED
    else:
        r = request(
            "https://api.dappradar.com/4tsxo4vuhotaojtl/tokens/chains",
            headers={"X-BLOBR-KEY": current_user.credentials.API_DAPPRADAR_KEY},
        )
        if r.status_code in [403, 401, 429]:
            logger.warning("DappRadar key defined, test failed")
            status = KeyStatus.DEFINED_TEST_FAILED
        elif r.status_code == 200:
            status = KeyStatus.DEFINED_TEST_PASSED
        else:
            logger.warning("DappRadar key defined, test inconclusive")
            status = KeyStatus.DEFINED_TEST_INCONCLUSIVE

    if show_output:
        console.print(status.colorize())

    return str(status)


<<<<<<< HEAD
def set_companieshouse_key(
    key: str,
    persist: bool = False,
    show_output: bool = False,
) -> str:
    """Set Companies House key
=======
# Set OpenAI key
def set_openai_key(key: str, persist: bool = False, show_output: bool = False) -> str:
    """Set OpenAI key
>>>>>>> 27bf7207

    Parameters
    ----------
    key: str
<<<<<<< HEAD
        API ID

=======
        API key
>>>>>>> 27bf7207
    persist: bool, optional
        If False, api key change will be contained to where it was changed. For example, a Jupyter notebook session.
        If True, api key change will be global, i.e. it will affect terminal environment variables.
        By default, False.
    show_output: bool, optional
        Display status string or not. By default, False.

    Returns
    -------
    str
        Status of key set

    Examples
    --------
    >>> from openbb_terminal.sdk import openbb
<<<<<<< HEAD
    >>> openbb.keys.companieshouse(
            api_id="example_id",
        )
    """

    handle_credential("API_COMPANIESHOUSE_KEY", key, persist)
    return check_companieshouse_key(show_output)


def check_companieshouse_key(show_output: bool = False) -> str:
    """Check Companies House key
=======
    >>> openbb.keys.openai(key="example_key")
    """

    handle_credential("API_OPENAI_KEY", key, persist)
    return check_openai_key(show_output)


def check_openai_key(show_output: bool = False) -> str:
    """Check OpenAI key
>>>>>>> 27bf7207

    Parameters
    ----------
    show_output: bool
        Display status string or not. By default, False.

    Returns
    -------
    str
        Status of key set
    """

<<<<<<< HEAD
    current_user = get_current_user()

    if current_user.credentials.API_COMPANIESHOUSE_KEY == "REPLACE_ME":
        logger.info("Companies House key not defined")
        status = KeyStatus.NOT_DEFINED
    else:
        r = request(
            "https://api.company-information.service.gov.uk/company/00000118",
            auth=(f"{current_user.credentials.API_COMPANIESHOUSE_KEY}", ""),
        )
        if r.status_code in [403, 401, 429]:
            logger.warning("Companies House key defined, test failed")
            status = KeyStatus.DEFINED_TEST_FAILED
        elif r.status_code == 200:
            logger.info("Companies House key defined, test passed")
            status = KeyStatus.DEFINED_TEST_PASSED
        else:
            logger.warning("Companies House key defined, test inconclusive")
=======
    if show_output:
        console.print("Checking status...")

    current_user = get_current_user()

    if current_user.credentials.API_OPENAI_KEY == "REPLACE_ME":
        logger.info("OpenAI key not defined")
        status = KeyStatus.NOT_DEFINED
    else:
        # Set the endpoint URL and data to be sent
        data = {
            "prompt": "Hello, Open AI!",
        }

        # Make the API call and print the response
        try:
            openai.api_key = current_user.credentials.API_OPENAI_KEY
            # Make the API call and print the response
            openai.Completion.create(engine="davinci", prompt=data["prompt"])
            status = KeyStatus.DEFINED_TEST_PASSED
            logger.info("OpenAI key defined, test passed")

        except openai.error.AuthenticationError:
            # Handle authentication errors
            logger.warning("OpenAI key defined, test failed")
            status = KeyStatus.DEFINED_TEST_FAILED

        except openai.error.APIError as e:
            console.print(e)
            # Handle other API errors
            logger.warning("OpenAI key defined, test inclusive")
>>>>>>> 27bf7207
            status = KeyStatus.DEFINED_TEST_INCONCLUSIVE

    if show_output:
        console.print(status.colorize())

    return str(status)<|MERGE_RESOLUTION|>--- conflicted
+++ resolved
@@ -85,11 +85,8 @@
     "shroom": "SHROOM",
     "stocksera": "STOCKSERA",
     "dappradar": "DAPPRADAR",
-<<<<<<< HEAD
     "companieshouse": "COMPANIES_HOUSE",
-=======
     "openai": "OPENAI",
->>>>>>> 27bf7207
 }
 
 # sorting api key section by name
@@ -2923,44 +2920,33 @@
     return str(status)
 
 
-<<<<<<< HEAD
 def set_companieshouse_key(
     key: str,
     persist: bool = False,
     show_output: bool = False,
 ) -> str:
     """Set Companies House key
-=======
-# Set OpenAI key
-def set_openai_key(key: str, persist: bool = False, show_output: bool = False) -> str:
-    """Set OpenAI key
->>>>>>> 27bf7207
-
-    Parameters
-    ----------
-    key: str
-<<<<<<< HEAD
+
+    Parameters
+    ----------
+    key: str
         API ID
 
-=======
-        API key
->>>>>>> 27bf7207
-    persist: bool, optional
-        If False, api key change will be contained to where it was changed. For example, a Jupyter notebook session.
-        If True, api key change will be global, i.e. it will affect terminal environment variables.
-        By default, False.
-    show_output: bool, optional
-        Display status string or not. By default, False.
-
-    Returns
-    -------
-    str
-        Status of key set
-
-    Examples
-    --------
-    >>> from openbb_terminal.sdk import openbb
-<<<<<<< HEAD
+    persist: bool, optional
+        If False, api key change will be contained to where it was changed. For example, a Jupyter notebook session.
+        If True, api key change will be global, i.e. it will affect terminal environment variables.
+        By default, False.
+    show_output: bool, optional
+        Display status string or not. By default, False.
+
+    Returns
+    -------
+    str
+        Status of key set
+
+    Examples
+    --------
+    >>> from openbb_terminal.sdk import openbb
     >>> openbb.keys.companieshouse(
             api_id="example_id",
         )
@@ -2972,17 +2958,6 @@
 
 def check_companieshouse_key(show_output: bool = False) -> str:
     """Check Companies House key
-=======
-    >>> openbb.keys.openai(key="example_key")
-    """
-
-    handle_credential("API_OPENAI_KEY", key, persist)
-    return check_openai_key(show_output)
-
-
-def check_openai_key(show_output: bool = False) -> str:
-    """Check OpenAI key
->>>>>>> 27bf7207
 
     Parameters
     ----------
@@ -2995,7 +2970,6 @@
         Status of key set
     """
 
-<<<<<<< HEAD
     current_user = get_current_user()
 
     if current_user.credentials.API_COMPANIESHOUSE_KEY == "REPLACE_ME":
@@ -3014,7 +2988,58 @@
             status = KeyStatus.DEFINED_TEST_PASSED
         else:
             logger.warning("Companies House key defined, test inconclusive")
-=======
+            status = KeyStatus.DEFINED_TEST_INCONCLUSIVE
+
+    if show_output:
+        console.print(status.colorize())
+
+    return str(status)
+
+
+# Set OpenAI key
+def set_openai_key(key: str, persist: bool = False, show_output: bool = False) -> str:
+    """Set OpenAI key
+
+    Parameters
+    ----------
+    key: str
+        API key
+    persist: bool, optional
+        If False, api key change will be contained to where it was changed. For example, a Jupyter notebook session.
+        If True, api key change will be global, i.e. it will affect terminal environment variables.
+        By default, False.
+    show_output: bool, optional
+        Display status string or not. By default, False.
+
+    Returns
+    -------
+    str
+        Status of key set
+
+    Examples
+    --------
+    >>> from openbb_terminal.sdk import openbb
+    >>> openbb.keys.openai(key="example_key")
+    """
+
+    handle_credential("API_OPENAI_KEY", key, persist)
+    return check_openai_key(show_output)
+
+
+def check_openai_key(show_output: bool = False) -> str:
+    """Check OpenAI key
+
+    Parameters
+    ----------
+    show_output: bool
+        Display status string or not. By default, False.
+
+    Returns
+    -------
+    str
+        Status of key set
+    """
+
     if show_output:
         console.print("Checking status...")
 
@@ -3046,7 +3071,6 @@
             console.print(e)
             # Handle other API errors
             logger.warning("OpenAI key defined, test inclusive")
->>>>>>> 27bf7207
             status = KeyStatus.DEFINED_TEST_INCONCLUSIVE
 
     if show_output:

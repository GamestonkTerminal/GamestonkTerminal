"""Oanda View."""
__docformat__ = "numpy"

import logging
from typing import Dict, Optional, Union

import pandas as pd

<<<<<<< HEAD
from openbb_terminal.config_terminal import theme
from openbb_terminal.core.session.current_user import get_current_user
=======
from openbb_terminal import OpenBBFigure
from openbb_terminal.config_terminal import theme
from openbb_terminal.core.plots.plotly_ta.ta_class import PlotlyTA
>>>>>>> 2a880524
from openbb_terminal.decorators import check_api_key, log_start_end
from openbb_terminal.forex.oanda.oanda_model import (
    account_summary_request,
    cancel_pending_order_request,
    close_trades_request,
    create_order_request,
    fx_price_request,
    get_calendar_request,
    get_candles_dataframe,
    open_positions_request,
    open_trades_request,
    order_history_request,
    orderbook_plot_data_request,
    pending_orders_request,
    positionbook_plot_data_request,
)
from openbb_terminal.rich_config import console

logger = logging.getLogger(__name__)


@log_start_end(log=logger)
@check_api_key(["OANDA_ACCOUNT", "OANDA_TOKEN", "OANDA_ACCOUNT_TYPE"])
def get_fx_price(account: str, instrument: Union[str, None] = ""):
    """View price for loaded currency pair.

    Parameters
    ----------
    accountID : str
        Oanda account ID
    instrument : Union[str, None]
        Instrument code or None
    """
    data = fx_price_request(accountID=account, instrument=instrument)
    if data and data is not None and "prices" in data:
        bid = data["prices"][0]["bids"][0]["price"]
        ask = data["prices"][0]["asks"][0]["price"]
        console.print(f"{instrument if instrument else ''}" + " Bid: " + bid)
        console.print(f"{instrument if instrument else ''}" + " Ask: " + ask)
    else:
        console.print("No data was retrieved.\n")


@log_start_end(log=logger)
@check_api_key(["OANDA_ACCOUNT", "OANDA_TOKEN", "OANDA_ACCOUNT_TYPE"])
def get_account_summary(accountID: str):
    """Print Oanda account summary.

    Parameters
    ----------
    accountID : str
        Oanda user account ID
    """
    df_summary = account_summary_request(accountID)
    if df_summary is not False and not df_summary.empty:
        console.print(df_summary.to_string(index=False, header=False))
    else:
        console.print("No data was retrieved.\n")


@log_start_end(log=logger)
@check_api_key(["OANDA_ACCOUNT", "OANDA_TOKEN", "OANDA_ACCOUNT_TYPE"])
def get_order_book(
    accountID: str,
    instrument: str = "",
    external_axes: bool = False,
):
    """
    Plot the orderbook for the instrument if Oanda provides one.

    Parameters
    ----------
    accountID : str
        Oanda user account ID
    instrument : str
        The loaded currency pair
    external_axes : bool, optional
        Whether to return the figure object or not, by default False
    """
    df_orderbook_data = orderbook_plot_data_request(
        accountID=accountID, instrument=instrument
    )
    if df_orderbook_data is not False and not df_orderbook_data.empty:
        pd.set_option("display.max_rows", None)
        # HELP WANTED!
        # TODO:
        # An early contributor left "magic constants" in this function
        # help is needed to figure out the rationale behind these or
        # refactor it to not include the magic numbers.
        df_orderbook_data = df_orderbook_data.take(range(527, 727, 1))
        book_plot(
            df_orderbook_data, instrument, "Order Book", external_axes=external_axes
        )
    else:
        console.print("No data was retrieved.\n")


@log_start_end(log=logger)
@check_api_key(["OANDA_ACCOUNT", "OANDA_TOKEN", "OANDA_ACCOUNT_TYPE"])
def get_position_book(
    accountID: str, instrument: str = "", external_axes: bool = False
):
    """Plot a position book for an instrument if Oanda provides one.

    Parameters
    ----------
    accountID : str
        Oanda user account ID
    instrument : str
        The loaded currency pair
    external_axes : bool, optional
        Whether to return the figure object or not, by default False
    """
    df_positionbook_data = positionbook_plot_data_request(
        accountID=accountID, instrument=instrument
    )
    if df_positionbook_data is not False and not df_positionbook_data.empty:
        pd.set_option("display.max_rows", None)
        # HELP WANTED!
        # TODO:
        # An early contributor left "magic constants" in this function
        # help is needed to figure out the rationale behind these or
        # refactor it to not include the magic numbers.
        df_positionbook_data = df_positionbook_data.take(range(219, 300, 1))
        book_plot(
            df_positionbook_data,
            instrument,
            "Position Book",
            external_axes=external_axes,
        )
    else:
        console.print("No data was retrieved.\n")


@log_start_end(log=logger)
@check_api_key(["OANDA_ACCOUNT", "OANDA_TOKEN", "OANDA_ACCOUNT_TYPE"])
def list_orders(accountID: str, order_state: str = "PENDING", order_count: int = 0):
    """List order history.

    Parameters
    ----------
    accountID : str
        Oanda user account ID
    order_state : str
        Filter orders by a specific state ("PENDING", "CANCELLED", etc.)
    order_count : int
        Limit the number of orders to retrieve
    """
    df_order_list = order_history_request(order_state, order_count, accountID)
    if df_order_list is not False and not df_order_list.empty:
        console.print(df_order_list)
    else:
        console.print("No data was retrieved.\n")


@log_start_end(log=logger)
@check_api_key(["OANDA_ACCOUNT", "OANDA_TOKEN", "OANDA_ACCOUNT_TYPE"])
def create_order(accountID: str, instrument: str = "", price: int = 0, units: int = 0):
    """Create a buy/sell order.

    Parameters
    ----------
    accountID : str
        Oanda user account ID
    instrument : str
        The loaded currency pair
    price : int
        The price to set for the limit order.
    units : int
        The number of units to place in the order request.
    """
    df_orders = create_order_request(price, units, instrument, accountID)
    if df_orders is not False and not df_orders.empty:
        console.print(df_orders.to_string(index=False))
    else:
        console.print("No data was returned from Oanda.\n")


@log_start_end(log=logger)
@check_api_key(["OANDA_ACCOUNT", "OANDA_TOKEN", "OANDA_ACCOUNT_TYPE"])
def cancel_pending_order(accountID: str, orderID: str = ""):
    """Cancel a Pending Order.

    Parameters
    ----------
    accountID : str
        Oanda user account ID
    orderID : str
        The pending order ID to cancel.
    """
    order_id = cancel_pending_order_request(orderID, accountID)
    if order_id is not False and order_id is not None:
        console.print(f"Order {order_id} canceled.")
    else:
        console.print("No data was returned from Oanda.\n")


@log_start_end(log=logger)
@check_api_key(["OANDA_ACCOUNT", "OANDA_TOKEN", "OANDA_ACCOUNT_TYPE"])
def get_open_positions(accountID: str):
    """Get information about open positions.

    Parameters
    ----------
    accountID : str
        Oanda user account ID
    """
    df_positions = open_positions_request(accountID)
    if df_positions is not False and not df_positions.empty:
        console.print(df_positions.to_string(index=False))
    else:
        console.print("No data was returned from Oanda.\n")


@log_start_end(log=logger)
@check_api_key(["OANDA_ACCOUNT", "OANDA_TOKEN", "OANDA_ACCOUNT_TYPE"])
def get_pending_orders(accountID: str):
    """Get information about pending orders.

    Parameters
    ----------
    accountID : str
        Oanda user account ID
    """
    df_pending = pending_orders_request(accountID)
    if df_pending is not False and not df_pending.empty:
        console.print(df_pending.to_string(index=False))
    elif df_pending is not False and df_pending.empty:
        console.print("No pending orders.\n")
    else:
        console.print("No data was returned from Oanda.\n")


@log_start_end(log=logger)
@check_api_key(["OANDA_ACCOUNT", "OANDA_TOKEN", "OANDA_ACCOUNT_TYPE"])
def get_open_trades(accountID: str):
    """View open trades.

    Parameters
    ----------
    accountID : str
        Oanda user account ID
    """
    df_trades = open_trades_request(accountID)
    if isinstance(df_trades, pd.DataFrame) and not df_trades.empty:
        console.print(df_trades.to_string(index=False))
    elif df_trades is not False and df_trades.empty:
        console.print("No trades were found.\n")
    else:
        console.print("No data was returned from Oanda.\n")


@log_start_end(log=logger)
@check_api_key(["OANDA_ACCOUNT", "OANDA_TOKEN", "OANDA_ACCOUNT_TYPE"])
def close_trade(accountID: str, orderID: str = "", units: Union[int, None] = None):
    """Close a trade.

    Parameters
    ----------
    accountID : str
        Oanda user account ID
    orderID : str
        ID of the order to close
    units : Union[int, None]
        Number of units to close. If empty default to all.
    """
    df_trades = close_trades_request(orderID, units, accountID)
    if df_trades is not False and not df_trades.empty:
        console.print(df_trades.to_string(index=False))
    elif df_trades is not False and df_trades.empty:
        console.print("No trades were found.\n")
    else:
        console.print("No data was returned from Oanda.\n")


@log_start_end(log=logger)
@check_api_key(["OANDA_ACCOUNT", "OANDA_TOKEN", "OANDA_ACCOUNT_TYPE"])
def show_candles(
    instrument: str = "",
    granularity: str = "D",
    candlecount: int = 180,
    additional_charts: Optional[Dict[str, bool]] = None,
    external_axes: bool = False,
):
    """Show candle chart.

    Note that additional plots (ta indicators) not supported in external axis mode.

    Parameters
    ----------
    instrument : str
        The loaded currency pair
    granularity : str, optional
        The timeframe to get for the candle chart. Seconds: S5, S10, S15, S30
        Minutes: M1, M2, M4, M5, M10, M15, M30 Hours: H1, H2, H3, H4, H6, H8, H12
        Day (default): D, Week: W Month: M,
    candlecount : int, optional
        Limit for the number of data points
    additional_charts : Dict[str, bool]
        A dictionary of flags to include additional charts
    external_axes : bool, optional
        Whether to return the figure object or not, by default False
    """
    df_candles = get_candles_dataframe(instrument, granularity, candlecount)

    if not (has_volume := False) and "Volume" in df_candles.columns:
        has_volume = bool(df_candles["Volume"].sum() > 0)

    indicators = dict(rma=dict(length=[20, 50]))
    defaults = dict(ema=dict(length=10), sma=dict(length=[20, 50]))
    if additional_charts:
        for key, value in additional_charts.items():
            if value:
                indicators[key] = defaults.get(key, {}) or {}  # type: ignore

    if isinstance(df_candles, pd.DataFrame):
        df_candles.name = f"{instrument} {granularity}"
        fig = PlotlyTA.plot(df_candles, indicators, volume=has_volume)
        return fig.show(external=external_axes)

    logger.error("Data not found")
    console.print("[red]Data not found[/red]\n")


@log_start_end(log=logger)
@check_api_key(["OANDA_ACCOUNT", "OANDA_TOKEN", "OANDA_ACCOUNT_TYPE"])
def calendar(instrument: str, days: int = 7):
    """View calendar of significant events.

    Parameters
    ----------
    instrument : str
        The loaded currency pair
    days : int
        Number of days in advance
    """
    df_calendar = get_calendar_request(days, instrument)
    if df_calendar is not False and not df_calendar.empty:
        console.print(df_calendar.to_string(index=False))
    elif df_calendar is not False and df_calendar.empty:
        console.print("No calendar records were found.\n")
    else:
        console.print("No data was returned from Oanda.\n")


# Utilities


@log_start_end(log=logger)
def book_plot(
    df: pd.DataFrame,
    instrument: str,
    book_type: str,
    external_axes: bool = False,
):
    """Plot the order book for a given instrument.

    Parameters
    ----------
    df : pd.DataFrame
        Order book data
    instrument : str
        The loaded currency pair
    book_type : str
        Order book type
    external_axes : bool, optional
        Whether to return the figure object or not, by default False
    """
    df = df.apply(pd.to_numeric)
    df["shortCountPercent"] = df["shortCountPercent"] * -1
<<<<<<< HEAD
    axis_origin = max(
        abs(max(df["longCountPercent"])), abs(max(df["shortCountPercent"]))
    )

    # This plot has 1 axis
    if not external_axes:
        _, ax = plt.subplots(
            figsize=plot_autoscale(), dpi=get_current_user().preferences.PLOT_DPI
        )
    elif is_valid_axes_count(external_axes, 1):
        (ax,) = external_axes
    else:
        return
=======
>>>>>>> 2a880524

    fig = OpenBBFigure(xaxis_title="Count Percent", yaxis_title="Price")
    fig.set_title(f"{instrument} {book_type}")

    fig.add_bar(
        x=df["longCountPercent"],
        y=df["price"],
        name="Count Percent",
        marker_color=theme.up_color,
        orientation="h",
    )
    fig.add_bar(
        x=df["shortCountPercent"],
        y=df["price"],
        name="Prices",
        marker_color=theme.down_color,
        orientation="h",
    )
    fig.update_layout(yaxis_nticks=20, bargap=0.01, bargroupgap=0.01)

    return fig.show(external=external_axes)<|MERGE_RESOLUTION|>--- conflicted
+++ resolved
@@ -6,14 +6,9 @@
 
 import pandas as pd
 
-<<<<<<< HEAD
-from openbb_terminal.config_terminal import theme
-from openbb_terminal.core.session.current_user import get_current_user
-=======
 from openbb_terminal import OpenBBFigure
 from openbb_terminal.config_terminal import theme
 from openbb_terminal.core.plots.plotly_ta.ta_class import PlotlyTA
->>>>>>> 2a880524
 from openbb_terminal.decorators import check_api_key, log_start_end
 from openbb_terminal.forex.oanda.oanda_model import (
     account_summary_request,
@@ -384,22 +379,6 @@
     """
     df = df.apply(pd.to_numeric)
     df["shortCountPercent"] = df["shortCountPercent"] * -1
-<<<<<<< HEAD
-    axis_origin = max(
-        abs(max(df["longCountPercent"])), abs(max(df["shortCountPercent"]))
-    )
-
-    # This plot has 1 axis
-    if not external_axes:
-        _, ax = plt.subplots(
-            figsize=plot_autoscale(), dpi=get_current_user().preferences.PLOT_DPI
-        )
-    elif is_valid_axes_count(external_axes, 1):
-        (ax,) = external_axes
-    else:
-        return
-=======
->>>>>>> 2a880524
 
     fig = OpenBBFigure(xaxis_title="Count Percent", yaxis_title="Price")
     fig.set_title(f"{instrument} {book_type}")

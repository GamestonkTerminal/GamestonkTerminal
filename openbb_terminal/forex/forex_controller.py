--- conflicted
+++ resolved
@@ -44,11 +44,7 @@
     """Forex Controller class."""
 
     CHOICES_COMMANDS = ["load", "quote", "candle", "resources", "fwd"]
-<<<<<<< HEAD
-    CHOICES_MENUS = ["ta", "qa", "oanda"]
-=======
-    CHOICES_MENUS = ["ta", "qa", "Oanda", "pred"]
->>>>>>> 10fce6d1
+    CHOICES_MENUS = ["ta", "qa", "Oanda"]
     PATH = "/forex/"
     FILE_PATH = os.path.join(os.path.dirname(__file__), "README.md")
 

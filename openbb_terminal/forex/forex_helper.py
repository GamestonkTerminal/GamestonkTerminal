--- conflicted
+++ resolved
@@ -11,29 +11,21 @@
 from matplotlib.lines import Line2D
 from matplotlib.ticker import LogLocator, ScalarFormatter
 import mplfinance as mpf
-<<<<<<< HEAD
 import yfinance as yf
+import numpy as np
+import plotly.graph_objects as go
+from plotly.subplots import make_subplots
 
 from openbb_terminal.forex import av_model, polygon_model
 from openbb_terminal.rich_config import console
 from openbb_terminal.decorators import log_start_end
-from openbb_terminal.helper_funcs import plot_autoscale, is_valid_axes_count
 from openbb_terminal.config_terminal import theme
-=======
-import numpy as np
-import plotly.graph_objects as go
-from plotly.subplots import make_subplots
-from openbb_terminal.forex import av_model, polygon_model
-from openbb_terminal.rich_config import console
-from openbb_terminal.decorators import log_start_end
 import openbb_terminal.config_terminal as cfg
 from openbb_terminal.helper_funcs import (
     is_valid_axes_count,
     plot_autoscale,
     lambda_long_number_format_y_axis,
 )
-from openbb_terminal.stocks import stocks_helper
->>>>>>> d3033788
 
 CANDLE_SORT = [
     "adjclose",

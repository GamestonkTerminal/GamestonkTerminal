--- conflicted
+++ resolved
@@ -3,11 +3,7 @@
 
 # IMPORTATION STANDARD
 import logging
-<<<<<<< HEAD
-from typing import List, Optional
-=======
-from typing import List, Union
->>>>>>> fbf6ce06
+from typing import List, Optional, Union
 
 # IMPORTATION THIRDPARTY
 from dotenv import set_key

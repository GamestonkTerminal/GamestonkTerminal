"""Forecast Controller Module"""
__docformat__ = "numpy"

# pylint: disable=too-many-lines, too-many-branches, too-many-arguments, R0904,R0902,W0707

import argparse
import logging
from typing import Any, Optional, List, Dict

try:
    import torch
    import darts

    darts_latest = "0.22.0"
    # check darts version
    if darts.__version__ != darts_latest:
        print(f"You are currently using Darts version {darts.__version__}")
        print(
            "Follow instructions on creating a new conda environment with the latest "
            f"Darts version ({darts_latest}):"
        )
        print(
            "https://github.com/OpenBB-finance/OpenBBTerminal/blob/main/openbb_terminal/README.md"
        )
except ModuleNotFoundError:
    raise ModuleNotFoundError(
        "Please install the forecast version of the terminal. Instructions "
        "are here: https://github.com/OpenBB-finance/OpenBBTerminal/"
        "blob/main/openbb_terminal/README.md#anaconda--python"
    )

import pandas as pd
import psutil

from openbb_terminal.core.config.paths import (
    USER_EXPORTS_DIRECTORY,
    USER_CUSTOM_IMPORTS_DIRECTORY,
)
from openbb_terminal import feature_flags as obbff
from openbb_terminal.custom_prompt_toolkit import NestedCompleter
from openbb_terminal.decorators import log_start_end
from openbb_terminal.helper_funcs import (
    check_positive,
    check_positive_float,
    NO_EXPORT,
    EXPORT_ONLY_FIGURES_ALLOWED,
    EXPORT_ONLY_RAW_DATA_ALLOWED,
    log_and_raise,
    valid_date,
)
from openbb_terminal.helper_funcs import check_list_values
from openbb_terminal.menu import session
from openbb_terminal.parent_classes import BaseController
from openbb_terminal.rich_config import console, MenuText
from openbb_terminal.forecast import (
    forecast_model,
    forecast_view,
<<<<<<< HEAD
    autoarima_view,
=======
    autoselect_view,
>>>>>>> 46141766
    autoces_view,
    autoets_view,
    rwd_view,
    seasonalnaive_view,
    expo_model,
    expo_view,
    linregr_view,
    nbeats_view,
    regr_view,
    tcn_view,
    theta_view,
    rnn_view,
    brnn_view,
    tft_view,
    helpers,
    trans_view,
    nhits_view,
)
from openbb_terminal.common import common_model

logger = logging.getLogger(__name__)
empty_df = pd.DataFrame()


def check_greater_than_one(value) -> int:
    """Argparse type to check positive int above 1"""
    new_value = int(value)
    if new_value <= 1:
        log_and_raise(
            argparse.ArgumentTypeError(
                f"{value} is an invalid positive int value. Must be greater than 1."
            )
        )
    return new_value


class ForecastController(BaseController):
    """Forecast class"""

    CHOICES_COMMANDS: List[str] = [
        "load",
        "show",
        "plot",
        "clean",
        "combine",
        "desc",
        "corr",
        "rename",
        "delete",
        "export",
        "ema",
        "sto",
        "rsi",
        "roc",
        "mom",
        "delta",
        "atr",
        "signal",
<<<<<<< HEAD
        "autoarima",
=======
        "autoselect",
>>>>>>> 46141766
        "autoces",
        "autoets",
        "rwd",
        "seasonalnaive",
        "expo",
        "theta",
        "rnn",
        "brnn",
        "nbeats",
        "tcn",
        "regr",
        "linregr",
        "trans",
        "tft",
        "season",
        "which",
        "nhits",
    ]
    pandas_plot_choices = [
        "line",
        "scatter",
        "bar",
        "barh",
        "hist",
        "box",
        "kde",
        "area",
        "pie",
        "hexbin",
    ]
    disclaimer = """
    All models are for educational purposes only. The techniques available in this menu are not
    fine tuned or guaranteed to work. Backtesting results is not a guarantee of future accuracy.
    Investing involves monetary risk that OpenBB does not take a role in. Please research any
    prediction techniques fully before attempting to use. OpenBB is not liable for any loss or
    damages."""

    PATH = "/forecast/"

    loaded_dataset_cols = "\n"
    list_dataset_cols: list = list()

    def __init__(
        self, ticker: str = "", data: pd.DataFrame = empty_df, queue: List[str] = None
    ):
        """Constructor"""
        super().__init__(queue)
        self.files: List[str] = []
        # The full file name with extension, this allows the rest command to work
        self.files_full: List[List[str]] = []
        self.datasets: Dict[str, pd.DataFrame] = dict()
        self.MINIMUM_DATA_LENGTH = 100

        if ticker and not data.empty:
            data = data.reset_index()
            data.columns = data.columns.map(lambda x: x.lower().replace(" ", "_"))

            self.files.append(ticker)
            self.datasets[ticker] = data
            self.loaded_dataset_cols = "\n"

            self.loaded_dataset_cols += (
                f"  {ticker} {(20 - len(ticker)) * ' '}: "
                f"{', '.join(data.columns)}\n"
            )

            for col in data.columns:
                self.list_dataset_cols.append(f"{ticker}.{col}")

        self.DATA_TYPES: List[str] = ["int", "float", "str", "bool", "category", "date"]

        self.signs: Dict[Any, Any] = {
            "div": "/",
            "mul": "*",
            "add": "+",
            "sub": "-",
            "mod": "%",
            "pow": "**",
        }
        self.DATA_FILES = forecast_model.get_default_files()

        # setting device on GPU if available, else CPU
        self.device = "cuda" if torch.cuda.is_available() else "cpu"
        self.comp_ram = f"{round(psutil.virtual_memory().total / (1024.0 ** 3),2)}G"
        self.rec_data_size = f"{(psutil.virtual_memory().total / (1024.0 ** 3))//3}G"
        self.torch_version = torch.__version__
        self.darts_version = darts.__version__

        if session and obbff.USE_PROMPT_TOOLKIT:
            choices: dict = {c: {} for c in self.controller_choices}
            choices["load"] = {c: None for c in self.DATA_FILES.keys()}
            choices["show"] = {c: None for c in self.files}

            for feature in ["export", "show"]:
                choices[feature] = {c: None for c in self.files}

            for feature in ["plot"]:
                choices[feature] = dict()

            self.choices = choices

            # To link to the support HTML
            choices["support"] = self.SUPPORT_CHOICES
            choices["about"] = self.ABOUT_CHOICES

            self.completer = NestedCompleter.from_nested_dict(choices)
            self.update_runtime_choices()

    def update_runtime_choices(self):
        # Load in any newly exported files
        self.DATA_FILES = forecast_model.get_default_files()
        if session and obbff.USE_PROMPT_TOOLKIT:
            dataset_columns = {
                f"{dataset}.{column}": {column: None, dataset: None}
                for dataset, dataframe in self.datasets.items()
                for column in dataframe.columns
            }

            for feature in [
                "plot",
                "delete",
                "season",
            ]:
                self.choices[feature] = dataset_columns

            for feature in [
                "export",
                "show",
                "clean",
                "desc",
                "corr",
                "ema",
                "sto",
                "rsi",
                "roc",
                "mom",
                "delta",
                "atr",
                "signal",
                "combine",
                "rename",
<<<<<<< HEAD
                "autoarima",
=======
                "autoselect",
>>>>>>> 46141766
                "autoces",
                "autoets",
                "rwd",
                "seasonalnaive",
                "expo",
                "theta",
                "rnn",
                "brnn",
                "nbeats",
                "tcn",
                "regr",
                "linregr",
                "trans",
                "tft",
                "nhits",
            ]:
                self.choices[feature] = {c: None for c in self.files}

            self.choices["combine"]["--columns"] = dataset_columns
            self.choices["combine"]["-c"] = "--columns"

            pairs_timeseries = list()
            for dataset_col in list(dataset_columns.keys()):
                pairs_timeseries += [
                    f"{dataset_col},{dataset_col2}"
                    for dataset_col2 in list(dataset_columns.keys())
                    if dataset_col != dataset_col2
                ]

            self.completer = NestedCompleter.from_nested_dict(self.choices)

    def refresh_datasets_on_menu(self):
        """Refresh datasets on menu with new columns when adding new features"""

        self.list_dataset_cols = list()
        maxfile = max(len(file) for file in self.files)
        self.loaded_dataset_cols = "\n"
        for dataset, data in self.datasets.items():
            self.loaded_dataset_cols += (
                f"  {dataset} {(maxfile - len(dataset)) * ' '}: "
                f"{', '.join(data.columns)}\n"
            )

            for col in data.columns:
                self.list_dataset_cols.append(f"{dataset}.{col}")

    def print_help(self):
        """Print help"""
        mt = MenuText("forecast/")
        mt.add_param("_disclaimer_", self.disclaimer)
        mt.add_raw("\n")
        mt.add_param(
            "_data_loc",
            f"\n\t{USER_EXPORTS_DIRECTORY}\n\t{USER_CUSTOM_IMPORTS_DIRECTORY}",
        )
        mt.add_raw("\n")
        mt.add_cmd("load")
        mt.add_raw("\n")
        mt.add_param("_loaded", self.loaded_dataset_cols)
        mt.add_info("_exploration_")
        mt.add_cmd("show", self.files)
        mt.add_cmd("plot", self.files)
        mt.add_cmd("clean", self.files)
        mt.add_cmd("combine", self.files)
        mt.add_cmd("desc", self.files)
        mt.add_cmd("corr", self.files)
        mt.add_cmd("season", self.files)
        mt.add_cmd("delete", self.files)
        mt.add_cmd("rename", self.files)
        mt.add_cmd("export", self.files)
        mt.add_raw("\n")
        mt.add_info("_feateng_")
        mt.add_cmd("ema", self.files)
        mt.add_cmd("sto", self.files)
        mt.add_cmd("rsi", self.files)
        mt.add_cmd("roc", self.files)
        mt.add_cmd("mom", self.files)
        mt.add_cmd("delta", self.files)
        mt.add_cmd("atr", self.files)
        mt.add_cmd("signal", self.files)
        mt.add_raw("\n")
        mt.add_info("_tsforecasting_")
<<<<<<< HEAD
        mt.add_cmd("autoarima", self.files)
=======
        mt.add_cmd("autoselect", self.files)
>>>>>>> 46141766
        mt.add_cmd("autoces", self.files)
        mt.add_cmd("autoets", self.files)
        mt.add_cmd("rwd", self.files)
        mt.add_cmd("seasonalnaive", self.files)
        mt.add_cmd("expo", self.files)
        mt.add_cmd("theta", self.files)
        mt.add_cmd("linregr", self.files)
        mt.add_cmd("regr", self.files)
        mt.add_cmd("rnn", self.files)
        mt.add_cmd("brnn", self.files)
        mt.add_cmd("nbeats", self.files)
        mt.add_cmd("nhits", self.files)
        mt.add_cmd("tcn", self.files)
        mt.add_cmd("trans", self.files)
        mt.add_cmd("tft", self.files)

        console.print(text=mt.menu_text, menu="Forecast")

    def custom_reset(self):
        """Class specific component of reset command"""
        if self.files_full:
            queue = ["forecast"]
            for file, alias in self.files_full:
                load = f"'load {file}"
                if alias:
                    load += f" -a {alias}'"
                else:
                    load += "'"
                queue.append(load)
            return queue
        return []

    def parse_known_args_and_warn(
        self,
        parser: argparse.ArgumentParser,
        other_args: List[str],
        export_allowed: int = NO_EXPORT,
        raw: bool = False,
        limit: int = 0,
        # Custom items
        target_dataset: bool = False,
        target_column: bool = False,
        period: Optional[int] = None,
        n_days: bool = False,
        seasonal: Optional[str] = None,
        periods: bool = False,
        window: bool = False,
        train_split: bool = False,
        input_chunk_length: bool = False,
        output_chunk_length: bool = False,
        force_reset: bool = False,
        save_checkpoints: bool = False,
        model_save_name: Optional[str] = None,
        n_epochs: bool = False,
        model_type: bool = False,
        dropout: Optional[float] = None,
        batch_size: Optional[int] = None,
        learning_rate: bool = False,
        past_covariates: bool = False,
        all_past_covariates: bool = False,
        lags: bool = False,
        hidden_size: int = 0,
        n_jumps: bool = False,
        end: bool = False,
        start: bool = False,
        residuals: bool = False,
        forecast_only: bool = False,
        naive: bool = False,
        explainability_raw: bool = False,
        export_pred_raw: bool = False,
    ):
        if hidden_size:
            parser.add_argument(
                "--hidden-size",
                action="store",
                dest="hidden_size",
                default=hidden_size,
                type=check_positive,
                help="Size for feature maps for each hidden RNN layer (h_n)",
            )
        if past_covariates:
            parser.add_argument(
                "--past-covariates",
                action="store",
                dest="past_covariates",
                default=None,
                type=str,
                help="Past covariates(columns/features) in same dataset. Comma separated.",
            )
        if all_past_covariates:
            parser.add_argument(
                "--all-past-covariates",
                action="store_true",
                dest="all_past_covariates",
                default=False,
                help="Adds all rows as past covariates except for date and the target column.",
            )
        if naive:
            parser.add_argument(
                "--naive",
                action="store_true",
                dest="naive",
                default=False,
                help="Show the naive baseline for a model.",
            )
        if target_dataset:
            parser.add_argument(
                "-d",
                "--target-dataset",
                help="The name of the dataset you want to select",
                dest="target_dataset",
                type=str,
                choices=list(self.datasets.keys()),
            )
        if target_column:
            parser.add_argument(
                "-c",
                "--target-column",
                help="The name of the specific column you want to use",
                dest="target_column",
                type=str,
                default="close",
            )
        if period is not None:
            parser.add_argument(
                "--period",
                help="The period to use",
                dest="period",
                type=check_greater_than_one,
                default=period,
            )
        if n_days:
            parser.add_argument(
                "-n",
                "--n-days",
                action="store",
                dest="n_days",
                type=check_positive,
                default=5,
                help="prediction days.",
            )
        if seasonal is not None:
            parser.add_argument(
                "-s",
                "--seasonal",
                action="store",
                dest="seasonal",
                choices=expo_model.SEASONS,
                default=seasonal,
                help="Seasonality: N: None, A: Additive, M: Multiplicative.",
            )
        if periods:
            parser.add_argument(
                "-p",
                "--periods",
                action="store",
                dest="seasonal_periods",
                type=check_positive,
                default=7,
                help="Seasonal periods: 4: Quarterly, 7: Daily",
            )
        if window:
            parser.add_argument(
                "-w",
                "--window",
                action="store",
                dest="start_window",
                default=0.85,
                type=check_positive_float,
                help="Start point for rolling training and forecast window. 0.0-1.0",
            )
        if train_split:
            parser.add_argument(
                "-t",
                "--train-split",
                action="store",
                dest="train_split",
                default=0.85,
                type=check_positive_float,
                help="Start point for rolling training and forecast window. 0.0-1.0",
            )
        if input_chunk_length:
            parser.add_argument(
                "-i",
                "--input-chunk-length",
                action="store",
                dest="input_chunk_length",
                default=14,
                type=check_positive,
                help="Number of past time steps for forecasting module at prediction time.",
            )
        if output_chunk_length:
            parser.add_argument(
                "-o",
                "--output-chunk-length",
                action="store",
                dest="output_chunk_length",
                default=5,
                type=check_positive,
                help="The length of the forecast of the model.",
            )
        if force_reset:
            parser.add_argument(
                "--force-reset",
                action="store",
                dest="force_reset",
                default=True,
                type=bool,
                help="""If set to True, any previously-existing model with the same name will be reset
                        (all checkpoints will be discarded).""",
            )
        if save_checkpoints:
            parser.add_argument(
                "--save-checkpoints",
                action="store",
                dest="save_checkpoints",
                default=True,
                type=bool,
                help="Whether to automatically save the untrained model and checkpoints.",
            )
        if model_save_name is not None:
            parser.add_argument(
                "--model-save-name",
                type=str,
                action="store",
                dest="model_save_name",
                default=model_save_name,
                help="Name of the model to save.",
            )
        if n_epochs:
            parser.add_argument(
                "--n-epochs",
                action="store",
                dest="n_epochs",
                default=300,
                type=check_positive,
                help="Number of epochs over which to train the model.",
            )
        if model_type:
            parser.add_argument(
                "--model-type",
                type=str,
                action="store",
                dest="model_type",
                default="LSTM",
                help='Either a string specifying the RNN module type ("RNN", "LSTM" or "GRU")',
            )
        if dropout is not None:
            parser.add_argument(
                "--dropout",
                action="store",
                dest="dropout",
                default=dropout,
                type=check_positive_float,
                help="Fraction of neurons afected by Dropout, from 0 to 1.",
            )
        if batch_size is not None:
            parser.add_argument(
                "--batch-size",
                action="store",
                dest="batch_size",
                default=batch_size,
                type=check_positive,
                help="Number of time series (input and output) used in each training pass",
            )
        if end:
            parser.add_argument(
                "--end",
                action="store",
                type=valid_date,
                dest="s_end_date",
                default=None,
                help="The end date (format YYYY-MM-DD) to select for testing",
            )
        if start:
            parser.add_argument(
                "--start",
                action="store",
                type=valid_date,
                dest="s_start_date",
                default=None,
                help="The start date (format YYYY-MM-DD) to select for testing",
            )
        if learning_rate:
            parser.add_argument(
                "--learning-rate",
                action="store",
                dest="learning_rate",
                default=1e-3,
                type=check_positive_float,
                help="Learning rate during training.",
            )
        if n_jumps:
            parser.add_argument(
                "-j",
                "--jumps",
                action="store",
                dest="n_jumps",
                type=check_positive,
                default=1,
                help="number of jumps in training data.",
            )
        if lags:
            parser.add_argument(
                "--lags",
                action="store",
                dest="lags",
                type=check_greater_than_one,
                default=14,
                help="Lagged target values used to predict the next time step.",
            )
        if residuals:
            parser.add_argument(
                "--residuals",
                help="Show the residuals for the model.",
                action="store_true",
                default=False,
                dest="residuals",
            )
        if forecast_only:
            parser.add_argument(
                "--forecast-only",
                help="Do not plot the hisotorical data without forecasts.",
                action="store_true",
                default=False,
                dest="forecast_only",
            )
        if explainability_raw:
            parser.add_argument(
                "--explainability-raw",
                action="store_true",
                dest="explainability_raw",
                default=False,
                help="Prints out a raw dataframe showing explainability results.",
            )

        if export_pred_raw:
            parser.add_argument(
                "--export-pred-raw",
                action="store_true",
                dest="export_pred_raw",
                default=False,
                help="Export predictions to a csv file.",
            )

            # if user does not put in --target-dataset
        return super().parse_known_args_and_warn(
            parser, other_args, export_allowed, raw, limit
        )

    def load(self, ticker: str, data: pd.DataFrame):
        """Loads news dataframes into memory"""

        # check if data has minimum number of rows
        if len(data) < self.MINIMUM_DATA_LENGTH:
            console.print(
                f"[red]Dataset is smaller than recommended minimum {self.MINIMUM_DATA_LENGTH} datapoints. [/red]"
            )
            console.print(
                f"[red]Please increase the number of datapoints for [ {ticker} ] and try again.[/red]"
            )
            return

        if not data.empty:
            data.columns = data.columns.map(lambda x: x.lower().replace(" ", "_"))

            # If the index is a date, move this into a normal column
            if data.index.name == "date":
                data = data.reset_index()
            # Convert date to datetime
            # TODO: for now we drop time, once we add handling for time remove this
            if "date" in data.columns:
                data["date"] = data["date"].apply(helpers.dt_format)
                data["date"] = pd.to_datetime(data["date"])

            # if we import a custom dataset, remove the old index "unnamed:_0"
            if "unnamed:_0" in data.columns:
                data = data.drop(columns=["unnamed:_0"])

            self.files.append(ticker)
            self.datasets[ticker] = data

            self.update_runtime_choices()

            # Process new datasets to be updated
            self.list_dataset_cols = list()
            maxfile = max(len(file) for file in self.files)
            self.loaded_dataset_cols = "\n"
            for dataset, x_data in self.datasets.items():
                self.loaded_dataset_cols += (
                    f"  {dataset} {(maxfile - len(dataset)) * ' '}: "
                    f"{', '.join(x_data.columns)}\n"
                )

                for col in data.columns:
                    self.list_dataset_cols.append(f"{dataset}.{col}")

    @log_start_end(log=logger)
    def call_load(self, other_args: List[str]):
        """Process load"""
        parser = argparse.ArgumentParser(
            add_help=False,
            formatter_class=argparse.ArgumentDefaultsHelpFormatter,
            prog="load",
            description="Load custom dataset (from previous export, custom imports).",
        )
        parser.add_argument(
            "-f",
            "--file",
            help="File to load data in (can be custom import, may have been exported before.)",
            type=str,
        )
        parser.add_argument(
            "-a",
            "--alias",
            help="Alias name to give to the dataset",
            type=str,
        )
        # Load in any newly exported files
        self.DATA_FILES = forecast_model.get_default_files()

        if other_args and "-" not in other_args[0][0]:
            other_args.insert(0, "-f")
        ns_parser = self.parse_known_args_and_warn(parser, other_args)

        if ns_parser:
            if ns_parser.file:
                file = ns_parser.file
                if ns_parser.alias:
                    alias = ns_parser.alias
                else:
                    if "." in ns_parser.file:
                        alias = ".".join(ns_parser.file.split(".")[:-1])
                    else:
                        alias = ns_parser.file

                # check if this dataset has been added already
                if alias in self.files:
                    console.print(
                        "[red]The file/dataset selected has already been loaded.[/red]\n"
                    )
                    return
                data = common_model.load(file, self.DATA_FILES, {})
                if not data.empty:
                    self.files_full.append([ns_parser.file, ns_parser.alias])
                    self.load(alias, data)

    # Show selected dataframe on console
    @log_start_end(log=logger)
    def call_which(self, other_args: List[str]):
        """Process which command"""
        parser = argparse.ArgumentParser(
            add_help=False,
            formatter_class=argparse.ArgumentDefaultsHelpFormatter,
            prog="which",
            description="Show library versions of required packages.",
        )
        ns_parser = self.parse_known_args_and_warn(
            parser,
            other_args,
        )

        if ns_parser:

            console.print(
                f"[green]Current Compute Device (CPU or GPU):[/green] {self.device.upper()}"
            )
            console.print(f"[green]Current RAM:[/green] {self.comp_ram}")
            console.print(
                f"[green]Recommended Max dataset size based on current RAM:[/green] {self.rec_data_size}"
            )
            console.print(f"[green]Torch version:[/green] {self.torch_version}")
            console.print(f"[green]Darts version:[/green] {self.darts_version}")

    # Show selected dataframe on console
    @log_start_end(log=logger)
    def call_show(self, other_args: List[str]):
        """Process show command"""
        parser = argparse.ArgumentParser(
            add_help=False,
            formatter_class=argparse.ArgumentDefaultsHelpFormatter,
            prog="show",
            description="Show a portion of the DataFrame",
        )
        parser.add_argument(
            "-n",
            "--name",
            type=str,
            choices=self.files,
            dest="name",
            help="The name of the database you want to show data for",
        )
        parser.add_argument(
            "-s",
            "--sortcol",
            help="Sort based on a column in the DataFrame",
            nargs="+",
            type=str,
            dest="sortcol",
            default="",
        )
        parser.add_argument(
            "-a",
            "--ascend",
            help="Use this argument to sort in a descending order",
            action="store_true",
            default=False,
            dest="ascend",
        )
        parser.add_argument(
            "--limit-col",
            action="store",
            dest="limit_col",
            default=10,
            type=check_positive,
            help="Set the number of columns to display when showing the dataset",
        )

        if other_args and "-" not in other_args[0][0]:
            other_args.insert(0, "-n")
        ns_parser = self.parse_known_args_and_warn(
            parser,
            other_args,
            EXPORT_ONLY_RAW_DATA_ALLOWED,
            limit=10,
        )

        if ns_parser:
            if not ns_parser.name:
                dataset_names = list(self.datasets.keys())
            else:
                dataset_names = [ns_parser.name]

            for name in dataset_names:
                df = self.datasets[name]

                if name in self.datasets and self.datasets[name].empty:
                    console.print(
                        f"[red]No data available for {ns_parser.name}.[/red]\n"
                    )
                elif ns_parser.sortcol:
                    sort_column = " ".join(ns_parser.sortcol)
                    if sort_column not in self.datasets[name].columns:
                        console.print(
                            f"[red]{sort_column} not a valid column."
                            "Showing without sorting.\n[/red]"
                        )
                    else:
                        df = df.sort_values(by=sort_column, ascending=ns_parser.ascend)

                forecast_view.show_df(
                    df, ns_parser.limit, ns_parser.limit_col, name, ns_parser.export
                )

    @log_start_end(log=logger)
    def call_rename(self, other_args: List[str]):
        """Process rename"""
        parser = argparse.ArgumentParser(
            add_help=False,
            formatter_class=argparse.ArgumentDefaultsHelpFormatter,
            prog="rename",
            description="The column you want to rename from a dataset.",
        )
        parser.add_argument(
            "-d",
            "--dataset",
            help="Dataset that will get a column renamed",
            dest="dataset",
            choices=self.choices["rename"],
            type=str,
        )
        parser.add_argument(
            "-o",
            "--oldcol",
            help="Old column from dataset to be renamed",
            dest="oldcol",
            type=str,
            required="-h" not in other_args,
        )
        parser.add_argument(
            "-n",
            "--newcol",
            help="New column from dataset to be renamed",
            dest="newcol",
            type=str,
            required="-h" not in other_args,
        )
        if other_args and "-" not in other_args[0][0]:
            other_args.insert(0, "-d")
        ns_parser = self.parse_known_args_and_warn(parser, other_args, NO_EXPORT)

        if ns_parser:
            dataset = ns_parser.dataset
            column_old = ns_parser.oldcol
            column_new = ns_parser.newcol

            if dataset not in self.datasets:
                console.print(
                    f"Not able to find the dataset {dataset}. Please choose one of "
                    f"the following: {', '.join(self.datasets)}"
                )
            else:
                self.datasets[dataset] = forecast_model.rename_column(
                    self.datasets[dataset], column_old, column_new
                )
            self.update_runtime_choices()
            self.refresh_datasets_on_menu()

            console.print(
                f"[green]Successfully renamed {column_old} into {column_new}, in {dataset}[/green]"
            )

    # Show selected dataframe on console
    @log_start_end(log=logger)
    def call_desc(self, other_args: List[str]):
        """Process descriptive stats command"""
        parser = argparse.ArgumentParser(
            add_help=False,
            formatter_class=argparse.ArgumentDefaultsHelpFormatter,
            prog="desc",
            description="Show descriptive statistics of a dataset",
        )

        # if user does not put in --target-dataset
        if other_args and "-" not in other_args[0][0]:
            other_args.insert(0, "--target-dataset")

        ns_parser = self.parse_known_args_and_warn(
            parser,
            other_args,
            EXPORT_ONLY_RAW_DATA_ALLOWED,
            target_dataset=True,
        )

        if ns_parser:
            # check proper file name is provided
            if not ns_parser.target_dataset:
                console.print("[red]Please enter valid dataset.\n[/red]")
                return

            df = self.datasets[ns_parser.target_dataset]
            forecast_view.describe_df(df, ns_parser.target_dataset, ns_parser.export)

    @log_start_end(log=logger)
    def call_plot(self, other_args: List[str]):
        """Process plot command"""
        parser = argparse.ArgumentParser(
            add_help=False,
            formatter_class=argparse.ArgumentDefaultsHelpFormatter,
            prog="plot",
            description="Plot data based on the index",
        )
        parser.add_argument(
            "-v",
            "--values",
            help="Dataset.column values to be displayed in a plot. Use comma to separate multiple",
            dest="values",
            type=str,
        )

        if other_args and "-" not in other_args[0][0]:
            other_args.insert(0, "-v")
        ns_parser = self.parse_known_args_and_warn(
            parser, other_args, export_allowed=EXPORT_ONLY_FIGURES_ALLOWED
        )
        if not ns_parser:
            return

        if not ns_parser.values:
            console.print("[red]Please enter valid dataset.\n[/red]")
            return

        values = [x.strip() for x in ns_parser.values.split(",")]
        target_df = values[0].split(".")[0]
        if target_df not in self.datasets:
            console.print("[red]Please enter valid dataset.\n[/red]")
            return

        for value in values:
            if value.split(".")[0] != target_df:
                console.print("[red]Please enter values from the same dataset.\n[/red]")
                return

        forecast_view.display_plot(
            self.datasets[target_df],
            [x.split(".")[1] for x in values],
            ns_parser.export,
        )

    @log_start_end(log=logger)
    def call_season(self, other_args: List[str]):
        """Process season command"""
        parser = argparse.ArgumentParser(
            add_help=False,
            formatter_class=argparse.ArgumentDefaultsHelpFormatter,
            prog="season",
            description="The seasonality for a given column",
        )
        parser.add_argument(
            "-v",
            "--values",
            help="Dataset.column values to be displayed in a plot",
            dest="values",
            type=str,
        )
        parser.add_argument(
            "-m",
            help="A time lag to highlight on the plot",
            dest="m",
            type=int,
            default=None,
        )
        parser.add_argument(
            "--max_lag",
            help="The maximal lag order to consider",
            dest="max_lag",
            type=int,
            default=24,
        )
        parser.add_argument(
            "-a",
            "--alpha",
            help="The confidence interval to display",
            dest="alpha",
            type=float,
            default=0.05,
        )
        if other_args and "-" not in other_args[0][0]:
            other_args.insert(0, "-v")
        ns_parser = self.parse_known_args_and_warn(
            parser, other_args, export_allowed=EXPORT_ONLY_FIGURES_ALLOWED
        )

        if not ns_parser:
            return

        if not ns_parser.values:
            console.print("[red]Please enter valid dataset.\n[/red]")
            return

        try:
            dataset, col = ns_parser.values.split(".")
            data = self.datasets[dataset]
        except ValueError:
            console.print("[red]Please enter 'dataset'.'column'.[/red]\n")
            return

        forecast_view.display_seasonality(
            data=data,
            column=col,
            export=ns_parser.export,
            m=ns_parser.m,
            max_lag=ns_parser.max_lag,
            alpha=ns_parser.alpha,
        )

    @log_start_end(log=logger)
    def call_corr(self, other_args: List[str]):
        """Process correlation command"""
        parser = argparse.ArgumentParser(
            add_help=False,
            formatter_class=argparse.ArgumentDefaultsHelpFormatter,
            prog="corr",
            description="Plot correlation coefficients.",
        )

        # if user does not put in --target-dataset
        if other_args and "-" not in other_args[0][0]:
            other_args.insert(0, "--target-dataset")

        ns_parser = self.parse_known_args_and_warn(
            parser,
            other_args,
            EXPORT_ONLY_FIGURES_ALLOWED,
            target_dataset=True,
        )

        if ns_parser:
            # check proper file name is provided
            if not ns_parser.target_dataset:
                console.print("[red]Please enter valid dataset.\n[/red]")
                return

            data = self.datasets[ns_parser.target_dataset]

            forecast_view.display_corr(
                data,
                ns_parser.export,
            )

    @log_start_end(log=logger)
    def call_combine(self, other_args: List[str]):
        """Process combine"""
        parser = argparse.ArgumentParser(
            add_help=False,
            formatter_class=argparse.ArgumentDefaultsHelpFormatter,
            prog="combine",
            description="Combine two entire datasets, or add specific columns. Add specific"
            "columns with the syntax: <datasetX.column2>,<datasetY.column3>",
        )
        parser.add_argument(
            "--dataset",
            help="Dataset to add columns to",
            dest="dataset",
            choices=self.choices["combine"],
        )
        parser.add_argument(
            "-c",
            "--columns",
            help="The columns we want to add <dataset.column>,<datasetb.column2>",
            dest="columns",
            type=check_list_values(
                list(self.choices["delete"].keys())
                + list(self.choices["combine"].keys())
            ),
        )
        if other_args and "-" not in other_args[0][0]:
            other_args.insert(0, "--dataset")
        ns_parser = self.parse_known_args_and_warn(parser, other_args, NO_EXPORT)

        if ns_parser:
            if ns_parser.dataset not in self.datasets:
                console.print(
                    f"Not able to find the dataset {ns_parser.dataset}. Please choose one of "
                    f"the following: {', '.join(self.datasets)}"
                )
                return

            data = self.datasets[ns_parser.dataset]

            for option in ns_parser.columns:
                if "." in option:
                    dataset, col = option.split(".")
                    columns = [col]
                else:
                    dataset = option
                    columns = [x for x in self.datasets[dataset].columns if x != "date"]

                if dataset not in self.datasets:
                    console.print(
                        f"Not able to find the dataset {dataset}. Please choose one of "
                        f"the following: {', '.join(self.datasets)}"
                    )
                    continue
                for column in columns:
                    data = forecast_model.combine_dfs(
                        data, self.datasets[dataset], column, dataset
                    )

            self.datasets[ns_parser.dataset] = data
            self.update_runtime_choices()
            self.refresh_datasets_on_menu()

            console.print(
                f"[green]Successfully added {','.join(ns_parser.columns)} into {ns_parser.dataset}[/green]"
            )

    @log_start_end(log=logger)
    def call_clean(self, other_args: List[str]):
        """Process clean"""
        parser = argparse.ArgumentParser(
            add_help=False,
            formatter_class=argparse.ArgumentDefaultsHelpFormatter,
            prog="clean",
            description="Clean a dataset by filling and dropping NaN values.",
        )
        parser.add_argument(
            "-f",
            "--fill",
            help="The method of filling NaNs. This has options to fill rows (rfill, rbfill, rffill) or fill "
            "columns (cfill, cbfill, cffill). Furthermore, it has the option to forward fill and backward fill "
            "(up to --limit) which refer to how many rows/columns can be set equal to the last non-NaN value",
            dest="fill",
            choices=["rfill", "cfill", "rbfill", "cbfill", "rffill", "bffill"],
            default="",
        )
        parser.add_argument(
            "--drop",
            help="The method of dropping NaNs. This either has the option rdrop (drop rows that contain NaNs) "
            "or cdrop (drop columns that contain NaNs)",
            dest="drop",
            choices=["rdrop", "cdrop"],
            default="",
        )
        # if user does not put in --target-dataset
        if other_args and "-" not in other_args[0][0]:
            other_args.insert(0, "--target-dataset")

        ns_parser = self.parse_known_args_and_warn(
            parser,
            other_args,
            NO_EXPORT,
            target_dataset=True,
            limit=5,
        )
        if ns_parser:
            # check proper file name is provided
            if not ns_parser.target_dataset:
                console.print("[red]Please enter valid dataset.\n[/red]")
                return

            (
                self.datasets[ns_parser.target_dataset],
                clean_status,
            ) = forecast_model.clean(
                self.datasets[ns_parser.target_dataset],
                ns_parser.fill,
                ns_parser.drop,
                ns_parser.limit,
            )
            if not clean_status:
                console.print(
                    f"[green]Successfully cleaned '{ns_parser.target_dataset}' dataset[/green]"
                )
            else:
                console.print(f"[red]{ns_parser.name} still contains NaNs.[/red]")

    @log_start_end(log=logger)
    def call_ema(self, other_args: List[str]):
        """Process EMA"""
        parser = argparse.ArgumentParser(
            add_help=False,
            formatter_class=argparse.ArgumentDefaultsHelpFormatter,
            prog="ema",
            description="Add exponential moving average to dataset based on specific column.",
        )

        # if user does not put in --target-dataset
        if other_args and "-" not in other_args[0][0]:
            other_args.insert(0, "--target-dataset")

        ns_parser = self.parse_known_args_and_warn(
            parser,
            other_args,
            NO_EXPORT,
            period=10,
            target_dataset=True,
            target_column=True,
        )
        if ns_parser:
            # check proper file name is provided
            if not helpers.check_parser_input(ns_parser, self.datasets):
                return

            self.datasets[ns_parser.target_dataset] = forecast_model.add_ema(
                self.datasets[ns_parser.target_dataset],
                ns_parser.target_column,
                ns_parser.period,
            )
            console.print(
                f"Successfully added 'EMA_{ns_parser.period}' to '{ns_parser.target_dataset}' dataset"
            )

            # update forecast menu with new column on modified dataset
            self.refresh_datasets_on_menu()

        self.update_runtime_choices()

    @log_start_end(log=logger)
    def call_sto(self, other_args: List[str]):
        """Process Stoch Oscill"""
        parser = argparse.ArgumentParser(
            add_help=False,
            formatter_class=argparse.ArgumentDefaultsHelpFormatter,
            prog="sto",
            description="Add in Stochastic Oscillator %K and %D",
        )
        parser.add_argument(
            "--close-col",
            help="Close column name to use for Stochastic Oscillator",
            dest="close_col",
            type=str,
            default="close",
        )
        parser.add_argument(
            "--high-col",
            help="High column name to use for Stochastic Oscillator",
            dest="high_col",
            type=str,
            default="high",
        )
        parser.add_argument(
            "--low-col",
            help="Low column name to use for Stochastic Oscillator",
            dest="low_col",
            type=str,
            default="low",
        )
        # if user does not put in --target-dataset
        if other_args and "-" not in other_args[0][0]:
            other_args.insert(0, "--target-dataset")

        ns_parser = self.parse_known_args_and_warn(
            parser, other_args, NO_EXPORT, limit=5, period=10, target_dataset=True
        )
        if ns_parser:
            # check proper file name is provided
            if not ns_parser.target_dataset:
                console.print("[red]Please enter valid dataset.\n[/red]")
                return

            df = forecast_model.add_sto(
                self.datasets[ns_parser.target_dataset],
                close_column=ns_parser.close_col,
                high_column=ns_parser.high_col,
                low_column=ns_parser.low_col,
                period=ns_parser.period,
            )
            if not df.empty:
                self.datasets[ns_parser.target_dataset] = df
                console.print(
                    f"Successfully added 'STOK&D_{ns_parser.period}' to '{ns_parser.target_dataset}' dataset"
                )
                # update forecast menu with new column on modified dataset
                self.refresh_datasets_on_menu()
                self.update_runtime_choices()

    @log_start_end(log=logger)
    def call_delete(self, other_args: List[str]):
        """Process delete"""
        parser = argparse.ArgumentParser(
            add_help=False,
            formatter_class=argparse.ArgumentDefaultsHelpFormatter,
            prog="delete",
            description="The column you want to delete from a dataset.",
        )
        parser.add_argument(
            "--delete",
            help="The columns you want to delete from a dataset. Use format: <dataset.column> or"
            " multiple with <dataset.column>,<datasetb.column2>",
            dest="delete",
            type=check_list_values(self.choices["delete"]),
        )
        if other_args and "-" not in other_args[0][0]:
            other_args.insert(0, "--delete")
        ns_parser = self.parse_known_args_and_warn(parser, other_args, NO_EXPORT)

        if ns_parser:
            for option in ns_parser.delete:
                dataset, column = option.split(".", 1)

                if dataset not in self.datasets:
                    console.print(
                        f"Not able to find the dataset {dataset}. Please choose one of "
                        f"the following: {', '.join(self.datasets)}"
                    )
                else:
                    forecast_model.delete_column(self.datasets[dataset], column)

            self.update_runtime_choices()
            self.refresh_datasets_on_menu()

            console.print(
                f"[green]Successfully deleted {', '.join(ns_parser.delete)}[/green]"
            )

    @log_start_end(log=logger)
    def call_rsi(self, other_args: List[str]):
        """Process RSI"""
        parser = argparse.ArgumentParser(
            add_help=False,
            formatter_class=argparse.ArgumentDefaultsHelpFormatter,
            prog="rsi",
            description="Add rsi to dataset based on specific column.",
        )
        # if user does not put in --target-dataset
        if other_args and "-" not in other_args[0][0]:
            other_args.insert(0, "--target-dataset")

        ns_parser = self.parse_known_args_and_warn(
            parser,
            other_args,
            NO_EXPORT,
            target_dataset=True,
            target_column=True,
            period=10,
        )
        if ns_parser:
            # check proper file name is provided
            if not ns_parser.target_dataset:
                console.print("[red]Please enter valid dataset.\n[/red]")
                return

            self.datasets[ns_parser.target_dataset] = forecast_model.add_rsi(
                self.datasets[ns_parser.target_dataset],
                ns_parser.target_column,
                ns_parser.period,
            )
            console.print(
                f"Successfully added 'RSI_{ns_parser.period}_{ns_parser.target_column}' "
                f"to '{ns_parser.target_dataset}' dataset"
            )

            # update forecast menu with new column on modified dataset
            self.refresh_datasets_on_menu()

        self.update_runtime_choices()

    @log_start_end(log=logger)
    def call_roc(self, other_args: List[str]):
        """Process ROC"""
        parser = argparse.ArgumentParser(
            add_help=False,
            formatter_class=argparse.ArgumentDefaultsHelpFormatter,
            prog="roc",
            description="Add rate of change to dataset based on specific column.",
        )
        # if user does not put in --target-dataset
        if other_args and "-" not in other_args[0][0]:
            other_args.insert(0, "--target-dataset")

        ns_parser = self.parse_known_args_and_warn(
            parser,
            other_args,
            NO_EXPORT,
            target_dataset=True,
            target_column=True,
            period=10,
        )
        if ns_parser:
            # check proper file name is provided
            if not helpers.check_parser_input(ns_parser, self.datasets):
                return

            self.datasets[ns_parser.target_dataset] = forecast_model.add_roc(
                self.datasets[ns_parser.target_dataset],
                ns_parser.target_column,
                ns_parser.period,
            )
            console.print(
                f"Successfully added 'ROC_{ns_parser.period}' to '{ns_parser.target_dataset}' dataset"
            )

            # update forecast menu with new column on modified dataset
            self.refresh_datasets_on_menu()

        self.update_runtime_choices()

    @log_start_end(log=logger)
    def call_mom(self, other_args: List[str]):
        """Process Momentum"""
        parser = argparse.ArgumentParser(
            add_help=False,
            formatter_class=argparse.ArgumentDefaultsHelpFormatter,
            prog="mom",
            description="Add momentum to dataset based on specific column.",
        )
        # if user does not put in --target-dataset
        if other_args and "-" not in other_args[0][0]:
            other_args.insert(0, "--target-dataset")

        ns_parser = self.parse_known_args_and_warn(
            parser,
            other_args,
            NO_EXPORT,
            target_dataset=True,
            target_column=True,
            period=10,
        )
        if ns_parser:
            # check proper file name is provided
            if not helpers.check_parser_input(ns_parser, self.datasets):
                return

            self.datasets[ns_parser.target_dataset] = forecast_model.add_momentum(
                self.datasets[ns_parser.target_dataset],
                ns_parser.target_column,
                ns_parser.period,
            )
            console.print(
                f"Successfully added 'Momentum_{ns_parser.period}' to '{ns_parser.target_dataset}' dataset"
            )

            # update forecast menu with new column on modified dataset
            self.refresh_datasets_on_menu()

        self.update_runtime_choices()

    @log_start_end(log=logger)
    def call_delta(self, other_args: List[str]):
        """Process %Change (Delta)"""
        parser = argparse.ArgumentParser(
            add_help=False,
            formatter_class=argparse.ArgumentDefaultsHelpFormatter,
            prog="delta",
            description="Add %Change (Delta) to dataset based on specific column.",
        )

        # if user does not put in --target-dataset
        if other_args and "-" not in other_args[0][0]:
            other_args.insert(0, "--target-dataset")

        ns_parser = self.parse_known_args_and_warn(
            parser,
            other_args,
            NO_EXPORT,
            target_dataset=True,
            target_column=True,
        )
        if ns_parser:
            # check proper file name is provided
            if not helpers.check_parser_input(ns_parser, self.datasets):
                return

            self.datasets[ns_parser.target_dataset] = forecast_model.add_delta(
                self.datasets[ns_parser.target_dataset], ns_parser.target_column
            )
            console.print(
                f"Successfully added 'Delta_{ns_parser.target_column}' to '{ns_parser.target_dataset}' dataset"
            )

            # update forecast menu with new column on modified dataset
            self.refresh_datasets_on_menu()

        self.update_runtime_choices()

    @log_start_end(log=logger)
    def call_atr(self, other_args: List[str]):
        """Process Average True Range"""
        parser = argparse.ArgumentParser(
            add_help=False,
            formatter_class=argparse.ArgumentDefaultsHelpFormatter,
            prog="atr",
            description="Add Average True Range to dataset of specific stock ticker.",
        )
        parser.add_argument(
            "--close-col",
            help="Close column name to use for Average True Range.",
            dest="close_col",
            type=str,
            default="close",
        )
        parser.add_argument(
            "--high-col",
            help="High column name to use for Average True Range.",
            dest="high_col",
            type=str,
            default="high",
        )
        parser.add_argument(
            "--low-col",
            help="Low column name to use for Average True Range.",
            dest="low_col",
            type=str,
            default="low",
        )

        # if user does not put in --target-dataset
        if other_args and "-" not in other_args[0][0]:
            other_args.insert(0, "--target-dataset")

        ns_parser = self.parse_known_args_and_warn(
            parser,
            other_args,
            NO_EXPORT,
            target_dataset=True,
            target_column=True,
        )
        if ns_parser:
            # check proper file name is provided
            if not helpers.check_parser_input(ns_parser, self.datasets):
                return

            check = False
            self.datasets[ns_parser.target_dataset], check = forecast_model.add_atr(
                self.datasets[ns_parser.target_dataset],
                close_column=ns_parser.close_col,
                high_column=ns_parser.high_col,
                low_column=ns_parser.low_col,
            )
            if check:
                console.print(
                    f"Successfully added 'Average True Range' to '{ns_parser.target_dataset}' dataset"
                )
            else:
                console.print(
                    "Could not add 'Average True Range' as it does not have one/all specific columns (low/close/high)"
                )

            # update forecast menu with new column on modified dataset
            self.refresh_datasets_on_menu()

        self.update_runtime_choices()

    @log_start_end(log=logger)
    def call_signal(self, other_args: List[str]):
        """Process Price Signal"""
        parser = argparse.ArgumentParser(
            add_help=False,
            formatter_class=argparse.ArgumentDefaultsHelpFormatter,
            prog="signal",
            description="""Add price signal to dataset based on closing price.
            1 if the signal is that short term price will go up as compared to the long term.
            0 if the signal is that short term price will go down as compared to the long term.
            """,
        )
        # if user does not put in --target-dataset
        if other_args and "-" not in other_args[0][0]:
            other_args.insert(0, "--target-dataset")

        ns_parser = self.parse_known_args_and_warn(
            parser,
            other_args,
            NO_EXPORT,
            target_dataset=True,
            target_column=True,
        )
        if ns_parser:
            # check proper file name is provided
            if not helpers.check_parser_input(ns_parser, self.datasets):
                return

            self.datasets[ns_parser.target_dataset] = forecast_model.add_signal(
                self.datasets[ns_parser.target_dataset],
                target_column=ns_parser.target_column,
            )
            console.print(
                f"Successfully added 'Price Signal' to '{ns_parser.target_dataset}' dataset"
            )

            # update forecast menu with new column on modified dataset
            self.refresh_datasets_on_menu()

        self.update_runtime_choices()

    @log_start_end(log=logger)
    def call_export(self, other_args: List[str]):
        """Process export command"""
        parser = argparse.ArgumentParser(
            add_help=False,
            formatter_class=argparse.ArgumentDefaultsHelpFormatter,
            prog="export",
            description="Export dataset to Excel",
        )
        parser.add_argument(
            "-t",
            "--type",
            help="The file type you wish to export to",
            dest="type",
            choices=common_model.file_types,
            type=str,
            default="xlsx",
        )

        if other_args and "-" not in other_args[0][0]:
            other_args.insert(0, "--target-dataset")

        ns_parser = self.parse_known_args_and_warn(
            parser,
            other_args,
            export_allowed=NO_EXPORT,
            target_dataset=True,
        )

        if not helpers.check_parser_input(ns_parser, self.datasets, "ignore_column"):
            return

        forecast_view.export_df(
            self.datasets[ns_parser.target_dataset],
            ns_parser.type,
            ns_parser.target_dataset,
        )

<<<<<<< HEAD
    # AutoARIMA Model
    @log_start_end(log=logger)
    def call_autoarima(self, other_args: List[str]):
        """Process autoarima command"""
        parser = argparse.ArgumentParser(
            formatter_class=argparse.ArgumentDefaultsHelpFormatter,
            add_help=False,
            prog="autoarima",
            description="""
                Perform Automatic ARIMA forecast:
                https://nixtla.github.io/statsforecast/examples/getting_started_with_auto_arima_and_ets.html
=======
    # Best Statistical Model
    @log_start_end(log=logger)
    def call_autoselect(self, other_args: List[str]):
        """Process autoselect command"""
        parser = argparse.ArgumentParser(
            formatter_class=argparse.ArgumentDefaultsHelpFormatter,
            add_help=False,
            prog="autoselect",
            description="""
                Perform Automatic Statistical Forecast
                (select best statistical model from AutoARIMA, AutoETS, AutoCES, MSTL, ...)
>>>>>>> 46141766
            """,
        )
        if other_args and "-" not in other_args[0][0]:
            other_args.insert(0, "--target-dataset")

        ns_parser = self.parse_known_args_and_warn(
            parser,
            other_args,
            export_allowed=EXPORT_ONLY_FIGURES_ALLOWED,
            target_dataset=True,
            target_column=True,
            n_days=True,
            seasonal="A",
            periods=True,
            window=True,
            residuals=True,
            forecast_only=True,
            start=True,
            end=True,
            naive=True,
            export_pred_raw=True,
        )
        # TODO Convert this to multi series
        if ns_parser:
            if not helpers.check_parser_input(ns_parser, self.datasets):
                return
<<<<<<< HEAD

            autoarima_view.display_autoarima_forecast(
=======
            autoselect_view.display_autoselect_forecast(
>>>>>>> 46141766
                data=self.datasets[ns_parser.target_dataset],
                dataset_name=ns_parser.target_dataset,
                n_predict=ns_parser.n_days,
                target_column=ns_parser.target_column,
                seasonal_periods=ns_parser.seasonal_periods,
                start_window=ns_parser.start_window,
                forecast_horizon=ns_parser.n_days,
                export=ns_parser.export,
                residuals=ns_parser.residuals,
                forecast_only=ns_parser.forecast_only,
                start_date=ns_parser.s_start_date,
                end_date=ns_parser.s_end_date,
                naive=ns_parser.naive,
                export_pred_raw=ns_parser.export_pred_raw,
            )

    # AutoCES Model
    @log_start_end(log=logger)
    def call_autoces(self, other_args: List[str]):
        """Process autoces command"""
        parser = argparse.ArgumentParser(
            formatter_class=argparse.ArgumentDefaultsHelpFormatter,
            add_help=False,
            prog="autoces",
            description="""
                Perform Automatic Complex Exponential Smoothing forecast:
                https://nixtla.github.io/statsforecast/models.html#autoces
            """,
        )
        if other_args and "-" not in other_args[0][0]:
            other_args.insert(0, "--target-dataset")

        ns_parser = self.parse_known_args_and_warn(
            parser,
            other_args,
            export_allowed=EXPORT_ONLY_FIGURES_ALLOWED,
            target_dataset=True,
            target_column=True,
            n_days=True,
            seasonal="A",
            periods=True,
            window=True,
            residuals=True,
            forecast_only=True,
            start=True,
            end=True,
            naive=True,
            export_pred_raw=True,
        )
        # TODO Convert this to multi series
        if ns_parser:
            if not helpers.check_parser_input(ns_parser, self.datasets):
                return

            autoces_view.display_autoces_forecast(
                data=self.datasets[ns_parser.target_dataset],
                dataset_name=ns_parser.target_dataset,
                n_predict=ns_parser.n_days,
                target_column=ns_parser.target_column,
                seasonal_periods=ns_parser.seasonal_periods,
                start_window=ns_parser.start_window,
                forecast_horizon=ns_parser.n_days,
                export=ns_parser.export,
                residuals=ns_parser.residuals,
                forecast_only=ns_parser.forecast_only,
                start_date=ns_parser.s_start_date,
                end_date=ns_parser.s_end_date,
                naive=ns_parser.naive,
                export_pred_raw=ns_parser.export_pred_raw,
            )

    # AutoETS Model
    @log_start_end(log=logger)
    def call_autoets(self, other_args: List[str]):
        """Process autoets command"""
        parser = argparse.ArgumentParser(
            formatter_class=argparse.ArgumentDefaultsHelpFormatter,
            add_help=False,
            prog="autoets",
            description="""
                Perform Automatic ETS (Error, Trend, Seasonality) forecast:
                https://nixtla.github.io/statsforecast/examples/getting_started_with_auto_arima_and_ets.html
            """,
        )
        if other_args and "-" not in other_args[0][0]:
            other_args.insert(0, "--target-dataset")

        ns_parser = self.parse_known_args_and_warn(
            parser,
            other_args,
            export_allowed=EXPORT_ONLY_FIGURES_ALLOWED,
            target_dataset=True,
            target_column=True,
            n_days=True,
            seasonal="A",
            periods=True,
            window=True,
            residuals=True,
            forecast_only=True,
            start=True,
            end=True,
            naive=True,
            export_pred_raw=True,
        )
        # TODO Convert this to multi series
        if ns_parser:
            if not helpers.check_parser_input(ns_parser, self.datasets):
                return

            autoets_view.display_autoets_forecast(
                data=self.datasets[ns_parser.target_dataset],
                dataset_name=ns_parser.target_dataset,
                n_predict=ns_parser.n_days,
                target_column=ns_parser.target_column,
                seasonal_periods=ns_parser.seasonal_periods,
                start_window=ns_parser.start_window,
                forecast_horizon=ns_parser.n_days,
                export=ns_parser.export,
                residuals=ns_parser.residuals,
                forecast_only=ns_parser.forecast_only,
                start_date=ns_parser.s_start_date,
                end_date=ns_parser.s_end_date,
                naive=ns_parser.naive,
                export_pred_raw=ns_parser.export_pred_raw,
            )

    # RWD Model
    @log_start_end(log=logger)
    def call_rwd(self, other_args: List[str]):
        """Process rwd command"""
        parser = argparse.ArgumentParser(
            formatter_class=argparse.ArgumentDefaultsHelpFormatter,
            add_help=False,
            prog="rwd",
            description="""
                Perform Random Walk with Drift forecast:
                https://nixtla.github.io/statsforecast/models.html#randomwalkwithdrift
            """,
        )
        if other_args and "-" not in other_args[0][0]:
            other_args.insert(0, "--target-dataset")

        ns_parser = self.parse_known_args_and_warn(
            parser,
            other_args,
            export_allowed=EXPORT_ONLY_FIGURES_ALLOWED,
            target_dataset=True,
            target_column=True,
            n_days=True,
            seasonal="A",
            periods=False,
            window=True,
            residuals=True,
            forecast_only=True,
            start=True,
            end=True,
            naive=True,
            export_pred_raw=True,
        )
        # TODO Convert this to multi series
        if ns_parser:
            if not helpers.check_parser_input(ns_parser, self.datasets):
                return

            rwd_view.display_rwd_forecast(
                data=self.datasets[ns_parser.target_dataset],
                dataset_name=ns_parser.target_dataset,
                n_predict=ns_parser.n_days,
                target_column=ns_parser.target_column,
                start_window=ns_parser.start_window,
                forecast_horizon=ns_parser.n_days,
                export=ns_parser.export,
                residuals=ns_parser.residuals,
                forecast_only=ns_parser.forecast_only,
                start_date=ns_parser.s_start_date,
                end_date=ns_parser.s_end_date,
                naive=ns_parser.naive,
                export_pred_raw=ns_parser.export_pred_raw,
            )

    # SeasonalNaive Model
    @log_start_end(log=logger)
    def call_seasonalnaive(self, other_args: List[str]):
        """Process seasonalnaive command"""
        parser = argparse.ArgumentParser(
            formatter_class=argparse.ArgumentDefaultsHelpFormatter,
            add_help=False,
            prog="seasonalnaive",
            description="""
                Perform SeasonalNaive forecasting:
                https://nixtla.github.io/statsforecast/models.html#seasonalnaive
            """,
        )
        if other_args and "-" not in other_args[0][0]:
            other_args.insert(0, "--target-dataset")

        ns_parser = self.parse_known_args_and_warn(
            parser,
            other_args,
            export_allowed=EXPORT_ONLY_FIGURES_ALLOWED,
            target_dataset=True,
            target_column=True,
            n_days=True,
            seasonal="A",
            periods=True,
            window=True,
            residuals=True,
            forecast_only=True,
            start=True,
            end=True,
            naive=True,
            export_pred_raw=True,
        )
        # TODO Convert this to multi series
        if ns_parser:
            if not helpers.check_parser_input(ns_parser, self.datasets):
                return

            seasonalnaive_view.display_seasonalnaive_forecast(
                data=self.datasets[ns_parser.target_dataset],
                dataset_name=ns_parser.target_dataset,
                n_predict=ns_parser.n_days,
                target_column=ns_parser.target_column,
                seasonal_periods=ns_parser.seasonal_periods,
                start_window=ns_parser.start_window,
                forecast_horizon=ns_parser.n_days,
                export=ns_parser.export,
                residuals=ns_parser.residuals,
                forecast_only=ns_parser.forecast_only,
                start_date=ns_parser.s_start_date,
                end_date=ns_parser.s_end_date,
                naive=ns_parser.naive,
                export_pred_raw=ns_parser.export_pred_raw,
            )

    # EXPO Model
    @log_start_end(log=logger)
    def call_expo(self, other_args: List[str]):
        """Process expo command"""
        parser = argparse.ArgumentParser(
            formatter_class=argparse.ArgumentDefaultsHelpFormatter,
            add_help=False,
            prog="expo",
            description="""
                Perform Probabilistic Exponential Smoothing forecast:
                https://unit8co.github.io/darts/generated_api/darts.models.forecasting.exponential_smoothing.html
            """,
        )
        parser.add_argument(
            "--trend",
            action="store",
            dest="trend",
            choices=expo_model.TRENDS,
            default="A",
            help="Trend: N: None, A: Additive, M: Multiplicative.",
        )
        parser.add_argument(
            "--dampen",
            action="store",
            dest="dampen",
            default="F",
            help="Dampening",
        )
        if other_args and "-" not in other_args[0][0]:
            other_args.insert(0, "--target-dataset")

        ns_parser = self.parse_known_args_and_warn(
            parser,
            other_args,
            export_allowed=EXPORT_ONLY_FIGURES_ALLOWED,
            target_dataset=True,
            target_column=True,
            n_days=True,
            seasonal="A",
            periods=True,
            window=True,
            residuals=True,
            forecast_only=True,
            start=True,
            end=True,
            naive=True,
            export_pred_raw=True,
        )
        # TODO Convert this to multi series
        if ns_parser:
            if not helpers.check_parser_input(ns_parser, self.datasets):
                return

            expo_view.display_expo_forecast(
                data=self.datasets[ns_parser.target_dataset],
                dataset_name=ns_parser.target_dataset,
                n_predict=ns_parser.n_days,
                target_column=ns_parser.target_column,
                trend=ns_parser.trend,
                seasonal=ns_parser.seasonal,
                seasonal_periods=ns_parser.seasonal_periods,
                dampen=ns_parser.dampen,
                start_window=ns_parser.start_window,
                forecast_horizon=ns_parser.n_days,
                export=ns_parser.export,
                residuals=ns_parser.residuals,
                forecast_only=ns_parser.forecast_only,
                start_date=ns_parser.s_start_date,
                end_date=ns_parser.s_end_date,
                naive=ns_parser.naive,
                export_pred_raw=ns_parser.export_pred_raw,
            )

    @log_start_end(log=logger)
    def call_theta(self, other_args: List[str]):
        """Process theta command"""
        parser = argparse.ArgumentParser(
            formatter_class=argparse.ArgumentDefaultsHelpFormatter,
            add_help=False,
            prog="theta",
            description="""
                Perform Theta forecast:
                https://unit8co.github.io/darts/generated_api/darts.models.forecasting.theta.html
            """,
        )
        # if user does not put in --target-dataset
        if other_args and "-" not in other_args[0][0]:
            other_args.insert(0, "--target-dataset")

        ns_parser = self.parse_known_args_and_warn(
            parser,
            other_args,
            export_allowed=EXPORT_ONLY_FIGURES_ALLOWED,
            target_dataset=True,
            n_days=True,
            target_column=True,
            seasonal="M",
            periods=True,
            window=True,
            residuals=True,
            forecast_only=True,
            start=True,
            end=True,
            naive=True,
            export_pred_raw=True,
        )

        if ns_parser:
            if not helpers.check_parser_input(ns_parser, self.datasets):
                return

            theta_view.display_theta_forecast(
                data=self.datasets[ns_parser.target_dataset],
                dataset_name=ns_parser.target_dataset,
                n_predict=ns_parser.n_days,
                target_column=ns_parser.target_column,
                seasonal=ns_parser.seasonal,
                seasonal_periods=ns_parser.seasonal_periods,
                start_window=ns_parser.start_window,
                forecast_horizon=ns_parser.n_days,
                export=ns_parser.export,
                residuals=ns_parser.residuals,
                forecast_only=ns_parser.forecast_only,
                start_date=ns_parser.s_start_date,
                end_date=ns_parser.s_end_date,
                naive=ns_parser.naive,
                export_pred_raw=ns_parser.export_pred_raw,
            )

    @log_start_end(log=logger)
    def call_rnn(self, other_args: List[str]):
        """Process RNN command"""
        parser = argparse.ArgumentParser(
            formatter_class=argparse.ArgumentDefaultsHelpFormatter,
            add_help=False,
            prog="rnn",
            description="""
                Perform RNN forecast (Vanilla RNN, LSTM, GRU):
                https://unit8co.github.io/darts/generated_api/darts.models.forecasting.rnn_model.html
            """,
        )
        # RNN Hyperparameters
        parser.add_argument(
            "--hidden-dim",
            action="store",
            dest="hidden_dim",
            default=20,
            type=check_positive,
            help="Size for feature maps for each hidden RNN layer (h_n)",
        )
        parser.add_argument(
            "--training_length",
            action="store",
            dest="training_length",
            default=20,
            type=check_positive,
            help="""The length of both input (target and covariates) and output (target) time series used during training.
            Generally speaking, training_length should have a higher value than input_chunk_length because otherwise
            during training the RNN is never run for as many iterations as it will during training.""",
        )

        # if user does not put in --target-dataset
        if other_args and "-" not in other_args[0][0]:
            other_args.insert(0, "--target-dataset")

        ns_parser = self.parse_known_args_and_warn(
            parser,
            other_args,
            export_allowed=EXPORT_ONLY_FIGURES_ALLOWED,
            target_dataset=True,
            n_days=True,
            target_column=True,
            train_split=True,
            input_chunk_length=True,
            force_reset=True,
            save_checkpoints=True,
            model_save_name="rnn_model",
            n_epochs=True,
            model_type=True,
            dropout=0,
            batch_size=32,
            learning_rate=True,
            residuals=True,
            forecast_only=True,
            start=True,
            end=True,
            naive=True,
            export_pred_raw=True,
        )

        if ns_parser:
            if not helpers.check_parser_input(ns_parser, self.datasets):
                return

            rnn_view.display_rnn_forecast(
                data=self.datasets[ns_parser.target_dataset],
                dataset_name=ns_parser.target_dataset,
                n_predict=ns_parser.n_days,
                target_column=ns_parser.target_column,
                train_split=ns_parser.train_split,
                forecast_horizon=ns_parser.n_days,
                model_type=ns_parser.model_type,
                hidden_dim=ns_parser.hidden_dim,
                dropout=ns_parser.dropout,
                batch_size=ns_parser.batch_size,
                n_epochs=ns_parser.n_epochs,
                learning_rate=ns_parser.learning_rate,
                model_save_name=ns_parser.model_save_name,
                training_length=ns_parser.training_length,
                input_chunk_size=ns_parser.input_chunk_length,
                force_reset=ns_parser.force_reset,
                save_checkpoints=ns_parser.save_checkpoints,
                export=ns_parser.export,
                residuals=ns_parser.residuals,
                forecast_only=ns_parser.forecast_only,
                start_date=ns_parser.s_start_date,
                end_date=ns_parser.s_end_date,
                naive=ns_parser.naive,
                export_pred_raw=ns_parser.export_pred_raw,
            )

    @log_start_end(log=logger)
    def call_nbeats(self, other_args: List[str]):
        """Process NBEATS command"""
        parser = argparse.ArgumentParser(
            formatter_class=argparse.ArgumentDefaultsHelpFormatter,
            add_help=False,
            prog="nbeats",
            description="""
                Perform NBEATS forecast (Neural Bayesian Estimation of Time Series):
                https://unit8co.github.io/darts/generated_api/darts.models.forecasting.nbeats.html
            """,
        )
        # NBEATS Hyperparameters
        parser.add_argument(
            "--num_stacks",
            action="store",
            dest="num_stacks",
            default=10,
            type=check_positive_float,
            help="The number of stacks that make up the whole model.",
        )
        parser.add_argument(
            "--num_blocks",
            action="store",
            dest="num_blocks",
            default=3,
            type=check_positive,
            help="The number of blocks making up every stack.",
        )
        parser.add_argument(
            "--num_layers",
            action="store",
            dest="num_layers",
            default=4,
            type=check_positive,
            help="""The number of fully connected layers preceding the final forking layers
            in each block of every stack.""",
        )
        parser.add_argument(
            "--layer_widths",
            action="store",
            dest="layer_widths",
            default=512,
            type=check_positive,
            help="""Determines the number of neurons that make up each fully connected layer
                in each block of every stack""",
        )

        # if user does not put in --target-dataset
        if other_args and "-" not in other_args[0][0]:
            other_args.insert(0, "--target-dataset")

        ns_parser = self.parse_known_args_and_warn(
            parser,
            other_args,
            export_allowed=EXPORT_ONLY_FIGURES_ALLOWED,
            target_dataset=True,
            n_days=True,
            target_column=True,
            train_split=True,
            input_chunk_length=True,
            output_chunk_length=True,
            save_checkpoints=True,
            force_reset=True,
            model_save_name="nbeats_model",
            learning_rate=True,
            n_epochs=True,
            batch_size=800,
            past_covariates=True,
            all_past_covariates=True,
            residuals=True,
            forecast_only=True,
            start=True,
            end=True,
            naive=True,
            export_pred_raw=True,
        )

        if ns_parser:
            if not helpers.check_parser_input(ns_parser, self.datasets):
                return

            covariates = helpers.clean_covariates(
                ns_parser, self.datasets[ns_parser.target_dataset]
            )

            nbeats_view.display_nbeats_forecast(
                data=self.datasets[ns_parser.target_dataset],
                dataset_name=ns_parser.target_dataset,
                n_predict=ns_parser.n_days,
                target_column=ns_parser.target_column,
                past_covariates=covariates,
                train_split=ns_parser.train_split,
                forecast_horizon=ns_parser.n_days,
                input_chunk_length=ns_parser.input_chunk_length,
                output_chunk_length=ns_parser.output_chunk_length,
                num_stacks=ns_parser.num_stacks,
                num_blocks=ns_parser.num_blocks,
                num_layers=ns_parser.num_layers,
                layer_widths=ns_parser.layer_widths,
                batch_size=ns_parser.batch_size,
                n_epochs=ns_parser.n_epochs,
                learning_rate=ns_parser.learning_rate,
                model_save_name=ns_parser.model_save_name,
                force_reset=ns_parser.force_reset,
                save_checkpoints=ns_parser.save_checkpoints,
                export=ns_parser.export,
                residuals=ns_parser.residuals,
                forecast_only=ns_parser.forecast_only,
                start_date=ns_parser.s_start_date,
                end_date=ns_parser.s_end_date,
                naive=ns_parser.naive,
                export_pred_raw=ns_parser.export_pred_raw,
            )

    @log_start_end(log=logger)
    def call_tcn(self, other_args: List[str]):
        """Process TCN command"""
        parser = argparse.ArgumentParser(
            formatter_class=argparse.ArgumentDefaultsHelpFormatter,
            add_help=False,
            prog="tcn",
            description="""
                Perform TCN forecast:
                https://unit8co.github.io/darts/generated_api/darts.models.forecasting.tcn_model.html
            """,
        )
        # TCN Hyperparameters
        parser.add_argument(
            "--num-filters",
            action="store",
            dest="num_filters",
            default=3,
            type=check_positive,
            help="The number of filters in a convolutional layer of the TCN",
        )
        parser.add_argument(
            "--weight-norm",
            action="store",
            dest="weight_norm",
            default=True,
            type=bool,
            help="Boolean value indicating whether to use weight normalization.",
        )
        parser.add_argument(
            "--dilation-base",
            action="store",
            dest="dilation_base",
            default=2,
            type=check_positive,
            help="The base of the exponent that will determine the dilation on every level.",
        )

        # if user does not put in --target-dataset
        if other_args and "-" not in other_args[0][0]:
            other_args.insert(0, "--target-dataset")

        ns_parser = self.parse_known_args_and_warn(
            parser,
            other_args,
            export_allowed=EXPORT_ONLY_FIGURES_ALLOWED,
            target_dataset=True,
            n_days=True,
            target_column=True,
            train_split=True,
            past_covariates=True,
            all_past_covariates=True,
            save_checkpoints=True,
            force_reset=True,
            model_save_name="tcn_model",
            learning_rate=True,
            n_epochs=True,
            dropout=0.1,
            batch_size=32,
            input_chunk_length=True,
            output_chunk_length=True,
            residuals=True,
            forecast_only=True,
            start=True,
            end=True,
            naive=True,
            export_pred_raw=True,
        )

        if ns_parser:
            # check proper file name is provided
            if not helpers.check_parser_input(ns_parser, self.datasets):
                return

            covariates = helpers.clean_covariates(
                ns_parser, self.datasets[ns_parser.target_dataset]
            )

            tcn_view.display_tcn_forecast(
                data=self.datasets[ns_parser.target_dataset],
                dataset_name=ns_parser.target_dataset,
                n_predict=ns_parser.n_days,
                target_column=ns_parser.target_column,
                past_covariates=covariates,
                train_split=ns_parser.train_split,
                forecast_horizon=ns_parser.n_days,
                input_chunk_length=ns_parser.input_chunk_length,
                output_chunk_length=ns_parser.output_chunk_length,
                dropout=ns_parser.dropout,
                num_filters=ns_parser.num_filters,
                weight_norm=ns_parser.weight_norm,
                dilation_base=ns_parser.dilation_base,
                batch_size=ns_parser.batch_size,
                n_epochs=ns_parser.n_epochs,
                learning_rate=ns_parser.learning_rate,
                model_save_name=ns_parser.model_save_name,
                force_reset=ns_parser.force_reset,
                save_checkpoints=ns_parser.save_checkpoints,
                export=ns_parser.export,
                residuals=ns_parser.residuals,
                forecast_only=ns_parser.forecast_only,
                start_date=ns_parser.s_start_date,
                end_date=ns_parser.s_end_date,
                naive=ns_parser.naive,
                export_pred_raw=ns_parser.export_pred_raw,
            )

    @log_start_end(log=logger)
    def call_regr(self, other_args: List[str]):
        """Process REGR command"""
        parser = argparse.ArgumentParser(
            formatter_class=argparse.ArgumentDefaultsHelpFormatter,
            add_help=False,
            prog="regr",
            description="""
                Perform a regression forecast:
                https://unit8co.github.io/darts/generated_api/darts.models.forecasting.regression_model.html
            """,
        )

        # if user does not put in --target-dataset
        if other_args and "-" not in other_args[0][0]:
            other_args.insert(0, "--target-dataset")

        ns_parser = self.parse_known_args_and_warn(
            parser,
            other_args,
            export_allowed=EXPORT_ONLY_FIGURES_ALLOWED,
            output_chunk_length=True,
            train_split=True,
            past_covariates=True,
            all_past_covariates=True,
            n_days=True,
            target_dataset=True,
            target_column=True,
            lags=True,
            residuals=True,
            forecast_only=True,
            start=True,
            end=True,
            naive=True,
            explainability_raw=True,
            export_pred_raw=True,
        )

        if ns_parser:
            # check proper file name is provided
            if not helpers.check_parser_input(ns_parser, self.datasets):
                return

            covariates = helpers.clean_covariates(
                ns_parser, self.datasets[ns_parser.target_dataset]
            )

            regr_view.display_regression(
                data=self.datasets[ns_parser.target_dataset],
                dataset_name=ns_parser.target_dataset,
                n_predict=ns_parser.n_days,
                target_column=ns_parser.target_column,
                past_covariates=covariates,
                train_split=ns_parser.train_split,
                forecast_horizon=ns_parser.n_days,
                output_chunk_length=ns_parser.output_chunk_length,
                lags=ns_parser.lags,
                export=ns_parser.export,
                residuals=ns_parser.residuals,
                forecast_only=ns_parser.forecast_only,
                start_date=ns_parser.s_start_date,
                end_date=ns_parser.s_end_date,
                naive=ns_parser.naive,
                explainability_raw=ns_parser.explainability_raw,
                export_pred_raw=ns_parser.export_pred_raw,
            )

    @log_start_end(log=logger)
    def call_linregr(self, other_args: List[str]):
        """Process LINREGR command"""
        parser = argparse.ArgumentParser(
            formatter_class=argparse.ArgumentDefaultsHelpFormatter,
            add_help=False,
            prog="linregr",
            description="""
                Perform a linear regression forecast:
                https://unit8co.github.io/darts/generated_api/darts.models.forecasting.linear_regression_model.html
            """,
        )
        # if user does not put in --target-dataset
        if other_args and "-" not in other_args[0][0]:
            other_args.insert(0, "--target-dataset")

        ns_parser = self.parse_known_args_and_warn(
            parser,
            other_args,
            export_allowed=EXPORT_ONLY_FIGURES_ALLOWED,
            lags=True,
            output_chunk_length=True,
            train_split=True,
            past_covariates=True,
            all_past_covariates=True,
            target_column=True,
            n_days=True,
            target_dataset=True,
            residuals=True,
            forecast_only=True,
            start=True,
            end=True,
            naive=True,
            explainability_raw=True,
            export_pred_raw=True,
        )

        if ns_parser:
            if not helpers.check_parser_input(ns_parser, self.datasets):
                return

            covariates = helpers.clean_covariates(
                ns_parser, self.datasets[ns_parser.target_dataset]
            )

            linregr_view.display_linear_regression(
                data=self.datasets[ns_parser.target_dataset],
                dataset_name=ns_parser.target_dataset,
                n_predict=ns_parser.n_days,
                target_column=ns_parser.target_column,
                past_covariates=covariates,
                train_split=ns_parser.train_split,
                forecast_horizon=ns_parser.n_days,
                output_chunk_length=ns_parser.output_chunk_length,
                lags=ns_parser.lags,
                export=ns_parser.export,
                residuals=ns_parser.residuals,
                forecast_only=ns_parser.forecast_only,
                start_date=ns_parser.s_start_date,
                end_date=ns_parser.s_end_date,
                naive=ns_parser.naive,
                explainability_raw=ns_parser.explainability_raw,
                export_pred_raw=ns_parser.export_pred_raw,
            )

    @log_start_end(log=logger)
    def call_brnn(self, other_args: List[str]):
        """Process BRNN command"""
        parser = argparse.ArgumentParser(
            formatter_class=argparse.ArgumentDefaultsHelpFormatter,
            add_help=False,
            prog="brnn",
            description="""
                Perform BRNN forecast (Vanilla RNN, LSTM, GRU):
                https://unit8co.github.io/darts/generated_api/darts.models.forecasting.block_rnn_model.html
            """,
        )
        # BRNN Hyperparameters
        parser.add_argument(
            "--n-rnn-layers",
            action="store",
            dest="n_rnn_layers",
            default=1,
            type=check_positive,
            help="Number of layers in the RNN module.",
        )
        # if user does not put in --target-dataset
        if other_args and "-" not in other_args[0][0]:
            other_args.insert(0, "--target-dataset")

        ns_parser = self.parse_known_args_and_warn(
            parser,
            other_args,
            export_allowed=EXPORT_ONLY_FIGURES_ALLOWED,
            save_checkpoints=True,
            force_reset=True,
            model_save_name="brnn_model",
            learning_rate=True,
            n_epochs=True,
            batch_size=32,
            dropout=0,
            input_chunk_length=True,
            output_chunk_length=True,
            model_type=True,
            train_split=True,
            past_covariates=True,
            all_past_covariates=True,
            target_dataset=True,
            n_days=True,
            target_column=True,
            residuals=True,
            forecast_only=True,
            start=True,
            end=True,
            naive=True,
            export_pred_raw=True,
        )

        if ns_parser:
            if not helpers.check_parser_input(ns_parser, self.datasets):
                return

            covariates = helpers.clean_covariates(
                ns_parser, self.datasets[ns_parser.target_dataset]
            )

            brnn_view.display_brnn_forecast(
                data=self.datasets[ns_parser.target_dataset],
                dataset_name=ns_parser.target_dataset,
                n_predict=ns_parser.n_days,
                target_column=ns_parser.target_column,
                past_covariates=covariates,
                train_split=ns_parser.train_split,
                forecast_horizon=ns_parser.n_days,
                input_chunk_length=ns_parser.input_chunk_length,
                output_chunk_length=ns_parser.output_chunk_length,
                model_type=ns_parser.model_type,
                n_rnn_layers=ns_parser.n_rnn_layers,
                dropout=ns_parser.dropout,
                batch_size=ns_parser.batch_size,
                n_epochs=ns_parser.n_epochs,
                learning_rate=ns_parser.learning_rate,
                model_save_name=ns_parser.model_save_name,
                force_reset=ns_parser.force_reset,
                save_checkpoints=ns_parser.save_checkpoints,
                export=ns_parser.export,
                residuals=ns_parser.residuals,
                forecast_only=ns_parser.forecast_only,
                start_date=ns_parser.s_start_date,
                end_date=ns_parser.s_end_date,
                naive=ns_parser.naive,
                export_pred_raw=ns_parser.export_pred_raw,
            )

    @log_start_end(log=logger)
    def call_trans(self, other_args: List[str]):
        parser = argparse.ArgumentParser(
            formatter_class=argparse.ArgumentDefaultsHelpFormatter,
            add_help=False,
            prog="trans",
            description="""
                Perform Transformer Forecast:
                https://unit8co.github.io/darts/generated_api/darts.models.forecasting.transformer_model.html
            """,
        )
        parser.add_argument(
            "--d-model",
            action="store",
            dest="d_model",
            default=64,
            type=check_positive,
            help="Number of expected features in inputs.",
        )
        parser.add_argument(
            "--nhead",
            action="store",
            dest="nhead",
            default=4,
            type=check_positive,
            help="Number of head in the attention mechanism.",
        )
        parser.add_argument(
            "--num_encoder_layers",
            action="store",
            dest="num_encoder_layers",
            default=3,
            type=check_positive,
            help="The number of encoder leayers in the encoder.",
        )
        parser.add_argument(
            "--num_decoder_layers",
            action="store",
            dest="num_decoder_layers",
            default=3,
            type=check_positive,
            help="The number of decoder leayers in the encoder.",
        )
        parser.add_argument(
            "--dim_feedforward",
            action="store",
            dest="dim_feedforward",
            default=512,
            type=check_positive,
            help="The dimension of the feedforward model.",
        )
        parser.add_argument(
            "--activation",
            action="store",
            dest="activation",
            default="relu",
            choices=["relu", "gelu"],
            type=str,
            help="Number of LSTM layers.",
        )
        if other_args and "-" not in other_args[0][0]:
            other_args.insert(0, "--target-dataset")

        ns_parser = self.parse_known_args_and_warn(
            parser,
            other_args,
            export_allowed=EXPORT_ONLY_FIGURES_ALLOWED,
            n_days=True,
            target_column=True,
            target_dataset=True,
            past_covariates=True,
            all_past_covariates=True,
            train_split=True,
            input_chunk_length=True,
            output_chunk_length=True,
            dropout=0,
            batch_size=32,
            n_epochs=True,
            model_save_name="trans_model",
            force_reset=True,
            save_checkpoints=True,
            residuals=True,
            forecast_only=True,
            start=True,
            end=True,
            naive=True,
            export_pred_raw=True,
        )
        if ns_parser:
            if not helpers.check_parser_input(ns_parser, self.datasets):
                return

            covariates = helpers.clean_covariates(
                ns_parser, self.datasets[ns_parser.target_dataset]
            )

            trans_view.display_trans_forecast(
                data=self.datasets[ns_parser.target_dataset],
                dataset_name=ns_parser.target_dataset,
                n_predict=ns_parser.n_days,
                target_column=ns_parser.target_column,
                past_covariates=covariates,
                train_split=ns_parser.train_split,
                forecast_horizon=ns_parser.n_days,
                input_chunk_length=ns_parser.input_chunk_length,
                output_chunk_length=ns_parser.output_chunk_length,
                d_model=ns_parser.d_model,
                nhead=ns_parser.nhead,
                num_encoder_layers=ns_parser.num_encoder_layers,
                num_decoder_layers=ns_parser.num_decoder_layers,
                dim_feedforward=ns_parser.dim_feedforward,
                activation=ns_parser.activation,
                dropout=ns_parser.dropout,
                n_epochs=ns_parser.n_epochs,
                batch_size=ns_parser.batch_size,
                model_save_name=ns_parser.model_save_name,
                force_reset=ns_parser.force_reset,
                save_checkpoints=ns_parser.save_checkpoints,
                export=ns_parser.export,
                residuals=ns_parser.residuals,
                forecast_only=ns_parser.forecast_only,
                start_date=ns_parser.s_start_date,
                end_date=ns_parser.s_end_date,
                naive=ns_parser.naive,
                export_pred_raw=ns_parser.export_pred_raw,
            )

    @log_start_end(log=logger)
    def call_tft(self, other_args: List[str]):
        """Process TFT command"""
        parser = argparse.ArgumentParser(
            formatter_class=argparse.ArgumentDefaultsHelpFormatter,
            add_help=False,
            prog="tft",
            description="""
                Perform TFT forecast (Temporal Fusion Transformer):
                https://unit8co.github.io/darts/generated_api/darts.models.forecasting.tft_model.html
            """,
        )
        parser.add_argument(
            "--lstm-layers",
            action="store",
            dest="lstm_layers",
            default=1,
            type=check_positive,
            help="Number of LSTM layers.",
        )
        parser.add_argument(
            "--num-attention-heads",
            action="store",
            dest="num_attention_heads",
            default=4,
            type=check_positive,
            help="Number of attention heads.",
        )
        parser.add_argument(
            "--full-attention",
            action="store_true",
            dest="full_attention",
            default=False,
            help="Whether to apply a multi-head attention query.",
        )
        parser.add_argument(
            "--hidden-continuous-size",
            action="store",
            dest="hidden_continuous_size",
            default=8,
            type=check_positive,
            help="Default hidden size for processing continuous variables.",
        )

        # if user does not put in --target-dataset
        if other_args and "-" not in other_args[0][0]:
            other_args.insert(0, "--target-dataset")

        ns_parser = self.parse_known_args_and_warn(
            parser,
            other_args,
            export_allowed=EXPORT_ONLY_FIGURES_ALLOWED,
            save_checkpoints=True,
            target_dataset=True,
            n_days=True,
            force_reset=True,
            model_save_name="tft_model",
            train_split=True,
            hidden_size=16,
            batch_size=32,
            n_epochs=True,
            dropout=0.1,
            input_chunk_length=True,
            output_chunk_length=True,
            past_covariates=True,
            all_past_covariates=True,
            target_column=True,
            residuals=True,
            forecast_only=True,
            start=True,
            end=True,
            naive=True,
            export_pred_raw=True,
        )

        if ns_parser:
            if not helpers.check_parser_input(ns_parser, self.datasets):
                return

            covariates = helpers.clean_covariates(
                ns_parser, self.datasets[ns_parser.target_dataset]
            )

            tft_view.display_tft_forecast(
                data=self.datasets[ns_parser.target_dataset],
                dataset_name=ns_parser.target_dataset,
                n_predict=ns_parser.n_days,
                target_column=ns_parser.target_column,
                past_covariates=covariates,
                train_split=ns_parser.train_split,
                forecast_horizon=ns_parser.n_days,
                input_chunk_length=ns_parser.input_chunk_length,
                output_chunk_length=ns_parser.output_chunk_length,
                hidden_size=ns_parser.hidden_size,
                lstm_layers=ns_parser.lstm_layers,
                num_attention_heads=ns_parser.num_attention_heads,
                full_attention=ns_parser.full_attention,
                dropout=ns_parser.dropout,
                hidden_continuous_size=ns_parser.hidden_continuous_size,
                n_epochs=ns_parser.n_epochs,
                batch_size=ns_parser.batch_size,
                model_save_name=ns_parser.model_save_name,
                force_reset=ns_parser.force_reset,
                save_checkpoints=ns_parser.save_checkpoints,
                export=ns_parser.export,
                residuals=ns_parser.residuals,
                forecast_only=ns_parser.forecast_only,
                start_date=ns_parser.s_start_date,
                end_date=ns_parser.s_end_date,
                naive=ns_parser.naive,
                export_pred_raw=ns_parser.export_pred_raw,
            )

    @log_start_end(log=logger)
    def call_nhits(self, other_args: List[str]):
        """Process nhits command"""
        parser = argparse.ArgumentParser(
            formatter_class=argparse.ArgumentDefaultsHelpFormatter,
            add_help=False,
            prog="nhits",
            description="""
                Perform nhits forecast:
                https://unit8co.github.io/darts/generated_api/darts.models.forecasting.tft_model.html
            """,
        )
        parser.add_argument(
            "--num-stacks",
            dest="num_stacks",
            type=check_positive,
            default=3,
            help="The number of stacks that make up the model",
        )
        parser.add_argument(
            "--num-blocks",
            dest="num_blocks",
            type=check_positive,
            default=1,
            help="The number of blocks making up every stack",
        )
        parser.add_argument(
            "--num-layers",
            dest="num_layers",
            type=check_positive,
            default=2,
            help="The number of fully connected layers",
        )
        parser.add_argument(
            "--layer_widths",
            dest="layer_widths",
            type=check_positive,
            default=3,
            help="The number of neurons in each layer",
        )
        parser.add_argument(
            "--activation",
            dest="activation",
            type=str,
            default="ReLU",
            choices=[
                "ReLU",
                "RReLU",
                "PReLU",
                "Softplus",
                "Tanh",
                "SELU",
                "LeakyReLU",
                "Sigmoid",
            ],
            help="The desired activation",
        )
        parser.add_argument(
            "--max_pool_1d",
            action="store_true",
            dest="maxpool1d",
            default=False,
            help="Whether to use max_pool_1d or AvgPool1d",
        )
        if other_args and "-" not in other_args[0][0]:
            other_args.insert(0, "--target-dataset")

        ns_parser = self.parse_known_args_and_warn(
            parser,
            other_args,
            export_allowed=EXPORT_ONLY_FIGURES_ALLOWED,
            save_checkpoints=True,
            target_dataset=True,
            n_days=True,
            force_reset=True,
            model_save_name="tft_model",
            train_split=True,
            dropout=0.1,
            input_chunk_length=True,
            output_chunk_length=True,
            batch_size=32,
            n_epochs=True,
            past_covariates=True,
            all_past_covariates=True,
            target_column=True,
            residuals=True,
            forecast_only=True,
            start=True,
            end=True,
            naive=True,
            export_pred_raw=True,
        )

        if ns_parser:
            if not helpers.check_parser_input(ns_parser, self.datasets):
                return

            covariates = helpers.clean_covariates(
                ns_parser, self.datasets[ns_parser.target_dataset]
            )

            nhits_view.display_nhits_forecast(
                data=self.datasets[ns_parser.target_dataset],
                dataset_name=ns_parser.target_dataset,
                n_predict=ns_parser.n_days,
                target_column=ns_parser.target_column,
                past_covariates=covariates,
                train_split=ns_parser.train_split,
                forecast_horizon=ns_parser.n_days,
                input_chunk_length=ns_parser.input_chunk_length,
                output_chunk_length=ns_parser.output_chunk_length,
                num_stacks=ns_parser.num_stacks,
                num_blocks=ns_parser.num_blocks,
                num_layers=ns_parser.num_layers,
                layer_widths=ns_parser.layer_widths,
                activation=ns_parser.activation,
                max_pool_1d=ns_parser.maxpool1d,
                batch_size=ns_parser.batch_size,
                n_epochs=ns_parser.n_epochs,
                dropout=ns_parser.dropout,
                model_save_name=ns_parser.model_save_name,
                force_reset=ns_parser.force_reset,
                save_checkpoints=ns_parser.save_checkpoints,
                export=ns_parser.export,
                residuals=ns_parser.residuals,
                forecast_only=ns_parser.forecast_only,
                start_date=ns_parser.s_start_date,
                end_date=ns_parser.s_end_date,
                naive=ns_parser.naive,
                export_pred_raw=ns_parser.export_pred_raw,
            )<|MERGE_RESOLUTION|>--- conflicted
+++ resolved
@@ -55,11 +55,8 @@
 from openbb_terminal.forecast import (
     forecast_model,
     forecast_view,
-<<<<<<< HEAD
+    autoselect_view,
     autoarima_view,
-=======
-    autoselect_view,
->>>>>>> 46141766
     autoces_view,
     autoets_view,
     rwd_view,
@@ -118,11 +115,8 @@
         "delta",
         "atr",
         "signal",
-<<<<<<< HEAD
+        "autoselect",
         "autoarima",
-=======
-        "autoselect",
->>>>>>> 46141766
         "autoces",
         "autoets",
         "rwd",
@@ -264,11 +258,8 @@
                 "signal",
                 "combine",
                 "rename",
-<<<<<<< HEAD
+                "autoselect",
                 "autoarima",
-=======
-                "autoselect",
->>>>>>> 46141766
                 "autoces",
                 "autoets",
                 "rwd",
@@ -351,11 +342,8 @@
         mt.add_cmd("signal", self.files)
         mt.add_raw("\n")
         mt.add_info("_tsforecasting_")
-<<<<<<< HEAD
+        mt.add_cmd("autoselect", self.files)
         mt.add_cmd("autoarima", self.files)
-=======
-        mt.add_cmd("autoselect", self.files)
->>>>>>> 46141766
         mt.add_cmd("autoces", self.files)
         mt.add_cmd("autoets", self.files)
         mt.add_cmd("rwd", self.files)
@@ -1718,20 +1706,7 @@
             ns_parser.type,
             ns_parser.target_dataset,
         )
-
-<<<<<<< HEAD
-    # AutoARIMA Model
-    @log_start_end(log=logger)
-    def call_autoarima(self, other_args: List[str]):
-        """Process autoarima command"""
-        parser = argparse.ArgumentParser(
-            formatter_class=argparse.ArgumentDefaultsHelpFormatter,
-            add_help=False,
-            prog="autoarima",
-            description="""
-                Perform Automatic ARIMA forecast:
-                https://nixtla.github.io/statsforecast/examples/getting_started_with_auto_arima_and_ets.html
-=======
+    
     # Best Statistical Model
     @log_start_end(log=logger)
     def call_autoselect(self, other_args: List[str]):
@@ -1743,7 +1718,6 @@
             description="""
                 Perform Automatic Statistical Forecast
                 (select best statistical model from AutoARIMA, AutoETS, AutoCES, MSTL, ...)
->>>>>>> 46141766
             """,
         )
         if other_args and "-" not in other_args[0][0]:
@@ -1770,12 +1744,62 @@
         if ns_parser:
             if not helpers.check_parser_input(ns_parser, self.datasets):
                 return
-<<<<<<< HEAD
-
+            autoselect_view.display_autoselect_forecast(
+                data=self.datasets[ns_parser.target_dataset],
+                dataset_name=ns_parser.target_dataset,
+                n_predict=ns_parser.n_days,
+                target_column=ns_parser.target_column,
+                seasonal_periods=ns_parser.seasonal_periods,
+                start_window=ns_parser.start_window,
+                forecast_horizon=ns_parser.n_days,
+                export=ns_parser.export,
+                residuals=ns_parser.residuals,
+                forecast_only=ns_parser.forecast_only,
+                start_date=ns_parser.s_start_date,
+                end_date=ns_parser.s_end_date,
+                naive=ns_parser.naive,
+                export_pred_raw=ns_parser.export_pred_raw,
+            )
+
+    # AutoARIMA Model
+    @log_start_end(log=logger)
+    def call_autoarima(self, other_args: List[str]):
+        """Process autoarima command"""
+        parser = argparse.ArgumentParser(
+            formatter_class=argparse.ArgumentDefaultsHelpFormatter,
+            add_help=False,
+            prog="autoarima",
+            description="""
+                Perform Automatic ARIMA forecast:
+                https://nixtla.github.io/statsforecast/examples/getting_started_with_auto_arima_and_ets.html
+            """,
+        )
+        if other_args and "-" not in other_args[0][0]:
+            other_args.insert(0, "--target-dataset")
+
+        ns_parser = self.parse_known_args_and_warn(
+            parser,
+            other_args,
+            export_allowed=EXPORT_ONLY_FIGURES_ALLOWED,
+            target_dataset=True,
+            target_column=True,
+            n_days=True,
+            seasonal="A",
+            periods=True,
+            window=True,
+            residuals=True,
+            forecast_only=True,
+            start=True,
+            end=True,
+            naive=True,
+            export_pred_raw=True,
+        )
+        # TODO Convert this to multi series
+        if ns_parser:
+            if not helpers.check_parser_input(ns_parser, self.datasets):
+                return
+            
             autoarima_view.display_autoarima_forecast(
-=======
-            autoselect_view.display_autoselect_forecast(
->>>>>>> 46141766
                 data=self.datasets[ns_parser.target_dataset],
                 dataset_name=ns_parser.target_dataset,
                 n_predict=ns_parser.n_days,

--- conflicted
+++ resolved
@@ -1267,8 +1267,35 @@
                 key=ns_parser.key, persist=True, show_output=True
             )
 
-    @log_start_end(log=logger)
-<<<<<<< HEAD
+@log_start_end(log=logger)
+    def call_dappradar(self, other_args: List[str]):
+        """Process dappradar command"""
+        parser = argparse.ArgumentParser(
+            add_help=False,
+            formatter_class=argparse.ArgumentDefaultsHelpFormatter,
+            prog="dappradar",
+            description="Set DappRadar API key.",
+        )
+        parser.add_argument(
+            "-k",
+            "--key",
+            type=str,
+            dest="key",
+            help="key",
+        )
+        if not other_args:
+            console.print("For your API Key, visit: https://dappradar.com/api")
+            return
+
+        if other_args and "-" not in other_args[0][0]:
+            other_args.insert(0, "-k")
+        ns_parser = self.parse_simple_args(parser, other_args)
+        if ns_parser:
+            self.status_dict["dappradar"] = keys_model.set_dappradar_key(
+                key=ns_parser.key, persist=True, show_output=True
+            )
+            
+@log_start_end(log=logger)
     def call_companieshouse(self, other_args: List[str]):
         """Process companies house command"""
         parser = argparse.ArgumentParser(
@@ -1276,41 +1303,26 @@
             formatter_class=argparse.ArgumentDefaultsHelpFormatter,
             prog="companieshouse",
             description="Set Companies House API key.",
-=======
-    def call_dappradar(self, other_args: List[str]):
-        """Process dappradar command"""
-        parser = argparse.ArgumentParser(
-            add_help=False,
-            formatter_class=argparse.ArgumentDefaultsHelpFormatter,
-            prog="dappradar",
-            description="Set DappRadar API key.",
->>>>>>> 1c869afd
-        )
-        parser.add_argument(
-            "-k",
-            "--key",
-            type=str,
-            dest="key",
-            help="key",
-        )
-        if not other_args:
-<<<<<<< HEAD
+        )
+        parser.add_argument(
+            "-k",
+            "--key",
+            type=str,
+            dest="key",
+            help="key",
+        )
+        if not other_args:
             console.print(
                 "For your API Key, visit: https://developer.company-information.service.gov.uk/overview"
             )
-=======
-            console.print("For your API Key, visit: https://dappradar.com/api")
->>>>>>> 1c869afd
-            return
-
-        if other_args and "-" not in other_args[0][0]:
-            other_args.insert(0, "-k")
-        ns_parser = self.parse_simple_args(parser, other_args)
-        if ns_parser:
-<<<<<<< HEAD
+            return
+
+        if other_args and "-" not in other_args[0][0]:
+            other_args.insert(0, "-k")
+        ns_parser = self.parse_simple_args(parser, other_args)
+        if ns_parser:
             self.status_dict["companieshouse"] = keys_model.set_companieshouse_key(
-=======
-            self.status_dict["dappradar"] = keys_model.set_dappradar_key(
->>>>>>> 1c869afd
-                key=ns_parser.key, persist=True, show_output=True
-            )+                key=ns_parser.key, persist=True, show_output=True
+            )
+            
+            
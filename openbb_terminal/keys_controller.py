"""Keys Controller Module"""
__docformat__ = "numpy"

# pylint: disable=too-many-lines

import argparse
import logging
from typing import Dict, List

from prompt_toolkit.completion import NestedCompleter
from tqdm import tqdm

from openbb_terminal import feature_flags as obbff, keys_view
from openbb_terminal import keys_model
from openbb_terminal.core.config.paths import USER_ENV_FILE
from openbb_terminal.decorators import log_start_end
from openbb_terminal.helper_funcs import (
    EXPORT_ONLY_RAW_DATA_ALLOWED,
    parse_simple_args,
)
from openbb_terminal.menu import session
from openbb_terminal.parent_classes import BaseController
from openbb_terminal.rich_config import console, MenuText, translate

logger = logging.getLogger(__name__)


class KeysController(BaseController):  # pylint: disable=too-many-public-methods
    """Keys Controller class"""

<<<<<<< HEAD
    API_DICT: Dict = {
        "av": "ALPHA_VANTAGE",
        "fmp": "FINANCIAL_MODELING_PREP",
        "quandl": "QUANDL",
        "polygon": "POLYGON",
        "fred": "FRED",
        "news": "NEWSAPI",
        "tradier": "TRADIER",
        "cmc": "COINMARKETCAP",
        "finnhub": "FINNHUB",
        "iex": "IEXCLOUD",
        "reddit": "REDDIT",
        "twitter": "TWITTER",
        "rh": "ROBINHOOD",
        "degiro": "DEGIRO",
        "oanda": "OANDA",
        "binance": "BINANCE",
        "bitquery": "BITQUERY",
        "si": "SENTIMENT_INVESTOR",
        "coinbase": "COINBASE",
        "walert": "WHALE_ALERT",
        "glassnode": "GLASSNODE",
        "coinglass": "COINGLASS",
        "cpanic": "CRYPTO_PANIC",
        "ethplorer": "ETHPLORER",
        "smartstake": "SMARTSTAKE",
        "github": "GITHUB",
        "messari": "MESSARI",
        "eodhd": "EODHD",
        "santiment": "SANTIMENT",
        "tokenterminal": "TOKEN_TERMINAL",
    }
=======
    API_DICT = keys_model.API_DICT
>>>>>>> 73d14729
    API_LIST = list(API_DICT.keys())
    CHOICES_COMMANDS: List[str] = ["mykeys"] + API_LIST
    PATH = "/keys/"
    status_dict: Dict = {}

    def __init__(
        self,
        queue: List[str] = None,
        menu_usage: bool = True,
        env_file: str = str(USER_ENV_FILE),
    ):
        """Constructor"""
        super().__init__(queue)
        self.env_file = env_file
        if menu_usage:
            if session and obbff.USE_PROMPT_TOOLKIT:
                choices: dict = {c: {} for c in self.controller_choices}

                choices["support"] = self.SUPPORT_CHOICES

                self.completer = NestedCompleter.from_nested_dict(choices)

    def check_keys_status(self) -> None:
        """Check keys status"""

        for api in tqdm(self.API_LIST, desc="Checking keys status"):
            self.status_dict[api] = getattr(keys_model, "check_" + str(api) + "_key")()

    def print_help(self):
        """Print help"""
        self.check_keys_status()
        mt = MenuText("keys/")
        mt.add_info("_keys_")
        mt.add_raw("\n")
        mt.add_cmd("mykeys")
        mt.add_raw("\n")
        mt.add_info("_status_")

        for cmd_name, status_msg in self.status_dict.items():
            api_name = self.API_DICT[cmd_name]

            c = "grey30"
            if status_msg == str(keys_model.KeyStatus.DEFINED_TEST_PASSED):
                c = "green"
            elif status_msg == str(keys_model.KeyStatus.DEFINED_TEST_FAILED):
                c = "red"
            elif status_msg == str(keys_model.KeyStatus.DEFINED_NOT_TESTED):
                c = "yellow"
            elif status_msg == str(keys_model.KeyStatus.DEFINED_TEST_INCONCLUSIVE):
                c = "yellow"
            elif status_msg == str(keys_model.KeyStatus.NOT_DEFINED):
                c = "grey30"

            mt.add_raw(
                f"    [cmds]{cmd_name}[/cmds] {(20 - len(cmd_name)) * ' '}"
                f" [{c}] {api_name} {(25 - len(api_name)) * ' '} {translate(status_msg)} [/{c}]\n"
            )

        console.print(text=mt.menu_text, menu="Keys")

    @log_start_end(log=logger)
    def call_mykeys(self, other_args: List[str]):
        """Display current keys"""
        parser = argparse.ArgumentParser(
            add_help=False,
            formatter_class=argparse.ArgumentDefaultsHelpFormatter,
            prog="mykeys",
            description="Display current keys.",
        )
        parser.add_argument(
            "-s", "--show", type=bool, dest="show", help="show", default=False
        )
        if other_args and "-s" in other_args[0]:
            other_args.insert(1, "True")

        ns_parser = self.parse_known_args_and_warn(
            parser, other_args, export_allowed=EXPORT_ONLY_RAW_DATA_ALLOWED
        )

        if ns_parser:
            keys_view.display_keys(show=ns_parser.show, export=ns_parser.export)

    @log_start_end(log=logger)
    def call_av(self, other_args: List[str]):
        """Process av command"""
        parser = argparse.ArgumentParser(
            add_help=False,
            formatter_class=argparse.ArgumentDefaultsHelpFormatter,
            prog="av",
            description="Set Alpha Vantage API key.",
        )
        parser.add_argument(
            "-k",
            "--key",
            type=str,
            dest="key",
            help="key",
        )
        if not other_args:
            console.print(
                "For your API Key, visit: https://www.alphavantage.co/support/#api-key\n"
            )
            return

        if other_args and "-" not in other_args[0][0]:
            other_args.insert(0, "-k")
        ns_parser = parse_simple_args(parser, other_args)
        if ns_parser:
            self.status_dict["av"] = keys_model.set_av_key(
                key=ns_parser.key, persist=True, show_output=True
            )

    @log_start_end(log=logger)
    def call_fmp(self, other_args: List[str]):
        """Process fmp command"""
        parser = argparse.ArgumentParser(
            add_help=False,
            formatter_class=argparse.ArgumentDefaultsHelpFormatter,
            prog="fmp",
            description="Set Financial Modeling Prep API key.",
        )
        parser.add_argument(
            "-k",
            "--key",
            type=str,
            dest="key",
            help="key",
        )
        if not other_args:
            console.print(
                "For your API Key, visit: https://financialmodelingprep.com\n"
            )
            return

        if other_args and "-" not in other_args[0][0]:
            other_args.insert(0, "-k")
        ns_parser = parse_simple_args(parser, other_args)
        if ns_parser:
            self.status_dict["fmp"] = keys_model.set_fmp_key(
                key=ns_parser.key, persist=True, show_output=True
            )

    @log_start_end(log=logger)
    def call_quandl(self, other_args: List[str]):
        """Process quandl command"""
        parser = argparse.ArgumentParser(
            add_help=False,
            formatter_class=argparse.ArgumentDefaultsHelpFormatter,
            prog="quandl",
            description="Set Quandl API key.",
        )
        parser.add_argument(
            "-k",
            "--key",
            type=str,
            dest="key",
            help="key",
        )
        if not other_args:
            console.print("For your API Key, visit: https://www.quandl.com\n")
            return

        if other_args and "-" not in other_args[0][0]:
            other_args.insert(0, "-k")
        ns_parser = parse_simple_args(parser, other_args)
        if ns_parser:
            self.status_dict["quandl"] = keys_model.set_quandl_key(
                key=ns_parser.key, persist=True, show_output=True
            )

    @log_start_end(log=logger)
    def call_polygon(self, other_args: List[str]):
        """Process polygon command"""
        parser = argparse.ArgumentParser(
            add_help=False,
            formatter_class=argparse.ArgumentDefaultsHelpFormatter,
            prog="polygon",
            description="Set Polygon API key.",
        )
        parser.add_argument(
            "-k",
            "--key",
            type=str,
            dest="key",
            help="key",
        )
        if not other_args:
            console.print("For your API Key, visit: https://polygon.io\n")
            return

        if other_args and "-" not in other_args[0][0]:
            other_args.insert(0, "-k")
        ns_parser = parse_simple_args(parser, other_args)
        if ns_parser:
            self.status_dict["polygon"] = keys_model.set_polygon_key(
                key=ns_parser.key, persist=True, show_output=True
            )

    @log_start_end(log=logger)
    def call_fred(self, other_args: List[str]):
        """Process FRED command"""
        parser = argparse.ArgumentParser(
            add_help=False,
            formatter_class=argparse.ArgumentDefaultsHelpFormatter,
            prog="fred",
            description="Set FRED API key.",
        )
        parser.add_argument(
            "-k",
            "--key",
            type=str,
            dest="key",
            help="key",
        )
        if not other_args:
            console.print("For your API Key, visit: https://fred.stlouisfed.org\n")
            return

        if other_args and "-" not in other_args[0][0]:
            other_args.insert(0, "-k")
        ns_parser = parse_simple_args(parser, other_args)
        if ns_parser:
            self.status_dict["fred"] = keys_model.set_fred_key(
                key=ns_parser.key, persist=True, show_output=True
            )

    @log_start_end(log=logger)
    def call_news(self, other_args: List[str]):
        """Process News API command"""
        parser = argparse.ArgumentParser(
            add_help=False,
            formatter_class=argparse.ArgumentDefaultsHelpFormatter,
            prog="news",
            description="Set News API key.",
        )
        parser.add_argument(
            "-k",
            "--key",
            type=str,
            dest="key",
            help="key",
        )
        if not other_args:
            console.print("For your API Key, visit: https://newsapi.org\n")
            return

        if other_args and "-" not in other_args[0][0]:
            other_args.insert(0, "-k")
        ns_parser = parse_simple_args(parser, other_args)
        if ns_parser:
            self.status_dict["news"] = keys_model.set_news_key(
                key=ns_parser.key, persist=True, show_output=True
            )

    @log_start_end(log=logger)
    def call_tradier(self, other_args: List[str]):
        """Process Tradier API command"""
        parser = argparse.ArgumentParser(
            add_help=False,
            formatter_class=argparse.ArgumentDefaultsHelpFormatter,
            prog="tradier",
            description="Set Tradier API key.",
        )
        parser.add_argument(
            "-k",
            "--key",
            type=str,
            dest="key",
            help="key",
        )
        if not other_args:
            console.print("For your API Key, visit: https://developer.tradier.com\n")
            return

        if other_args and "-" not in other_args[0][0]:
            other_args.insert(0, "-k")
        ns_parser = parse_simple_args(parser, other_args)
        if ns_parser:
            self.status_dict["tradier"] = keys_model.set_tradier_key(
                key=ns_parser.key, persist=True, show_output=True
            )

    @log_start_end(log=logger)
    def call_cmc(self, other_args: List[str]):
        """Process CoinMarketCap API command"""
        parser = argparse.ArgumentParser(
            add_help=False,
            formatter_class=argparse.ArgumentDefaultsHelpFormatter,
            prog="cmc",
            description="Set CMC API key.",
        )
        parser.add_argument(
            "-k",
            "--key",
            type=str,
            dest="key",
            help="key",
        )
        if not other_args:
            console.print("For your API Key, visit: https://coinmarketcap.com\n")
            return
        if other_args and "-" not in other_args[0][0]:
            other_args.insert(0, "-k")
        ns_parser = parse_simple_args(parser, other_args)
        if ns_parser:
            self.status_dict["cmc"] = keys_model.set_cmc_key(
                key=ns_parser.key, persist=True, show_output=True
            )

    @log_start_end(log=logger)
    def call_finnhub(self, other_args: List[str]):
        """Process Finnhub API command"""
        parser = argparse.ArgumentParser(
            add_help=False,
            formatter_class=argparse.ArgumentDefaultsHelpFormatter,
            prog="finnhub",
            description="Set Finnhub API key.",
        )
        parser.add_argument(
            "-k",
            "--key",
            type=str,
            dest="key",
            help="key",
        )
        if not other_args:
            console.print("For your API Key, visit: https://finnhub.io\n")
            return
        if other_args and "-" not in other_args[0][0]:
            other_args.insert(0, "-k")
        ns_parser = parse_simple_args(parser, other_args)
        if ns_parser:
            self.status_dict["finnhub"] = keys_model.set_finnhub_key(
                key=ns_parser.key, persist=True, show_output=True
            )

    @log_start_end(log=logger)
    def call_iex(self, other_args: List[str]):
        """Process iex command"""
        parser = argparse.ArgumentParser(
            add_help=False,
            formatter_class=argparse.ArgumentDefaultsHelpFormatter,
            prog="iex",
            description="Set IEX Cloud API key.",
        )
        parser.add_argument(
            "-k",
            "--key",
            type=str,
            dest="key",
            help="key",
        )
        if not other_args:
            console.print("For your API Key, visit: https://iexcloud.io\n")
            return
        if other_args and "-" not in other_args[0][0]:
            other_args.insert(0, "-k")
        ns_parser = parse_simple_args(parser, other_args)
        if ns_parser:
            self.status_dict["iex"] = keys_model.set_iex_key(
                key=ns_parser.key, persist=True, show_output=True
            )

    @log_start_end(log=logger)
    def call_reddit(self, other_args: List[str]):
        """Process reddit command"""
        parser = argparse.ArgumentParser(
            add_help=False,
            formatter_class=argparse.ArgumentDefaultsHelpFormatter,
            prog="reddit",
            description="Set Reddit API key.",
        )
        parser.add_argument(
            "-i",
            "--id",
            type=str,
            dest="client_id",
            help="Client ID",
            required="-h" not in other_args,
        )
        parser.add_argument(
            "-s",
            "--secret",
            type=str,
            dest="client_secret",
            help="Client Secret",
            required="-h" not in other_args,
        )
        parser.add_argument(
            "-u",
            "--username",
            type=str,
            dest="username",
            help="Username",
            required="-h" not in other_args,
        )
        parser.add_argument(
            "-p",
            "--password",
            type=str,
            dest="password",
            help="Password",
            required="-h" not in other_args,
        )
        parser.add_argument(
            "-a",
            "--agent",
            type=str,
            dest="user_agent",
            help="User agent",
            required="-h" not in other_args,
            nargs="+",
        )
        if not other_args:
            console.print("For your API Key, visit: https://www.reddit.com\n")
            return
        ns_parser = parse_simple_args(parser, other_args)
        if ns_parser:

            slash_components = "".join([f"/{val}" for val in self.queue])
            useragent = " ".join(ns_parser.user_agent) + " " + slash_components
            useragent = useragent.replace('"', "")
            self.queue = []

            self.status_dict["reddit"] = keys_model.set_reddit_key(
                client_id=ns_parser.client_id,
                client_secret=ns_parser.client_secret,
                password=ns_parser.password,
                username=ns_parser.username,
                useragent=useragent,
                persist=True,
                show_output=True,
            )

    @log_start_end(log=logger)
    def call_twitter(self, other_args: List[str]):
        """Process twitter command"""
        parser = argparse.ArgumentParser(
            add_help=False,
            formatter_class=argparse.ArgumentDefaultsHelpFormatter,
            prog="twitter",
            description="Set Twitter API key.",
        )
        parser.add_argument(
            "-k",
            "--key",
            type=str,
            dest="key",
            help="Key",
            required="-h" not in other_args,
        )
        parser.add_argument(
            "-s",
            "--secret",
            type=str,
            dest="secret",
            help="Secret key",
            required="-h" not in other_args,
        )
        parser.add_argument(
            "-t",
            "--token",
            type=str,
            dest="token",
            help="Bearer token",
            required="-h" not in other_args,
        )
        if not other_args:
            console.print("For your API Key, visit: https://developer.twitter.com\n")
            return
        ns_parser = parse_simple_args(parser, other_args)
        if ns_parser:
            self.status_dict["twitter"] = keys_model.set_twitter_key(
                key=ns_parser.key,
                secret=ns_parser.secret,
                access_token=ns_parser.token,
                persist=True,
                show_output=True,
            )

    @log_start_end(log=logger)
    def call_rh(self, other_args: List[str]):
        """Process rh command"""
        parser = argparse.ArgumentParser(
            add_help=False,
            formatter_class=argparse.ArgumentDefaultsHelpFormatter,
            prog="rh",
            description="Set Robinhood API key.",
        )
        parser.add_argument(
            "-u",
            "--username",
            type=str,
            dest="username",
            help="username",
        )
        parser.add_argument(
            "-p",
            "--password",
            type=str,
            dest="password",
            help="password",
        )
        if not other_args:
            console.print("For your API Key, visit: https://robinhood.com/us/en/\n")
            return
        ns_parser = parse_simple_args(parser, other_args)
        if ns_parser:
            self.status_dict["rh"] = keys_model.set_rh_key(
                username=ns_parser.username,
                password=ns_parser.password,
                persist=True,
                show_output=True,
            )

    @log_start_end(log=logger)
    def call_degiro(self, other_args: List[str]):
        """Process degiro command"""
        parser = argparse.ArgumentParser(
            add_help=False,
            formatter_class=argparse.ArgumentDefaultsHelpFormatter,
            prog="degiro",
            description="Set Degiro API key.",
        )
        parser.add_argument(
            "-u",
            "--username",
            type=str,
            dest="username",
            help="username",
        )
        parser.add_argument(
            "-p",
            "--password",
            type=str,
            dest="password",
            help="password",
        )
        parser.add_argument(
            "-s",
            "--secret",
            type=str,
            dest="secret",
            help="TOPT Secret",
            default="",
        )
        if not other_args:
            console.print("For your API Key, visit: https://www.degiro.fr\n")
            return
        ns_parser = parse_simple_args(parser, other_args)
        if ns_parser:
            self.status_dict["degiro"] = keys_model.set_degiro_key(
                username=ns_parser.username,
                password=ns_parser.password,
                secret=ns_parser.secret,
                persist=True,
                show_output=True,
            )

    @log_start_end(log=logger)
    def call_oanda(self, other_args: List[str]):
        """Process oanda command"""
        parser = argparse.ArgumentParser(
            add_help=False,
            formatter_class=argparse.ArgumentDefaultsHelpFormatter,
            prog="oanda",
            description="Set Oanda API key.",
        )
        parser.add_argument(
            "-a",
            "--account",
            type=str,
            dest="account",
            help="account",
        )
        parser.add_argument(
            "-t",
            "--token",
            type=str,
            dest="token",
            help="token",
        )
        parser.add_argument(
            "-at",
            "--account_type",
            type=str,
            dest="account_type",
            help="account type ('live' or 'practice')",
        )
        if not other_args:
            console.print("For your API Key, visit: https://developer.oanda.com\n")
            return
        ns_parser = parse_simple_args(parser, other_args)
        if ns_parser:
            self.status_dict["oanda"] = keys_model.set_oanda_key(
                account=ns_parser.account,
                access_token=ns_parser.token,
                account_type=ns_parser.account_type,
                persist=True,
                show_output=True,
            )

    @log_start_end(log=logger)
    def call_binance(self, other_args: List[str]):
        """Process binance command"""
        parser = argparse.ArgumentParser(
            add_help=False,
            formatter_class=argparse.ArgumentDefaultsHelpFormatter,
            prog="binance",
            description="Set Binance API key.",
        )
        parser.add_argument(
            "-k",
            "--key",
            type=str,
            dest="key",
            help="Key",
        )
        parser.add_argument(
            "-s",
            "--secret",
            type=str,
            dest="secret",
            help="Secret key",
        )
        if not other_args:
            console.print("For your API Key, visit: https://binance.com\n")
            return
        ns_parser = parse_simple_args(parser, other_args)
        if ns_parser:
            self.status_dict["binance"] = keys_model.set_binance_key(
                key=ns_parser.key,
                secret=ns_parser.secret,
                persist=True,
                show_output=True,
            )

    @log_start_end(log=logger)
    def call_bitquery(self, other_args: List[str]):
        """Process bitquery command"""
        parser = argparse.ArgumentParser(
            add_help=False,
            formatter_class=argparse.ArgumentDefaultsHelpFormatter,
            prog="bitquery",
            description="Set Bitquery API key.",
        )
        parser.add_argument(
            "-k",
            "--key",
            type=str,
            dest="key",
            help="key",
        )
        if not other_args:
            console.print("For your API Key, visit: https://bitquery.io/\n")
            return
        if other_args and "-" not in other_args[0][0]:
            other_args.insert(0, "-k")
        ns_parser = parse_simple_args(parser, other_args)
        if ns_parser:
            self.status_dict["bitquery"] = keys_model.set_bitquery_key(
                key=ns_parser.key, persist=True, show_output=True
            )

    @log_start_end(log=logger)
    def call_si(self, other_args: List[str]):
        """Process si command"""
        parser = argparse.ArgumentParser(
            add_help=False,
            formatter_class=argparse.ArgumentDefaultsHelpFormatter,
            prog="si",
            description="Set Sentiment Investor API key.",
        )
        parser.add_argument(
            "-k",
            "--key",
            type=str,
            dest="key",
            help="key",
        )
        if not other_args:
            console.print("For your API Key, visit: https://sentimentinvestor.com\n")
            return
        if other_args and "-" not in other_args[0][0]:
            other_args.insert(0, "-k")
        ns_parser = parse_simple_args(parser, other_args)
        if ns_parser:
            self.status_dict["si"] = keys_model.set_si_key(
                key=ns_parser.key, persist=True, show_output=True
            )

    @log_start_end(log=logger)
    def call_coinbase(self, other_args: List[str]):
        """Process coinbase command"""
        parser = argparse.ArgumentParser(
            add_help=False,
            formatter_class=argparse.ArgumentDefaultsHelpFormatter,
            prog="coinbase",
            description="Set Coinbase API key.",
        )
        parser.add_argument(
            "-k",
            "--key",
            type=str,
            dest="key",
            help="Key",
        )
        parser.add_argument(
            "-s",
            "--secret",
            type=str,
            dest="secret",
            help="Secret key",
        )
        parser.add_argument(
            "-p",
            "--passphrase",
            type=str,
            dest="passphrase",
            help="Passphrase",
        )
        if not other_args:
            console.print("For your API Key, visit: https://docs.pro.coinbase.com/\n")
            return
        ns_parser = parse_simple_args(parser, other_args)
        if ns_parser:
            self.status_dict["coinbase"] = keys_model.set_coinbase_key(
                key=ns_parser.key,
                secret=ns_parser.secret,
                passphrase=ns_parser.passphrase,
                persist=True,
                show_output=True,
            )

    @log_start_end(log=logger)
    def call_walert(self, other_args: List[str]):
        """Process walert command"""
        parser = argparse.ArgumentParser(
            add_help=False,
            formatter_class=argparse.ArgumentDefaultsHelpFormatter,
            prog="walert",
            description="Set Whale Alert API key.",
        )
        parser.add_argument(
            "-k",
            "--key",
            type=str,
            dest="key",
            help="key",
        )
        if not other_args:
            console.print("For your API Key, visit: https://docs.whale-alert.io/\n")
            return
        if other_args and "-" not in other_args[0][0]:
            other_args.insert(0, "-k")
        ns_parser = parse_simple_args(parser, other_args)
        if ns_parser:
            self.status_dict["walert"] = keys_model.set_walert_key(
                key=ns_parser.key, persist=True, show_output=True
            )

    @log_start_end(log=logger)
    def call_glassnode(self, other_args: List[str]):
        """Process glassnode command"""
        parser = argparse.ArgumentParser(
            add_help=False,
            formatter_class=argparse.ArgumentDefaultsHelpFormatter,
            prog="glassnode",
            description="Set Glassnode API key.",
        )
        parser.add_argument(
            "-k",
            "--key",
            type=str,
            dest="key",
            help="key",
        )
        if not other_args:
            console.print(
                "For your API Key, visit: https://docs.glassnode.com/basic-api/api-key#how-to-get-an-api-key/\n"
            )
            return
        if other_args and "-" not in other_args[0][0]:
            other_args.insert(0, "-k")
        ns_parser = parse_simple_args(parser, other_args)
        if ns_parser:
            self.status_dict["glassnode"] = keys_model.set_glassnode_key(
                key=ns_parser.key, persist=True, show_output=True
            )

    @log_start_end(log=logger)
    def call_coinglass(self, other_args: List[str]):
        """Process coinglass command"""
        parser = argparse.ArgumentParser(
            add_help=False,
            formatter_class=argparse.ArgumentDefaultsHelpFormatter,
            prog="coinglass",
            description="Set Coinglass API key.",
        )
        parser.add_argument(
            "-k",
            "--key",
            type=str,
            dest="key",
            help="key",
        )
        if not other_args:
            console.print(
                "For your API Key, visit: https://coinglass.github.io/API-Reference/#api-key\n"
            )
            return
        if other_args and "-" not in other_args[0][0]:
            other_args.insert(0, "-k")
        ns_parser = parse_simple_args(parser, other_args)
        if ns_parser:
            self.status_dict["coinglass"] = keys_model.set_coinglass_key(
                key=ns_parser.key, persist=True, show_output=True
            )

    @log_start_end(log=logger)
    def call_cpanic(self, other_args: List[str]):
        """Process cpanic command"""
        parser = argparse.ArgumentParser(
            add_help=False,
            formatter_class=argparse.ArgumentDefaultsHelpFormatter,
            prog="cpanic",
            description="Set Crypto Panic API key.",
        )
        parser.add_argument(
            "-k",
            "--key",
            type=str,
            dest="key",
            help="key",
        )
        if not other_args:
            console.print(
                "For your API Key, visit: https://cryptopanic.com/developers/api/\n"
            )
            return
        if other_args and "-" not in other_args[0][0]:
            other_args.insert(0, "-k")
        ns_parser = parse_simple_args(parser, other_args)
        if ns_parser:
            self.status_dict["cpanic"] = keys_model.set_cpanic_key(
                key=ns_parser.key, persist=True, show_output=True
            )

    @log_start_end(log=logger)
    def call_ethplorer(self, other_args: List[str]):
        """Process ethplorer command"""
        parser = argparse.ArgumentParser(
            add_help=False,
            formatter_class=argparse.ArgumentDefaultsHelpFormatter,
            prog="ethplorer",
            description="Set Ethplorer API key.",
        )
        parser.add_argument(
            "-k",
            "--key",
            type=str,
            dest="key",
            help="key",
        )
        if not other_args:
            console.print(
                "For your API Key, visit: https://github.com/EverexIO/Ethplorer/wiki/Ethplorer-API\n"
            )
            return
        if other_args and "-" not in other_args[0][0]:
            other_args.insert(0, "-k")
        ns_parser = parse_simple_args(parser, other_args)
        if ns_parser:
            self.status_dict["ethplorer"] = keys_model.set_ethplorer_key(
                key=ns_parser.key, persist=True, show_output=True
            )

    @log_start_end(log=logger)
    def call_smartstake(self, other_args: List[str]):
        """Process smartstake command"""
        parser = argparse.ArgumentParser(
            add_help=False,
            formatter_class=argparse.ArgumentDefaultsHelpFormatter,
            prog="smartstake",
            description="Set Smartstake Key and Token.",
        )
        parser.add_argument(
            "-k",
            "--key",
            type=str,
            dest="key",
            help="Key",
        )
        parser.add_argument(
            "-t",
            "--token",
            type=str,
            dest="token",
            help="Token",
        )
        if not other_args:
            console.print("For your API Key, visit: https://www.smartstake.io\n")
            return
        ns_parser = parse_simple_args(parser, other_args)

        if ns_parser:
            self.status_dict["smartstake"] = keys_model.set_smartstake_key(
                key=ns_parser.key,
                access_token=ns_parser.token,
                persist=True,
                show_output=True,
            )

    @log_start_end(log=logger)
    def call_github(self, other_args: List[str]):
        """Process github command"""
        parser = argparse.ArgumentParser(
            add_help=False,
            formatter_class=argparse.ArgumentDefaultsHelpFormatter,
            prog="github",
            description="Set GitHub API key.",
        )
        parser.add_argument(
            "-k",
            "--key",
            type=str,
            dest="key",
            help="key",
        )
        if not other_args:
            console.print(
                "For your API Key, visit: https://docs.github.com/en/rest/guides/getting-started-with-the-rest-api\n"
            )
            return

        if other_args and "-" not in other_args[0][0]:
            other_args.insert(0, "-k")
        ns_parser = parse_simple_args(parser, other_args)
        if ns_parser:
            self.status_dict["github"] = keys_model.set_github_key(
                key=ns_parser.key, persist=True, show_output=True
            )

    @log_start_end(log=logger)
    def call_messari(self, other_args: List[str]):
        """Process messari command"""
        parser = argparse.ArgumentParser(
            add_help=False,
            formatter_class=argparse.ArgumentDefaultsHelpFormatter,
            prog="messari",
            description="Set Messari API key.",
        )
        parser.add_argument(
            "-k",
            "--key",
            type=str,
            dest="key",
            help="key",
        )
        if not other_args:
            console.print("For your API Key, visit: https://messari.io/api/docs\n")
            return

        if other_args and "-" not in other_args[0][0]:
            other_args.insert(0, "-k")
        ns_parser = parse_simple_args(parser, other_args)
        if ns_parser:
            self.status_dict["messari"] = keys_model.set_messari_key(
                key=ns_parser.key, persist=True, show_output=True
            )

    @log_start_end(log=logger)
    def call_eodhd(self, other_args: List[str]):
        """Process eodhd command"""
        parser = argparse.ArgumentParser(
            add_help=False,
            formatter_class=argparse.ArgumentDefaultsHelpFormatter,
            prog="eodhd",
            description="Set End of Day Historical Data API key.",
        )
        parser.add_argument(
            "-k",
            "--key",
            type=str,
            dest="key",
            help="key",
        )
        if not other_args:
            console.print(
                "For your API Key, visit: https://eodhistoricaldata.com/r/?ref=869U7F4J\n"
            )
            return
        if other_args and "-" not in other_args[0][0]:
            other_args.insert(0, "-k")
        ns_parser = parse_simple_args(parser, other_args)
        if ns_parser:
            self.status_dict["eodhd"] = keys_model.set_eodhd_key(
                key=ns_parser.key, persist=True, show_output=True
            )

    def call_santiment(self, other_args: List[str]):
        """Process santiment command"""
        parser = argparse.ArgumentParser(
            add_help=False,
            formatter_class=argparse.ArgumentDefaultsHelpFormatter,
            prog="santiment",
            description="Set Santiment API key.",
        )
        parser.add_argument(
            "-k",
            "--key",
            type=str,
            dest="key",
            help="key",
        )
        if not other_args:
            console.print(
                "For your API Key, visit: "
                "https://academy.santiment.net/products-and-plans/create-an-api-key\n"
            )
            return
        if other_args and "-" not in other_args[0][0]:
            other_args.insert(0, "-k")
        ns_parser = parse_simple_args(parser, other_args)
        if ns_parser:
            self.status_dict["santiment"] = keys_model.set_santiment_key(
                key=ns_parser.key, persist=True, show_output=True
            )<|MERGE_RESOLUTION|>--- conflicted
+++ resolved
@@ -28,7 +28,6 @@
 class KeysController(BaseController):  # pylint: disable=too-many-public-methods
     """Keys Controller class"""
 
-<<<<<<< HEAD
     API_DICT: Dict = {
         "av": "ALPHA_VANTAGE",
         "fmp": "FINANCIAL_MODELING_PREP",
@@ -61,9 +60,7 @@
         "santiment": "SANTIMENT",
         "tokenterminal": "TOKEN_TERMINAL",
     }
-=======
-    API_DICT = keys_model.API_DICT
->>>>>>> 73d14729
+
     API_LIST = list(API_DICT.keys())
     CHOICES_COMMANDS: List[str] = ["mykeys"] + API_LIST
     PATH = "/keys/"

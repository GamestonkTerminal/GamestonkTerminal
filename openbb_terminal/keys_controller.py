"""Keys Controller Module"""
__docformat__ = "numpy"

# pylint: disable=too-many-lines

import argparse
import logging
import os
from typing import Dict, List

import binance
import oandapyV20.endpoints.pricing
import dotenv
import praw
import pyEX
import quandl
import requests
from prawcore.exceptions import ResponseException
from alpha_vantage.timeseries import TimeSeries
from coinmarketcapapi import CoinMarketCapAPI, CoinMarketCapAPIError
from prompt_toolkit.completion import NestedCompleter
from pyEX.common.exception import PyEXception
from oandapyV20 import API as oanda_API
from oandapyV20.exceptions import V20Error

from openbb_terminal import config_terminal as cfg
from openbb_terminal import feature_flags as obbff
from openbb_terminal.cryptocurrency.coinbase_helpers import (
    CoinbaseProAuth,
    make_coinbase_request,
    CoinbaseApiException,
)
from openbb_terminal.decorators import log_start_end
from openbb_terminal.helper_funcs import parse_simple_args
from openbb_terminal.menu import session
from openbb_terminal.parent_classes import BaseController
from openbb_terminal.rich_config import console, MenuText, translate
from openbb_terminal.terminal_helper import suppress_stdout

logger = logging.getLogger(__name__)


class KeysController(BaseController):  # pylint: disable=too-many-public-methods
    """Keys Controller class"""

    CHOICES_COMMANDS: List[str] = [
        "av",
        "fmp",
        "quandl",
        "polygon",
        "fred",
        "news",
        "tradier",
        "cmc",
        "finnhub",
        "iex",
        "reddit",
        "twitter",
        "rh",
        "degiro",
        "oanda",
        "binance",
        "bitquery",
        "si",
        "coinbase",
        "walert",
        "glassnode",
        "coinglass",
        "cpanic",
        "ethplorer",
        "smartstake",
        "github",
<<<<<<< HEAD
        "mesari",
        "eodhd",
=======
        "messari",
        "santiment",
>>>>>>> 89402972
    ]
    PATH = "/keys/"
    key_dict: Dict = {}
    cfg_dict: Dict = {}

    def __init__(
        self, queue: List[str] = None, menu_usage: bool = True, env_file: str = ".env"
    ):
        """Constructor"""
        super().__init__(queue)
        self.env_file = env_file
        if menu_usage:
            self.check_keys_status()

            if session and obbff.USE_PROMPT_TOOLKIT:
                choices: dict = {c: {} for c in self.controller_choices}

                choices["support"] = self.SUPPORT_CHOICES

                self.completer = NestedCompleter.from_nested_dict(choices)

    def check_github_key(self, show_output: bool = False) -> None:
        """Check GitHub key"""
        self.cfg_dict["GITHUB"] = "github"
        if cfg.API_GITHUB_KEY == "REPLACE_ME":  # pragma: allowlist secret
            logger.info("GitHub key not defined")
            self.key_dict["GITHUB"] = "not defined"
        else:
            self.key_dict["GITHUB"] = "defined"
            # github api will not fail for the first requests without key
            # only after certain amount of requests the user will get rate limited

        if show_output:
            console.print(self.key_dict["GITHUB"] + "\n")

    def check_av_key(self, show_output: bool = False) -> None:
        """Check Alpha Vantage key"""
        self.cfg_dict["ALPHA_VANTAGE"] = "av"
        if cfg.API_KEY_ALPHAVANTAGE == "REPLACE_ME":  # pragma: allowlist secret
            logger.info("Alpha Vantage key not defined")
            self.key_dict["ALPHA_VANTAGE"] = "not defined"
        else:
            df = TimeSeries(
                key=cfg.API_KEY_ALPHAVANTAGE, output_format="pandas"
            ).get_intraday(symbol="AAPL")
            if df[0].empty:  # pylint: disable=no-member
                logger.warning("Alpha Vantage key defined, test failed")
                self.key_dict["ALPHA_VANTAGE"] = "defined, test failed"
            else:
                logger.info("Alpha Vantage key defined, test passed")
                self.key_dict["ALPHA_VANTAGE"] = "defined, test passed"

        if show_output:
            console.print(self.key_dict["ALPHA_VANTAGE"] + "\n")

    def check_fmp_key(self, show_output: bool = False) -> None:
        """Check Financial Modeling Prep key"""
        self.cfg_dict["FINANCIAL_MODELING_PREP"] = "fmp"
        if (
            cfg.API_KEY_FINANCIALMODELINGPREP
            == "REPLACE_ME"  # pragma: allowlist secret
        ):  # pragma: allowlist secret
            logger.info("Financial Modeling Prep key not defined")
            self.key_dict["FINANCIAL_MODELING_PREP"] = "not defined"
        else:
            r = requests.get(
                f"https://financialmodelingprep.com/api/v3/profile/AAPL?apikey={cfg.API_KEY_FINANCIALMODELINGPREP}"
            )
            if r.status_code in [403, 401]:
                logger.warning("Financial Modeling Prep key defined, test failed")
                self.key_dict["FINANCIAL_MODELING_PREP"] = "defined, test failed"
            elif r.status_code == 200:
                logger.info("Financial Modeling Prep key defined, test passed")
                self.key_dict["FINANCIAL_MODELING_PREP"] = "defined, test passed"
            else:
                logger.warning("Financial Modeling Prep key defined, test inconclusive")
                self.key_dict["FINANCIAL_MODELING_PREP"] = "defined, test inconclusive"

        if show_output:
            console.print(self.key_dict["FINANCIAL_MODELING_PREP"] + "\n")

    def check_quandl_key(self, show_output: bool = False) -> None:
        """Check Quandl key"""
        self.cfg_dict["QUANDL"] = "quandl"
        if cfg.API_KEY_QUANDL == "REPLACE_ME":  # pragma: allowlist secret
            logger.info("Quandl key not defined")
            self.key_dict["QUANDL"] = "not defined"
        else:
            try:
                quandl.save_key(cfg.API_KEY_QUANDL)
                quandl.get_table(
                    "ZACKS/FC",
                    paginate=True,
                    ticker=["AAPL", "MSFT"],
                    per_end_date={"gte": "2015-01-01"},
                    qopts={"columns": ["ticker", "per_end_date"]},
                )
                logger.info("Quandl key defined, test passed")
                self.key_dict["QUANDL"] = "defined, test passed"
            except Exception as _:  # noqa: F841
                logger.exception("Quandl key defined, test failed")
                self.key_dict["QUANDL"] = "defined, test failed"

        if show_output:
            console.print(self.key_dict["QUANDL"] + "\n")

    def check_polygon_key(self, show_output: bool = False) -> None:
        """Check Polygon key"""
        self.cfg_dict["POLYGON"] = "polygon"
        if cfg.API_POLYGON_KEY == "REPLACE_ME":
            logger.info("Polygon key not defined")
            self.key_dict["POLYGON"] = "not defined"
        else:
            r = requests.get(
                "https://api.polygon.io/v2/aggs/ticker/AAPL/range/1/day/2020-06-01/2020-06-17"
                f"?apiKey={cfg.API_POLYGON_KEY}"
            )
            if r.status_code in [403, 401]:
                logger.warning("Polygon key defined, test failed")
                self.key_dict["POLYGON"] = "defined, test failed"
            elif r.status_code == 200:
                logger.info("Polygon key defined, test passed")
                self.key_dict["POLYGON"] = "defined, test passed"
            else:
                logger.warning("Polygon key defined, test inconclusive")
                self.key_dict["POLYGON"] = "defined, test inconclusive"

        if show_output:
            console.print(self.key_dict["POLYGON"] + "\n")

    def check_fred_key(self, show_output: bool = False) -> None:
        """Check FRED key"""
        self.cfg_dict["FRED"] = "fred"
        if cfg.API_FRED_KEY == "REPLACE_ME":
            logger.info("FRED key not defined")
            self.key_dict["FRED"] = "not defined"
        else:
            r = requests.get(
                f"https://api.stlouisfed.org/fred/series?series_id=GNPCA&api_key={cfg.API_FRED_KEY}"
            )
            if r.status_code in [403, 401, 400]:
                logger.warning("FRED key defined, test failed")
                self.key_dict["FRED"] = "defined, test failed"
            elif r.status_code == 200:
                logger.info("FRED key defined, test passed")
                self.key_dict["FRED"] = "defined, test passed"
            else:
                logger.warning("FRED key defined, test inconclusive")
                self.key_dict["FRED"] = "defined, test inconclusive"

        if show_output:
            console.print(self.key_dict["FRED"] + "\n")

    def check_news_key(self, show_output: bool = False) -> None:
        """Check News API key"""
        self.cfg_dict["NEWSAPI"] = "news"
        if cfg.API_NEWS_TOKEN == "REPLACE_ME":  # nosec
            logger.info("News API key not defined")
            self.key_dict["NEWSAPI"] = "not defined"
        else:
            r = requests.get(
                f"https://newsapi.org/v2/everything?q=keyword&apiKey={cfg.API_NEWS_TOKEN}"
            )
            if r.status_code in [401, 403]:
                logger.warning("News API key defined, test failed")
                self.key_dict["NEWSAPI"] = "defined, test failed"
            elif r.status_code == 200:
                logger.info("News API key defined, test passed")
                self.key_dict["NEWSAPI"] = "defined, test passed"
            else:
                logger.warning("News API key defined, test inconclusive")
                self.key_dict["NEWSAPI"] = "defined, test inconclusive"

        if show_output:
            console.print(self.key_dict["NEWSAPI"] + "\n")

    def check_tradier_key(self, show_output: bool = False) -> None:
        """Check Tradier key"""
        self.cfg_dict["TRADIER"] = "tradier"
        if cfg.TRADIER_TOKEN == "REPLACE_ME":  # nosec
            logger.info("Tradier key not defined")
            self.key_dict["TRADIER"] = "not defined"
        else:
            r = requests.get(
                "https://sandbox.tradier.com/v1/markets/quotes",
                params={"symbols": "AAPL"},
                headers={
                    "Authorization": f"Bearer {cfg.TRADIER_TOKEN}",
                    "Accept": "application/json",
                },
            )
            if r.status_code in [401, 403]:
                logger.warning("Tradier key not defined, test failed")
                self.key_dict["TRADIER"] = "defined, test failed"
            elif r.status_code == 200:
                logger.info("Tradier key not defined, test passed")
                self.key_dict["TRADIER"] = "defined, test passed"
            else:
                logger.warning("Tradier key not defined, test inconclusive")
                self.key_dict["TRADIER"] = "defined, test inconclusive"

        if show_output:
            console.print(self.key_dict["TRADIER"] + "\n")

    def check_cmc_key(self, show_output: bool = False) -> None:
        """Check Coinmarketcap key"""
        self.cfg_dict["COINMARKETCAP"] = "cmc"
        if cfg.API_CMC_KEY == "REPLACE_ME":
            logger.info("Coinmarketcap key not defined")
            self.key_dict["COINMARKETCAP"] = "not defined"
        else:
            cmc = CoinMarketCapAPI(cfg.API_CMC_KEY)

            try:
                cmc.cryptocurrency_map()
                logger.info("Coinmarketcap key defined, test passed")
                self.key_dict["COINMARKETCAP"] = "defined, test passed"
            except CoinMarketCapAPIError:
                logger.exception("Coinmarketcap key defined, test failed")
                self.key_dict["COINMARKETCAP"] = "defined, test failed"

        if show_output:
            console.print(self.key_dict["COINMARKETCAP"] + "\n")

    def check_finnhub_key(self, show_output: bool = False) -> None:
        """Check Finnhub key"""
        self.cfg_dict["FINNHUB"] = "finnhub"
        if cfg.API_FINNHUB_KEY == "REPLACE_ME":
            logger.info("Finnhub key not defined")
            self.key_dict["FINNHUB"] = "not defined"
        else:
            r = r = requests.get(
                f"https://finnhub.io/api/v1/quote?symbol=AAPL&token={cfg.API_FINNHUB_KEY}"
            )
            if r.status_code in [403, 401, 400]:
                logger.warning("Finnhub key defined, test failed")
                self.key_dict["FINNHUB"] = "defined, test failed"
            elif r.status_code == 200:
                logger.info("Finnhub key defined, test passed")
                self.key_dict["FINNHUB"] = "defined, test passed"
            else:
                logger.warning("Finnhub key defined, test inconclusive")
                self.key_dict["FINNHUB"] = "defined, test inconclusive"

        if show_output:
            console.print(self.key_dict["FINNHUB"] + "\n")

    def check_iex_key(self, show_output: bool = False) -> None:
        """Check IEX Cloud key"""
        self.cfg_dict["IEXCLOUD"] = "iex"
        if cfg.API_IEX_TOKEN == "REPLACE_ME":  # nosec
            logger.info("IEX Cloud key not defined")
            self.key_dict["IEXCLOUD"] = "not defined"
        else:
            try:
                pyEX.Client(api_token=cfg.API_IEX_TOKEN, version="v1")
                logger.info("IEX Cloud key defined, test passed")
                self.key_dict["IEXCLOUD"] = "defined, test passed"
            except PyEXception:
                logger.exception("IEX Cloud key defined, test failed")
                self.key_dict["IEXCLOUD"] = "defined, test failed"

        if show_output:
            console.print(self.key_dict["IEXCLOUD"] + "\n")

    def check_reddit_key(self, show_output: bool = False) -> None:
        """Check Reddit key"""
        self.cfg_dict["REDDIT"] = "reddit"
        reddit_keys = [
            cfg.API_REDDIT_CLIENT_ID,
            cfg.API_REDDIT_CLIENT_SECRET,
            cfg.API_REDDIT_USERNAME,
            cfg.API_REDDIT_PASSWORD,
            cfg.API_REDDIT_USER_AGENT,
        ]
        if "REPLACE_ME" in reddit_keys:
            logger.info("Reddit key not defined")
            self.key_dict["REDDIT"] = "not defined"
        else:

            try:
                with suppress_stdout():
                    praw_api = praw.Reddit(
                        client_id=cfg.API_REDDIT_CLIENT_ID,
                        client_secret=cfg.API_REDDIT_CLIENT_SECRET,
                        username=cfg.API_REDDIT_USERNAME,
                        user_agent=cfg.API_REDDIT_USER_AGENT,
                        password=cfg.API_REDDIT_PASSWORD,
                    )

                    praw_api.user.me()
                logger.info("Reddit key defined, test passed")
                self.key_dict["REDDIT"] = "defined, test passed"
            except (Exception, ResponseException):
                logger.warning("Reddit key defined, test failed")
                self.key_dict["REDDIT"] = "defined, test failed"

        if show_output:
            console.print(self.key_dict["REDDIT"] + "\n")

    def check_twitter_key(self, show_output: bool = False) -> None:
        """Check Twitter key"""
        self.cfg_dict["TWITTER"] = "twitter"
        twitter_keys = [
            cfg.API_TWITTER_KEY,
            cfg.API_TWITTER_SECRET_KEY,
            cfg.API_TWITTER_BEARER_TOKEN,
        ]
        if "REPLACE_ME" in twitter_keys:
            logger.info("Twitter key not defined")
            self.key_dict["TWITTER"] = "not defined"
        else:
            params = {
                "query": "(\\$AAPL) (lang:en)",
                "max_results": "10",
                "tweet.fields": "created_at,lang",
            }
            r = requests.get(
                "https://api.twitter.com/2/tweets/search/recent",
                params=params,  # type: ignore
                headers={"authorization": "Bearer " + cfg.API_TWITTER_BEARER_TOKEN},
            )
            if r.status_code == 200:
                logger.info("Twitter key defined, test passed")
                self.key_dict["TWITTER"] = "defined, test passed"
            elif r.status_code in [401, 403]:
                logger.warning("Twitter key defined, test failed")
                self.key_dict["TWITTER"] = "defined, test failed"
            else:
                logger.warning("Twitter key defined, test failed")
                self.key_dict["TWITTER"] = "defined, test inconclusive"

        if show_output:
            console.print(self.key_dict["TWITTER"] + "\n")

    def check_rh_key(self, show_output: bool = False) -> None:
        """Check Robinhood key"""
        self.cfg_dict["ROBINHOOD"] = "rh"
        rh_keys = [cfg.RH_USERNAME, cfg.RH_PASSWORD]
        if "REPLACE_ME" in rh_keys:
            logger.info("Robinhood key not defined")
            self.key_dict["ROBINHOOD"] = "not defined"
        else:
            logger.info("Robinhood key defined, not tested")
            self.key_dict["ROBINHOOD"] = "defined, not tested"

        if show_output:
            console.print(self.key_dict["ROBINHOOD"] + "\n")

    def check_degiro_key(self, show_output: bool = False) -> None:
        """Check Degiro key"""
        self.cfg_dict["DEGIRO"] = "degiro"
        dg_keys = [cfg.DG_USERNAME, cfg.DG_PASSWORD, cfg.DG_TOTP_SECRET]
        if "REPLACE_ME" in dg_keys:
            logger.info("Degiro key not defined")
            self.key_dict["DEGIRO"] = "not defined"
        else:
            logger.info("Degiro key defined, not tested")
            self.key_dict["DEGIRO"] = "defined, not tested"

        if show_output:
            console.print(self.key_dict["DEGIRO"] + "\n")

    def check_oanda_key(self, show_output: bool = False) -> None:
        """Check Oanda key"""
        self.cfg_dict["OANDA"] = "oanda"
        oanda_keys = [cfg.OANDA_TOKEN, cfg.OANDA_ACCOUNT]
        if "REPLACE_ME" in oanda_keys:
            logger.info("Oanda key not defined")
            self.key_dict["OANDA"] = "not defined"
        else:
            client = oanda_API(access_token=cfg.OANDA_TOKEN)
            account = cfg.OANDA_ACCOUNT
            try:
                parameters = {"instruments": "EUR_USD"}
                request = oandapyV20.endpoints.pricing.PricingInfo(
                    accountID=account, params=parameters
                )
                client.request(request)
                logger.info("Oanda key defined, test passed")
                self.key_dict["OANDA"] = "defined, test passed"

            except V20Error as e:
                logger.exception(str(e))
                logger.info("Oanda key defined, test failed")
                self.key_dict["OANDA"] = "defined, test failed"

        if show_output:
            console.print(self.key_dict["OANDA"] + "\n")

    def check_binance_key(self, show_output: bool = False) -> None:
        """Check Binance key"""
        self.cfg_dict["BINANCE"] = "binance"

        if "REPLACE_ME" in [cfg.API_BINANCE_KEY, cfg.API_BINANCE_SECRET]:
            logger.info("Binance key not defined")
            self.key_dict["BINANCE"] = "not defined"

        else:
            try:
                client = binance.Client(cfg.API_BINANCE_KEY, cfg.API_BINANCE_SECRET)
                candles = client.get_klines(
                    symbol="BTCUSDT", interval=client.KLINE_INTERVAL_1DAY
                )

                if len(candles) > 0:
                    logger.info("Binance key defined, test passed")
                    self.key_dict["BINANCE"] = "defined, test passed"
                else:
                    logger.info("Binance key defined, test failed")
                    self.key_dict["BINANCE"] = "defined, test failed"
            except Exception:
                logger.info("Binance key defined, test failed")
                self.key_dict["BINANCE"] = "defined, test failed"

        if show_output:
            console.print(self.key_dict["BINANCE"] + "\n")

    def check_bitquery_key(self, show_output: bool = False) -> None:
        """Check Bitquery key"""
        self.cfg_dict["BITQUERY"] = "bitquery"
        bitquery = cfg.API_BITQUERY_KEY
        if "REPLACE_ME" in bitquery:
            logger.info("Bitquery key not defined")
            self.key_dict["BITQUERY"] = "not defined"
        else:
            headers = {"x-api-key": cfg.API_BITQUERY_KEY}
            query = """
            {
            ethereum {
            dexTrades(options: {limit: 10, desc: "count"}) {
                count
                protocol
            }}}
            """
            r = requests.post(
                "https://graphql.bitquery.io", json={"query": query}, headers=headers
            )
            if r.status_code == 200:
                logger.info("Bitquery key defined, test passed")
                self.key_dict["BITQUERY"] = "defined, test passed"
            else:
                logger.warning("Bitquery key defined, test failed")
                self.key_dict["BITQUERY"] = "defined, test failed"

        if show_output:
            console.print(self.key_dict["BITQUERY"] + "\n")

    def check_si_key(self, show_output: bool = False) -> None:
        """Check Sentiment Investor key"""
        self.cfg_dict["SENTIMENT_INVESTOR"] = "si"
        si_keys = [cfg.API_SENTIMENTINVESTOR_TOKEN]
        if "REPLACE_ME" in si_keys:
            logger.info("Sentiment Investor key not defined")
            self.key_dict["SENTIMENT_INVESTOR"] = "not defined"
        else:
            try:
                account = requests.get(
                    f"https://api.sentimentinvestor.com/v1/trending"
                    f"?token={cfg.API_SENTIMENTINVESTOR_TOKEN}"
                )
                if account.ok and account.json().get("success", False):
                    logger.info("Sentiment Investor key defined, test passed")
                    self.key_dict["SENTIMENT_INVESTOR"] = "defined, test passed"
                else:
                    logger.warning("Sentiment Investor key defined, test failed")
                    self.key_dict["SENTIMENT_INVESTOR"] = "defined, test unsuccessful"
            except Exception:
                logger.warning("Sentiment Investor key defined, test failed")
                self.key_dict["SENTIMENT_INVESTOR"] = "defined, test unsuccessful"

        if show_output:
            console.print(self.key_dict["SENTIMENT_INVESTOR"] + "\n")

    def check_coinbase_key(self, show_output: bool = False) -> None:
        """Check Coinbase key"""
        self.cfg_dict["COINBASE"] = "coinbase"
        if "REPLACE_ME" in [
            cfg.API_COINBASE_KEY,
            cfg.API_COINBASE_SECRET,
            cfg.API_COINBASE_PASS_PHRASE,
        ]:
            logger.info("Coinbase key not defined")
            self.key_dict["COINBASE"] = "not defined"
        else:
            auth = CoinbaseProAuth(
                cfg.API_COINBASE_KEY,
                cfg.API_COINBASE_SECRET,
                cfg.API_COINBASE_PASS_PHRASE,
            )
            try:
                resp = make_coinbase_request("/accounts", auth=auth)
            except CoinbaseApiException:
                resp = None
            if not resp:
                logger.warning("Coinbase key defined, test failed")
                self.key_dict["COINBASE"] = "defined, test unsuccessful"
            else:
                logger.info("Coinbase key defined, test passed")
                self.key_dict["COINBASE"] = "defined, test passed"

        if show_output:
            console.print(self.key_dict["COINBASE"] + "\n")

    def check_walert_key(self, show_output: bool = False) -> None:
        """Check Walert key"""
        self.cfg_dict["WHALE_ALERT"] = "walert"
        if cfg.API_WHALE_ALERT_KEY == "REPLACE_ME":
            logger.info("Walert key not defined")
            self.key_dict["WHALE_ALERT"] = "not defined"
        else:
            url = (
                "https://api.whale-alert.io/v1/transactions?api_key="
                + cfg.API_WHALE_ALERT_KEY
            )
            try:
                response = requests.get(url, timeout=2)
                if not 200 <= response.status_code < 300:
                    logger.warning("Walert key defined, test failed")
                    self.key_dict["WHALE_ALERT"] = "defined, test unsuccessful"
                else:
                    logger.info("Walert key defined, test passed")
                    self.key_dict["WHALE_ALERT"] = "defined, test passed"
            except Exception:
                logger.exception("Walert key defined, test failed")
                self.key_dict["WHALE_ALERT"] = "defined, test unsuccessful"

        if show_output:
            console.print(self.key_dict["WHALE_ALERT"] + "\n")

    def check_glassnode_key(self, show_output: bool = False) -> None:
        """Check glassnode key"""
        self.cfg_dict["GLASSNODE"] = "glassnode"
        if cfg.API_GLASSNODE_KEY == "REPLACE_ME":
            logger.info("Glassnode key not defined")
            self.key_dict["GLASSNODE"] = "not defined"
        else:
            url = "https://api.glassnode.com/v1/metrics/market/price_usd_close"

            parameters = {
                "api_key": cfg.API_GLASSNODE_KEY,
                "a": "BTC",
                "i": "24h",
                "s": str(1_614_556_800),
                "u": str(1_641_227_783_561),
            }

            r = requests.get(url, params=parameters)
            if r.status_code == 200:
                logger.info("Glassnode key defined, test passed")
                self.key_dict["GLASSNODE"] = "defined, test passed"
            else:
                logger.warning("Glassnode key defined, test failed")
                self.key_dict["GLASSNODE"] = "defined, test unsuccessful"

        if show_output:
            console.print(self.key_dict["GLASSNODE"] + "\n")

    def check_coinglass_key(self, show_output: bool = False) -> None:
        """Check coinglass key"""
        self.cfg_dict["COINGLASS"] = "coinglass"
        if cfg.API_COINGLASS_KEY == "REPLACE_ME":
            logger.info("Coinglass key not defined")
            self.key_dict["COINGLASS"] = "not defined"
        else:
            url = "https://open-api.coinglass.com/api/pro/v1/futures/openInterest/chart?&symbol=BTC&interval=0"

            headers = {"coinglassSecret": cfg.API_COINGLASS_KEY}

            response = requests.request("GET", url, headers=headers)

            if response.status_code == 200:
                logger.info("Coinglass key defined, test passed")
                self.key_dict["COINGLASS"] = "defined, test passed"
            else:
                logger.warning("Coinglass key defined, test failed")
                self.key_dict["COINGLASS"] = "defined, test unsuccessful"

        if show_output:
            console.print(self.key_dict["COINGLASS"] + "\n")

    def check_cpanic_key(self, show_output: bool = False) -> None:
        """Check cpanic key"""
        self.cfg_dict["CRYPTO_PANIC"] = "cpanic"
        if cfg.API_CRYPTO_PANIC_KEY == "REPLACE_ME":
            logger.info("cpanic key not defined")
            self.key_dict["CRYPTO_PANIC"] = "not defined"
        else:
            crypto_panic_url = f"https://cryptopanic.com/api/v1/posts/?auth_token={cfg.API_CRYPTO_PANIC_KEY}&kind=all"
            response = requests.get(crypto_panic_url)

            if not 200 <= response.status_code < 300:
                logger.warning("cpanic key defined, test failed")
                self.key_dict["CRYPTO_PANIC"] = "defined, test unsuccessful"
            try:
                logger.info("cpanic key defined, test passed")
                self.key_dict["CRYPTO_PANIC"] = "defined, test passed"
            except Exception as _:  # noqa: F841
                logger.warning("cpanic key defined, test failed")
                self.key_dict["CRYPTO_PANIC"] = "defined, test unsuccessful"

        if show_output:
            console.print(self.key_dict["CRYPTO_PANIC"] + "\n")

    def check_ethplorer_key(self, show_output: bool = False) -> None:
        """Check ethplorer key"""
        self.cfg_dict["ETHPLORER"] = "ethplorer"
        if cfg.API_ETHPLORER_KEY == "REPLACE_ME":
            logger.info("ethplorer key not defined")
            self.key_dict["ETHPLORER"] = "not defined"
        else:
            ethplorer_url = "https://api.ethplorer.io/getTokenInfo/0x1f9840a85d5af5bf1d1762f925bdaddc4201f984?apiKey="
            ethplorer_url += cfg.API_ETHPLORER_KEY
            response = requests.get(ethplorer_url)
            try:
                if response.status_code == 200:
                    logger.info("ethplorer key defined, test passed")
                    self.key_dict["ETHPLORER"] = "defined, test passed"
                else:
                    logger.warning("ethplorer key defined, test failed")
                    self.key_dict["ETHPLORER"] = "defined, test unsuccessful"
            except Exception as _:  # noqa: F841
                logger.exception("ethplorer key defined, test failed")
                self.key_dict["ETHPLORER"] = "defined, test unsuccessful"

        if show_output:
            console.print(self.key_dict["ETHPLORER"] + "\n")

    def check_smartstake_key(self, show_output: bool = False) -> None:
        """Check Smartstake key"""
        self.cfg_dict["SMARTSTAKE"] = "smartstake"
        if "REPLACE_ME" in [
            cfg.API_SMARTSTAKE_TOKEN,
            cfg.API_SMARTSTAKE_KEY,
        ]:
            self.key_dict["SMARTSTAKE"] = "not defined"
        else:
            payload = {
                "type": "history",
                "dayCount": 30,
                "key": cfg.API_SMARTSTAKE_KEY,
                "token": cfg.API_SMARTSTAKE_TOKEN,
            }

            smartstake_url = "https://prod.smartstakeapi.com/listData?app=TERRA"
            response = requests.get(smartstake_url, params=payload)  # type: ignore

            try:
                if response.status_code == 200:
                    self.key_dict["SMARTSTAKE"] = "defined, test passed"
                else:
                    self.key_dict["SMARTSTAKE"] = "defined, test unsuccessful"
            except Exception as _:  # noqa: F841
                self.key_dict["SMARTSTAKE"] = "defined, test unsuccessful"

        if show_output:
            console.print(self.key_dict["SMARTSTAKE"] + "\n")

    def check_messari_key(self, show_output: bool = False) -> None:
        """Check Messari key"""
        self.cfg_dict["MESSARI"] = "messari"
        if (
            cfg.API_MESSARI_KEY == "REPLACE_ME"  # pragma: allowlist secret
        ):  # pragma: allowlist secret
            logger.info("Messari key not defined")
            self.key_dict["MESSARI"] = "not defined"
        else:

            url = "https://data.messari.io/api/v2/assets/bitcoin/profile"
            headers = {"x-messari-api-key": cfg.API_MESSARI_KEY}
            params = {"fields": "profile/general/overview/official_links"}
            r = requests.get(url, headers=headers, params=params)

            if r.status_code == 200:
                logger.info("FMessari key defined, test passed")
                self.key_dict["MESSARI"] = "defined, test passed"
            else:
                logger.warning("Messari key defined, test failed")
                self.key_dict["MESSARI"] = "defined, test failed"

        if show_output:
            console.print(self.key_dict["MESSARI"] + "\n")

<<<<<<< HEAD
    def check_eodhd_key(self, show_output: bool = False) -> None:
        """Check End of Day Historical Data key"""
        self.cfg_dict["EODHD"] = "eodhd"
        if cfg.API_EODHD_TOKEN == "REPLACE_ME":  # nosec
            logger.info("End of Day Historical Data key not defined")
            self.key_dict["EODHD"] = "not defined"
        else:
            try:
                pyEX.Client(api_token=cfg.API_EODHD_TOKEN, version="v1")
                logger.info("End of Day Historical Data key defined, test passed")
                self.key_dict["EODHD"] = "defined, test passed"
            except PyEXception:
                logger.exception("End of Day Historical Data key defined, test failed")
                self.key_dict["EODHD"] = "defined, test failed"

        if show_output:
            console.print(self.key_dict["EODHD"] + "\n")
=======
    def check_santiment_key(self, show_output: bool = False) -> None:
        """Check Santiment key"""
        self.cfg_dict["SANTIMENT"] = "santiment"
        if cfg.API_SANTIMENT_KEY == "REPLACE_ME":
            logger.info("santiment key not defined")
            self.key_dict["SANTIMENT"] = "not defined"
        else:
            headers = {
                "Content-Type": "application/graphql",
                "Authorization": f"Apikey {cfg.API_SANTIMENT_KEY}",
            }

            # pylint: disable=line-too-long
            data = '\n{{ getMetric(metric: "dev_activity"){{ timeseriesData( slug: "ethereum" from: ""2020-02-10T07:00:00Z"" to: "2020-03-10T07:00:00Z" interval: "1w"){{ datetime value }} }} }}'  # noqa: E501

            response = requests.post(
                "https://api.santiment.net/graphql", headers=headers, data=data
            )
            try:
                if response.status_code == 200:
                    logger.info("santiment key defined, test passed")
                    self.key_dict["SANTIMENT"] = "defined, test passed"
                else:
                    logger.warning("santiment key defined, test failed")
                    self.key_dict["SANTIMENT"] = "defined, test failed"
            except Exception as _:  # noqa: F841
                logger.exception("santiment key defined, test failed")
                self.key_dict["SANTIMENT"] = "defined, test failed"

        if show_output:
            console.print(self.key_dict["SANTIMENT"] + "\n")
>>>>>>> 89402972

    def check_keys_status(self) -> None:
        """Check keys status"""
        self.check_av_key()
        self.check_fmp_key()
        self.check_quandl_key()
        self.check_polygon_key()
        self.check_fred_key()
        self.check_news_key()
        self.check_tradier_key()
        self.check_cmc_key()
        self.check_finnhub_key()
        self.check_iex_key()
        self.check_reddit_key()
        self.check_twitter_key()
        self.check_rh_key()
        self.check_degiro_key()
        self.check_oanda_key()
        self.check_binance_key()
        self.check_bitquery_key()
        self.check_si_key()
        self.check_coinbase_key()
        self.check_walert_key()
        self.check_glassnode_key()
        self.check_coinglass_key()
        self.check_cpanic_key()
        self.check_ethplorer_key()
        self.check_smartstake_key()
        self.check_github_key()
        self.check_messari_key()
<<<<<<< HEAD
        self.check_eodhd_key()
=======
        self.check_santiment_key()
>>>>>>> 89402972

    def print_help(self):
        """Print help"""
        self.check_keys_status()
        mt = MenuText("keys/")
        mt.add_info("_keys_")
        mt.add_raw("\n")
        for k, v in self.key_dict.items():
            cmd_name = self.cfg_dict[k]
            c = "red"
            if v == "defined, test passed":
                c = "green"
            elif v == "defined":
                c = "green"
            elif v == "defined, test inconclusive":
                c = "yellow"
            elif v == "not defined":
                c = "grey30"
            mt.add_raw(
                f"   [cmds]{cmd_name}[/cmds] {(20 - len(cmd_name)) * ' '}"
                f" [{c}] {k} {(25 - len(k)) * ' '} {translate(v)} [/{c}]\n"
            )

        console.print(text=mt.menu_text, menu="Keys")

    @log_start_end(log=logger)
    def call_github(self, other_args: List[str]):
        """Process github command"""
        parser = argparse.ArgumentParser(
            add_help=False,
            formatter_class=argparse.ArgumentDefaultsHelpFormatter,
            prog="github",
            description="Set GitHub API key.",
        )
        parser.add_argument(
            "-k",
            "--key",
            type=str,
            dest="key",
            help="key",
        )
        if not other_args:
            console.print(
                "For your API Key, visit: https://docs.github.com/en/rest/guides/getting-started-with-the-rest-api\n"
            )
            return

        if other_args and "-" not in other_args[0][0]:
            other_args.insert(0, "-k")
        ns_parser = parse_simple_args(parser, other_args)
        if ns_parser:
            os.environ["OPENBB_API_GITHUB_KEY"] = ns_parser.key
            dotenv.set_key(self.env_file, "OPENBB_API_GITHUB_KEY", ns_parser.key)
            cfg.API_GITHUB_KEY = ns_parser.key
            self.check_github_key(show_output=True)

    @log_start_end(log=logger)
    def call_av(self, other_args: List[str]):
        """Process av command"""
        parser = argparse.ArgumentParser(
            add_help=False,
            formatter_class=argparse.ArgumentDefaultsHelpFormatter,
            prog="av",
            description="Set Alpha Vantage API key.",
        )
        parser.add_argument(
            "-k",
            "--key",
            type=str,
            dest="key",
            help="key",
        )
        if not other_args:
            console.print(
                "For your API Key, visit: https://www.alphavantage.co/support/#api-key\n"
            )
            return

        if other_args and "-" not in other_args[0][0]:
            other_args.insert(0, "-k")
        ns_parser = parse_simple_args(parser, other_args)
        if ns_parser:
            os.environ["OPENBB_API_KEY_ALPHAVANTAGE"] = ns_parser.key
            dotenv.set_key(self.env_file, "OPENBB_API_KEY_ALPHAVANTAGE", ns_parser.key)
            cfg.API_KEY_ALPHAVANTAGE = ns_parser.key
            self.check_av_key(show_output=True)

    @log_start_end(log=logger)
    def call_fmp(self, other_args: List[str]):
        """Process fmp command"""
        parser = argparse.ArgumentParser(
            add_help=False,
            formatter_class=argparse.ArgumentDefaultsHelpFormatter,
            prog="fmp",
            description="Set Financial Modeling Prep API key.",
        )
        parser.add_argument(
            "-k",
            "--key",
            type=str,
            dest="key",
            help="key",
        )
        if not other_args:
            console.print(
                "For your API Key, visit: https://financialmodelingprep.com\n"
            )
            return

        if other_args and "-" not in other_args[0][0]:
            other_args.insert(0, "-k")
        ns_parser = parse_simple_args(parser, other_args)
        if ns_parser:
            os.environ["OPENBB_API_KEY_FINANCIALMODELINGPREP"] = ns_parser.key
            dotenv.set_key(
                self.env_file, "OPENBB_API_KEY_FINANCIALMODELINGPREP", ns_parser.key
            )
            cfg.API_KEY_FINANCIALMODELINGPREP = ns_parser.key
            self.check_fmp_key(show_output=True)

    @log_start_end(log=logger)
    def call_quandl(self, other_args: List[str]):
        """Process quandl command"""
        parser = argparse.ArgumentParser(
            add_help=False,
            formatter_class=argparse.ArgumentDefaultsHelpFormatter,
            prog="quandl",
            description="Set Quandl API key.",
        )
        parser.add_argument(
            "-k",
            "--key",
            type=str,
            dest="key",
            help="key",
        )
        if not other_args:
            console.print("For your API Key, visit: https://www.quandl.com\n")
            return

        if other_args and "-" not in other_args[0][0]:
            other_args.insert(0, "-k")
        ns_parser = parse_simple_args(parser, other_args)
        if ns_parser:
            os.environ["OPENBB_API_KEY_QUANDL"] = ns_parser.key
            dotenv.set_key(self.env_file, "OPENBB_API_KEY_QUANDL", ns_parser.key)
            cfg.API_KEY_QUANDL = ns_parser.key
            self.check_quandl_key(show_output=True)

    @log_start_end(log=logger)
    def call_polygon(self, other_args: List[str]):
        """Process polygon command"""
        parser = argparse.ArgumentParser(
            add_help=False,
            formatter_class=argparse.ArgumentDefaultsHelpFormatter,
            prog="polygon",
            description="Set Polygon API key.",
        )
        parser.add_argument(
            "-k",
            "--key",
            type=str,
            dest="key",
            help="key",
        )
        if not other_args:
            console.print("For your API Key, visit: https://polygon.io\n")
            return

        if other_args and "-" not in other_args[0][0]:
            other_args.insert(0, "-k")
        ns_parser = parse_simple_args(parser, other_args)
        if ns_parser:
            os.environ["OPENBB_API_POLYGON_KEY"] = ns_parser.key
            dotenv.set_key(self.env_file, "OPENBB_API_POLYGON_KEY", ns_parser.key)
            cfg.API_POLYGON_KEY = ns_parser.key
            self.check_polygon_key(show_output=True)

    @log_start_end(log=logger)
    def call_fred(self, other_args: List[str]):
        """Process FRED command"""
        parser = argparse.ArgumentParser(
            add_help=False,
            formatter_class=argparse.ArgumentDefaultsHelpFormatter,
            prog="fred",
            description="Set FRED API key.",
        )
        parser.add_argument(
            "-k",
            "--key",
            type=str,
            dest="key",
            help="key",
        )
        if not other_args:
            console.print("For your API Key, visit: https://fred.stlouisfed.org\n")
            return

        if other_args and "-" not in other_args[0][0]:
            other_args.insert(0, "-k")
        ns_parser = parse_simple_args(parser, other_args)
        if ns_parser:
            os.environ["OPENBB_API_FRED_KEY"] = ns_parser.key
            dotenv.set_key(self.env_file, "OPENBB_API_FRED_KEY", ns_parser.key)
            cfg.API_FRED_KEY = ns_parser.key
            self.check_fred_key(show_output=True)

    @log_start_end(log=logger)
    def call_news(self, other_args: List[str]):
        """Process News API command"""
        parser = argparse.ArgumentParser(
            add_help=False,
            formatter_class=argparse.ArgumentDefaultsHelpFormatter,
            prog="news",
            description="Set News API key.",
        )
        parser.add_argument(
            "-k",
            "--key",
            type=str,
            dest="key",
            help="key",
        )
        if not other_args:
            console.print("For your API Key, visit: https://newsapi.org\n")
            return

        if other_args and "-" not in other_args[0][0]:
            other_args.insert(0, "-k")
        ns_parser = parse_simple_args(parser, other_args)
        if ns_parser:
            os.environ["OPENBB_API_NEWS_TOKEN"] = ns_parser.key
            dotenv.set_key(self.env_file, "OPENBB_API_NEWS_TOKEN", ns_parser.key)
            cfg.API_NEWS_TOKEN = ns_parser.key
            self.check_news_key(show_output=True)

    @log_start_end(log=logger)
    def call_tradier(self, other_args: List[str]):
        """Process Tradier API command"""
        parser = argparse.ArgumentParser(
            add_help=False,
            formatter_class=argparse.ArgumentDefaultsHelpFormatter,
            prog="tradier",
            description="Set Tradier API key.",
        )
        parser.add_argument(
            "-k",
            "--key",
            type=str,
            dest="key",
            help="key",
        )
        if not other_args:
            console.print("For your API Key, visit: https://developer.tradier.com\n")
            return

        if other_args and "-" not in other_args[0][0]:
            other_args.insert(0, "-k")
        ns_parser = parse_simple_args(parser, other_args)
        if ns_parser:
            os.environ["OPENBB_API_TRADIER_TOKEN"] = ns_parser.key
            dotenv.set_key(self.env_file, "OPENBB_API_TRADIER_TOKEN", ns_parser.key)
            cfg.TRADIER_TOKEN = ns_parser.key
            self.check_tradier_key(show_output=True)

    @log_start_end(log=logger)
    def call_cmc(self, other_args: List[str]):
        """Process CoinMarketCap API command"""
        parser = argparse.ArgumentParser(
            add_help=False,
            formatter_class=argparse.ArgumentDefaultsHelpFormatter,
            prog="cmc",
            description="Set CMC API key.",
        )
        parser.add_argument(
            "-k",
            "--key",
            type=str,
            dest="key",
            help="key",
        )
        if not other_args:
            console.print("For your API Key, visit: https://coinmarketcap.com\n")
            return
        if other_args and "-" not in other_args[0][0]:
            other_args.insert(0, "-k")
        ns_parser = parse_simple_args(parser, other_args)
        if ns_parser:
            os.environ["OPENBB_API_CMC_KEY"] = ns_parser.key
            dotenv.set_key(self.env_file, "OPENBB_API_CMC_KEY", ns_parser.key)
            cfg.API_CMC_KEY = ns_parser.key
            self.check_cmc_key(show_output=True)

    @log_start_end(log=logger)
    def call_finnhub(self, other_args: List[str]):
        """Process Finnhub API command"""
        parser = argparse.ArgumentParser(
            add_help=False,
            formatter_class=argparse.ArgumentDefaultsHelpFormatter,
            prog="finnhub",
            description="Set Finnhub API key.",
        )
        parser.add_argument(
            "-k",
            "--key",
            type=str,
            dest="key",
            help="key",
        )
        if not other_args:
            console.print("For your API Key, visit: https://finnhub.io\n")
            return
        if other_args and "-" not in other_args[0][0]:
            other_args.insert(0, "-k")
        ns_parser = parse_simple_args(parser, other_args)
        if ns_parser:
            os.environ["OPENBB_API_FINNHUB_KEY"] = ns_parser.key
            dotenv.set_key(self.env_file, "OPENBB_API_FINNHUB_KEY", ns_parser.key)
            cfg.API_FINNHUB_KEY = ns_parser.key
            self.check_finnhub_key(show_output=True)

    @log_start_end(log=logger)
    def call_iex(self, other_args: List[str]):
        """Process iex command"""
        parser = argparse.ArgumentParser(
            add_help=False,
            formatter_class=argparse.ArgumentDefaultsHelpFormatter,
            prog="iex",
            description="Set IEX Cloud API key.",
        )
        parser.add_argument(
            "-k",
            "--key",
            type=str,
            dest="key",
            help="key",
        )
        if not other_args:
            console.print("For your API Key, visit: https://iexcloud.io\n")
            return
        if other_args and "-" not in other_args[0][0]:
            other_args.insert(0, "-k")
        ns_parser = parse_simple_args(parser, other_args)
        if ns_parser:
            os.environ["OPENBB_API_IEX_KEY"] = ns_parser.key
            dotenv.set_key(self.env_file, "OPENBB_API_IEX_KEY", ns_parser.key)
            cfg.API_IEX_TOKEN = ns_parser.key
            self.check_iex_key(show_output=True)

    @log_start_end(log=logger)
    def call_reddit(self, other_args: List[str]):
        """Process reddit command"""
        parser = argparse.ArgumentParser(
            add_help=False,
            formatter_class=argparse.ArgumentDefaultsHelpFormatter,
            prog="reddit",
            description="Set Reddit API key.",
        )
        parser.add_argument(
            "-i",
            "--id",
            type=str,
            dest="client_id",
            help="Client ID",
            required="-h" not in other_args,
        )
        parser.add_argument(
            "-s",
            "--secret",
            type=str,
            dest="client_secret",
            help="Client Secret",
            required="-h" not in other_args,
        )
        parser.add_argument(
            "-u",
            "--username",
            type=str,
            dest="username",
            help="Username",
            required="-h" not in other_args,
        )
        parser.add_argument(
            "-p",
            "--password",
            type=str,
            dest="password",
            help="Password",
            required="-h" not in other_args,
        )
        parser.add_argument(
            "-a",
            "--agent",
            type=str,
            dest="user_agent",
            help="User agent",
            required="-h" not in other_args,
            nargs="+",
        )
        if not other_args:
            console.print("For your API Key, visit: https://www.reddit.com\n")
            return
        ns_parser = parse_simple_args(parser, other_args)
        if ns_parser:
            os.environ["OPENBB_API_REDDIT_CLIENT_ID"] = ns_parser.client_id
            dotenv.set_key(
                self.env_file, "OPENBB_API_REDDIT_CLIENT_ID", ns_parser.client_id
            )
            cfg.API_REDDIT_CLIENT_ID = ns_parser.client_id

            os.environ["OPENBB_API_REDDIT_CLIENT_SECRET"] = ns_parser.client_secret
            dotenv.set_key(
                self.env_file,
                "OPENBB_API_REDDIT_CLIENT_SECRET",
                ns_parser.client_secret,
            )
            cfg.API_REDDIT_CLIENT_SECRET = ns_parser.client_secret

            os.environ["OPENBB_API_REDDIT_PASSWORD"] = ns_parser.password
            dotenv.set_key(
                self.env_file, "OPENBB_API_REDDIT_PASSWORD", ns_parser.password
            )
            cfg.API_REDDIT_PASSWORD = ns_parser.password

            os.environ["OPENBB_API_REDDIT_USERNAME"] = ns_parser.username
            dotenv.set_key(
                self.env_file, "OPENBB_API_REDDIT_USERNAME", ns_parser.username
            )
            cfg.API_REDDIT_USERNAME = ns_parser.username

            slash_components = "".join([f"/{val}" for val in self.queue])
            useragent = " ".join(ns_parser.user_agent) + " " + slash_components
            useragent = useragent.replace('"', "")
            self.queue = []

            os.environ["OPENBB_API_REDDIT_USER_AGENT"] = useragent
            dotenv.set_key(self.env_file, "OPENBB_API_REDDIT_USER_AGENT", useragent)
            cfg.API_REDDIT_USER_AGENT = useragent

            self.check_reddit_key(show_output=True)

    @log_start_end(log=logger)
    def call_twitter(self, other_args: List[str]):
        """Process twitter command"""
        parser = argparse.ArgumentParser(
            add_help=False,
            formatter_class=argparse.ArgumentDefaultsHelpFormatter,
            prog="twitter",
            description="Set Twitter API key.",
        )
        parser.add_argument(
            "-k",
            "--key",
            type=str,
            dest="key",
            help="Key",
            required="-h" not in other_args,
        )
        parser.add_argument(
            "-s",
            "--secret",
            type=str,
            dest="secret_key",
            help="Secret key",
            required="-h" not in other_args,
        )
        parser.add_argument(
            "-t",
            "--token",
            type=str,
            dest="bearer_token",
            help="Bearer token",
            required="-h" not in other_args,
        )
        if not other_args:
            console.print("For your API Key, visit: https://developer.twitter.com\n")
            return
        ns_parser = parse_simple_args(parser, other_args)
        if ns_parser:
            os.environ["OPENBB_API_TWITTER_KEY"] = ns_parser.key
            dotenv.set_key(self.env_file, "OPENBB_API_TWITTER_KEY", ns_parser.key)
            cfg.API_TWITTER_KEY = ns_parser.key

            os.environ["OPENBB_API_TWITTER_SECRET_KEY"] = ns_parser.secret_key
            dotenv.set_key(
                self.env_file, "OPENBB_API_TWITTER_SECRET_KEY", ns_parser.secret_key
            )
            cfg.API_TWITTER_SECRET_KEY = ns_parser.secret_key

            os.environ["OPENBB_API_TWITTER_BEARER_TOKEN"] = ns_parser.bearer_token
            dotenv.set_key(
                self.env_file, "OPENBB_API_TWITTER_BEARER_TOKEN", ns_parser.bearer_token
            )
            cfg.API_TWITTER_BEARER_TOKEN = ns_parser.bearer_token

            self.check_twitter_key(show_output=True)

    @log_start_end(log=logger)
    def call_rh(self, other_args: List[str]):
        """Process rh command"""
        parser = argparse.ArgumentParser(
            add_help=False,
            formatter_class=argparse.ArgumentDefaultsHelpFormatter,
            prog="rh",
            description="Set Robinhood API key.",
        )
        parser.add_argument(
            "-u",
            "--username",
            type=str,
            dest="username",
            help="username",
        )
        parser.add_argument(
            "-p",
            "--password",
            type=str,
            dest="password",
            help="password",
        )
        if not other_args:
            console.print("For your API Key, visit: https://robinhood.com/us/en/\n")
            return
        ns_parser = parse_simple_args(parser, other_args)
        if ns_parser:
            os.environ["OPENBB_RH_USERNAME"] = ns_parser.username
            dotenv.set_key(self.env_file, "OPENBB_RH_USERNAME", ns_parser.username)
            cfg.RH_USERNAME = ns_parser.username

            os.environ["OPENBB_RH_PASSWORD"] = ns_parser.password
            dotenv.set_key(self.env_file, "OPENBB_RH_PASSWORD", ns_parser.password)
            cfg.RH_PASSWORD = ns_parser.password

            self.check_rh_key(show_output=True)

    @log_start_end(log=logger)
    def call_degiro(self, other_args: List[str]):
        """Process degiro command"""
        parser = argparse.ArgumentParser(
            add_help=False,
            formatter_class=argparse.ArgumentDefaultsHelpFormatter,
            prog="degiro",
            description="Set Degiro API key.",
        )
        parser.add_argument(
            "-u",
            "--username",
            type=str,
            dest="username",
            help="username",
        )
        parser.add_argument(
            "-p",
            "--password",
            type=str,
            dest="password",
            help="password",
        )
        parser.add_argument(
            "-s",
            "--secret",
            type=str,
            dest="secret",
            help="TOPT Secret",
        )
        if not other_args:
            console.print("For your API Key, visit: https://www.degiro.fr\n")
            return
        ns_parser = parse_simple_args(parser, other_args)
        if ns_parser:
            os.environ["OPENBB_DG_USERNAME"] = ns_parser.username
            dotenv.set_key(self.env_file, "OPENBB_DG_USERNAME", ns_parser.username)
            cfg.DG_USERNAME = ns_parser.username

            os.environ["OPENBB_DG_PASSWORD"] = ns_parser.password
            dotenv.set_key(self.env_file, "OPENBB_DG_PASSWORD", ns_parser.password)
            cfg.DG_PASSWORD = ns_parser.password

            if ns_parser.secret:
                os.environ["OPENBB_DG_TOTP_SECRET"] = ns_parser.secret
                dotenv.set_key(self.env_file, "OPENBB_DG_TOTP_SECRET", ns_parser.secret)
                cfg.DG_TOTP_SECRET = ns_parser.secret

            self.check_degiro_key(show_output=True)

    @log_start_end(log=logger)
    def call_oanda(self, other_args: List[str]):
        """Process oanda command"""
        parser = argparse.ArgumentParser(
            add_help=False,
            formatter_class=argparse.ArgumentDefaultsHelpFormatter,
            prog="oanda",
            description="Set Oanda API key.",
        )
        parser.add_argument(
            "-a",
            "--account",
            type=str,
            dest="account",
            help="account",
        )
        parser.add_argument(
            "-t",
            "--token",
            type=str,
            dest="token",
            help="token",
        )
        parser.add_argument(
            "-at",
            "--account_type",
            type=str,
            dest="account_type",
            help="account type ('live' or 'practice')",
        )
        if not other_args:
            console.print("For your API Key, visit: https://developer.oanda.com\n")
            return
        ns_parser = parse_simple_args(parser, other_args)
        if not ns_parser:
            return
        if ns_parser.account:
            os.environ["OPENBB_OANDA_ACCOUNT"] = ns_parser.account
            dotenv.set_key(self.env_file, "OPENBB_OANDA_ACCOUNT", ns_parser.account)
            cfg.OANDA_ACCOUNT = ns_parser.account
        if ns_parser.token:
            os.environ["OPENBB_OANDA_TOKEN"] = ns_parser.token
            dotenv.set_key(self.env_file, "OPENBB_OANDA_TOKEN", ns_parser.token)
            cfg.OANDA_TOKEN = ns_parser.token
        if ns_parser.account_type:
            os.environ["OPENBB_OANDA_ACCOUNT_TYPE"] = ns_parser.account_type
            dotenv.set_key(
                self.env_file, "OPENBB_OANDA_ACCOUNT_TYPE", ns_parser.account_type
            )
            cfg.OANDA_ACCOUNT_TYPE = ns_parser.account_type

        self.check_oanda_key(show_output=True)

    @log_start_end(log=logger)
    def call_binance(self, other_args: List[str]):
        """Process binance command"""
        parser = argparse.ArgumentParser(
            add_help=False,
            formatter_class=argparse.ArgumentDefaultsHelpFormatter,
            prog="binance",
            description="Set Binance API key.",
        )
        parser.add_argument(
            "-k",
            "--key",
            type=str,
            dest="key",
            help="Key",
        )
        parser.add_argument(
            "-s",
            "--secret",
            type=str,
            dest="secret_key",
            help="Secret key",
        )
        if not other_args:
            console.print("For your API Key, visit: https://binance.com\n")
            return
        ns_parser = parse_simple_args(parser, other_args)
        if ns_parser:
            os.environ["OPENBB_API_BINANCE_KEY"] = ns_parser.key
            dotenv.set_key(self.env_file, "OPENBB_API_BINANCE_KEY", ns_parser.key)
            cfg.API_BINANCE_KEY = ns_parser.key

            os.environ["OPENBB_API_BINANCE_SECRET"] = ns_parser.secret_key
            dotenv.set_key(
                self.env_file, "OPENBB_API_BINANCE_SECRET", ns_parser.secret_key
            )
            cfg.API_BINANCE_SECRET = ns_parser.secret_key

            self.check_binance_key(show_output=True)

    @log_start_end(log=logger)
    def call_bitquery(self, other_args: List[str]):
        """Process bitquery command"""
        parser = argparse.ArgumentParser(
            add_help=False,
            formatter_class=argparse.ArgumentDefaultsHelpFormatter,
            prog="bitquery",
            description="Set Bitquery API key.",
        )
        parser.add_argument(
            "-k",
            "--key",
            type=str,
            dest="key",
            help="key",
        )
        if not other_args:
            console.print("For your API Key, visit: https://bitquery.io/\n")
            return
        if other_args and "-" not in other_args[0][0]:
            other_args.insert(0, "-k")
        ns_parser = parse_simple_args(parser, other_args)
        if ns_parser:
            os.environ["OPENBB_API_BITQUERY_KEY"] = ns_parser.key
            dotenv.set_key(self.env_file, "OPENBB_API_BITQUERY_KEY", ns_parser.key)
            cfg.API_BITQUERY_KEY = ns_parser.key

            self.check_bitquery_key(show_output=True)

    @log_start_end(log=logger)
    def call_si(self, other_args: List[str]):
        """Process si command"""
        parser = argparse.ArgumentParser(
            add_help=False,
            formatter_class=argparse.ArgumentDefaultsHelpFormatter,
            prog="si",
            description="Set Sentiment Investor API key.",
        )
        parser.add_argument(
            "-k",
            "--key",
            type=str,
            dest="key",
            help="key",
        )
        if not other_args:
            console.print("For your API Key, visit: https://sentimentinvestor.com\n")
            return
        if other_args and "-" not in other_args[0][0]:
            other_args.insert(0, "-k")
        ns_parser = parse_simple_args(parser, other_args)
        if ns_parser:
            os.environ["OPENBB_API_SENTIMENTINVESTOR_TOKEN"] = ns_parser.key
            dotenv.set_key(
                self.env_file, "OPENBB_API_SENTIMENTINVESTOR_TOKEN", ns_parser.key
            )
            cfg.API_SENTIMENTINVESTOR_TOKEN = ns_parser.key

            self.check_si_key(show_output=True)

    @log_start_end(log=logger)
    def call_coinbase(self, other_args: List[str]):
        """Process coinbase command"""
        parser = argparse.ArgumentParser(
            add_help=False,
            formatter_class=argparse.ArgumentDefaultsHelpFormatter,
            prog="coinbase",
            description="Set Coinbase API key.",
        )
        parser.add_argument(
            "-k",
            "--key",
            type=str,
            dest="key",
            help="Key",
        )
        parser.add_argument(
            "-s",
            "--secret",
            type=str,
            dest="secret_key",
            help="Secret key",
        )
        parser.add_argument(
            "-p",
            "--passphrase",
            type=str,
            dest="passphrase",
            help="Passphrase",
        )
        if not other_args:
            console.print("For your API Key, visit: https://docs.pro.coinbase.com/\n")
            return
        ns_parser = parse_simple_args(parser, other_args)
        if ns_parser:
            os.environ["OPENBB_API_COINBASE_KEY"] = ns_parser.key
            dotenv.set_key(self.env_file, "OPENBB_API_COINBASE_KEY", ns_parser.key)
            cfg.API_COINBASE_KEY = ns_parser.key

            os.environ["OPENBB_API_COINBASE_SECRET"] = ns_parser.secret_key
            dotenv.set_key(
                self.env_file, "OPENBB_API_COINBASE_SECRET", ns_parser.secret_key
            )
            cfg.API_COINBASE_SECRET = ns_parser.secret_key

            os.environ["OPENBB_API_COINBASE_PASS_PHRASE"] = ns_parser.passphrase
            dotenv.set_key(
                self.env_file, "OPENBB_API_COINBASE_PASS_PHRASE", ns_parser.passphrase
            )
            cfg.API_COINBASE_PASS_PHRASE = ns_parser.passphrase

            self.check_coinbase_key(show_output=True)

    @log_start_end(log=logger)
    def call_walert(self, other_args: List[str]):
        """Process walert command"""
        parser = argparse.ArgumentParser(
            add_help=False,
            formatter_class=argparse.ArgumentDefaultsHelpFormatter,
            prog="walert",
            description="Set Whale Alert API key.",
        )
        parser.add_argument(
            "-k",
            "--key",
            type=str,
            dest="key",
            help="key",
        )
        if not other_args:
            console.print("For your API Key, visit: https://docs.whale-alert.io/\n")
            return
        if other_args and "-" not in other_args[0][0]:
            other_args.insert(0, "-k")
        ns_parser = parse_simple_args(parser, other_args)
        if ns_parser:
            os.environ["OPENBB_API_WHALE_ALERT_KEY"] = ns_parser.key
            dotenv.set_key(self.env_file, "OPENBB_API_WHALE_ALERT_KEY", ns_parser.key)
            cfg.API_WHALE_ALERT_KEY = ns_parser.key

            self.check_walert_key(show_output=True)

    @log_start_end(log=logger)
    def call_glassnode(self, other_args: List[str]):
        """Process glassnode command"""
        parser = argparse.ArgumentParser(
            add_help=False,
            formatter_class=argparse.ArgumentDefaultsHelpFormatter,
            prog="glassnode",
            description="Set Whale Alert API key.",
        )
        parser.add_argument(
            "-k",
            "--key",
            type=str,
            dest="key",
            help="key",
        )
        if not other_args:
            console.print(
                "For your API Key, visit: https://docs.glassnode.com/basic-api/api-key#how-to-get-an-api-key/\n"
            )
            return
        if other_args and "-" not in other_args[0][0]:
            other_args.insert(0, "-k")
        ns_parser = parse_simple_args(parser, other_args)
        if ns_parser:
            os.environ["OPENBB_API_GLASSNODE_KEY"] = ns_parser.key
            dotenv.set_key(self.env_file, "OPENBB_API_GLASSNODE_KEY", ns_parser.key)
            cfg.API_GLASSNODE_KEY = ns_parser.key

            self.check_glassnode_key(show_output=True)

    @log_start_end(log=logger)
    def call_coinglass(self, other_args: List[str]):
        """Process coinglass command"""
        parser = argparse.ArgumentParser(
            add_help=False,
            formatter_class=argparse.ArgumentDefaultsHelpFormatter,
            prog="coinglass",
            description="Set Coinglass API key.",
        )
        parser.add_argument(
            "-k",
            "--key",
            type=str,
            dest="key",
            help="key",
        )
        if not other_args:
            console.print(
                "For your API Key, visit: https://coinglass.github.io/API-Reference/#api-key\n"
            )
            return
        if other_args and "-" not in other_args[0][0]:
            other_args.insert(0, "-k")
        ns_parser = parse_simple_args(parser, other_args)
        if ns_parser:
            os.environ["OPENBB_API_COINGLASS_KEY"] = ns_parser.key
            dotenv.set_key(self.env_file, "OPENBB_API_COINGLASS_KEY", ns_parser.key)
            cfg.API_COINGLASS_KEY = ns_parser.key

            self.check_coinglass_key(show_output=True)

    @log_start_end(log=logger)
    def call_cpanic(self, other_args: List[str]):
        """Process cpanic command"""
        parser = argparse.ArgumentParser(
            add_help=False,
            formatter_class=argparse.ArgumentDefaultsHelpFormatter,
            prog="cpanic",
            description="Set Crypto Panic API key.",
        )
        parser.add_argument(
            "-k",
            "--key",
            type=str,
            dest="key",
            help="key",
        )
        if not other_args:
            console.print(
                "For your API Key, visit: https://cryptopanic.com/developers/api/\n"
            )
            return
        if other_args and "-" not in other_args[0][0]:
            other_args.insert(0, "-k")
        ns_parser = parse_simple_args(parser, other_args)
        if ns_parser:
            os.environ["OPENBB_API_CRYPTO_PANIC_KEY"] = ns_parser.key
            dotenv.set_key(self.env_file, "OPENBB_API_CRYPTO_PANIC_KEY", ns_parser.key)
            cfg.API_CRYPTO_PANIC_KEY = ns_parser.key

            self.check_cpanic_key(show_output=True)

    @log_start_end(log=logger)
    def call_ethplorer(self, other_args: List[str]):
        """Process ethplorer command"""
        parser = argparse.ArgumentParser(
            add_help=False,
            formatter_class=argparse.ArgumentDefaultsHelpFormatter,
            prog="ethplorer",
            description="Set Ethplorer API key.",
        )
        parser.add_argument(
            "-k",
            "--key",
            type=str,
            dest="key",
            help="key",
        )
        if not other_args:
            console.print(
                "For your API Key, visit: https://github.com/EverexIO/Ethplorer/wiki/Ethplorer-API\n"
            )
            return
        if other_args and "-" not in other_args[0][0]:
            other_args.insert(0, "-k")
        ns_parser = parse_simple_args(parser, other_args)
        if ns_parser:
            os.environ["OPENBB_API_ETHPLORER_KEY"] = ns_parser.key
            dotenv.set_key(self.env_file, "OPENBB_API_ETHPLORER_KEY", ns_parser.key)
            cfg.API_ETHPLORER_KEY = ns_parser.key

            self.check_ethplorer_key(show_output=True)

    @log_start_end(log=logger)
    def call_smartstake(self, other_args: List[str]):
        """Process smartstake command"""
        parser = argparse.ArgumentParser(
            add_help=False,
            formatter_class=argparse.ArgumentDefaultsHelpFormatter,
            prog="smartstake",
            description="Set Smartstake Key and Token.",
        )
        parser.add_argument(
            "-k",
            "--key",
            type=str,
            dest="key",
            help="Key",
        )
        parser.add_argument(
            "-t",
            "--token",
            type=str,
            dest="token",
            help="Token",
        )
        if not other_args:
            console.print("For your API Key, visit: https://www.smartstake.io\n")
            return
        ns_parser = parse_simple_args(parser, other_args)

        if ns_parser:
            os.environ["OPENBB_API_SMARTSTAKE_TOKEN"] = ns_parser.token
            dotenv.set_key(
                self.env_file, "OPENBB_API_SMARTSTAKE_TOKEN", ns_parser.token
            )
            cfg.API_SMARTSTAKE_TOKEN = ns_parser.token

            os.environ["OPENBB_API_SMARTSTAKE_KEY"] = ns_parser.key
            dotenv.set_key(self.env_file, "OPENBB_API_SMARTSTAKE_KEY", ns_parser.key)
            cfg.API_SMARTSTAKE_KEY = ns_parser.key

            self.check_smartstake_key(show_output=True)

    @log_start_end(log=logger)
    def call_messari(self, other_args: List[str]):
        """Process messari command"""
        parser = argparse.ArgumentParser(
            add_help=False,
            formatter_class=argparse.ArgumentDefaultsHelpFormatter,
            prog="messari",
            description="Set Messari API key.",
        )
        parser.add_argument(
            "-k",
            "--key",
            type=str,
            dest="key",
            help="key",
        )
        if not other_args:
            console.print("For your API Key, visit: https://messari.io/api/docs\n")
            return

        if other_args and "-" not in other_args[0][0]:
            other_args.insert(0, "-k")
        ns_parser = parse_simple_args(parser, other_args)
        if ns_parser:
            os.environ["OPENBB_API_MESSARI_KEY"] = ns_parser.key
            dotenv.set_key(self.env_file, "OPENBB_API_MESSARI_KEY", ns_parser.key)
            cfg.API_MESSARI_KEY = ns_parser.key
            self.check_messari_key(show_output=True)

    @log_start_end(log=logger)
<<<<<<< HEAD
    def call_eodhd(self, other_args: List[str]):
        """Process eodhd command"""
        parser = argparse.ArgumentParser(
            add_help=False,
            formatter_class=argparse.ArgumentDefaultsHelpFormatter,
            prog="eodhd",
            description="Set End of Day Historical Data API key.",
=======
    def call_santiment(self, other_args: List[str]):
        """Process santiment command"""
        parser = argparse.ArgumentParser(
            add_help=False,
            formatter_class=argparse.ArgumentDefaultsHelpFormatter,
            prog="santiment",
            description="Set Santiment API key.",
>>>>>>> 89402972
        )
        parser.add_argument(
            "-k",
            "--key",
            type=str,
            dest="key",
            help="key",
        )
        if not other_args:
            console.print(
<<<<<<< HEAD
                "For your API Key, visit: https://eodhistoricaldata.com/r/?ref=869U7F4J\n"
=======
                "For your API Key, visit: https://academy.santiment.net/products-and-plans/create-an-api-key\n"
>>>>>>> 89402972
            )
            return
        if other_args and "-" not in other_args[0][0]:
            other_args.insert(0, "-k")
        ns_parser = parse_simple_args(parser, other_args)
        if ns_parser:
<<<<<<< HEAD
            os.environ["API_EODHD_TOKEN"] = ns_parser.key
            dotenv.set_key(self.env_file, "API_EODHD_TOKEN", ns_parser.key)
            cfg.API_EODHD_TOKEN = ns_parser.key
            self.check_eodhd_key(show_output=True)
=======
            os.environ["OPENBB_API_SANTIMENT_KEY"] = ns_parser.key
            dotenv.set_key(self.env_file, "OPENBB_API_SANTIMENT_KEY", ns_parser.key)
            cfg.API_SANTIMENT_KEY = ns_parser.key
            self.check_santiment_key(show_output=True)
>>>>>>> 89402972
<|MERGE_RESOLUTION|>--- conflicted
+++ resolved
@@ -70,13 +70,9 @@
         "ethplorer",
         "smartstake",
         "github",
-<<<<<<< HEAD
-        "mesari",
         "eodhd",
-=======
         "messari",
         "santiment",
->>>>>>> 89402972
     ]
     PATH = "/keys/"
     key_dict: Dict = {}
@@ -760,7 +756,6 @@
         if show_output:
             console.print(self.key_dict["MESSARI"] + "\n")
 
-<<<<<<< HEAD
     def check_eodhd_key(self, show_output: bool = False) -> None:
         """Check End of Day Historical Data key"""
         self.cfg_dict["EODHD"] = "eodhd"
@@ -778,7 +773,7 @@
 
         if show_output:
             console.print(self.key_dict["EODHD"] + "\n")
-=======
+
     def check_santiment_key(self, show_output: bool = False) -> None:
         """Check Santiment key"""
         self.cfg_dict["SANTIMENT"] = "santiment"
@@ -810,7 +805,6 @@
 
         if show_output:
             console.print(self.key_dict["SANTIMENT"] + "\n")
->>>>>>> 89402972
 
     def check_keys_status(self) -> None:
         """Check keys status"""
@@ -841,11 +835,8 @@
         self.check_smartstake_key()
         self.check_github_key()
         self.check_messari_key()
-<<<<<<< HEAD
         self.check_eodhd_key()
-=======
         self.check_santiment_key()
->>>>>>> 89402972
 
     def print_help(self):
         """Print help"""
@@ -1861,7 +1852,6 @@
             self.check_messari_key(show_output=True)
 
     @log_start_end(log=logger)
-<<<<<<< HEAD
     def call_eodhd(self, other_args: List[str]):
         """Process eodhd command"""
         parser = argparse.ArgumentParser(
@@ -1869,44 +1859,51 @@
             formatter_class=argparse.ArgumentDefaultsHelpFormatter,
             prog="eodhd",
             description="Set End of Day Historical Data API key.",
-=======
-    def call_santiment(self, other_args: List[str]):
-        """Process santiment command"""
-        parser = argparse.ArgumentParser(
-            add_help=False,
-            formatter_class=argparse.ArgumentDefaultsHelpFormatter,
-            prog="santiment",
-            description="Set Santiment API key.",
->>>>>>> 89402972
-        )
-        parser.add_argument(
-            "-k",
-            "--key",
-            type=str,
-            dest="key",
-            help="key",
-        )
-        if not other_args:
-            console.print(
-<<<<<<< HEAD
-                "For your API Key, visit: https://eodhistoricaldata.com/r/?ref=869U7F4J\n"
-=======
-                "For your API Key, visit: https://academy.santiment.net/products-and-plans/create-an-api-key\n"
->>>>>>> 89402972
-            )
-            return
-        if other_args and "-" not in other_args[0][0]:
-            other_args.insert(0, "-k")
-        ns_parser = parse_simple_args(parser, other_args)
-        if ns_parser:
-<<<<<<< HEAD
+        )
+        parser.add_argument(
+            "-k",
+            "--key",
+            type=str,
+            dest="key",
+            help="key",
+        )
+        if not other_args:
+            console.print("For your API Key, visit: https://eodhistoricaldata.com/r/?ref=869U7F4J\n")
+        if other_args and "-" not in other_args[0][0]:
+            other_args.insert(0, "-k")
+        ns_parser = parse_simple_args(parser, other_args)
+        if ns_parser:
             os.environ["API_EODHD_TOKEN"] = ns_parser.key
             dotenv.set_key(self.env_file, "API_EODHD_TOKEN", ns_parser.key)
             cfg.API_EODHD_TOKEN = ns_parser.key
             self.check_eodhd_key(show_output=True)
-=======
+
+    def call_santiment(self, other_args: List[str]):
+        """Process santiment command"""
+        parser = argparse.ArgumentParser(
+            add_help=False,
+            formatter_class=argparse.ArgumentDefaultsHelpFormatter,
+            prog="santiment",
+            description="Set Santiment API key.",
+        )
+        parser.add_argument(
+            "-k",
+            "--key",
+            type=str,
+            dest="key",
+            help="key",
+        )
+        if not other_args:
+            console.print(
+                "For your API Key, visit: "
+                "https://academy.santiment.net/products-and-plans/create-an-api-key\n"
+            )
+            return
+        if other_args and "-" not in other_args[0][0]:
+            other_args.insert(0, "-k")
+        ns_parser = parse_simple_args(parser, other_args)
+        if ns_parser:
             os.environ["OPENBB_API_SANTIMENT_KEY"] = ns_parser.key
             dotenv.set_key(self.env_file, "OPENBB_API_SANTIMENT_KEY", ns_parser.key)
             cfg.API_SANTIMENT_KEY = ns_parser.key
-            self.check_santiment_key(show_output=True)
->>>>>>> 89402972
+            self.check_santiment_key(show_output=True)
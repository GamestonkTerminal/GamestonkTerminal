{
 "cells": [
  {
   "cell_type": "markdown",
   "id": "70ba2c8a",
   "metadata": {},
   "source": [
    "## Notebook setup"
   ]
  },
  {
   "cell_type": "code",
   "execution_count": null,
   "id": "driven-billion",
   "metadata": {},
   "outputs": [],
   "source": [
    "import os\n",
    "import io\n",
    "import warnings\n",
    "import datetime\n",
    "import numpy as np\n",
    "import base64\n",
    "import pandas as pd\n",
    "\n",
    "import matplotlib.pyplot as plt\n",
    "import matplotlib_inline.backend_inline\n",
    "\n",
    "from IPython.display import HTML\n",
    "\n",
    "# import sys\n",
    "# sys.path.append('../../')\n",
    "\n",
    "from openbb_terminal.api import widgets\n",
    "from openbb_terminal.api import openbb\n",
    "from openbb_terminal.helper_classes import TerminalStyle\n",
    "\n",
    "%matplotlib inline\n",
    "matplotlib_inline.backend_inline.set_matplotlib_formats(\"svg\")\n",
    "warnings.filterwarnings(\"ignore\")\n",
    "\n",
    "pd.set_option(\"display.float_format\", lambda x: \"%.5f\" % x)"
   ]
  },
  {
   "cell_type": "code",
   "execution_count": null,
   "id": "c3fe7db5-ec6a-42cf-9e66-52dc1de22370",
   "metadata": {},
   "outputs": [],
   "source": [
    "try:\n",
    "    theme = TerminalStyle(\"light\", \"light\", \"light\")\n",
    "except:\n",
    "    pass\n",
    "stylesheet = widgets.html_report_stylesheet()\n",
    "with open(\"./openbb_terminal/reports/OpenBB_reports_logo.png\", \"rb\") as image_file:\n",
    "    openbb_image_encoded = base64.b64encode(image_file.read())"
   ]
  },
  {
   "cell_type": "markdown",
   "id": "807fda4e",
   "metadata": {},
   "source": [
    "## Select Ticker"
   ]
  },
  {
   "cell_type": "code",
   "execution_count": null,
   "id": "intended-sherman",
   "metadata": {
    "tags": [
     "parameters"
    ]
   },
   "outputs": [],
   "source": [
    "# Parameters that will be replaced when calling this notebook\n",
    "# Do not leave parameters blank as the notebook won't run with empty parameters\n",
    "symbol = \"btc\"\n",
    "report_name = \"Crypto Report for BTC\""
   ]
  },
  {
   "cell_type": "code",
   "execution_count": null,
   "id": "2c46efb8",
   "metadata": {},
   "outputs": [],
   "source": [
    "ticker = symbol"
   ]
  },
  {
   "cell_type": "code",
   "execution_count": null,
   "id": "d4897334",
   "metadata": {},
   "outputs": [],
   "source": [
    "author = \"\"\n",
    "report_title = f\"INVESTMENT RESEARCH REPORT ON {ticker.upper()}\"\n",
    "report_date = datetime.datetime.now().strftime(\"%d %B, %Y\")\n",
    "report_time = datetime.datetime.now().strftime(\"%H:%M\")\n",
    "report_timezone = datetime.datetime.now(datetime.timezone.utc).astimezone().tzinfo\n",
    "report_title, report_date, report_time, report_timezone"
   ]
  },
  {
   "cell_type": "code",
   "execution_count": null,
   "id": "35d9a943",
   "metadata": {},
   "outputs": [],
   "source": [
    "# basic info\n",
    "from openbb_terminal.cryptocurrency.cryptocurrency_helpers import get_coinpaprika_id\n",
    "\n",
    "cp_id = get_coinpaprika_id(ticker)\n",
    "basic_info = openbb.crypto.dd.basic(cp_id)\n",
    "if not basic_info.empty:\n",
    "    basic_info = basic_info.set_index(\"Metric\")\n",
    "    basic_info"
   ]
  },
  {
   "cell_type": "code",
   "execution_count": null,
   "id": "091d305e",
   "metadata": {},
   "outputs": [],
   "source": [
    "news = openbb.common.news(term=ticker).head(10)\n",
    "news = news.set_index(\"published\")\n",
    "news.sort_index()\n",
    "news[\"link\"] = news[\"link\"].apply(lambda x: f'<a href=\"{x}\">{x}</a>')\n",
    "news"
   ]
  },
  {
   "cell_type": "code",
   "execution_count": null,
   "id": "bd281ab8",
   "metadata": {},
   "outputs": [],
   "source": [
    "links = openbb.crypto.dd.links(ticker)\n",
    "\n",
    "if not links.empty:\n",
    "    links = links.set_index(\"Name\")\n",
    "\n",
    "    links[\"Link\"] = links[\"Link\"].apply(lambda x: f'<a href=\"{x}\">{x}</a>')\n",
    "\n",
    "    links"
   ]
  },
  {
   "cell_type": "code",
   "execution_count": null,
   "id": "9b73e41f",
   "metadata": {},
   "outputs": [],
   "source": [
    "# alt index\n",
    "\n",
    "# fig, ax = plt.subplots(figsize=(11, 5), dpi=150)\n",
    "# openbb.crypto.ov.altindex(external_axes=[ax], chart=True)\n",
    "# fig.tight_layout()\n",
    "# f = io.BytesIO()\n",
    "# fig.savefig(f, format=\"svg\")\n",
    "# altindex = f.getvalue().decode(\"utf-8\")"
   ]
  },
  {
   "cell_type": "code",
   "execution_count": null,
   "id": "07d09ce8",
   "metadata": {},
   "outputs": [],
   "source": [
    "five_year = datetime.datetime.now() - datetime.timedelta(days=1825)\n",
    "three_year = datetime.datetime.now() - datetime.timedelta(days=1095)\n",
    "one_year = datetime.datetime.now() - datetime.timedelta(days=365)\n",
    "three_months = datetime.datetime.now() - datetime.timedelta(days=90)\n",
    "\n",
    "dates = {\n",
    "    \"three_months\": three_months,\n",
    "    \"one_year\": one_year,\n",
    "    \"three_year\": three_year,\n",
    "    \"five_year\": five_year,\n",
    "}"
   ]
  },
  {
   "cell_type": "code",
   "execution_count": null,
   "id": "e6d6d43d",
   "metadata": {},
   "outputs": [],
   "source": [
    "def get_historical_data(ticker, dict_of_dates, is_plot=True):\n",
    "\n",
    "    list_of_historical_data = []\n",
    "\n",
    "    for date in dict_of_dates:\n",
    "        data = openbb.crypto.load(\n",
    "            symbol=ticker,\n",
    "            start_date=dict_of_dates[date],\n",
    "        )\n",
    "\n",
    "        # we'll be using the adjusted close price as same as close price\n",
    "        data[\"Adj Close\"] = data[\"Close\"]\n",
    "\n",
    "        if is_plot:\n",
    "            fig, ax = plt.subplots(figsize=(11, 3), dpi=150)\n",
    "            plt.suptitle(\n",
    "                f\"{date} historical data for {ticker.upper()}\",\n",
    "                fontsize=14,\n",
    "                color=\"black\",\n",
    "            )\n",
    "            plt.plot(data.index, data[\"Close\"])\n",
    "            plt.ylabel(\"USDT\")\n",
    "            plt.show()\n",
    "\n",
    "            fig.tight_layout()\n",
    "            f = io.BytesIO()\n",
    "            fig.savefig(f, format=\"svg\")\n",
    "            plot_data = f.getvalue().decode(\"utf-8\")\n",
    "\n",
    "            list_of_historical_data.append(plot_data)\n",
    "        else:\n",
    "            list_of_historical_data.append(data)\n",
    "\n",
    "    return list_of_historical_data"
   ]
  },
  {
   "cell_type": "code",
   "execution_count": null,
   "id": "ed19a708",
   "metadata": {},
   "outputs": [],
   "source": [
    "historical_data = get_historical_data(ticker, dates)"
   ]
  },
  {
   "cell_type": "code",
   "execution_count": null,
   "id": "8f815dbc",
   "metadata": {},
   "outputs": [],
   "source": [
    "historical_data_one_year = get_historical_data(ticker, {\"one_year\": one_year}, False)[0]\n",
    "historical_data_one_year"
   ]
  },
  {
   "cell_type": "code",
   "execution_count": null,
   "id": "081a4bb3",
   "metadata": {},
   "outputs": [],
   "source": [
    "from openbb_terminal.cryptocurrency.cryptocurrency_helpers import show_quick_performance\n",
    "\n",
    "show_quick_performance(\n",
    "    crypto_df=historical_data_one_year,\n",
    "    symbol=ticker,\n",
    "    current_currency=\"USDT\",\n",
    "    source=\"cctx\",\n",
    "    exchange=\"binance\",\n",
    "    interval=\"1440\",\n",
    ")\n",
    "\n",
    "fig = plt.figure(figsize=(11, 3), dpi=150)\n",
    "fig.tight_layout()\n",
    "f = io.BytesIO()\n",
    "fig.savefig(f, format=\"svg\")\n",
    "quick_performance = f.getvalue().decode(\"utf-8\")"
   ]
  },
  {
   "cell_type": "code",
   "execution_count": null,
   "id": "88af0fbe",
   "metadata": {},
   "outputs": [],
   "source": [
    "fig, ax = plt.subplots(figsize=(11, 3), dpi=150)\n",
    "openbb.crypto.dd.headlines(ticker, external_axes=[ax], chart=True)\n",
    "fig.tight_layout()\n",
    "f = io.BytesIO()\n",
    "fig.savefig(f, format=\"svg\")\n",
    "headlines = f.getvalue().decode(\"utf-8\")"
   ]
  },
  {
   "cell_type": "code",
   "execution_count": null,
   "id": "3b23868d",
   "metadata": {},
   "outputs": [],
   "source": [
    "# fig, (ax1, ax2) = plt.subplots(nrows=2, ncols=1, figsize=(11, 5), dpi=150)\n",
    "# openbb.crypto.chart(\n",
    "#     historical_data_one_year,\n",
    "#     symbol=ticker,\n",
    "#     currency=\"USDT\",\n",
    "#     source=\"cctx\",\n",
    "#     exchange=\"binance\",\n",
    "#     interval=\"1440\",\n",
    "#     external_axes=[ax1, ax2],\n",
    "# )\n",
    "# fig.tight_layout()\n",
    "# f = io.BytesIO()\n",
    "# fig.savefig(f, format=\"svg\")\n",
    "# one_year_candle = f.getvalue().decode(\"utf-8\")"
   ]
  },
  {
   "cell_type": "code",
   "execution_count": null,
   "id": "e4509c6e",
   "metadata": {},
   "outputs": [],
   "source": [
    "fig, (ax1, ax2) = plt.subplots(nrows=2, ncols=1, figsize=(11, 5), dpi=150)\n",
    "openbb.crypto.chart(\n",
    "    historical_data_one_year,\n",
    "    symbol=ticker,\n",
    "    currency=\"USDT\",\n",
    "    source=\"cctx\",\n",
    "    exchange=\"binance\",\n",
    "    interval=\"1440\",\n",
    "    external_axes=[ax1, ax2],\n",
    "    chart=True,\n",
    ")\n",
    "fig.tight_layout()\n",
    "f = io.BytesIO()\n",
    "fig.savefig(f, format=\"svg\")\n",
    "candle_one_year = f.getvalue().decode(\"utf-8\")"
   ]
  },
  {
   "cell_type": "markdown",
   "id": "7f83daae",
   "metadata": {},
   "source": [
    "## Due Diligence"
   ]
  },
  {
   "cell_type": "code",
   "execution_count": null,
   "id": "93d66cf1",
   "metadata": {},
   "outputs": [],
   "source": [
    "# market cap dominance\n",
    "\n",
    "fig, ax = plt.subplots(figsize=(11, 5), dpi=150)\n",
    "openbb.crypto.dd.mcapdom(symbol=ticker, external_axes=[ax], chart=True)\n",
    "fig.tight_layout()\n",
    "f = io.BytesIO()\n",
    "fig.savefig(f, format=\"svg\")\n",
    "mcapdom = f.getvalue().decode(\"utf-8\")\n",
    "mcapdom_df = openbb.crypto.dd.mcapdom(symbol=ticker)"
   ]
  },
  {
   "cell_type": "code",
   "execution_count": null,
   "id": "284b0586",
   "metadata": {},
   "outputs": [],
   "source": [
    "# roadmap\n",
    "\n",
    "fig, ax = plt.subplots(figsize=(11, 5), dpi=150)\n",
    "openbb.crypto.dd.rm(symbol=ticker, external_axes=[ax], chart=True)\n",
    "fig.tight_layout()\n",
    "f = io.BytesIO()\n",
    "fig.savefig(f, format=\"svg\")\n",
    "roadmap_view = f.getvalue().decode(\"utf-8\")\n",
    "\n",
    "roadmap_model = openbb.crypto.dd.rm(symbol=ticker)"
   ]
  },
  {
   "cell_type": "code",
   "execution_count": null,
   "id": "f496d047",
   "metadata": {},
   "outputs": [],
   "source": [
    "if not roadmap_model.empty:\n",
    "    roadmap_model = roadmap_model.set_index(\"Date\")\n",
    "    roadmap_model.sort_index()\n",
    "    roadmap_model"
   ]
  },
  {
   "cell_type": "code",
   "execution_count": null,
   "id": "9ddbc654",
   "metadata": {},
   "outputs": [],
   "source": [
<<<<<<< HEAD
    "fig, (ax1, ax2) = plt.subplots(nrows=2, ncols=1, figsize=(11, 5), dpi=150)\n",
    "openbb.crypto.dd.tk(symbol=ticker, external_axes=[ax1, ax2], chart=True)\n",
=======
    "fig, ax1 = plt.subplots(figsize=(11, 5), dpi=150)\n",
    "ax2 = ax1.twinx()\n",
    "openbb.crypto.dd.tk(symbol=ticker,external_axes=[ax1,ax2],chart=True)\n",
>>>>>>> 5e08ad6e
    "fig.tight_layout()\n",
    "f = io.BytesIO()\n",
    "fig.savefig(f, format=\"svg\")\n",
    "tokenomics_view = f.getvalue().decode(\"utf-8\")"
   ]
  },
  {
   "cell_type": "code",
   "execution_count": null,
   "id": "aecd816f",
   "metadata": {},
   "outputs": [],
   "source": [
    "tokenomics_model = openbb.crypto.dd.rm(symbol=ticker)\n",
    "if not tokenomics_model.empty:\n",
    "    tokenomics_model = tokenomics_model.set_index(\"Date\")\n",
    "    tokenomics_model.sort_index()\n",
    "    tokenomics_model"
   ]
  },
  {
   "cell_type": "code",
   "execution_count": null,
   "id": "7d02fcc4",
   "metadata": {},
   "outputs": [],
   "source": [
    "# fundraise\n",
    "\n",
    "fundraise = openbb.crypto.dd.fr(symbol=ticker)\n",
    "fundraise_info = fundraise[0]\n",
    "fundraise_df = fundraise[1]"
   ]
  },
  {
   "cell_type": "code",
   "execution_count": null,
   "id": "5e625a2e",
   "metadata": {},
   "outputs": [],
   "source": [
    "trading_pair_info = openbb.crypto.dd.trading_pair_info(f\"{ticker}-USDT\")\n",
    "if not trading_pair_info.empty:\n",
    "    trading_pair_info = trading_pair_info.set_index(\"Metric\")\n",
    "    trading_pair_info"
   ]
  },
  {
   "cell_type": "code",
   "execution_count": null,
   "id": "8f33b4d8",
   "metadata": {},
   "outputs": [],
   "source": [
    "import openbb_terminal.cryptocurrency.due_diligence.pycoingecko_model as gecko\n",
    "from openbb_terminal.cryptocurrency.cryptocurrency_helpers import get_coingecko_id\n",
    "\n",
    "ath = pd.DataFrame()\n",
    "try:\n",
    "    cg_id = get_coingecko_id(symbol=ticker)\n",
    "    coin = gecko.Coin(ticker)\n",
    "    ath = coin.get_all_time_high(currency=cg_id)\n",
    "\n",
    "except Exception as e:\n",
    "    # ath = str(\"Reached coingecko API limit\")\n",
    "    pass"
   ]
  },
  {
   "cell_type": "code",
   "execution_count": null,
   "id": "2a82e990",
   "metadata": {},
   "outputs": [],
   "source": [
    "import openbb_terminal.cryptocurrency.due_diligence.pycoingecko_model as gecko\n",
    "from openbb_terminal.cryptocurrency.cryptocurrency_helpers import get_coingecko_id\n",
    "\n",
    "atl = pd.DataFrame()\n",
    "try:\n",
    "    cg_id = get_coingecko_id(symbol=ticker)\n",
    "    coin = gecko.Coin(ticker)\n",
    "    atl = coin.get_all_time_low(currency=cg_id)\n",
    "\n",
    "except Exception as e:\n",
    "    # atl = str(\"Reached coingecko API limit\")\n",
    "    pass"
   ]
  },
  {
   "cell_type": "code",
   "execution_count": null,
   "id": "e9e512e9",
   "metadata": {},
   "outputs": [],
   "source": [
    "# market stats about loaded coin\n",
    "from openbb_terminal.cryptocurrency.cryptocurrency_helpers import get_coinpaprika_id\n",
    "\n",
    "cp_id = get_coinpaprika_id(ticker)\n",
    "market = openbb.crypto.dd.mkt(cp_id)\n",
    "\n",
    "if not market.empty:\n",
    "    market = market.set_index(\"exchange\")\n",
    "\n",
    "    market[\"market_url\"] = market[\"market_url\"].apply(\n",
    "        lambda x: f'<a href=\"{x}\">{x}</a>'\n",
    "    )\n",
    "\n",
    "    market"
   ]
  },
  {
   "cell_type": "code",
   "execution_count": null,
   "id": "1d6e76cb",
   "metadata": {},
   "outputs": [],
   "source": [
    "from openbb_terminal.cryptocurrency.cryptocurrency_helpers import get_coinpaprika_id\n",
    "\n",
    "# all exchanges where loaded coin is listed\n",
    "cp_id = get_coinpaprika_id(ticker)\n",
    "ex = openbb.crypto.dd.ex(cp_id)\n",
    "if not ex.empty:\n",
    "    ex = ex.set_index(\"id\")\n",
    "    ex"
   ]
  },
  {
   "cell_type": "code",
   "execution_count": null,
   "id": "1fcdbc67",
   "metadata": {},
   "outputs": [],
   "source": [
    "# last trades\n",
    "trades = openbb.crypto.dd.trades(symbol=f\"{ticker}-USDT\")\n",
    "if not trades.empty:\n",
    "    trades = trades.set_index(\"time\")\n",
    "    trades"
   ]
  },
  {
   "cell_type": "code",
   "execution_count": null,
   "id": "262d190a",
   "metadata": {},
   "outputs": [],
   "source": [
    "# order book\n",
    "\n",
    "fig, ax = plt.subplots(figsize=(11, 5), dpi=150)\n",
    "openbb.crypto.dd.cbbook(symbol=f\"{ticker}-USDT\", external_axes=[ax], chart=True)\n",
    "fig.tight_layout()\n",
    "f = io.BytesIO()\n",
    "fig.savefig(f, format=\"svg\")\n",
    "order_book = f.getvalue().decode(\"utf-8\")\n",
    "order_book_raw = openbb.crypto.dd.cbbook(symbol=f\"{ticker}-USDT\")"
   ]
  },
  {
   "cell_type": "code",
   "execution_count": null,
   "id": "95cdc32e",
   "metadata": {},
   "outputs": [],
   "source": [
    "order_book_raw"
   ]
  },
  {
   "cell_type": "code",
   "execution_count": null,
   "id": "679d0d79",
   "metadata": {},
   "outputs": [],
   "source": [
    "# price and supply related metrics for loaded coin\n",
    "from openbb_terminal.cryptocurrency.cryptocurrency_helpers import get_coinpaprika_id\n",
    "\n",
    "cp_id = get_coinpaprika_id(ticker)\n",
    "ps = openbb.crypto.dd.ps(cp_id)\n",
    "if not ps.empty:\n",
    "    ps = ps.set_index(\"Metric\")\n",
    "    ps"
   ]
  },
  {
   "cell_type": "code",
   "execution_count": null,
   "id": "92e76d79",
   "metadata": {},
   "outputs": [],
   "source": [
    "# events\n",
    "from openbb_terminal.cryptocurrency.cryptocurrency_helpers import get_coinpaprika_id\n",
    "\n",
    "cp_id = get_coinpaprika_id(ticker)\n",
    "events = openbb.crypto.dd.events(cp_id)\n",
    "\n",
    "if not events.empty:\n",
    "    events = events.set_index(\"date\")\n",
    "\n",
    "    events[\"link\"] = events[\"link\"].apply(lambda x: f'<a href=\"{x}\">{x}</a>')\n",
    "\n",
    "events"
   ]
  },
  {
   "cell_type": "code",
   "execution_count": null,
   "id": "a14130db",
   "metadata": {},
   "outputs": [],
   "source": [
    "# social media\n",
    "\n",
    "from openbb_terminal.cryptocurrency.due_diligence.pycoingecko_view import display_social\n",
    "\n",
    "display_social(ticker)\n",
    "fig = plt.figure()\n",
    "fig.tight_layout()\n",
    "f = io.BytesIO()\n",
    "fig.savefig(f, format=\"svg\")\n",
    "social = f.getvalue().decode(\"utf-8\")"
   ]
  },
  {
   "cell_type": "code",
   "execution_count": null,
   "id": "8f89627f",
   "metadata": {},
   "outputs": [],
   "source": [
    "# tweets for loaded coin\n",
    "from openbb_terminal.cryptocurrency.cryptocurrency_helpers import get_coinpaprika_id\n",
    "\n",
    "cp_id = get_coinpaprika_id(ticker)\n",
    "tweets = openbb.crypto.dd.twitter(cp_id)\n",
    "tweets"
   ]
  },
  {
   "cell_type": "code",
   "execution_count": null,
   "id": "9bb75443",
   "metadata": {},
   "outputs": [],
   "source": [
    "# github activity over time\n",
    "\n",
    "gh_data = openbb.crypto.dd.gh(symbol=ticker)\n",
    "\n",
    "if not gh_data.empty:\n",
    "    fig, ax = plt.subplots(figsize=(11, 5), dpi=150)\n",
    "    openbb.crypto.dd.gh(symbol=ticker, external_axes=[ax], chart=True)\n",
    "    fig.tight_layout()\n",
    "    f = io.BytesIO()\n",
    "    fig.savefig(f, format=\"svg\")\n",
    "    gh = f.getvalue().decode(\"utf-8\")"
   ]
  },
  {
   "cell_type": "markdown",
   "id": "fcaa973d",
   "metadata": {},
   "source": [
    "## TA\n"
   ]
  },
  {
   "cell_type": "code",
   "execution_count": null,
   "id": "477317b4",
   "metadata": {},
   "outputs": [],
   "source": [
    "ticker_data = historical_data_one_year.copy()"
   ]
  },
  {
   "cell_type": "code",
   "execution_count": null,
   "id": "7af3695c",
   "metadata": {},
   "outputs": [],
   "source": [
    "# simple moving average\n",
    "ticker_data.index.names = [\"date\"]\n",
    "\n",
    "fig, ax = plt.subplots(figsize=(11, 3), dpi=150)\n",
    "openbb.common.ta.ma(\n",
    "    data=ticker_data[\"Close\"],\n",
    "    ma_type=\"SMA\",\n",
    "    symbol=ticker,\n",
    "    external_axes=[ax],\n",
    "    chart=True,\n",
    ")\n",
    "fig.tight_layout()\n",
    "f = io.BytesIO()\n",
    "fig.savefig(f, format=\"svg\")\n",
    "sma = f.getvalue().decode(\"utf-8\")"
   ]
  },
  {
   "cell_type": "code",
   "execution_count": null,
   "id": "5d5089fa",
   "metadata": {},
   "outputs": [],
   "source": [
    "# exponential moving average\n",
    "fig, ax = plt.subplots(figsize=(11, 3), dpi=150)\n",
    "openbb.common.ta.ma(\n",
    "    data=ticker_data[\"Close\"],\n",
    "    ma_type=\"EMA\",\n",
    "    symbol=ticker,\n",
    "    external_axes=[ax],\n",
    "    chart=True,\n",
    ")\n",
    "fig.tight_layout()\n",
    "f = io.BytesIO()\n",
    "fig.savefig(f, format=\"svg\")\n",
    "ema = f.getvalue().decode(\"utf-8\")"
   ]
  },
  {
   "cell_type": "code",
   "execution_count": null,
   "id": "5facfbf4",
   "metadata": {},
   "outputs": [],
   "source": [
    "# zero lag exponential moving average\n",
    "\n",
    "fig, ax = plt.subplots(figsize=(11, 3), dpi=150)\n",
    "openbb.common.ta.ma(\n",
    "    data=ticker_data[\"Close\"],\n",
    "    ma_type=\"ZLMA\",\n",
    "    symbol=ticker,\n",
    "    external_axes=[ax],\n",
    "    chart=True,\n",
    ")\n",
    "fig.tight_layout()\n",
    "f = io.BytesIO()\n",
    "fig.savefig(f, format=\"svg\")\n",
    "zlma = f.getvalue().decode(\"utf-8\")"
   ]
  },
  {
   "cell_type": "code",
   "execution_count": null,
   "id": "df54f7ad",
   "metadata": {},
   "outputs": [],
   "source": [
    "# commodity channel index\n",
    "\n",
    "fig, (ax1, ax2) = plt.subplots(nrows=2, ncols=1, figsize=(11, 5), dpi=150)\n",
    "openbb.common.ta.cci(\n",
    "    data=ticker_data,\n",
    "    symbol=ticker,\n",
    "    external_axes=[ax1, ax2],\n",
    "    chart=True,\n",
    ")\n",
    "fig.tight_layout()\n",
    "f = io.BytesIO()\n",
    "fig.savefig(f, format=\"svg\")\n",
    "cci = f.getvalue().decode(\"utf-8\")"
   ]
  },
  {
   "cell_type": "code",
   "execution_count": null,
   "id": "f53469eb",
   "metadata": {},
   "outputs": [],
   "source": [
    "# moving average convergence/divergence\n",
    "\n",
    "fig, (ax1, ax2) = plt.subplots(nrows=2, ncols=1, figsize=(11, 5), dpi=150)\n",
    "openbb.common.ta.macd(\n",
    "    data=ticker_data[\"Adj Close\"],\n",
    "    symbol=ticker,\n",
    "    external_axes=[ax1, ax2],\n",
    "    chart=True,\n",
    ")\n",
    "fig.tight_layout()\n",
    "f = io.BytesIO()\n",
    "fig.savefig(f, format=\"svg\")\n",
    "macd = f.getvalue().decode(\"utf-8\")"
   ]
  },
  {
   "cell_type": "code",
   "execution_count": null,
   "id": "dd79e6b6",
   "metadata": {},
   "outputs": [],
   "source": [
    "# fisher transform\n",
    "\n",
    "fig, (ax1, ax2) = plt.subplots(nrows=2, ncols=1, figsize=(11, 11), dpi=150)\n",
    "ax3 = ax2.twinx()\n",
    "openbb.common.ta.fisher(\n",
    "    data=ticker_data,\n",
    "    symbol=ticker,\n",
    "    external_axes=[ax1, ax2, ax3],\n",
    "    chart=True,\n",
    ")\n",
    "fig.tight_layout()\n",
    "f = io.BytesIO()\n",
    "fig.savefig(f, format=\"svg\")\n",
    "fisher = f.getvalue().decode(\"utf-8\")"
   ]
  },
  {
   "cell_type": "code",
   "execution_count": null,
   "id": "b699e61f",
   "metadata": {},
   "outputs": [],
   "source": [
    "# aroon indicator\n",
    "\n",
    "fig, (ax1, ax2, ax3) = plt.subplots(nrows=3, ncols=1, figsize=(11, 11), dpi=150)\n",
    "openbb.common.ta.aroon(\n",
    "    data=ticker_data,\n",
    "    symbol=ticker,\n",
    "    external_axes=[ax1, ax2, ax3],\n",
    "    chart=True,\n",
    ")\n",
    "fig.tight_layout()\n",
    "f = io.BytesIO()\n",
    "fig.savefig(f, format=\"svg\")\n",
    "aroon = f.getvalue().decode(\"utf-8\")"
   ]
  },
  {
   "cell_type": "code",
   "execution_count": null,
   "id": "79401027",
   "metadata": {},
   "outputs": [],
   "source": [
    "# bollinger bands\n",
    "\n",
    "fig, ax = plt.subplots(figsize=(11, 3), dpi=150)\n",
    "openbb.common.ta.bbands(\n",
    "    data=ticker_data,\n",
    "    symbol=ticker,\n",
    "    external_axes=[ax],\n",
    "    chart=True,\n",
    ")\n",
    "fig.tight_layout()\n",
    "f = io.BytesIO()\n",
    "fig.savefig(f, format=\"svg\")\n",
    "bbands = f.getvalue().decode(\"utf-8\")"
   ]
  },
  {
   "cell_type": "code",
   "execution_count": null,
   "id": "0b5e2949",
   "metadata": {},
   "outputs": [],
   "source": [
    "# fibonacci retracement\n",
    "\n",
    "fig, ax1 = plt.subplots(figsize=(11, 5), dpi=150)\n",
    "ax2 = ax1.twinx()\n",
    "openbb.common.ta.fib(\n",
    "    data=ticker_data,\n",
    "    symbol=ticker,\n",
    "    external_axes=[ax1, ax2],\n",
    "    chart=True,\n",
    ")\n",
    "fig.tight_layout()\n",
    "f = io.BytesIO()\n",
    "fig.savefig(f, format=\"svg\")\n",
    "fib = f.getvalue().decode(\"utf-8\")"
   ]
  },
  {
   "cell_type": "markdown",
   "id": "48847a7f",
   "metadata": {},
   "source": [
    "## QA"
   ]
  },
  {
   "cell_type": "code",
   "execution_count": null,
   "id": "e77b373b",
   "metadata": {},
   "outputs": [],
   "source": [
    "# summary\n",
    "\n",
    "summary = openbb.common.qa.summary(data=ticker_data)\n",
    "summary"
   ]
  },
  {
   "cell_type": "code",
   "execution_count": null,
   "id": "3ecfc93e",
   "metadata": {},
   "outputs": [],
   "source": [
    "# normality statistics and tests\n",
    "\n",
    "# fig, _ = plt.subplots(figsize=(11, 3), dpi=150)\n",
    "# openbb.common.qa.normality(\n",
    "#     data=ticker_data,\n",
    "#     target=\"Close\",\n",
    "#     chart=True,\n",
    "# )\n",
    "# fig.tight_layout()\n",
    "# f = io.BytesIO()\n",
    "# fig.savefig(f, format=\"svg\")\n",
    "\n",
    "normality = openbb.common.qa.normality(\n",
    "    data=ticker_data[\"Close\"],\n",
    ")\n",
    "normality"
   ]
  },
  {
   "cell_type": "code",
   "execution_count": null,
   "id": "8abe96b0",
   "metadata": {},
   "outputs": [],
   "source": [
    "# box and whisker plot\n",
    "\n",
    "fig, ax = plt.subplots(figsize=(11, 3), dpi=150)\n",
    "openbb.common.qa.bw(\n",
    "    symbol=ticker,\n",
    "    data=ticker_data,\n",
    "    target=\"Close\",\n",
    "    yearly=False,\n",
    "    external_axes=[ax],\n",
    "    chart=True,\n",
    ")\n",
    "fig.tight_layout()\n",
    "f = io.BytesIO()\n",
    "fig.savefig(f, format=\"svg\")\n",
    "bw = f.getvalue().decode(\"utf-8\")"
   ]
  },
  {
   "cell_type": "code",
   "execution_count": null,
   "id": "66a7dccc",
   "metadata": {},
   "outputs": [],
   "source": [
    "# rolling mean and std deviation of prices\n",
    "\n",
    "fig, (ax1, ax2) = plt.subplots(nrows=2, ncols=1, figsize=(11, 5), dpi=150)\n",
    "openbb.common.qa.rolling(\n",
    "    symbol=ticker,\n",
    "    data=ticker_data,\n",
    "    target=\"Close\",\n",
    "    external_axes=[ax1, ax2],\n",
    "    chart=True,\n",
    ")\n",
    "fig.tight_layout()\n",
    "f = io.BytesIO()\n",
    "fig.savefig(f, format=\"svg\")\n",
    "rolling = f.getvalue().decode(\"utf-8\")"
   ]
  },
  {
   "cell_type": "code",
   "execution_count": null,
   "id": "d6b43dd7",
   "metadata": {},
   "outputs": [],
   "source": [
    "# rolling kurtosis of distribution of prices\n",
    "\n",
    "fig, (ax1, ax2) = plt.subplots(nrows=2, ncols=1, figsize=(11, 5), dpi=150)\n",
    "openbb.common.qa.kurtosis(\n",
    "    symbol=ticker,\n",
    "    data=ticker_data,\n",
    "    target=\"Close\",\n",
    "    external_axes=[ax1, ax2],\n",
    "    chart=True,\n",
    ")\n",
    "fig.tight_layout()\n",
    "f = io.BytesIO()\n",
    "fig.savefig(f, format=\"svg\")\n",
    "kurtosis = f.getvalue().decode(\"utf-8\")"
   ]
  },
  {
   "cell_type": "markdown",
   "id": "ebdbebf5",
   "metadata": {},
   "source": [
    "## PRED"
   ]
  },
  {
   "cell_type": "code",
   "execution_count": null,
   "id": "fd5136de",
   "metadata": {},
   "outputs": [],
   "source": [
    "# TODO: add prediction"
   ]
  },
  {
   "cell_type": "markdown",
   "id": "ac501a32-124d-4d21-aae1-a8d147bb1071",
   "metadata": {},
   "source": [
    "## Render the report template to a file"
   ]
  },
  {
   "cell_type": "code",
   "execution_count": null,
   "id": "abfe37e4-ea38-42c3-8fb5-7cceb233fb12",
   "metadata": {},
   "outputs": [],
   "source": [
    "body = \"\"\n",
    "\n",
    "img = f'<img src=\"data:image/png;base64,{openbb_image_encoded.decode()}\" alt=\"OpenBB\" style=\"width:144px;\">'\n",
    "floppy_disk_img = \"openbb_terminal/reports/floppy-disc.png\"\n",
    "body += widgets.header(\n",
    "    img,\n",
    "    floppy_disk_img,\n",
    "    author,\n",
    "    report_date,\n",
    "    report_time,\n",
    "    report_timezone,\n",
    "    f\"<b>INVESTMENT RESEARCH REPORT:</b> {ticker}\",\n",
    ")\n",
    "\n",
    "body += widgets.tablinks(\n",
    "    [\n",
    "        \"SUMMARY\",\n",
    "        \"Due Diligence\",\n",
    "        \"Technical Analysis\",\n",
    "        \"Quantitative Analysis\",\n",
    "    ]\n",
    ")\n",
    "\n",
    "comment = \"\"\n",
    "\n",
    "# Summary tab\n",
    "htmlcode = \"\"\n",
    "htmlcode += widgets.row(\n",
    "    [widgets.h(3, \"Basic information about loaded coin\") + basic_info.to_html()]\n",
    ")\n",
    "if not links.empty:\n",
    "    htmlcode += widgets.row([widgets.h(3, \"Links\") + links.to_html(escape=False)])\n",
    "\n",
    "htmlcode += widgets.row([widgets.h(3, \"Published news\") + news.to_html(escape=False)])\n",
    "# htmlcode += widgets.row([widgets.h(3, \"Altindex\")])\n",
    "# htmlcode += widgets.row([altindex])\n",
    "\n",
    "htmlcode += widgets.row([widgets.h(3, \"Historical data\")])\n",
    "for data in historical_data:\n",
    "    htmlcode += widgets.row([data])\n",
    "\n",
    "htmlcode += widgets.row([widgets.h(3, \"1-year historical data candlestick chart\")])\n",
    "htmlcode += widgets.row([candle_one_year])\n",
    "htmlcode += widgets.row([widgets.h(3, \"Sentiment analysis\")])\n",
    "htmlcode += widgets.row([headlines])\n",
    "# TODO: print rich table\n",
    "# htmlcode += widgets.row([widgets.h(3, \"Quick performance\")])\n",
    "# htmlcode += widgets.row([quick_performance])\n",
    "body += widgets.add_tab(\"SUMMARY\", htmlcode)\n",
    "\n",
    "# # Due diligence tab\n",
    "htmlcode = \"\"\n",
    "htmlcode += widgets.row(\n",
    "    [widgets.h(3, f\"Trading pair info {ticker}/USDT\") + trading_pair_info.to_html()]\n",
    ")\n",
    "if not mcapdom_df.empty:\n",
    "    htmlcode += widgets.row([widgets.h(3, \"Market cap dominance\")])\n",
    "    htmlcode += widgets.row([mcapdom])\n",
    "\n",
    "if not roadmap_model.empty:\n",
    "    htmlcode += widgets.row([widgets.h(3, \"Roadmap\") + roadmap_model.to_html()])\n",
    "    htmlcode += widgets.row([roadmap_view])\n",
    "\n",
    "if not tokenomics_model.empty:\n",
    "    htmlcode += widgets.row([widgets.h(3, \"Tokenomics\") + tokenomics_model.to_html()])\n",
    "    htmlcode += widgets.row([tokenomics_view])\n",
    "\n",
    "if not fundraise_df.empty:\n",
    "    htmlcode += widgets.row([widgets.h(3, \"Fundraising Details\")])\n",
    "    htmlcode += widgets.row([widgets.p(fundraise_info)])\n",
    "    htmlcode += widgets.row([fundraise_df.to_html()])\n",
    "\n",
    "if not ath.empty:\n",
    "    htmlcode += widgets.row([widgets.h(3, \"All time high\")])\n",
    "    htmlcode += widgets.row([ath.to_html()])\n",
    "\n",
    "if not atl.empty:\n",
    "    htmlcode += widgets.row([widgets.h(3, \"All time low\")])\n",
    "    htmlcode += widgets.row([atl.to_html()])\n",
    "\n",
    "htmlcode += widgets.row([widgets.h(3, \"All markets\")])\n",
    "htmlcode += widgets.row([market.sample(n=20).sort_index().to_html(escape=False)])\n",
    "htmlcode += widgets.row([widgets.h(3, \"Exchanges where loaded coin is listed\")])\n",
    "htmlcode += widgets.row([ex.sample(n=20).sort_index().to_html()])\n",
    "htmlcode += widgets.row([widgets.h(3, \"Last trades\")])\n",
    "htmlcode += widgets.row([trades.tail(20).to_html()])\n",
    "\n",
    "if order_book_raw:\n",
    "    htmlcode += widgets.row([widgets.h(3, \"Order book\")])\n",
    "    htmlcode += widgets.row([order_book])\n",
    "\n",
    "htmlcode += widgets.row(\n",
    "    [widgets.h(3, \"Price and supply related metrics for loaded coin\")]\n",
    ")\n",
    "htmlcode += widgets.row([ps.to_html()])\n",
    "if not events.empty:\n",
    "    htmlcode += widgets.row([widgets.h(3, \"Events\")])\n",
    "    htmlcode += widgets.row([events.to_html(escape=False)])\n",
    "# TODO: print rich table\n",
    "# htmlcode += widgets.row([widgets.h(3, \"Tweets for loaded coin\")])\n",
    "# htmlcode += widgets.row([tweets])\n",
    "# htmlcode += widgets.row([widgets.h(3, \"Social media\")])\n",
    "# htmlcode += widgets.row([social.to_html()])\n",
    "if not gh_data.empty:\n",
    "    htmlcode += widgets.row([widgets.h(3, \"Github activity over time\")])\n",
    "    htmlcode += widgets.row([gh])\n",
    "else:\n",
    "    htmlcode += widgets.row([widgets.h(3, \"Github activity over time\")])\n",
    "    htmlcode += widgets.row([widgets.p(\"No data available.\")])\n",
    "\n",
    "body += widgets.add_tab(\"Due Diligence\", htmlcode)\n",
    "\n",
    "# Technical Analysis tab\n",
    "htmlcode = \"\"\n",
    "htmlcode = widgets.row([widgets.h(3, \"Simple moving average\")])\n",
    "htmlcode += widgets.row([sma])\n",
    "htmlcode += widgets.row([widgets.h(3, \"Exponential moving average\")])\n",
    "htmlcode += widgets.row([ema])\n",
    "htmlcode += widgets.row([widgets.h(3, \"Zero lag exponential moving average\")])\n",
    "htmlcode += widgets.row([zlma])\n",
    "htmlcode += widgets.row([widgets.h(3, \"Commodity channel index\")])\n",
    "htmlcode += widgets.row([cci])\n",
    "htmlcode += widgets.row([widgets.h(3, \"Moving average convergence/divergence\")])\n",
    "htmlcode += widgets.row([macd])\n",
    "htmlcode += widgets.row([widgets.h(3, \"Fisher transform\")])\n",
    "htmlcode += widgets.row([fisher])\n",
    "htmlcode += widgets.row([widgets.h(3, \"Aroon indicator\")])\n",
    "htmlcode += widgets.row([aroon])\n",
    "htmlcode += widgets.row([widgets.h(3, \"Bollinger bands\")])\n",
    "htmlcode += widgets.row([bbands])\n",
    "htmlcode += widgets.row([widgets.h(3, \"Fibonacci retracement\")])\n",
    "htmlcode += widgets.row([fib])\n",
    "body += widgets.add_tab(\"Technical Analysis\", htmlcode)\n",
    "\n",
    "# Quantitative Analysis tab\n",
    "htmlcode = \"\"\n",
    "htmlcode = widgets.row([widgets.h(3, \"Summary\") + summary.to_html()])\n",
    "htmlcode += widgets.row(\n",
    "    [widgets.h(3, \"Normality statistics and tests\") + normality.to_html()]\n",
    ")\n",
    "htmlcode += widgets.row([widgets.h(3, \"Box and whisker plot\")])\n",
    "htmlcode += widgets.row([bw])\n",
    "htmlcode += widgets.row([widgets.h(3, \"Rolling mean and std deviation of prices\")])\n",
    "htmlcode += widgets.row([rolling])\n",
    "htmlcode += widgets.row([widgets.h(3, \"Rolling kurtosis of distribution of prices\")])\n",
    "htmlcode += widgets.row([kurtosis])\n",
    "body += widgets.add_tab(\"Quantitative Analysis\", htmlcode)\n",
    "\n",
    "body += widgets.tab_clickable_and_save_evt()\n",
    "report = widgets.html_report(title=report_name, stylesheet=stylesheet, body=body)\n",
    "\n",
    "# # to save the results\n",
    "with open(report_name + \".html\", \"w\", encoding=\"utf-8\") as fh:\n",
    "    fh.write(report)"
   ]
  },
  {
   "cell_type": "code",
   "execution_count": null,
   "id": "746a3e56",
   "metadata": {},
   "outputs": [],
   "source": []
  }
 ],
 "metadata": {
  "celltoolbar": "Edit Metadata",
  "kernelspec": {
   "display_name": "Python 3.9.13 ('obb')",
   "language": "python",
   "name": "python3"
  },
  "language_info": {
   "codemirror_mode": {
    "name": "ipython",
    "version": 3
   },
   "file_extension": ".py",
   "mimetype": "text/x-python",
   "name": "python",
   "nbconvert_exporter": "python",
   "pygments_lexer": "ipython3",
   "version": "3.9.13"
  },
  "vscode": {
   "interpreter": {
    "hash": "ab0e87f2bc73919b75956d1b3e303320699d53da895be1bb46287d7dc67c6497"
   }
  }
 },
 "nbformat": 4,
 "nbformat_minor": 5
}<|MERGE_RESOLUTION|>--- conflicted
+++ resolved
@@ -409,14 +409,9 @@
    "metadata": {},
    "outputs": [],
    "source": [
-<<<<<<< HEAD
-    "fig, (ax1, ax2) = plt.subplots(nrows=2, ncols=1, figsize=(11, 5), dpi=150)\n",
-    "openbb.crypto.dd.tk(symbol=ticker, external_axes=[ax1, ax2], chart=True)\n",
-=======
     "fig, ax1 = plt.subplots(figsize=(11, 5), dpi=150)\n",
     "ax2 = ax1.twinx()\n",
     "openbb.crypto.dd.tk(symbol=ticker,external_axes=[ax1,ax2],chart=True)\n",
->>>>>>> 5e08ad6e
     "fig.tight_layout()\n",
     "f = io.BytesIO()\n",
     "fig.savefig(f, format=\"svg\")\n",

--- conflicted
+++ resolved
@@ -145,13 +145,7 @@
         #     return
 
         try:
-<<<<<<< HEAD
-            # pyright: reportMissingImports=false # pylint: disable=C0415, W0611
-            import darts  # noqa: F401, E501
-            from darts import utils  # noqa: F401, E501
-=======
             import darts  # pyright: reportMissingImports=false # noqa: F401, E501 # pylint: disable=C0415, W0611
->>>>>>> 374c94a2
 
             FORECASTING_TOOLKIT_ENABLED = True
         except ImportError:

--- conflicted
+++ resolved
@@ -559,11 +559,7 @@
     "# order book\n",
     "\n",
     "fig, ax = plt.subplots(figsize=(11, 5), dpi=150)\n",
-<<<<<<< HEAD
-    "openbb.crypto.dd.cbbook_chart(symbol=f\"{ticker}-USDT\", external_axes=[ax])\n",
-=======
     "openbb.crypto.dd.ob(symbol=ticker, exchange=\"binance\", to_symbol=\"USDT\", chart=True, external_axes=[ax])\n",
->>>>>>> c9be1155
     "fig.tight_layout()\n",
     "f = io.BytesIO()\n",
     "fig.savefig(f, format=\"svg\")\n",
@@ -958,11 +954,7 @@
     "# rolling mean and std deviation of prices\n",
     "\n",
     "fig, (ax1, ax2) = plt.subplots(nrows=2, ncols=1, figsize=(11, 5), dpi=150)\n",
-<<<<<<< HEAD
-    "openbb.ta.rolling_chart(\n",
-=======
     "openbb.qa.rolling(\n",
->>>>>>> c9be1155
     "    symbol=ticker,\n",
     "    data=ticker_data,\n",
     "    target=\"Close\",\n",
@@ -984,11 +976,7 @@
     "# rolling kurtosis of distribution of prices\n",
     "\n",
     "fig, (ax1, ax2) = plt.subplots(nrows=2, ncols=1, figsize=(11, 5), dpi=150)\n",
-<<<<<<< HEAD
-    "openbb.ta.kurtosis_chart(\n",
-=======
     "openbb.qa.kurtosis(\n",
->>>>>>> c9be1155
     "    symbol=ticker,\n",
     "    data=ticker_data,\n",
     "    target=\"Close\",\n",

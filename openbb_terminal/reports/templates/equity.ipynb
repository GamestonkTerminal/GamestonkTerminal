{
 "cells": [
  {
   "cell_type": "markdown",
   "id": "70ba2c8a",
   "metadata": {},
   "source": [
    "## Notebook setup\n"
   ]
  },
  {
   "cell_type": "code",
   "execution_count": null,
   "id": "driven-billion",
   "metadata": {},
   "outputs": [],
   "source": [
    "import warnings\n",
    "import datetime\n",
    "import numpy as np\n",
    "import pandas as pd\n",
    "\n",
    "from IPython.display import HTML\n",
    "\n",
    "from openbb_terminal import config_terminal as cfg\n",
    "from openbb_terminal.helper_classes import TerminalStyle\n",
    "from openbb_terminal.core.config.paths import REPOSITORY_DIRECTORY\n",
    "from openbb_terminal import OpenBBFigure\n",
    "from openbb_terminal.core.plots.plotly_ta.ta_class import PlotlyTA\n",
    "\n",
    "warnings.filterwarnings(\"ignore\")"
   ]
  },
  {
   "cell_type": "code",
   "execution_count": null,
   "id": "150e5103",
   "metadata": {},
   "outputs": [],
   "source": [
    "# Suppressing sdk logs\n",
    "from openbb_terminal.core.session.current_system import set_system_variable\n",
    "set_system_variable(\"LOGGING_SUPPRESS\", True)\n",
    "\n",
    "# Import the OpenBB SDK\n",
    "from openbb_terminal.sdk import openbb, widgets"
   ]
  },
  {
   "cell_type": "code",
   "execution_count": null,
   "id": "cf31bcc7",
   "metadata": {},
   "outputs": [],
   "source": [
    "from openbb_terminal.core.session.current_user import get_current_user\n",
    "\n",
    "user = get_current_user()\n",
    "\n",
    "cfg.theme = TerminalStyle(\n",
    "    user.preferences.MPL_STYLE,\n",
    "    user.preferences.PMF_STYLE,\n",
    "    user.preferences.RICH_STYLE,\n",
    ")"
   ]
  },
  {
   "cell_type": "code",
   "execution_count": null,
   "id": "c3fe7db5-ec6a-42cf-9e66-52dc1de22370",
   "metadata": {},
   "outputs": [],
   "source": [
    "stylesheet = widgets.html_report_stylesheet()"
   ]
  },
  {
   "attachments": {},
   "cell_type": "markdown",
   "id": "807fda4e",
   "metadata": {},
   "source": [
    "## Select symbol\n"
   ]
  },
  {
   "cell_type": "code",
   "execution_count": null,
   "id": "intended-sherman",
   "metadata": {
    "tags": [
     "parameters"
    ]
   },
   "outputs": [],
   "source": [
    "# Parameters that will be replaced when calling this notebook\n",
    "# Do not leave parameters blank as notebook will not run otherwise\n",
    "symbol = \"msft\"\n",
    "report_name = f\"Equity report for {symbol}\""
   ]
  },
  {
   "cell_type": "code",
   "execution_count": null,
   "id": "a441ddbc-d75b-4a18-84d4-e01b677674d3",
   "metadata": {},
   "outputs": [],
   "source": [
    "if \".\" in symbol:\n",
    "    import sys\n",
    "\n",
    "    sys.exit(0)\n",
    "symbol = symbol.upper()"
   ]
  },
  {
   "cell_type": "code",
   "execution_count": null,
   "id": "1be26dae-cafe-4a22-80aa-eff296fc1a9b",
   "metadata": {},
   "outputs": [],
   "source": [
    "ticker_data = openbb.stocks.load(\n",
    "    symbol=symbol, start_date=datetime.datetime.now() - datetime.timedelta(days=18 * 30)\n",
    ")\n",
    "ticker_data = openbb.stocks.process_candle(data=ticker_data)\n",
    "\n",
    "author = \"\"\n",
    "report_title = f\"Investment Research Report on {symbol.upper()}\"\n",
    "report_date = datetime.datetime.now().strftime(\"%d %B, %Y\")\n",
    "report_time = datetime.datetime.now().strftime(\"%H:%M\")\n",
    "report_timezone = datetime.datetime.now(datetime.timezone.utc).astimezone().tzinfo\n",
    "report_title, report_date, report_time, report_timezone"
   ]
  },
  {
   "cell_type": "code",
   "execution_count": null,
   "id": "e3b15d6f-dc9e-4f97-aa07-37d949a4e4bb",
   "metadata": {},
   "outputs": [],
   "source": [
    "info = openbb.stocks.fa.info(symbol=symbol).transpose()\n",
    "\n",
    "long_summary = \"Long business summary\"\n",
    "long_name = \"Long name\"\n",
    "\n",
    "if long_summary in info and info[long_summary][0] != \"NA\":\n",
    "    overview = info[long_summary][0]\n",
    "elif long_name in info:\n",
    "    overview = info[long_name][0]\n",
    "else:\n",
    "    overview = \"\""
   ]
  },
  {
   "cell_type": "markdown",
   "id": "f8a0d747",
   "metadata": {},
   "source": [
    "## Data\n"
   ]
  },
  {
   "cell_type": "code",
   "execution_count": null,
   "id": "aca4b6ef",
   "metadata": {},
   "outputs": [],
   "source": [
    "(\n",
    "    df_year_estimates,\n",
    "    df_quarter_earnings,\n",
    "    df_quarter_revenues,\n",
    ") = openbb.stocks.fa.est(symbol=symbol)\n",
    "df_quarter_revenues"
   ]
  },
  {
   "cell_type": "code",
   "execution_count": null,
   "id": "c0f0a1ca",
   "metadata": {},
   "outputs": [],
   "source": [
    "display_year = sorted(df_year_estimates.columns.tolist())[:3]\n",
    "df_year_estimates = df_year_estimates[display_year].head(5)"
   ]
  },
  {
   "cell_type": "code",
   "execution_count": null,
   "id": "6976c1d5",
   "metadata": {},
   "outputs": [],
   "source": [
    "tables = openbb.etf.news(info[\"Short name\"][0], 5) if \"Short name\" in info else symbol\n",
    "\n",
    "for table in tables:\n",
    "    if not isinstance(table, pd.DataFrame):\n",
    "        continue\n",
    "\n",
    "    table[0].loc[\"link\"] = (\n",
    "        table[0].loc[\"link\"].apply(lambda x: f'<a href=\"{x}\">{x}</a>')\n",
    "    )"
   ]
  },
  {
   "cell_type": "code",
   "execution_count": null,
   "id": "38e38d7c",
   "metadata": {},
   "outputs": [],
   "source": [
    "quote_data = openbb.stocks.quote(symbol)\n",
    "quote_data"
   ]
  },
  {
   "cell_type": "code",
   "execution_count": null,
   "id": "fde46353",
   "metadata": {},
   "outputs": [],
   "source": [
    "df_institutional_shareholders = openbb.stocks.fa.shrs(symbol, holder=\"institutional\")\n",
    "df_institutional_shareholders.index += 1\n",
    "df_institutional_shareholders"
   ]
  },
  {
   "cell_type": "code",
   "execution_count": null,
   "id": "e101e24e",
   "metadata": {},
   "outputs": [],
   "source": [
    "openbb.stocks.fa.shrs(symbol)"
   ]
  },
  {
   "cell_type": "code",
   "execution_count": null,
   "id": "51dfd9d2",
   "metadata": {},
   "outputs": [],
   "source": [
    "df_institutional_shareholders = openbb.stocks.fa.shrs(symbol)\n",
    "df_institutional_shareholders.index += 1\n",
    "df_institutional_shareholders"
   ]
  },
  {
   "cell_type": "code",
   "execution_count": null,
   "id": "3022130e",
   "metadata": {},
   "outputs": [],
   "source": [
    "df_sec_filings = openbb.stocks.fa.sec(symbol)[[\"Type\", \"Category\", \"Link\"]].head(5)\n",
    "df_sec_filings[\"Link\"] = df_sec_filings[\"Link\"].apply(\n",
    "    lambda x: f'<a href=\"{x}\">{x}</a>'\n",
    ")\n",
    "df_sec_filings"
   ]
  },
  {
   "cell_type": "code",
   "execution_count": null,
   "id": "4662b1ac",
   "metadata": {},
   "outputs": [],
   "source": [
    "df_analyst = openbb.stocks.fa.analyst(symbol=symbol)\n",
    "\n",
    "if not df_analyst.empty:\n",
    "    if \"target\" in df_analyst.columns:\n",
    "        if \"target_to\" in df_analyst.columns:\n",
    "            df_analyst[\"target\"] = df_analyst[\"target_to\"].combine_first(\n",
    "                df_analyst[\"target\"]\n",
    "            )\n",
    "        else:\n",
    "            df_analyst[\"target\"] = df_analyst[\"target_to\"]\n",
    "        df_analyst = df_analyst[[\"category\", \"analyst\", \"rating\", \"target\"]].rename(\n",
    "            columns={\n",
    "                \"category\": \"Category\",\n",
    "                \"analyst\": \"Analyst\",\n",
    "                \"rating\": \"Rating\",\n",
    "                \"target\": \"Price Target\",\n",
    "            }\n",
    "        )\n",
    "df_analyst"
   ]
  },
  {
   "cell_type": "code",
   "execution_count": null,
   "id": "df8bdb7d",
   "metadata": {},
   "outputs": [],
   "source": [
    "df_rating = openbb.stocks.fa.rating(symbol)\n",
    "df_rating"
   ]
  },
  {
   "cell_type": "code",
   "execution_count": null,
   "id": "d0df953b",
   "metadata": {},
   "outputs": [],
   "source": [
    "pcr_chart = openbb.stocks.options.pcr_chart(symbol, window=30, external_axes=True)\n",
    "\n",
    "if pcr_chart:\n",
    "    pcr_chart = pcr_chart.to_html()"
   ]
  },
  {
   "cell_type": "code",
   "execution_count": null,
   "id": "bd79195c",
   "metadata": {},
   "outputs": [],
   "source": [
    "expiry_dates = openbb.stocks.options.expirations(symbol)\n",
    "\n",
    "if expiry_dates:\n",
    "    exp = expiry_dates[0]\n",
    "    option_chain = openbb.stocks.options.chains(symbol, expiration=exp)\n",
    "    current_price = float(ticker_data[\"Adj Close\"][-1])"
   ]
  },
  {
   "cell_type": "code",
   "execution_count": null,
   "id": "ad6d0c24",
   "metadata": {},
   "outputs": [],
   "source": [
    "if expiry_dates:\n",
    "    vol_chart = openbb.stocks.options.vol(\n",
    "        option_chain, current_price, symbol, exp, external_axes=True\n",
    "    )\n",
    "\n",
    "    if vol_chart:\n",
    "        vol_chart = vol_chart.to_html()\n",
    "\n",
    "    voi_chart = openbb.stocks.options.voi(\n",
    "        option_chain, current_price, symbol, exp, external_axes=True\n",
    "    )\n",
    "\n",
    "    if voi_chart:\n",
    "        voi_chart = voi_chart.to_html()"
   ]
  },
  {
   "cell_type": "code",
   "execution_count": null,
   "id": "324e2d4b-b2f6-4da3-bac4-ef785ad4e436",
   "metadata": {},
   "outputs": [],
   "source": [
    "net_short_position = openbb.stocks.dps.spos_chart(\n",
    "    symbol=symbol,\n",
    "    limit=84,\n",
    "    raw=False,\n",
    "    export=\"\",\n",
    "    external_axes=True,\n",
    ")\n",
    "\n",
    "if net_short_position:\n",
    "    net_short_position = net_short_position.to_html()"
   ]
  },
  {
   "cell_type": "code",
   "execution_count": null,
   "id": "ac0bfbda-e4b8-4b3b-b8e7-c02639fdb971",
   "metadata": {},
   "outputs": [],
   "source": [
    "dark_pools = openbb.stocks.dps.dpotc_chart(symbol=symbol, external_axes=True)\n",
    "\n",
    "if dark_pools:\n",
    "    dark_pools = dark_pools.to_html()"
   ]
  },
  {
   "cell_type": "code",
   "execution_count": null,
   "id": "22a7266f",
   "metadata": {},
   "outputs": [],
   "source": [
    "gtrades_chart = openbb.stocks.gov.gtrades_chart(\n",
    "    symbol,\n",
    "    past_transactions_months=12,\n",
    "    external_axes=True,\n",
    ")\n",
    "\n",
    "if gtrades_chart:\n",
    "    gtrades_chart = gtrades_chart.to_html()"
   ]
  },
  {
   "cell_type": "code",
   "execution_count": null,
   "id": "4c670ba3",
   "metadata": {},
   "outputs": [],
   "source": [
    "gov_contracts_chart = openbb.stocks.gov.contracts_chart(\n",
    "    symbol,\n",
    "    past_transaction_days=365,\n",
    "    external_axes=True,\n",
    ")\n",
    "\n",
    "if gov_contracts_chart:\n",
    "    gov_contracts_chart = gov_contracts_chart.to_html()"
   ]
  },
  {
   "cell_type": "code",
   "execution_count": null,
   "id": "caa3dae2",
   "metadata": {},
   "outputs": [],
   "source": [
    "google_mentions_chart = openbb.stocks.ba.mentions_chart(\n",
    "    symbol,\n",
    "    external_axes=True,\n",
    ")\n",
    "\n",
    "if google_mentions_chart:\n",
    "    google_mentions_chart = google_mentions_chart.to_html()"
   ]
  },
  {
   "cell_type": "code",
   "execution_count": null,
   "id": "b77e60d8",
   "metadata": {},
   "outputs": [],
   "source": [
    "google_regions_chart = openbb.stocks.ba.regions_chart(\n",
    "    symbol,\n",
    "    limit=10,\n",
    "    external_axes=True,\n",
    ")\n",
    "\n",
    "if google_regions_chart:\n",
    "    google_regions_chart = google_regions_chart.to_html()"
   ]
  },
  {
   "cell_type": "code",
   "execution_count": null,
   "id": "78593369",
   "metadata": {},
   "outputs": [],
   "source": [
    "similar_companies = openbb.stocks.ca.similar(symbol, source=\"Polygon\")\n",
    "if similar_companies:\n",
    "    similar_companies.append(symbol)"
   ]
  },
  {
   "cell_type": "code",
   "execution_count": null,
   "id": "4639665b",
   "metadata": {},
   "outputs": [],
   "source": [
    "historical_similar = openbb.stocks.ca.hist_chart(\n",
    "    similar_companies,\n",
    "    external_axes=True,\n",
    "    normalize=False,\n",
    ")\n",
    "\n",
    "if historical_similar:\n",
    "    historical_similar = historical_similar.to_html()"
   ]
  },
  {
   "cell_type": "code",
   "execution_count": null,
   "id": "74565e53",
   "metadata": {},
   "outputs": [],
   "source": [
    "hcorr_similar = openbb.stocks.ca.hcorr_chart(\n",
    "    similar_companies,\n",
    "    external_axes=True,\n",
    ")\n",
    "\n",
    "if hcorr_similar:\n",
    "    hcorr_similar = hcorr_similar.to_html()"
   ]
  },
  {
   "cell_type": "code",
   "execution_count": null,
   "id": "936babfd",
   "metadata": {},
   "outputs": [],
   "source": [
    "vol_similar = openbb.stocks.ca.volume_chart(\n",
    "    similar_companies,\n",
    "    external_axes=True,\n",
    ")\n",
    "\n",
    "if vol_similar:\n",
    "    vol_similar = vol_similar.to_html()"
   ]
  },
  {
   "cell_type": "code",
   "execution_count": null,
   "id": "99388d4e",
   "metadata": {},
   "outputs": [],
   "source": [
    "scorr_similar = openbb.stocks.ca.scorr_chart(\n",
    "    similar_companies,\n",
    "    external_axes=True,\n",
    ")\n",
    "\n",
    "if scorr_similar:\n",
    "    scorr_similar = scorr_similar.to_html()"
   ]
  },
  {
   "cell_type": "code",
   "execution_count": null,
   "id": "eaa67343",
   "metadata": {},
   "outputs": [],
   "source": [
    "income_comparison = openbb.stocks.ca.income(similar_companies)\n",
    "income_comparison"
   ]
  },
  {
   "cell_type": "code",
   "execution_count": null,
   "id": "13ad71cf",
   "metadata": {},
   "outputs": [],
   "source": [
    "try:\n",
    "    df_related_queries = openbb.stocks.ba.queries(symbol)\n",
    "    df_related_queries.index += 1\n",
    "    df_related_queries.index\n",
    "except:\n",
    "    pass"
   ]
  },
  {
   "cell_type": "code",
   "execution_count": null,
   "id": "58c06129",
   "metadata": {},
   "outputs": [],
   "source": [
    "try:\n",
    "    df_rising_queries = openbb.stocks.ba.rise(symbol)\n",
    "    df_rising_queries.index += 1\n",
    "    df_rising_queries\n",
    "except:\n",
    "    pass"
   ]
  },
  {
   "cell_type": "code",
   "execution_count": null,
   "id": "0a467f1a",
   "metadata": {},
   "outputs": [],
   "source": [
    "gov_histcont_chart = openbb.stocks.gov.histcont_chart(\n",
    "    symbol,\n",
    "    external_axes=True,\n",
    ")\n",
    "\n",
    "if gov_histcont_chart:\n",
    "    gov_histcont_chart = gov_histcont_chart.to_html()"
   ]
  },
  {
   "cell_type": "code",
   "execution_count": null,
   "id": "730cae26",
   "metadata": {},
   "outputs": [],
   "source": [
    "df_lobbying = openbb.stocks.gov.lobbying(symbol, limit=5)\n",
    "df_lobbying"
   ]
  },
  {
   "cell_type": "code",
   "execution_count": null,
   "id": "d8bb53c1-147e-4342-af61-0d0a9cc56e59",
   "metadata": {},
   "outputs": [],
   "source": [
    "price_vs_short_interest = openbb.stocks.dps.psi_sg_chart(\n",
    "    symbol=symbol, external_axes=True\n",
    ")\n",
    "\n",
    "if price_vs_short_interest:\n",
    "    price_vs_short_interest = price_vs_short_interest.to_html()"
   ]
  },
  {
   "cell_type": "code",
   "execution_count": null,
   "id": "394668e1-1158-4a2b-8a38-04c72a6abdd6",
   "metadata": {},
   "outputs": [],
   "source": [
    "price_chart = openbb.stocks.candle(\n",
    "    symbol=symbol,\n",
    "    data=ticker_data,\n",
    "    external_axes=True,\n",
    ")\n",
    "\n",
    "if price_chart:\n",
    "    price_chart = price_chart.to_html()"
   ]
  },
  {
   "cell_type": "code",
   "execution_count": null,
   "id": "900686a3",
   "metadata": {},
   "outputs": [],
   "source": [
    "price_target_chart = openbb.stocks.fa.pt_chart(\n",
    "    symbol=symbol,\n",
    "    start_date=\"2022-01-01\",\n",
    "    data=ticker_data,\n",
    "    limit=10,\n",
    "    raw=False,\n",
    "    external_axes=True,\n",
    ")\n",
    "\n",
    "if price_target_chart:\n",
    "    price_target_chart = price_target_chart.to_html()"
   ]
  },
  {
   "cell_type": "code",
   "execution_count": null,
   "id": "61d62e1a-199e-481d-b57d-38ab486951be",
   "metadata": {},
   "outputs": [],
   "source": [
    "df = openbb.stocks.fa.pt(symbol=symbol)\n",
    "avg_ratings_last_30_days = 0\n",
    "days = 0\n",
    "if not df.empty:\n",
    "    df_ratings = df[datetime.datetime.now() - datetime.timedelta(days=days) :]\n",
    "    while df_ratings.empty:\n",
    "        days += 30\n",
    "        df_ratings = df[datetime.datetime.now() - datetime.timedelta(days=days) :]\n",
    "\n",
    "        if days > 100:\n",
    "            break\n",
    "\n",
    "    if not df_ratings.empty:\n",
    "        avg_ratings_last_30_days = round(np.mean(df_ratings[\"Price Target\"].values), 2)\n",
    "    else:\n",
    "        avg_ratings = 0\n",
    "\n",
    "last_price = round(ticker_data[\"Close\"][-1], 2)"
   ]
  },
  {
   "cell_type": "code",
   "execution_count": null,
   "id": "f3733ff2",
   "metadata": {},
   "outputs": [],
   "source": [
    "ratings_over_time_chart = openbb.stocks.fa.rot_chart(\n",
    "    symbol=symbol,\n",
    "    limit=10,\n",
    "    raw=False,\n",
    "    export=\"\",\n",
    "    external_axes=True,\n",
    ")\n",
    "\n",
    "if ratings_over_time_chart:\n",
    "    ratings_over_time_chart = ratings_over_time_chart.to_html()"
   ]
  },
  {
   "cell_type": "code",
   "execution_count": null,
   "id": "924f8042-e58a-449c-91a3-7923158ff714",
   "metadata": {},
   "outputs": [],
   "source": [
    "ta_rsi = openbb.ta.rsi_chart(ticker_data[\"Close\"], external_axes=True)\n",
    "\n",
    "if ta_rsi:\n",
    "    ta_rsi = ta_rsi.to_html()"
   ]
  },
  {
   "cell_type": "code",
   "execution_count": null,
   "id": "953a340e-7ea1-4aa3-ae1d-872683dced41",
   "metadata": {},
   "outputs": [],
   "source": [
    "df = openbb.ta.rsi(ticker_data[\"Close\"])\n",
    "rsi_value = round(df.values[-1][0], 2)\n",
    "rsi_value"
   ]
  },
  {
   "cell_type": "code",
   "execution_count": null,
   "id": "dce71711-20b3-4c69-af52-e0f9a69991f8",
   "metadata": {},
   "outputs": [],
   "source": [
    "from sklearn.linear_model import LinearRegression\n",
    "\n",
    "model = LinearRegression().fit(\n",
    "    np.array(range(len(ticker_data[\"Close\"][-30:].index))).reshape(-1, 1),\n",
    "    ticker_data[\"Close\"][-30:].values,\n",
    ")\n",
    "regression_slope = round(model.coef_[0], 2)"
   ]
  },
  {
   "cell_type": "code",
   "execution_count": null,
   "id": "6272e34b-9511-4b48-9eea-ea882ce9846a",
   "metadata": {},
   "outputs": [],
   "source": [
    "df_insider = pd.DataFrame.from_dict(openbb.stocks.ins.lins(symbol=symbol)).head(10)\n",
    "if not df_insider.empty:\n",
    "    df_insider[\"Val ($)\"] = df_insider[\"Value ($)\"].replace({\",\": \"\"}, regex=True)\n",
    "    df_insider[\"Trade\"] = df_insider.apply(\n",
    "        lambda row: (-1 * float(row[\"Val ($)\"]))\n",
    "        if row[\"Transaction\"] == \"Sale\"\n",
    "        else (float(row[\"Val ($)\"]) if row[\"Transaction\"] == \"Buy\" else 0),\n",
    "        axis=1,\n",
    "    )\n",
    "    last_10_insider_trading = round(sum(df_insider[\"Trade\"]) / 1_000_000, 2)\n",
    "    df_insider = df_insider.drop(columns=[\"Val ($)\", \"Trade\"])\n",
    "    df_insider"
   ]
  },
  {
   "cell_type": "code",
   "execution_count": null,
   "id": "29254666-58c6-4686-87e6-2635ad8387e2",
   "metadata": {},
   "outputs": [],
   "source": [
    "finbrain_sentiment = openbb.stocks.ba.headlines_chart(symbol=symbol, external_axes=True)\n",
    "\n",
    "if finbrain_sentiment:\n",
    "    finbrain_sentiment = finbrain_sentiment.to_html()"
   ]
  },
  {
   "cell_type": "code",
   "execution_count": null,
   "id": "b8251b47-8ecc-47be-83f3-d9f108596898",
   "metadata": {},
   "outputs": [],
   "source": [
    "df_sentiment_finbrain = openbb.stocks.ca.sentiment(symbols=[symbol])\n",
    "finbrain_sentiment_val = float(df_sentiment_finbrain.values[-1][0])"
   ]
  },
  {
   "cell_type": "code",
   "execution_count": null,
   "id": "6fe6e513-d568-41b4-8aa0-37cc578c9dc3",
   "metadata": {},
   "outputs": [],
   "source": [
    "(\n",
    "    watchlist_count,\n",
    "    n_cases,\n",
    "    n_bull,\n",
    "    n_bear,\n",
    ") = openbb.stocks.ba.bullbear(symbol=symbol)\n",
    "stocktwits_sentiment = f\"Watchlist count: {watchlist_count}</br>\"\n",
    "if n_cases > 0:\n",
    "    stocktwits_sentiment += f\"\\nLast {n_cases} sentiment messages:</br>\"\n",
    "    stocktwits_sentiment += f\"Bullish {round(100*n_bull/n_cases, 2)}%</br>\"\n",
    "    stocktwits_sentiment += f\"Bearish {round(100*n_bear/n_cases, 2)}%\"\n",
    "else:\n",
    "    stocktwits_sentiment += \"No messages found\"\n",
    "stocktwits_sentiment"
   ]
  },
  {
   "cell_type": "code",
   "execution_count": null,
   "id": "bfb75909-b877-4b3a-82a7-21ce174a7bb4",
   "metadata": {},
   "outputs": [],
   "source": [
    "snews = openbb.stocks.ba.snews_chart(symbol, external_axes=True)\n",
    "\n",
    "if snews:\n",
    "    snews = snews.to_html()"
   ]
  },
  {
   "cell_type": "code",
   "execution_count": null,
   "id": "329c9e1b-e1de-4836-91fd-656cc87f7111",
   "metadata": {},
   "outputs": [],
   "source": [
    "ticker_data_all = openbb.stocks.load(\n",
    "    symbol=symbol,\n",
    "    start_date=datetime.datetime.now() - datetime.timedelta(days=5 * 12 * 21),\n",
    ")\n",
    "ticker_data_all[\"Returns\"] = ticker_data_all[\"Adj Close\"].pct_change()"
   ]
  },
  {
   "cell_type": "code",
   "execution_count": null,
   "id": "37743ef3-2f16-4166-bfcc-a0fe3eb959bc",
   "metadata": {},
   "outputs": [],
   "source": [
    "bw_month = openbb.qa.bw(\n",
    "    ticker_data_all,\n",
    "    \"Returns\",\n",
    "    symbol,\n",
    "    yearly=False,\n",
    "    external_axes=True,\n",
    ")\n",
    "\n",
    "if bw_month:\n",
    "    bw_month = bw_month.to_html()"
   ]
  },
  {
   "cell_type": "code",
   "execution_count": null,
   "id": "16b33868-23dc-4c77-ac00-acb452da386c",
   "metadata": {},
   "outputs": [],
   "source": [
    "bw_year = openbb.qa.bw(\n",
    "    ticker_data_all,\n",
    "    \"Returns\",\n",
    "    symbol,\n",
    "    yearly=True,\n",
    "    external_axes=True,\n",
    ")\n",
    "\n",
    "if bw_year:\n",
    "    bw_year = bw_year.to_html()"
   ]
  },
  {
   "cell_type": "code",
   "execution_count": null,
   "id": "28ce0827",
   "metadata": {},
   "outputs": [],
   "source": [
    "income_df = openbb.stocks.fa.income(symbol, source=\"FinancialModelingPrep\")\n",
    "data_df = openbb.stocks.fa.data(symbol)\n",
    "mgmt_df = openbb.stocks.fa.mgmt(symbol)\n",
    "if not mgmt_df.empty:\n",
    "    mgmt_df[\"Info\"] = mgmt_df[\"Info\"].apply(lambda x: f'<a href=\"{x}\">{x}</a>')\n",
    "try:\n",
    "    hist_dcf = openbb.stocks.fa.dcfc(symbol)\n",
    "except:\n",
    "    pass\n",
    "enterprise_df = openbb.stocks.fa.enterprise(symbol)\n",
    "score = openbb.stocks.fa.score(symbol, years=10)"
   ]
  },
  {
   "cell_type": "code",
   "execution_count": null,
   "id": "42e289ab",
   "metadata": {},
   "outputs": [],
   "source": [
    "indicators = dict(\n",
    "    ema=dict(length=[50]),\n",
    "    sma=dict(length=[50]),\n",
    "    wma=dict(length=[50]),\n",
    ")\n",
    "\n",
    "ma_chart = PlotlyTA.plot(ticker_data, indicators, symbol, candles=False, volume=False)\n",
    "\n",
    "if ma_chart:\n",
    "    ma_chart = ma_chart.show(external=True)\n",
    "    ma_chart = ma_chart.to_html()"
   ]
  },
  {
   "cell_type": "code",
   "execution_count": null,
   "id": "e8846a6f",
   "metadata": {},
   "outputs": [],
   "source": [
    "macd_chart = openbb.ta.macd_chart(\n",
    "    ticker_data[\"Close\"], symbol=symbol, external_axes=True\n",
    ")\n",
    "\n",
    "if macd_chart:\n",
    "    macd_chart = macd_chart.to_html()"
   ]
  },
  {
   "cell_type": "code",
   "execution_count": null,
   "id": "48a7a427",
   "metadata": {},
   "outputs": [],
   "source": [
    "cci_chart = openbb.ta.cci_chart(ticker_data, symbol=symbol, external_axes=True)\n",
    "\n",
    "if cci_chart:\n",
    "    cci_chart = cci_chart.to_html()"
   ]
  },
  {
   "cell_type": "code",
   "execution_count": null,
   "id": "6a1bd2c6",
   "metadata": {},
   "outputs": [],
   "source": [
    "stoch_chart = openbb.ta.stoch_chart(ticker_data, symbol=symbol, external_axes=True)\n",
    "\n",
    "if stoch_chart:\n",
    "    stoch_chart = stoch_chart.to_html()"
   ]
  },
  {
   "cell_type": "code",
   "execution_count": null,
   "id": "2611d3c6",
   "metadata": {},
   "outputs": [],
   "source": [
    "adx_chart = openbb.ta.adx_chart(ticker_data, symbol=symbol, external_axes=True)\n",
    "\n",
    "if adx_chart:\n",
    "    adx_chart = adx_chart.to_html()"
   ]
  },
  {
   "cell_type": "code",
   "execution_count": null,
   "id": "6ecb6e17",
   "metadata": {},
   "outputs": [],
   "source": [
    "bbands_chart = openbb.ta.bbands_chart(ticker_data, symbol=symbol, external_axes=True)\n",
    "\n",
    "if bbands_chart:\n",
    "    bbands_chart = bbands_chart.to_html()"
   ]
  },
  {
   "cell_type": "code",
   "execution_count": null,
   "id": "07e42fdb",
   "metadata": {},
   "outputs": [],
   "source": [
    "ad_chart = openbb.ta.ad_chart(ticker_data, symbol=symbol, external_axes=True)\n",
    "\n",
    "if ad_chart:\n",
    "    ad_chart = ad_chart.to_html()"
   ]
  },
  {
   "attachments": {},
   "cell_type": "markdown",
   "id": "ac501a32-124d-4d21-aae1-a8d147bb1071",
   "metadata": {},
   "source": [
    "## Render the report template to a file\n"
   ]
  },
  {
   "cell_type": "code",
   "execution_count": null,
   "id": "abfe37e4-ea38-42c3-8fb5-7cceb233fb12",
   "metadata": {},
   "outputs": [],
   "source": [
    "body = f\"\"\"\n",
    "<style>\n",
    "@font-face {{\n",
    "    font-family: \"Fira Code\";\n",
    "    src: url(\"{(OpenBBFigure.plotlyjs_path.parent.parent / \"web\"/\"css\").as_uri()}/fonts/FiraCode-Regular.ttf\") format(\"truetype\");\n",
    "    font-weight: 400 700;\n",
    "    font-stretch: 50%;\n",
    "}}\n",
    "</style>\n",
    "<script src=\"/{OpenBBFigure.plotlyjs_path.as_uri()}\"></script>\n",
    "\"\"\"\n",
    "\n",
    "\n",
    "img = (\n",
    "    str(REPOSITORY_DIRECTORY)\n",
    "    + \"/openbb_terminal/reports/templates/OpenBB_reports_logo.png\"\n",
    ")\n",
    "floppy_disk_img = (\n",
    "    str(REPOSITORY_DIRECTORY) + \"/openbb_terminal/reports/templates/floppy-disc.png\"\n",
    ")\n",
    "body += widgets.header(\n",
    "    img,\n",
    "    floppy_disk_img,\n",
    "    author,\n",
    "    report_date,\n",
    "    report_time,\n",
    "    report_timezone,\n",
    "    report_title,\n",
    ")\n",
    "\n",
    "body += widgets.tablinks(\n",
    "    [\n",
    "        \"SUMMARY\",\n",
    "        \"Overview\",\n",
    "        \"Fundamental Analysis\",\n",
    "        \"Technical Analysis\",\n",
    "        \"Behavioural Analysis\",\n",
    "        \"Government Menu\",\n",
    "        \"Comparison Menu\",\n",
    "        \"Options\",\n",
    "        \"Dark Pool and Shorts\",\n",
    "        \"Quantitative Analysis\",\n",
    "        \"Analyst Opinions\",\n",
    "        \"Insider Trading\",\n",
    "        #    \"Prediction Techniques\",\n",
    "    ]\n",
    ")\n",
    "\n",
    "htmlcode = widgets.h(3, \"KPIs\")\n",
    "htmlcode += widgets.kpi(\n",
    "    [last_price],\n",
    "    [\n",
    "        \"Last closing price is above the average price ratings of last 30 days\",\n",
    "        \"Average price ratings of last 30 day is above last closing price\",\n",
    "    ],\n",
    "    avg_ratings_last_30_days,\n",
    ")\n",
    "htmlcode += widgets.kpi(\n",
    "    [30, 70],\n",
    "    [\"RSI level is oversold\", \"RSI level is normal\", \"RSI level is overbought\"],\n",
    "    rsi_value,\n",
    ")\n",
    "try:\n",
    "    htmlcode += widgets.kpi(\n",
    "        [0],\n",
    "        [\n",
    "            \"The sum of last 10 insider trading (in millions) was negative\",\n",
    "            \"The sum of last 10 insider trading (in millions) was positive\",\n",
    "        ],\n",
    "        last_10_insider_trading,\n",
    "    )\n",
    "except:\n",
    "    pass\n",
    "htmlcode += widgets.kpi(\n",
    "    [-0.1, 0.1],\n",
    "    [\n",
    "        \"Last FinBrain sentiment is bearish\",\n",
    "        \" Last FinBrain sentiment is neutral\",\n",
    "        \"Last FinBrain sentiment is bullish\",\n",
    "    ],\n",
    "    finbrain_sentiment_val,\n",
    ")\n",
    "if score and score[\"Total Score\"]:\n",
    "    htmlcode += widgets.kpi(\n",
    "        [25, 75],\n",
    "        [\n",
    "            \"Buffet Score is not favourable\",\n",
    "            \"Buffet Score is neutral\",\n",
    "            \"Buffet Score is favourable\",\n",
    "        ],\n",
    "        float(score[\"Total Score\"]),\n",
    "    )\n",
    "body += widgets.add_tab(\"SUMMARY\", htmlcode)\n",
    "\n",
    "htmlcode = \"\"\n",
    "if overview:\n",
    "    htmlcode += widgets.row([widgets.h(3, \"Description\") + widgets.p(overview)])\n",
    "htmlcode += widgets.row([widgets.h(3, \"Price Chart\") + (price_chart or \"\")])\n",
    "\n",
    "try:\n",
    "    htmlcode += widgets.row([widgets.h(3, \"Quote\") + quote_data.to_html()])\n",
    "except:\n",
    "    pass\n",
    "\n",
    "htmlcode += widgets.row([widgets.h(3, \"Latest News for \" + symbol)])\n",
    "try:\n",
    "    for table in tables:\n",
    "        htmlcode += widgets.row(\n",
    "            [widgets.h(4, table[1][\"title\"]) + table[0].to_html(escape=False)]\n",
    "        )\n",
    "except:\n",
    "    pass\n",
    "\n",
    "if not mgmt_df.empty:\n",
    "    htmlcode += widgets.row(\n",
    "        [widgets.h(3, f\"Management team of {symbol}\") + mgmt_df.to_html(escape=False)]\n",
    "    )\n",
    "body += widgets.add_tab(\"Overview\", htmlcode)\n",
    "\n",
    "htmlcode = widgets.row(\n",
    "    [widgets.h(3, \"Price Target Chart\") + (price_target_chart or \"\")]\n",
    ")\n",
    "htmlcode += widgets.row(\n",
    "    [widgets.h(3, \"Analyst Ratings over time\") + (ratings_over_time_chart or \"\")]\n",
    ")\n",
    "try:\n",
    "    htmlcode += widgets.row([widgets.h(3, \"Analyst Ratings\") + df_analyst.to_html()])\n",
    "except:\n",
    "    pass\n",
    "try:\n",
    "    htmlcode += widgets.row(\n",
    "        [widgets.h(3, \"Analyst Recommendations\") + df_rating.to_html()]\n",
    "    )\n",
    "except:\n",
    "    pass\n",
    "\n",
    "body += widgets.add_tab(\"Analyst Opinions\", htmlcode)\n",
    "\n",
    "try:\n",
    "    htmlcode = widgets.row(\n",
    "        [widgets.h(3, \"Estimates\") + df_year_estimates.head().to_html()]\n",
    "    )\n",
    "except:\n",
    "    pass\n",
    "\n",
    "if not df_quarter_earnings.empty:\n",
    "    htmlcode += widgets.row(\n",
    "        [widgets.h(3, \"Earnings\") + df_quarter_earnings.head().to_html()]\n",
    "    )\n",
    "if not df_quarter_revenues.empty:\n",
    "    htmlcode += widgets.row(\n",
    "        [widgets.h(3, \"Revenues\") + df_quarter_revenues.head().to_html()]\n",
    "    )\n",
    "try:\n",
    "    htmlcode += widgets.row(\n",
    "        [\n",
    "            widgets.h(3, \"Major Institutional Shareholders\")\n",
    "            + df_institutional_shareholders.head().to_html()\n",
    "        ]\n",
    "    )\n",
    "except:\n",
    "    pass\n",
    "try:\n",
    "    htmlcode += widgets.row(\n",
    "        [widgets.h(3, f\"Historical DCF for {symbol}\") + hist_dcf.to_html()]\n",
    "    )\n",
    "except:\n",
    "    pass\n",
    "try:\n",
    "    htmlcode += widgets.row(\n",
    "        [widgets.h(3, f\"Enterprise data for {symbol}\") + enterprise_df.to_html()]\n",
    "    )\n",
    "except:\n",
    "    pass\n",
    "try:\n",
    "    htmlcode += widgets.row(\n",
    "        [widgets.h(3, f\"Income Statement for {symbol}\") + income_df.to_html()]\n",
    "    )\n",
    "except:\n",
    "    pass\n",
    "try:\n",
    "    htmlcode += widgets.row([widgets.h(3, f\"Data for {symbol}\") + data_df.to_html()])\n",
    "except:\n",
    "    pass\n",
    "try:\n",
    "    htmlcode += widgets.row(\n",
    "        [widgets.h(3, \"SEC filings\") + df_sec_filings.to_html(escape=False)]\n",
    "    )\n",
    "except:\n",
    "    pass\n",
    "\n",
    "body += widgets.add_tab(\"Fundamental Analysis\", htmlcode)\n",
    "\n",
    "htmlcode = widgets.row([widgets.h(3, \"Put to call ratio\") + (pcr_chart or \"\")])\n",
    "\n",
    "if expiry_dates:\n",
    "    htmlcode += widgets.row(\n",
    "        [widgets.h(3, \"Option Volume for closest expiry date\") + (vol_chart or \"\")]\n",
    "    )\n",
    "    htmlcode += widgets.row(\n",
    "        [\n",
    "            widgets.h(3, \"Volume and Open Interest for closest expiry date\")\n",
    "            + (voi_chart or \"\")\n",
    "        ]\n",
    "    )\n",
    "\n",
    "body += widgets.add_tab(\"Options\", htmlcode)\n",
    "\n",
    "htmlcode = widgets.row([net_short_position or \"\"])\n",
    "htmlcode += widgets.row([price_vs_short_interest or \"\"])\n",
    "# htmlcode += widgets.row([dark_pools])\n",
    "body += widgets.add_tab(\"Dark Pool and Shorts\", htmlcode)\n",
    "\n",
    "htmlcode = widgets.row(\n",
    "    [\n",
    "        widgets.h(3, \"Congress trading in the past 12 months for \" + symbol)\n",
    "        + (gtrades_chart or \"\")\n",
    "    ]\n",
    ")\n",
    "htmlcode += widgets.row([gov_histcont_chart or \"\"])\n",
    "htmlcode += widgets.row([gov_contracts_chart or \"\"])\n",
    "htmlcode += widgets.row([widgets.h(3, \"Recent Corporate Lobbying by \" + symbol)])\n",
    "try:\n",
    "    for _, row in df_lobbying.iterrows():\n",
    "        amount = (\n",
    "            \"$\" + str(int(float(row[\"Amount\"]))) if row[\"Amount\"] is not None else \"N/A\"\n",
    "        )\n",
    "        htmlcode += widgets.row([widgets.p(f\"{row['Date']}: {row['Client']} {amount}\")])\n",
    "        if (row[\"Amount\"] is not None) and (row[\"Specific_Issue\"] is not None):\n",
    "            htmlcode += widgets.row(\n",
    "                [\n",
    "                    widgets.p(\n",
    "                        \"\\t\"\n",
    "                        + row[\"Specific_Issue\"].replace(\"\\n\", \" \").replace(\"\\r\", \"\")\n",
    "                    )\n",
    "                ]\n",
    "            )\n",
    "except:\n",
    "    pass\n",
    "\n",
    "body += widgets.add_tab(\"Government Menu\", htmlcode)\n",
    "\n",
    "htmlcode = widgets.row(\n",
    "    [\n",
    "        widgets.h(3, f\"Price over the past year for companies similar to {symbol}\")\n",
    "        + (historical_similar or \"\")\n",
    "    ]\n",
    ")\n",
    "htmlcode += widgets.row(\n",
    "    [\n",
    "        widgets.h(3, f\"Price correlation with similar companies for {symbol}\")\n",
    "        + (hcorr_similar or \"\")\n",
    "    ]\n",
    ")\n",
    "htmlcode += widgets.row(\n",
    "    [\n",
    "        widgets.h(3, f\"Volume over the past year for companies similar to {symbol}\")\n",
    "        + (vol_similar or \"\")\n",
    "    ]\n",
    ")\n",
    "htmlcode += widgets.row(\n",
    "    [\n",
    "        widgets.h(3, f\"Sentiment correlation with similar companies for {symbol}\")\n",
    "        + (scorr_similar or \"\")\n",
    "    ]\n",
    ")\n",
    "if isinstance(income_comparison, pd.DataFrame):\n",
    "    htmlcode += widgets.row(\n",
    "        [\n",
    "            widgets.h(3, f\"Income data for similar companies to {symbol}\")\n",
    "            + income_comparison.to_html()\n",
    "        ]\n",
    "    )\n",
    "htmlcode += widgets.row(\n",
    "    [\n",
    "        widgets.p(\n",
    "            \"Note that similar companies have been found using openbb.stocks.ca.similar\"\n",
    "        )\n",
    "    ]\n",
    ")\n",
    "body += widgets.add_tab(\"Comparison Menu\", htmlcode)\n",
    "\n",
    "htmlcode = widgets.row([widgets.h(3, f\"Moving Averages for {symbol}\") + ma_chart])\n",
    "htmlcode += widgets.row([macd_chart or \"\"])\n",
    "htmlcode += widgets.row([ta_rsi or \"\"])\n",
    "htmlcode += widgets.row([stoch_chart or \"\"])\n",
    "htmlcode += widgets.row([cci_chart or \"\"])\n",
    "htmlcode += widgets.row([ad_chart or \"\"])\n",
    "htmlcode += widgets.row([bbands_chart or \"\"])\n",
    "htmlcode += widgets.row([adx_chart or \"\"])\n",
    "body += widgets.add_tab(\"Technical Analysis\", htmlcode)\n",
    "\n",
    "if not df_insider.empty:\n",
    "    htmlcode = widgets.row(\n",
    "        [widgets.h(3, \"Last Activity\") + df_insider.head(10).to_html(col_space=\"75px\")]\n",
    "    )\n",
    "else:\n",
    "    htmlcode = widgets.row(\n",
    "        [widgets.h(3, \"Last Activity\") + widgets.p(\"No insider trading data found.\")]\n",
    "    )\n",
    "\n",
    "body += widgets.add_tab(\"Insider Trading\", htmlcode)\n",
    "\n",
    "\n",
    "htmlcode = widgets.row([bw_year or \"\"])\n",
    "htmlcode += widgets.row([bw_month or \"\"])\n",
    "body += widgets.add_tab(\"Quantitative Analysis\", htmlcode)\n",
    "\n",
    "\n",
    "htmlcode = widgets.row([finbrain_sentiment or \"\"])\n",
    "htmlcode += widgets.row([snews or \"\"])\n",
    "htmlcode += widgets.row(\n",
    "    [\n",
    "        widgets.h(3, \"Interest in \" + symbol + \" based on google analytics\")\n",
    "        + (google_mentions_chart or \"\")\n",
    "    ]\n",
    ")\n",
    "htmlcode += widgets.row(\n",
    "    [\n",
    "        widgets.h(3, f\"Regions with highest interest in {symbol}\")\n",
    "        + (google_regions_chart or \"\")\n",
    "    ]\n",
    ")\n",
    "try:\n",
    "    htmlcode += widgets.row(\n",
    "        [\n",
    "            widgets.h(3, f\"Top queries related to {symbol}\")\n",
    "            + df_related_queries.to_html()\n",
    "        ]\n",
    "    )\n",
    "    htmlcode += widgets.row(\n",
    "        [\n",
    "            widgets.h(3, f\"Top rising queries related to {symbol}\")\n",
    "            + df_rising_queries.to_html()\n",
    "        ]\n",
    "    )\n",
    "except:\n",
    "    pass\n",
    "htmlcode += widgets.row(\n",
    "    [widgets.h(3, f\"Stocktwits sentiment for {symbol}\") + stocktwits_sentiment]\n",
    ")\n",
    "body += widgets.add_tab(\"Behavioural Analysis\", htmlcode)\n",
    "\n",
    "body += widgets.tab_clickable_and_save_evt()\n",
    "\n",
    "report = widgets.html_report(\n",
    "    title=report_name, stylesheet=widgets.html_report_stylesheet(), body=body\n",
    ")\n",
    "\n",
    "# to save the results\n",
    "with open(report_name + \".html\", \"w\", encoding=\"utf-8\") as fh:\n",
    "    fh.write(report)"
   ]
  }
 ],
 "metadata": {
  "celltoolbar": "Tags",
  "kernelspec": {
   "display_name": "Python 3",
   "language": "python",
   "name": "python3"
  },
  "language_info": {
   "codemirror_mode": {
    "name": "ipython",
    "version": 3
   },
   "file_extension": ".py",
   "mimetype": "text/x-python",
   "name": "python",
   "nbconvert_exporter": "python",
   "pygments_lexer": "ipython3",
<<<<<<< HEAD
   "version": "3.10.8"
=======
   "version": "3.9.13"
>>>>>>> 2a3f0cd3
  },
  "vscode": {
   "interpreter": {
    "hash": "af870c0f9615f5bb08692efcc9bf540319fe60e6793056508a4dab09c9fa8dda"
   }
  }
 },
 "nbformat": 4,
 "nbformat_minor": 5
}<|MERGE_RESOLUTION|>--- conflicted
+++ resolved
@@ -883,6 +883,9 @@
     "mgmt_df = openbb.stocks.fa.mgmt(symbol)\n",
     "if not mgmt_df.empty:\n",
     "    mgmt_df[\"Info\"] = mgmt_df[\"Info\"].apply(lambda x: f'<a href=\"{x}\">{x}</a>')\n",
+    "    mgmt_df[\"Insider Activity\"] = mgmt_df[\"Insider Activity\"].apply(\n",
+    "        lambda x: f'<a href=\"{x}\">{x}</a>' if x != \"-\" else x\n",
+    "    )\n",
     "try:\n",
     "    hist_dcf = openbb.stocks.fa.dcfc(symbol)\n",
     "except:\n",
@@ -1379,11 +1382,7 @@
    "name": "python",
    "nbconvert_exporter": "python",
    "pygments_lexer": "ipython3",
-<<<<<<< HEAD
-   "version": "3.10.8"
-=======
    "version": "3.9.13"
->>>>>>> 2a3f0cd3
   },
   "vscode": {
    "interpreter": {

"""OpenBB Terminal SDK."""
# flake8: noqa
# pylint: disable=unused-import,wrong-import-order
# pylint: disable=C0302,W0611,not-callable,ungrouped-imports
from inspect import signature, Parameter
import warnings
import types
import functools
import importlib
from typing import Optional, Callable, List, Union
import logging
from traceback import format_stack

import openbb_terminal.config_terminal as cfg
from openbb_terminal.rich_config import console
from openbb_terminal.reports.reports_controller import ReportController
from openbb_terminal.dashboards.dashboards_controller import DashboardsController

try:
    import darts  # pyright: reportMissingImports=false

    # If you just import darts this will pass during pip install, this creates
    # Failures later on, also importing utils ensures that darts is installed correctly
    from darts import utils

    forecasting = True
except ImportError:
    forecasting = False
    warnings.warn(
        "Forecasting dependencies are not installed."
        " This part of the SDK will not be usable"
    )

from openbb_terminal.config_terminal import theme

from openbb_terminal.helper_classes import TerminalStyle  # noqa: F401

from openbb_terminal import helper_funcs as helper  # noqa: F401
from openbb_terminal.loggers import setup_logging
from openbb_terminal.decorators import log_start_end, sdk_arg_logger
from openbb_terminal.core.log.generation.settings_logger import log_all_settings
from .reports import widget_helpers as widgets  # noqa: F401

from .portfolio.portfolio_model import PortfolioModel as Portfolio
from .cryptocurrency.due_diligence.pycoingecko_model import Coin

logger = logging.getLogger(__name__)

TerminalStyle().applyMPLstyle()

SUPPRESS_LOGGING_CLASSES = {
    ReportController: "ReportController",
    DashboardsController: "DashboardsController",
    "test_load_sdk": "test_load_sdk",
}


functions = {
    "alt.covid.slopes": {
        "model": "openbb_terminal.alternative.covid.covid_model.get_case_slopes",
        "view": "openbb_terminal.alternative.covid.covid_view.display_case_slopes",
    },
    "alt.covid.global_cases": {
        "model": "openbb_terminal.alternative.covid.covid_model.get_global_cases"
    },
    "alt.covid.global_deaths": {
        "model": "openbb_terminal.alternative.covid.covid_model.get_global_deaths"
    },
    "alt.covid.ov": {
        "model": "openbb_terminal.alternative.covid.covid_model.get_covid_ov",
        "view": "openbb_terminal.alternative.covid.covid_view.display_covid_ov",
    },
    "alt.covid.stat": {
        "model": "openbb_terminal.alternative.covid.covid_model.get_covid_stat",
        "view": "openbb_terminal.alternative.covid.covid_view.display_covid_stat",
    },
    "alt.oss.github_data": {
        "model": "openbb_terminal.alternative.oss.github_model.get_github_data"
    },
    "alt.oss.summary": {
        "model": "openbb_terminal.alternative.oss.github_model.get_repo_summary",
        "view": "openbb_terminal.alternative.oss.github_view.display_repo_summary",
    },
    "alt.oss.history": {
        "model": "openbb_terminal.alternative.oss.github_model.get_stars_history",
        "view": "openbb_terminal.alternative.oss.github_view.display_star_history",
    },
    "alt.oss.top": {
        "model": "openbb_terminal.alternative.oss.github_model.get_top_repos",
        "view": "openbb_terminal.alternative.oss.github_view.display_top_repos",
    },
    "alt.oss.search": {
        "model": "openbb_terminal.alternative.oss.github_model.search_repos"
    },
    "alt.oss._make_request": {
        "model": "openbb_terminal.alternative.oss.runa_model._make_request"
    },
    "alt.oss._retry_session": {
        "model": "openbb_terminal.alternative.oss.runa_model._retry_session"
    },
    "alt.oss.ross": {
        "model": "openbb_terminal.alternative.oss.runa_model.get_startups",
        "view": "openbb_terminal.alternative.oss.runa_view.display_rossindex",
    },
    "stocks.ba.headlines": {
        "model": "openbb_terminal.common.behavioural_analysis.finbrain_model.get_sentiment",
        "view": "openbb_terminal.common.behavioural_analysis.finbrain_view.display_sentiment_analysis",
    },
    "stocks.ba.mentions": {
        "model": "openbb_terminal.common.behavioural_analysis.google_model.get_mentions",
        "view": "openbb_terminal.common.behavioural_analysis.google_view.display_mentions",
    },
    "stocks.ba.queries": {
        "model": "openbb_terminal.common.behavioural_analysis.google_model.get_queries"
    },
    "stocks.ba.regions": {
        "model": "openbb_terminal.common.behavioural_analysis.google_model.get_regions",
        "view": "openbb_terminal.common.behavioural_analysis.google_view.display_regions",
    },
    "stocks.ba.rise": {
        "model": "openbb_terminal.common.behavioural_analysis.google_model.get_rise"
    },
    "stocks.ba.getdd": {
        "model": "openbb_terminal.common.behavioural_analysis.reddit_model.get_due_dilligence"
    },
    "stocks.ba.popular": {
        "model": "openbb_terminal.common.behavioural_analysis.reddit_model.get_popular_tickers",
        "view": "openbb_terminal.common.behavioural_analysis.reddit_view.display_popular_tickers",
    },
    "stocks.ba.redditsent": {
        "model": "openbb_terminal.common.behavioural_analysis.reddit_model.get_posts_about",
        "view": "openbb_terminal.common.behavioural_analysis.reddit_view.display_redditsent",
    },
    "stocks.ba.text_sent": {
        "model": "openbb_terminal.common.behavioural_analysis.reddit_model.get_sentiment"
    },
    "stocks.ba.spac": {
        "model": "openbb_terminal.common.behavioural_analysis.reddit_model.get_spac"
    },
    "stocks.ba.spacc": {
        "model": "openbb_terminal.common.behavioural_analysis.reddit_model.get_spac_community"
    },
    "stocks.ba.watchlist": {
        "model": "openbb_terminal.common.behavioural_analysis.reddit_model.get_watchlists",
        "view": "openbb_terminal.common.behavioural_analysis.reddit_view.display_watchlist",
    },
    "stocks.ba.wsb": {
        "model": "openbb_terminal.common.behavioural_analysis.reddit_model.get_wsb_community"
    },
    "stocks.ba.hist": {
        "model": "openbb_terminal.common.behavioural_analysis.sentimentinvestor_model.get_historical",
        "view": "openbb_terminal.common.behavioural_analysis.sentimentinvestor_view.display_historical",
    },
    "stocks.ba.trend": {
        "model": "openbb_terminal.common.behavioural_analysis.sentimentinvestor_model.get_trending",
        "view": "openbb_terminal.common.behavioural_analysis.sentimentinvestor_view.display_trending",
    },
    "stocks.ba.bullbear": {
        "model": "openbb_terminal.common.behavioural_analysis.stocktwits_model.get_bullbear",
        "view": "openbb_terminal.common.behavioural_analysis.stocktwits_view.display_bullbear",
    },
    "stocks.ba.messages": {
        "model": "openbb_terminal.common.behavioural_analysis.stocktwits_model.get_messages",
        "view": "openbb_terminal.common.behavioural_analysis.stocktwits_view.display_messages",
    },
    "stocks.ba.stalker": {
        "model": "openbb_terminal.common.behavioural_analysis.stocktwits_model.get_stalker"
    },
    "stocks.ba.trending": {
        "model": "openbb_terminal.common.behavioural_analysis.stocktwits_model.get_trending"
    },
    "stocks.ba.infer": {
        "model": "openbb_terminal.common.behavioural_analysis.twitter_model.load_analyze_tweets",
        "view": "openbb_terminal.common.behavioural_analysis.twitter_view.display_inference",
    },
    "stocks.ba.sentiment": {
        "model": "openbb_terminal.common.behavioural_analysis.twitter_model.get_sentiment",
        "view": "openbb_terminal.common.behavioural_analysis.twitter_view.display_sentiment",
    },
    "etf.news": {
        "model": "openbb_terminal.common.newsapi_model.get_news",
        "view": "openbb_terminal.common.newsapi_view.display_news",
    },
    "common.news": {
        "model": "openbb_terminal.common.feedparser_model.get_news",
    },
    "common.qa.bw": {
        "model": "openbb_terminal.common.quantitative_analysis.qa_view.display_bw",
        "view": "openbb_terminal.common.quantitative_analysis.qa_view.display_bw",
    },
    "common.qa.calculate_adjusted_var": {
        "model": "openbb_terminal.common.quantitative_analysis.qa_model.calculate_adjusted_var"
    },
    "common.qa.es": {
        "model": "openbb_terminal.common.quantitative_analysis.qa_model.get_es",
        "view": "openbb_terminal.common.quantitative_analysis.qa_view.display_es",
    },
    "common.qa.normality": {
        "model": "openbb_terminal.common.quantitative_analysis.qa_model.get_normality",
        "view": "openbb_terminal.common.quantitative_analysis.qa_view.display_normality",
    },
    "common.qa.omega": {
        "model": "openbb_terminal.common.quantitative_analysis.qa_model.get_omega",
        "view": "openbb_terminal.common.quantitative_analysis.qa_view.display_omega",
    },
    "common.qa.decompose": {
        "model": "openbb_terminal.common.quantitative_analysis.qa_model.get_seasonal_decomposition"
    },
    "common.qa.sharpe": {
        "model": "openbb_terminal.common.quantitative_analysis.qa_model.get_sharpe",
        "view": "openbb_terminal.common.quantitative_analysis.qa_view.display_sharpe",
    },
    "common.qa.sortino": {
        "model": "openbb_terminal.common.quantitative_analysis.qa_model.get_sortino",
        "view": "openbb_terminal.common.quantitative_analysis.qa_view.display_sortino",
    },
    "common.qa.summary": {
        "model": "openbb_terminal.common.quantitative_analysis.qa_model.get_summary",
        "view": "openbb_terminal.common.quantitative_analysis.qa_view.display_summary",
    },
    "common.qa.unitroot": {
        "model": "openbb_terminal.common.quantitative_analysis.qa_model.get_unitroot",
        "view": "openbb_terminal.common.quantitative_analysis.qa_view.display_unitroot",
    },
    "common.qa.var": {
        "model": "openbb_terminal.common.quantitative_analysis.qa_model.get_var",
        "view": "openbb_terminal.common.quantitative_analysis.qa_view.display_var",
    },
    "common.qa.kurtosis": {
        "model": "openbb_terminal.common.quantitative_analysis.rolling_model.get_kurtosis",
        "view": "openbb_terminal.common.quantitative_analysis.rolling_view.display_kurtosis",
    },
    "common.qa.quantile": {
        "model": "openbb_terminal.common.quantitative_analysis.rolling_model.get_quantile",
        "view": "openbb_terminal.common.quantitative_analysis.rolling_view.display_quantile",
    },
    "common.qa.rolling": {
        "model": "openbb_terminal.common.quantitative_analysis.rolling_model.get_rolling_avg",
        "view": "openbb_terminal.common.quantitative_analysis.rolling_view.display_mean_std",
    },
    "common.qa.skew": {
        "model": "openbb_terminal.common.quantitative_analysis.rolling_model.get_skew",
        "view": "openbb_terminal.common.quantitative_analysis.rolling_view.display_skew",
    },
    "common.qa.spread": {
        "model": "openbb_terminal.common.quantitative_analysis.rolling_model.get_spread",
        "view": "openbb_terminal.common.quantitative_analysis.rolling_view.display_spread",
    },
    "common.ta.fib": {
        "model": "openbb_terminal.common.technical_analysis.custom_indicators_model.calculate_fib_levels",
        "view": "openbb_terminal.common.technical_analysis.custom_indicators_view.fibonacci_retracement",
    },
    "common.ta.cci": {
        "model": "openbb_terminal.common.technical_analysis.momentum_model.cci",
        "view": "openbb_terminal.common.technical_analysis.momentum_view.display_cci",
    },
    "common.ta.cg": {
        "model": "openbb_terminal.common.technical_analysis.momentum_model.cg",
        "view": "openbb_terminal.common.technical_analysis.momentum_view.display_cg",
    },
    "common.ta.fisher": {
        "model": "openbb_terminal.common.technical_analysis.momentum_model.fisher",
        "view": "openbb_terminal.common.technical_analysis.momentum_view.display_fisher",
    },
    "common.ta.macd": {
        "model": "openbb_terminal.common.technical_analysis.momentum_model.macd",
        "view": "openbb_terminal.common.technical_analysis.momentum_view.display_macd",
    },
    "common.ta.rsi": {
        "model": "openbb_terminal.common.technical_analysis.momentum_model.rsi",
        "view": "openbb_terminal.common.technical_analysis.momentum_view.display_rsi",
    },
    "common.ta.stoch": {
        "model": "openbb_terminal.common.technical_analysis.momentum_model.stoch",
        "view": "openbb_terminal.common.technical_analysis.momentum_view.display_stoch",
    },
    "common.ta.ma": {
        "model": "openbb_terminal.common.technical_analysis.overlap_view.view_ma",
        "view": "openbb_terminal.common.technical_analysis.overlap_view.view_ma",
    },
    "common.ta.ema": {
        "model": "openbb_terminal.common.technical_analysis.overlap_model.ema"
    },
    "common.ta.hma": {
        "model": "openbb_terminal.common.technical_analysis.overlap_model.hma"
    },
    "common.ta.sma": {
        "model": "openbb_terminal.common.technical_analysis.overlap_model.sma"
    },
    "common.ta.vwap": {
        "model": "openbb_terminal.common.technical_analysis.overlap_model.vwap",
        "view": "openbb_terminal.common.technical_analysis.overlap_view.view_vwap",
    },
    "common.ta.wma": {
        "model": "openbb_terminal.common.technical_analysis.overlap_model.wma"
    },
    "common.ta.zlma": {
        "model": "openbb_terminal.common.technical_analysis.overlap_model.zlma"
    },
    "common.ta.adx": {
        "model": "openbb_terminal.common.technical_analysis.trend_indicators_model.adx",
        "view": "openbb_terminal.common.technical_analysis.trend_indicators_view.display_adx",
    },
    "common.ta.aroon": {
        "model": "openbb_terminal.common.technical_analysis.trend_indicators_model.aroon",
        "view": "openbb_terminal.common.technical_analysis.trend_indicators_view.display_aroon",
    },
    "common.ta.bbands": {
        "model": "openbb_terminal.common.technical_analysis.volatility_model.bbands",
        "view": "openbb_terminal.common.technical_analysis.volatility_view.display_bbands",
    },
    "common.ta.donchian": {
        "model": "openbb_terminal.common.technical_analysis.volatility_model.donchian",
        "view": "openbb_terminal.common.technical_analysis.volatility_view.display_donchian",
    },
    "common.ta.kc": {
        "model": "openbb_terminal.common.technical_analysis.volatility_model.kc",
        "view": "openbb_terminal.common.technical_analysis.volatility_view.view_kc",
    },
    "common.ta.ad": {
        "model": "openbb_terminal.common.technical_analysis.volume_model.ad",
        "view": "openbb_terminal.common.technical_analysis.volume_view.display_ad",
    },
    "common.ta.adosc": {
        "model": "openbb_terminal.common.technical_analysis.volume_model.adosc",
        "view": "openbb_terminal.common.technical_analysis.volume_view.display_adosc",
    },
    "common.ta.obv": {
        "model": "openbb_terminal.common.technical_analysis.volume_model.obv",
        "view": "openbb_terminal.common.technical_analysis.volume_view.display_obv",
    },
    "common.ta.atr": {
        "model": "openbb_terminal.common.technical_analysis.volatility_model.atr",
        "view": "openbb_terminal.common.technical_analysis.volatility_view.display_atr",
    },
    "crypto.defi.vaults": {
        "model": "openbb_terminal.cryptocurrency.defi.coindix_model.get_defi_vaults",
        "view": "openbb_terminal.cryptocurrency.defi.coindix_view.display_defi_vaults",
    },
    "crypto.defi.anchor_data": {
        "model": "openbb_terminal.cryptocurrency.defi.cryptosaurio_model.get_anchor_data",
        "view": "openbb_terminal.cryptocurrency.defi.cryptosaurio_view.display_anchor_data",
    },
    "crypto.defi.swaps": {
        "model": "openbb_terminal.cryptocurrency.defi.graph_model.get_last_uni_swaps",
        "view": "openbb_terminal.cryptocurrency.defi.graph_view.display_last_uni_swaps",
    },
    "crypto.defi.pools": {
        "model": "openbb_terminal.cryptocurrency.defi.graph_model.get_uni_pools_by_volume",
        "view": "openbb_terminal.cryptocurrency.defi.graph_view.display_uni_pools",
    },
    "crypto.defi.tokens": {
        "model": "openbb_terminal.cryptocurrency.defi.graph_model.get_uni_tokens",
        "view": "openbb_terminal.cryptocurrency.defi.graph_view.display_uni_tokens",
    },
    "crypto.defi.pairs": {
        "model": "openbb_terminal.cryptocurrency.defi.graph_model.get_uniswap_pool_recently_added",
        "view": "openbb_terminal.cryptocurrency.defi.graph_view.display_recently_added",
    },
    "crypto.defi.stats": {
        "model": "openbb_terminal.cryptocurrency.defi.graph_model.get_uniswap_stats",
        "view": "openbb_terminal.cryptocurrency.defi.graph_view.display_uni_stats",
    },
    "crypto.defi.dtvl": {
        "model": "openbb_terminal.cryptocurrency.defi.llama_model.get_defi_protocol",
        "view": "openbb_terminal.cryptocurrency.defi.llama_view.display_historical_tvl",
    },
    "crypto.defi.ldapps": {
        "model": "openbb_terminal.cryptocurrency.defi.llama_model.get_defi_protocols",
        "view": "openbb_terminal.cryptocurrency.defi.llama_view.display_defi_protocols",
    },
    "crypto.defi.stvl": {
        "model": "openbb_terminal.cryptocurrency.defi.llama_model.get_defi_tvl",
        "view": "openbb_terminal.cryptocurrency.defi.llama_view.display_defi_tvl",
    },
    "crypto.defi.gdapps": {
        "model": "openbb_terminal.cryptocurrency.defi.llama_model.get_grouped_defi_protocols",
        "view": "openbb_terminal.cryptocurrency.defi.llama_view.display_grouped_defi_protocols",
    },
    "crypto.defi.luna_supply": {
        "model": "openbb_terminal.cryptocurrency.defi.smartstake_model.get_luna_supply_stats",
        "view": "openbb_terminal.cryptocurrency.defi.smartstake_view.display_luna_circ_supply_change",
    },
    "crypto.defi.newsletters": {
        "model": "openbb_terminal.cryptocurrency.defi.substack_model.get_newsletters",
        "view": "openbb_terminal.cryptocurrency.defi.substack_view.display_newsletters",
    },
    "crypto.defi.aterra": {
        "model": "openbb_terminal.cryptocurrency.defi.terraengineer_model.get_history_asset_from_terra_address",
        "view": "openbb_terminal.cryptocurrency.defi.terraengineer_view.display_terra_asset_history",
    },
    "crypto.defi.ayr": {
        "model": "openbb_terminal.cryptocurrency.defi.terraengineer_model.get_anchor_yield_reserve",
        "view": "openbb_terminal.cryptocurrency.defi.terraengineer_view.display_anchor_yield_reserve",
    },
    "crypto.defi.gacc": {
        "model": "openbb_terminal.cryptocurrency.defi.terramoney_fcd_model.get_account_growth",
        "view": "openbb_terminal.cryptocurrency.defi.terramoney_fcd_view.display_account_growth",
    },
    "crypto.defi.gov_proposals": {
        "model": "openbb_terminal.cryptocurrency.defi.terramoney_fcd_model.get_proposals",
        "view": "openbb_terminal.cryptocurrency.defi.terramoney_fcd_view.display_gov_proposals",
    },
    "crypto.defi.sinfo": {
        "model": "openbb_terminal.cryptocurrency.defi.terramoney_fcd_model.get_staking_account_info",
        "view": "openbb_terminal.cryptocurrency.defi.terramoney_fcd_view.display_account_staking_info",
    },
    "crypto.defi.sratio": {
        "model": "openbb_terminal.cryptocurrency.defi.terramoney_fcd_model.get_staking_ratio_history",
        "view": "openbb_terminal.cryptocurrency.defi.terramoney_fcd_view.display_staking_ratio_history",
    },
    "crypto.defi.sreturn": {
        "model": "openbb_terminal.cryptocurrency.defi.terramoney_fcd_model.get_staking_returns_history",
        "view": "openbb_terminal.cryptocurrency.defi.terramoney_fcd_view.display_staking_returns_history",
    },
    "crypto.defi.validators": {
        "model": "openbb_terminal.cryptocurrency.defi.terramoney_fcd_model.get_validators",
        "view": "openbb_terminal.cryptocurrency.defi.terramoney_fcd_view.display_validators",
    },
    "crypto.disc.cmctop": {
        "model": "openbb_terminal.cryptocurrency.discovery.coinmarketcap_model.get_cmc_top_n",
        "view": "openbb_terminal.cryptocurrency.discovery.coinmarketcap_view.display_cmc_top_coins",
    },
    "crypto.disc.cpsearch": {
        "model": "openbb_terminal.cryptocurrency.discovery.coinpaprika_model.get_search_results",
        "view": "openbb_terminal.cryptocurrency.discovery.coinpaprika_view.display_search_results",
    },
    "crypto.disc.top_dapps": {
        "model": "openbb_terminal.cryptocurrency.discovery.dappradar_model.get_top_dapps",
        "view": "openbb_terminal.cryptocurrency.discovery.dappradar_view.display_top_dapps",
    },
    "crypto.disc.top_dexes": {
        "model": "openbb_terminal.cryptocurrency.discovery.dappradar_model.get_top_dexes",
        "view": "openbb_terminal.cryptocurrency.discovery.dappradar_view.display_top_dexes",
    },
    "crypto.disc.top_games": {
        "model": "openbb_terminal.cryptocurrency.discovery.dappradar_model.get_top_games",
        "view": "openbb_terminal.cryptocurrency.discovery.dappradar_view.display_top_games",
    },
    "crypto.disc.top_nfts": {
        "model": "openbb_terminal.cryptocurrency.discovery.dappradar_model.get_top_nfts",
        "view": "openbb_terminal.cryptocurrency.discovery.dappradar_view.display_top_nfts",
    },
    "crypto.disc.categories_keys": {
        "model": "openbb_terminal.cryptocurrency.discovery.pycoingecko_model.get_categories_keys"
    },
    "crypto.disc.coin_list": {
        "model": "openbb_terminal.cryptocurrency.discovery.pycoingecko_model.get_coin_list"
    },
    "crypto.disc.coins": {
        "model": "openbb_terminal.cryptocurrency.discovery.pycoingecko_model.get_coins",
        "view": "openbb_terminal.cryptocurrency.discovery.pycoingecko_view.display_coins",
    },
    "crypto.disc.coins_for_given_exchange": {
        "model": "openbb_terminal.cryptocurrency.discovery.pycoingecko_model.get_coins_for_given_exchange"
    },
    "crypto.disc.gainers_or_losers": {
        "model": "openbb_terminal.cryptocurrency.discovery.pycoingecko_model.get_gainers_or_losers"
    },
    "crypto.disc.gainers": {
        "model": "openbb_terminal.cryptocurrency.discovery.pycoingecko_model.get_gainers",
        "view": "openbb_terminal.cryptocurrency.discovery.pycoingecko_view.display_gainers",
    },
    "crypto.disc.losers": {
        "model": "openbb_terminal.cryptocurrency.discovery.pycoingecko_model.get_losers",
        "view": "openbb_terminal.cryptocurrency.discovery.pycoingecko_view.display_losers",
    },
    "crypto.disc.trending": {
        "model": "openbb_terminal.cryptocurrency.discovery.pycoingecko_model.get_trending_coins",
        "view": "openbb_terminal.cryptocurrency.discovery.pycoingecko_view.display_trending",
    },
    "crypto.dd.trading_pairs": {
        "model": "openbb_terminal.cryptocurrency.due_diligence.binance_model._get_trading_pairs"
    },
    "crypto.dd.check_valid_binance_str": {
        "model": "openbb_terminal.cryptocurrency.due_diligence.binance_model.check_valid_binance_str"
    },
    "crypto.dd.all_binance_trading_pairs": {
        "model": "openbb_terminal.cryptocurrency.due_diligence.binance_model.get_all_binance_trading_pairs"
    },
    "crypto.dd.binance_available_quotes_for_each_coin": {
        "model": "openbb_terminal.cryptocurrency.due_diligence.binance_model.get_binance_available_quotes_for_each_coin"
    },
    "crypto.dd.balance": {
        "model": "openbb_terminal.cryptocurrency.due_diligence.binance_view.get_balance",
        "view": "openbb_terminal.cryptocurrency.due_diligence.binance_view.display_balance",
    },
    "crypto.dd.ob": {
        "model": "openbb_terminal.cryptocurrency.due_diligence.ccxt_model.get_orderbook",
        "view": "openbb_terminal.cryptocurrency.due_diligence.ccxt_view.display_order_book",
    },
    "crypto.dd.show_available_pairs_for_given_symbol": {
        "model": "openbb_terminal.cryptocurrency.due_diligence.coinbase_model.show_available_pairs_for_given_symbol"
    },
    "crypto.dd.exchanges": {
        "model": "openbb_terminal.cryptocurrency.due_diligence.ccxt_model.get_exchanges"
    },
    "crypto.dd.candles": {
        "model": "openbb_terminal.cryptocurrency.due_diligence.coinbase_model.get_candles",
        "view": "openbb_terminal.cryptocurrency.due_diligence.coinbase_view.display_candles",
    },
    "crypto.dd.stats": {
        "model": "openbb_terminal.cryptocurrency.due_diligence.coinbase_model.get_product_stats",
        "view": "openbb_terminal.cryptocurrency.due_diligence.coinbase_view.display_stats",
    },
    "crypto.dd.trades": {
        "model": "openbb_terminal.cryptocurrency.due_diligence.ccxt_model.get_trades",
        "view": "openbb_terminal.cryptocurrency.due_diligence.ccxt_view.display_trades",
    },
    "crypto.dd.trading_pair_info": {
        "model": "openbb_terminal.cryptocurrency.due_diligence.coinbase_model.get_trading_pair_info"
    },
    "crypto.dd.oi": {
        "model": "openbb_terminal.cryptocurrency.due_diligence.coinglass_model.get_open_interest_per_exchange",
        "view": "openbb_terminal.cryptocurrency.due_diligence.coinglass_view.display_open_interest",
    },
    "crypto.dd.basic": {
        "model": "openbb_terminal.cryptocurrency.due_diligence.coinpaprika_model.basic_coin_info",
        "view": "openbb_terminal.cryptocurrency.due_diligence.coinpaprika_view.display_basic",
    },
    "crypto.dd.coin": {
        "model": "openbb_terminal.cryptocurrency.due_diligence.coinpaprika_model.get_coin"
    },
    "crypto.dd.events": {
        "model": "openbb_terminal.cryptocurrency.due_diligence.coinpaprika_model.get_coin_events_by_id",
        "view": "openbb_terminal.cryptocurrency.due_diligence.coinpaprika_view.display_events",
    },
    "crypto.dd.ex": {
        "model": "openbb_terminal.cryptocurrency.due_diligence.coinpaprika_model.get_coin_exchanges_by_id",
        "view": "openbb_terminal.cryptocurrency.due_diligence.coinpaprika_view.display_exchanges",
    },
    "crypto.dd.mkt": {
        "model": "openbb_terminal.cryptocurrency.due_diligence.coinpaprika_model.get_coin_markets_by_id",
        "view": "openbb_terminal.cryptocurrency.due_diligence.coinpaprika_view.display_markets",
    },
    "crypto.dd.twitter": {
        "model": "openbb_terminal.cryptocurrency.due_diligence.coinpaprika_model.get_coin_twitter_timeline",
        "view": "openbb_terminal.cryptocurrency.due_diligence.coinpaprika_view.display_twitter",
    },
    "crypto.dd.ohlc_historical": {
        "model": "openbb_terminal.cryptocurrency.due_diligence.coinpaprika_model.get_ohlc_historical"
    },
    "crypto.dd.ps": {
        "model": "openbb_terminal.cryptocurrency.due_diligence.coinpaprika_model.get_tickers_info_for_coin",
        "view": "openbb_terminal.cryptocurrency.due_diligence.coinpaprika_view.display_price_supply",
    },
    "crypto.dd.news": {
        "model": "openbb_terminal.cryptocurrency.overview.cryptopanic_model.get_news",
        "view": "openbb_terminal.cryptocurrency.due_diligence.cryptopanic_view.display_news",
    },
    "crypto.dd.headlines": {
        "model": "openbb_terminal.common.behavioural_analysis.finbrain_model.get_sentiment",
        "view": "openbb_terminal.cryptocurrency.due_diligence.finbrain_crypto_view.display_crypto_sentiment_analysis",
    },
    "crypto.dd.active": {
        "model": "openbb_terminal.cryptocurrency.due_diligence.glassnode_model.get_active_addresses",
        "view": "openbb_terminal.cryptocurrency.due_diligence.glassnode_view.display_active_addresses",
    },
    "crypto.dd.close": {
        "model": "openbb_terminal.cryptocurrency.due_diligence.glassnode_model.get_close_price",
    },
    "crypto.dd.eb": {
        "model": "openbb_terminal.cryptocurrency.due_diligence.glassnode_model.get_exchange_balances",
        "view": "openbb_terminal.cryptocurrency.due_diligence.glassnode_view.display_exchange_balances",
    },
    "crypto.dd.change": {
        "model": "openbb_terminal.cryptocurrency.due_diligence.glassnode_model.get_exchange_net_position_change",
        "view": "openbb_terminal.cryptocurrency.due_diligence.glassnode_view.display_exchange_net_position_change",
    },
    "crypto.onchain.hr": {
        "model": "openbb_terminal.cryptocurrency.due_diligence.glassnode_model.get_hashrate",
        "view": "openbb_terminal.cryptocurrency.due_diligence.glassnode_view.display_hashrate",
    },
    "crypto.dd.nonzero": {
        "model": "openbb_terminal.cryptocurrency.due_diligence.glassnode_model.get_non_zero_addresses",
        "view": "openbb_terminal.cryptocurrency.due_diligence.glassnode_view.display_non_zero_addresses",
    },
    "crypto.dd.get_mt": {
        "model": "openbb_terminal.cryptocurrency.due_diligence.messari_model.get_available_timeseries",
        "view": "openbb_terminal.cryptocurrency.due_diligence.messari_view.display_messari_timeseries_list",
    },
    "crypto.dd.fr": {
        "model": "openbb_terminal.cryptocurrency.due_diligence.messari_model.get_fundraising",
        "view": "openbb_terminal.cryptocurrency.due_diligence.messari_view.display_fundraising",
    },
    "crypto.dd.gov": {
        "model": "openbb_terminal.cryptocurrency.due_diligence.messari_model.get_governance",
        "view": "openbb_terminal.cryptocurrency.due_diligence.messari_view.display_governance",
    },
    "crypto.dd.inv": {
        "model": "openbb_terminal.cryptocurrency.due_diligence.messari_model.get_investors",
        "view": "openbb_terminal.cryptocurrency.due_diligence.messari_view.display_investors",
    },
    "crypto.dd.links": {
        "model": "openbb_terminal.cryptocurrency.due_diligence.messari_model.get_links",
        "view": "openbb_terminal.cryptocurrency.due_diligence.messari_view.display_links",
    },
    "crypto.dd.mcapdom": {
        "model": "openbb_terminal.cryptocurrency.due_diligence.messari_model.get_marketcap_dominance",
        "view": "openbb_terminal.cryptocurrency.due_diligence.messari_view.display_marketcap_dominance",
    },
    "crypto.dd.mt": {
        "model": "openbb_terminal.cryptocurrency.due_diligence.messari_model.get_messari_timeseries",
        "view": "openbb_terminal.cryptocurrency.due_diligence.messari_view.display_messari_timeseries",
    },
    "crypto.dd.pi": {
        "model": "openbb_terminal.cryptocurrency.due_diligence.messari_model.get_project_product_info",
        "view": "openbb_terminal.cryptocurrency.due_diligence.messari_view.display_project_info",
    },
    "crypto.dd.rm": {
        "model": "openbb_terminal.cryptocurrency.due_diligence.messari_model.get_roadmap",
        "view": "openbb_terminal.cryptocurrency.due_diligence.messari_view.display_roadmap",
    },
    "crypto.dd.team": {
        "model": "openbb_terminal.cryptocurrency.due_diligence.messari_model.get_team",
        "view": "openbb_terminal.cryptocurrency.due_diligence.messari_view.display_team",
    },
    "crypto.dd.tk": {
        "model": "openbb_terminal.cryptocurrency.due_diligence.messari_model.get_tokenomics",
        "view": "openbb_terminal.cryptocurrency.due_diligence.messari_view.display_tokenomics",
    },
    "crypto.dd.coin_market_chart": {
        "model": "openbb_terminal.cryptocurrency.due_diligence.pycoingecko_model.get_coin_market_chart"
    },
    "crypto.dd.pr": {
        "model": "openbb_terminal.cryptocurrency.due_diligence.pycoingecko_model.get_coin_potential_returns",
        "view": "openbb_terminal.cryptocurrency.due_diligence.pycoingecko_view.display_coin_potential_returns",
    },
    "crypto.dd.tokenomics": {
        "model": "openbb_terminal.cryptocurrency.due_diligence.pycoingecko_model.get_coin_tokenomics"
    },
    "crypto.dd.gh": {
        "model": "openbb_terminal.cryptocurrency.due_diligence.santiment_model.get_github_activity",
        "view": "openbb_terminal.cryptocurrency.due_diligence.santiment_view.display_github_activity",
    },
    "crypto.nft.stats": {
        "model": "openbb_terminal.cryptocurrency.nft.opensea_model.get_collection_stats",
        "view": "openbb_terminal.cryptocurrency.nft.opensea_view.display_collection_stats",
    },
    "crypto.nft.fp": {
        "model": "openbb_terminal.cryptocurrency.nft.nftpricefloor_model.get_floor_price",
        "view": "openbb_terminal.cryptocurrency.nft.nftpricefloor_view.display_floor_price",
    },
    "crypto.nft.collections": {
        "model": "openbb_terminal.cryptocurrency.nft.nftpricefloor_model.get_collections",
        "view": "openbb_terminal.cryptocurrency.nft.nftpricefloor_view.display_collections",
    },
    "crypto.onchain.dvcp": {
        "model": "openbb_terminal.cryptocurrency.onchain.bitquery_model.get_daily_dex_volume_for_given_pair",
        "view": "openbb_terminal.cryptocurrency.onchain.bitquery_view.display_daily_volume_for_given_pair",
    },
    "crypto.onchain.lt": {
        "model": "openbb_terminal.cryptocurrency.onchain.bitquery_model.get_dex_trades_by_exchange",
        "view": "openbb_terminal.cryptocurrency.onchain.bitquery_view.display_dex_trades",
    },
    "crypto.onchain.dex_trades_monthly": {
        "model": "openbb_terminal.cryptocurrency.onchain.bitquery_model.get_dex_trades_monthly"
    },
    "crypto.onchain.erc20_tokens": {
        "model": "openbb_terminal.cryptocurrency.onchain.bitquery_model.get_erc20_tokens"
    },
    "crypto.onchain.ueat": {
        "model": "openbb_terminal.cryptocurrency.onchain.bitquery_model.get_ethereum_unique_senders",
        "view": "openbb_terminal.cryptocurrency.onchain.bitquery_view.display_ethereum_unique_senders",
    },
    "crypto.onchain.ttcp": {
        "model": "openbb_terminal.cryptocurrency.onchain.bitquery_model.get_most_traded_pairs",
        "view": "openbb_terminal.cryptocurrency.onchain.bitquery_view.display_most_traded_pairs",
    },
    "crypto.onchain.baas": {
        "model": "openbb_terminal.cryptocurrency.onchain.bitquery_model.get_spread_for_crypto_pair",
        "view": "openbb_terminal.cryptocurrency.onchain.bitquery_view.display_spread_for_crypto_pair",
    },
    "crypto.onchain.tv": {
        "model": "openbb_terminal.cryptocurrency.onchain.bitquery_model.get_token_volume_on_dexes",
        "view": "openbb_terminal.cryptocurrency.onchain.bitquery_view.display_dex_volume_for_token",
    },
    "crypto.onchain.query_graph": {
        "model": "openbb_terminal.cryptocurrency.onchain.bitquery_model.query_graph"
    },
    "crypto.onchain.btc_supply": {
        "model": "openbb_terminal.cryptocurrency.onchain.blockchain_model.get_btc_circulating_supply",
        "view": "openbb_terminal.cryptocurrency.onchain.blockchain_view.display_btc_circulating_supply",
    },
    "crypto.onchain.btc_transac": {
        "model": "openbb_terminal.cryptocurrency.onchain.blockchain_model.get_btc_confirmed_transactions",
        "view": "openbb_terminal.cryptocurrency.onchain.blockchain_view.display_btc_confirmed_transactions",
    },
    "crypto.onchain.gwei": {
        "model": "openbb_terminal.cryptocurrency.onchain.ethgasstation_model.get_gwei_fees",
        "view": "openbb_terminal.cryptocurrency.onchain.ethgasstation_view.display_gwei_fees",
    },
    "crypto.onchain.hist": {
        "model": "openbb_terminal.cryptocurrency.onchain.ethplorer_model.get_address_history",
        "view": "openbb_terminal.cryptocurrency.onchain.ethplorer_view.display_address_history",
    },
    "crypto.onchain.balance": {
        "model": "openbb_terminal.cryptocurrency.onchain.ethplorer_model.get_address_info",
        "view": "openbb_terminal.cryptocurrency.onchain.ethplorer_view.display_address_info",
    },
    "crypto.onchain.token_decimals": {
        "model": "openbb_terminal.cryptocurrency.onchain.ethplorer_model.get_token_decimals"
    },
    "crypto.onchain.prices": {
        "model": "openbb_terminal.cryptocurrency.onchain.ethplorer_model.get_token_historical_price",
        "view": "openbb_terminal.cryptocurrency.onchain.ethplorer_view.display_token_historical_prices",
    },
    "crypto.onchain.th": {
        "model": "openbb_terminal.cryptocurrency.onchain.ethplorer_model.get_token_history",
        "view": "openbb_terminal.cryptocurrency.onchain.ethplorer_view.display_token_history",
    },
    "crypto.onchain.info": {
        "model": "openbb_terminal.cryptocurrency.onchain.ethplorer_model.get_token_info",
        "view": "openbb_terminal.cryptocurrency.onchain.ethplorer_view.display_token_info",
    },
    "crypto.onchain.holders": {
        "model": "openbb_terminal.cryptocurrency.onchain.ethplorer_model.get_top_token_holders",
        "view": "openbb_terminal.cryptocurrency.onchain.ethplorer_view.display_top_token_holders",
    },
    "crypto.onchain.top": {
        "model": "openbb_terminal.cryptocurrency.onchain.ethplorer_model.get_top_tokens",
        "view": "openbb_terminal.cryptocurrency.onchain.ethplorer_view.display_top_tokens",
    },
    "crypto.onchain.tx": {
        "model": "openbb_terminal.cryptocurrency.onchain.ethplorer_model.get_tx_info",
        "view": "openbb_terminal.cryptocurrency.onchain.ethplorer_view.display_tx_info",
    },
    "crypto.onchain.whales": {
        "model": "openbb_terminal.cryptocurrency.onchain.whale_alert_model.get_whales_transactions",
        "view": "openbb_terminal.cryptocurrency.onchain.whale_alert_view.display_whales_transactions",
    },
    "crypto.ov.altindex": {
        "model": "openbb_terminal.cryptocurrency.overview.blockchaincenter_model.get_altcoin_index",
        "view": "openbb_terminal.cryptocurrency.overview.blockchaincenter_view.display_altcoin_index",
    },
    "crypto.ov.btcrb": {
        "model": "openbb_terminal.cryptocurrency.overview.glassnode_model.get_btc_rainbow",
        "view": "openbb_terminal.cryptocurrency.overview.glassnode_view.display_btc_rainbow",
    },
    "crypto.ov.cbpairs": {
        "model": "openbb_terminal.cryptocurrency.overview.coinbase_model.get_trading_pairs",
        "view": "openbb_terminal.cryptocurrency.overview.coinbase_view.display_trading_pairs",
    },
    "crypto.ov.cpplatforms": {
        "model": "openbb_terminal.cryptocurrency.overview.coinpaprika_model.get_all_contract_platforms",
        "view": "openbb_terminal.cryptocurrency.overview.coinpaprika_view.display_all_platforms",
    },
    "crypto.ov.cpinfo": {
        "model": "openbb_terminal.cryptocurrency.overview.coinpaprika_model.get_coins_info",
        "view": "openbb_terminal.cryptocurrency.overview.coinpaprika_view.display_all_coins_info",
    },
    "crypto.ov.cpmarkets": {
        "model": "openbb_terminal.cryptocurrency.overview.coinpaprika_model.get_coins_market_info",
        "view": "openbb_terminal.cryptocurrency.overview.coinpaprika_view.display_all_coins_market_info",
    },
    "crypto.ov.cpcontracts": {
        "model": "openbb_terminal.cryptocurrency.overview.coinpaprika_model.get_contract_platform",
        "view": "openbb_terminal.cryptocurrency.overview.coinpaprika_view.display_contracts",
    },
    "crypto.ov.cpexmarkets": {
        "model": "openbb_terminal.cryptocurrency.overview.coinpaprika_model.get_exchanges_market",
        "view": "openbb_terminal.cryptocurrency.overview.coinpaprika_view.display_exchange_markets",
    },
    "crypto.ov.cpglobal": {
        "model": "openbb_terminal.cryptocurrency.overview.coinpaprika_model.get_global_market",
        "view": "openbb_terminal.cryptocurrency.overview.coinpaprika_view.display_global_market",
    },
    "crypto.ov.list_of_coins": {
        "model": "openbb_terminal.cryptocurrency.overview.coinpaprika_model.get_list_of_coins"
    },
    "crypto.ov.cpexchanges": {
        "model": "openbb_terminal.cryptocurrency.overview.coinpaprika_model.get_list_of_exchanges",
        "view": "openbb_terminal.cryptocurrency.overview.coinpaprika_view.display_all_exchanges",
    },
    "crypto.ov.news": {
        "model": "openbb_terminal.cryptocurrency.overview.cryptopanic_model.get_news",
        "view": "openbb_terminal.cryptocurrency.overview.cryptopanic_view.display_news",
    },
    "crypto.ov.cr": {
        "model": "openbb_terminal.cryptocurrency.overview.loanscan_model.get_rates",
        "view": "openbb_terminal.cryptocurrency.overview.loanscan_view.display_crypto_rates",
    },
    "crypto.ov.cgderivatives": {
        "model": "openbb_terminal.cryptocurrency.overview.pycoingecko_model.get_derivatives",
        "view": "openbb_terminal.cryptocurrency.overview.pycoingecko_view.display_derivatives",
    },
    "crypto.ov.cgexrates": {
        "model": "openbb_terminal.cryptocurrency.overview.pycoingecko_model.get_exchange_rates",
        "view": "openbb_terminal.cryptocurrency.overview.pycoingecko_view.display_exchange_rates",
    },
    "crypto.ov.exchanges": {
        "model": "openbb_terminal.cryptocurrency.overview.pycoingecko_model.get_exchanges",
        "view": "openbb_terminal.cryptocurrency.overview.pycoingecko_view.display_exchanges",
    },
    "crypto.ov.cgproducts": {
        "model": "openbb_terminal.cryptocurrency.overview.pycoingecko_model.get_finance_products",
        "view": "openbb_terminal.cryptocurrency.overview.pycoingecko_view.display_products",
    },
    "crypto.ov.platforms": {
        "model": "openbb_terminal.cryptocurrency.overview.pycoingecko_model.get_financial_platforms",
        "view": "openbb_terminal.cryptocurrency.overview.pycoingecko_view.display_platforms",
    },
    "crypto.ov.cgdefi": {
        "model": "openbb_terminal.cryptocurrency.overview.pycoingecko_model.get_global_defi_info",
        "view": "openbb_terminal.cryptocurrency.overview.pycoingecko_view.display_global_defi_info",
    },
    "crypto.ov.global_info": {
        "model": "openbb_terminal.cryptocurrency.overview.pycoingecko_model.get_global_info"
    },
    "crypto.ov.cgglobal": {
        "model": "openbb_terminal.cryptocurrency.overview.pycoingecko_model.get_global_markets_info",
        "view": "openbb_terminal.cryptocurrency.overview.pycoingecko_view.display_global_market_info",
    },
    "crypto.ov.cghold": {
        "model": "openbb_terminal.cryptocurrency.overview.pycoingecko_model.get_holdings_overview",
        "view": "openbb_terminal.cryptocurrency.overview.pycoingecko_view.display_holdings_overview",
    },
    "crypto.ov.cgindexes": {
        "model": "openbb_terminal.cryptocurrency.overview.pycoingecko_model.get_indexes",
        "view": "openbb_terminal.cryptocurrency.overview.pycoingecko_view.display_indexes",
    },
    "crypto.ov.cgstables": {
        "model": "openbb_terminal.cryptocurrency.overview.pycoingecko_model.get_stable_coins",
        "view": "openbb_terminal.cryptocurrency.overview.pycoingecko_view.display_stablecoins",
    },
    "crypto.ov.cgcategories": {
        "model": "openbb_terminal.cryptocurrency.overview.pycoingecko_model.get_top_crypto_categories",
        "view": "openbb_terminal.cryptocurrency.overview.pycoingecko_view.display_categories",
    },
    "crypto.ov.cghm": {
        "model": "openbb_terminal.cryptocurrency.discovery.pycoingecko_model.get_coins",
        "view": "openbb_terminal.cryptocurrency.overview.pycoingecko_view.display_crypto_heatmap",
    },
    "crypto.ov.crypto_hack": {
        "model": "openbb_terminal.cryptocurrency.overview.rekt_model.get_crypto_hack"
    },
    "crypto.ov.crypto_hack_slugs": {
        "model": "openbb_terminal.cryptocurrency.overview.rekt_model.get_crypto_hack_slugs"
    },
    "crypto.ov.crypto_hacks": {
        "model": "openbb_terminal.cryptocurrency.overview.rekt_model.get_crypto_hacks",
        "view": "openbb_terminal.cryptocurrency.overview.rekt_view.display_crypto_hacks",
    },
    "crypto.ov.wfpe": {
        "model": "openbb_terminal.cryptocurrency.overview.withdrawalfees_model.get_crypto_withdrawal_fees",
        "view": "openbb_terminal.cryptocurrency.overview.withdrawalfees_view.display_crypto_withdrawal_fees",
    },
    "crypto.ov.ewf": {
        "model": "openbb_terminal.cryptocurrency.overview.withdrawalfees_model.get_overall_exchange_withdrawal_fees",
        "view": "openbb_terminal.cryptocurrency.overview.withdrawalfees_view.display_overall_exchange_withdrawal_fees",
    },
    "crypto.ov.wf": {
        "model": "openbb_terminal.cryptocurrency.overview.withdrawalfees_model.get_overall_withdrawal_fees",
        "view": "openbb_terminal.cryptocurrency.overview.withdrawalfees_view.display_overall_withdrawal_fees",
    },
    "crypto.tools.apy": {
        "model": "openbb_terminal.cryptocurrency.tools.tools_model.calculate_apy",
        "view": "openbb_terminal.cryptocurrency.tools.tools_view.display_apy",
    },
    "crypto.tools.il": {
        "model": "openbb_terminal.cryptocurrency.tools.tools_model.calculate_il",
        "view": "openbb_terminal.cryptocurrency.tools.tools_view.display_il",
    },
    "econometrics.clean": {
        "model": "openbb_terminal.econometrics.econometrics_model.clean"
    },
    "econometrics.coint": {
        "model": "openbb_terminal.econometrics.econometrics_model.get_engle_granger_two_step_cointegration_test",
        "view": "openbb_terminal.econometrics.econometrics_view.display_cointegration_test",
    },
    "econometrics.granger": {
        "model": "openbb_terminal.econometrics.econometrics_model.get_granger_causality",
        "view": "openbb_terminal.econometrics.econometrics_view.display_granger",
    },
    "econometrics.norm": {
        "model": "openbb_terminal.econometrics.econometrics_model.get_normality",
        "view": "openbb_terminal.econometrics.econometrics_view.display_norm",
    },
    "econometrics.options": {
        "model": "openbb_terminal.econometrics.econometrics_model.get_options",
        "view": "openbb_terminal.econometrics.econometrics_view.show_options",
    },
    "econometrics.root": {
        "model": "openbb_terminal.econometrics.econometrics_model.get_root",
        "view": "openbb_terminal.econometrics.econometrics_view.display_root",
    },
    "econometrics.load": {"model": "openbb_terminal.common.common_model.load"},
    "econometrics.bgod": {
        "model": "openbb_terminal.econometrics.regression_model.get_bgod",
        "view": "openbb_terminal.econometrics.regression_view.display_bgod",
    },
    "econometrics.bols": {
        "model": "openbb_terminal.econometrics.regression_model.get_bols"
    },
    "econometrics.bpag": {
        "model": "openbb_terminal.econometrics.regression_model.get_bpag",
        "view": "openbb_terminal.econometrics.regression_view.display_bpag",
    },
    "econometrics.comparison": {
        "model": "openbb_terminal.econometrics.regression_model.get_comparison"
    },
    "econometrics.dwat": {
        "model": "openbb_terminal.econometrics.regression_model.get_dwat",
        "view": "openbb_terminal.econometrics.regression_view.display_dwat",
    },
    "econometrics.fdols": {
        "model": "openbb_terminal.econometrics.regression_model.get_fdols"
    },
    "econometrics.fe": {
        "model": "openbb_terminal.econometrics.regression_model.get_fe"
    },
    "econometrics.ols": {
        "model": "openbb_terminal.econometrics.regression_model.get_ols"
    },
    "econometrics.pols": {
        "model": "openbb_terminal.econometrics.regression_model.get_pols"
    },
    "econometrics.re": {
        "model": "openbb_terminal.econometrics.regression_model.get_re"
    },
    "econometrics.get_regression_data": {
        "model": "openbb_terminal.econometrics.regression_model.get_regression_data"
    },
    "econometrics.panel": {
        "model": "openbb_terminal.econometrics.regression_model.get_regressions_results",
        "view": "openbb_terminal.econometrics.regression_view.display_panel",
    },
    "economy.cpi": {
        "model": "openbb_terminal.economy.alphavantage_model.get_cpi",
        "view": "openbb_terminal.economy.alphavantage_view.display_cpi",
    },
    "economy.gdpc": {
        "model": "openbb_terminal.economy.alphavantage_model.get_gdp_capita",
        "view": "openbb_terminal.economy.alphavantage_view.display_gdp_capita",
    },
    "economy.inf": {
        "model": "openbb_terminal.economy.alphavantage_model.get_inflation",
        "view": "openbb_terminal.economy.alphavantage_view.display_inflation",
    },
    "economy.gdp": {
        "model": "openbb_terminal.economy.alphavantage_model.get_real_gdp",
        "view": "openbb_terminal.economy.alphavantage_view.display_real_gdp",
    },
    "economy.rtps": {
        "model": "openbb_terminal.economy.alphavantage_model.get_sector_data",
        "view": "openbb_terminal.economy.alphavantage_view.realtime_performance_sector",
    },
    "economy.tyld": {
        "model": "openbb_terminal.economy.alphavantage_model.get_treasury_yield",
        "view": "openbb_terminal.economy.alphavantage_view.display_treasury_yield",
    },
    "economy.unemp": {
        "model": "openbb_terminal.economy.alphavantage_model.get_unemployment",
        "view": "openbb_terminal.economy.alphavantage_view.display_unemployment",
    },
    "economy.macro": {
        "model": "openbb_terminal.economy.econdb_model.get_aggregated_macro_data",
        "view": "openbb_terminal.economy.econdb_view.show_macro_data",
    },
    "economy.macro_parameters": {
        "model": "openbb_terminal.economy.econdb_model.get_macro_parameters"
    },
    "economy.macro_countries": {
        "model": "openbb_terminal.economy.econdb_model.get_macro_countries"
    },
    "economy.treasury": {
        "model": "openbb_terminal.economy.econdb_model.get_treasuries",
        "view": "openbb_terminal.economy.econdb_view.show_treasuries",
    },
    "economy.treasury_maturities": {
        "model": "openbb_terminal.economy.econdb_model.get_treasury_maturities"
    },
    "economy.future": {"model": "openbb_terminal.economy.finviz_model.get_futures"},
    "economy.spectrum": {
        "model": "openbb_terminal.economy.finviz_model.get_spectrum_data",
        "view": "openbb_terminal.economy.finviz_view.display_spectrum",
    },
    "economy.valuation": {
        "model": "openbb_terminal.economy.finviz_model.get_valuation_data"
    },
    "economy.performance": {
        "model": "openbb_terminal.economy.finviz_model.get_performance_data"
    },
    "economy.perfmap": {
        "model": "openbb_terminal.economy.finviz_model.get_performance_map"
    },
    "economy.fred_series": {
        "model": "openbb_terminal.economy.fred_model.get_aggregated_series_data",
        "view": "openbb_terminal.economy.fred_view.display_fred_series",
    },
    "economy.fred_ids": {"model": "openbb_terminal.economy.fred_model.get_series_ids"},
    "economy.fred_notes": {
        "model": "openbb_terminal.economy.fred_model.get_series_notes"
    },
    "economy.fred_yield_curve": {
        "model": "openbb_terminal.economy.fred_model.get_yield_curve",
        "view": "openbb_terminal.economy.fred_view.display_yield_curve",
    },
    "economy.get_events_countries": {
        "model": "openbb_terminal.economy.investingcom_model.get_events_countries"
    },
    "economy.events": {
        "model": "openbb_terminal.economy.nasdaq_model.get_economic_calendar"
    },
    "economy.get_ycrv_countries": {
        "model": "openbb_terminal.economy.investingcom_model.get_ycrv_countries"
    },
    "economy.ycrv": {
        "model": "openbb_terminal.economy.fred_model.get_yield_curve",
        "view": "openbb_terminal.economy.fred_view.display_yield_curve",
    },
    "economy.country_codes": {
        "model": "openbb_terminal.economy.nasdaq_model.get_country_codes"
    },
    "economy.bigmac": {
        "model": "openbb_terminal.economy.nasdaq_model.get_big_mac_indices",
        "view": "openbb_terminal.economy.nasdaq_view.display_big_mac_index",
    },
    "economy.glbonds": {"model": "openbb_terminal.economy.wsj_model.global_bonds"},
    "economy.currencies": {
        "model": "openbb_terminal.economy.wsj_model.global_currencies"
    },
    "economy.overview": {"model": "openbb_terminal.economy.wsj_model.market_overview"},
    "economy.futures": {"model": "openbb_terminal.economy.wsj_model.top_commodities"},
    "economy.usbonds": {"model": "openbb_terminal.economy.wsj_model.us_bonds"},
    "economy.indices": {"model": "openbb_terminal.economy.wsj_model.us_indices"},
    "economy.index": {
        "model": "openbb_terminal.economy.yfinance_model.get_indices",
        "view": "openbb_terminal.economy.yfinance_view.show_indices",
    },
    "economy.available_indices": {
        "model": "openbb_terminal.economy.yfinance_model.get_available_indices"
    },
    "economy.search_index": {
        "model": "openbb_terminal.economy.yfinance_model.get_search_indices"
    },
    "etf.disc.mover": {
        "model": "openbb_terminal.etf.discovery.wsj_model.etf_movers",
        "view": "openbb_terminal.etf.discovery.wsj_view.show_top_mover",
    },
    "etf.etf_by_category": {
        "model": "openbb_terminal.etf.financedatabase_model.get_etfs_by_category",
        "view": "openbb_terminal.etf.financedatabase_view.display_etf_by_category",
    },
    "etf.ld": {
        "model": "openbb_terminal.etf.financedatabase_model.get_etfs_by_description",
        "view": "openbb_terminal.etf.financedatabase_view.display_etf_by_description",
    },
    "etf.ln": {
        "model": "openbb_terminal.etf.financedatabase_model.get_etfs_by_name",
        "view": "openbb_terminal.etf.financedatabase_view.display_etf_by_name",
    },
    "etf.scr.screen": {
        "model": "openbb_terminal.etf.screener.screener_model.etf_screener",
        "view": "openbb_terminal.etf.screener.screener_view.view_screener",
    },
    "etf.holdings": {
        "model": "openbb_terminal.etf.stockanalysis_model.get_etf_holdings",
        "view": "openbb_terminal.etf.stockanalysis_view.view_holdings",
    },
    "etf.symbols": {
        "model": "openbb_terminal.etf.stockanalysis_model.get_all_names_symbols"
    },
    "etf.overview": {
        "model": "openbb_terminal.etf.stockanalysis_model.get_etf_overview",
        "view": "openbb_terminal.etf.stockanalysis_view.view_overview",
    },
    "etf.etf_by_name": {
        "model": "openbb_terminal.etf.stockanalysis_model.get_etfs_by_name",
        "view": "openbb_terminal.etf.stockanalysis_view.display_etf_by_name",
    },
    "etf.weights": {
        "model": "openbb_terminal.etf.yfinance_model.get_etf_sector_weightings",
        "view": "openbb_terminal.etf.yfinance_view.display_etf_weightings",
    },
    "etf.summary": {
        "model": "openbb_terminal.etf.yfinance_model.get_etf_summary_description",
        "view": "openbb_terminal.etf.yfinance_view.display_etf_description",
    },
    "forex.get_currency_list": {
        "model": "openbb_terminal.forex.av_model.get_currency_list",
    },
    "forex.hist": {
        "model": "openbb_terminal.forex.av_model.get_historical",
    },
    "forex.quote": {
        "model": "openbb_terminal.forex.av_model.get_quote",
        "view": "openbb_terminal.forex.av_view.display_quote",
    },
    "forex.oanda.fwd": {
        "model": "openbb_terminal.forex.fxempire_model.get_forward_rates",
        "view": "openbb_terminal.forex.fxempire_view.display_forward_rates",
    },
    "forex.oanda.summary": {
        "model": "openbb_terminal.forex.oanda.oanda_model.account_summary_request",
        "view": "openbb_terminal.forex.oanda.oanda_view.get_account_summary",
    },
    "forex.oanda.cancel": {
        "model": "openbb_terminal.forex.oanda.oanda_model.cancel_pending_order_request",
        "view": "openbb_terminal.forex.oanda.oanda_view.cancel_pending_order",
    },
    "forex.oanda.close": {
        "model": "openbb_terminal.forex.oanda.oanda_model.close_trades_request",
        "view": "openbb_terminal.forex.oanda.oanda_view.close_trade",
    },
    "forex.oanda.order": {
        "model": "openbb_terminal.forex.oanda.oanda_model.create_order_request",
        "view": "openbb_terminal.forex.oanda.oanda_view.create_order",
    },
    "forex.oanda.price": {
        "model": "openbb_terminal.forex.oanda.oanda_model.fx_price_request",
        "view": "openbb_terminal.forex.oanda.oanda_view.get_fx_price",
    },
    "forex.oanda.calendar": {
        "model": "openbb_terminal.forex.oanda.oanda_model.get_calendar_request",
        "view": "openbb_terminal.forex.oanda.oanda_view.calendar",
    },
    "forex.oanda.candles": {
        "model": "openbb_terminal.forex.oanda.oanda_model.get_candles_dataframe",
        "view": "openbb_terminal.forex.oanda.oanda_view.show_candles",
    },
    "forex.oanda.openpositions": {
        "model": "openbb_terminal.forex.oanda.oanda_model.open_positions_request",
        "view": "openbb_terminal.forex.oanda.oanda_view.get_open_positions",
    },
    "forex.oanda.opentrades": {
        "model": "openbb_terminal.forex.oanda.oanda_model.open_trades_request",
        "view": "openbb_terminal.forex.oanda.oanda_view.get_open_trades",
    },
    "forex.oanda.listorders": {
        "model": "openbb_terminal.forex.oanda.oanda_model.order_history_request",
        "view": "openbb_terminal.forex.oanda.oanda_view.list_orders",
    },
    "forex.oanda.orderbook": {
        "model": "openbb_terminal.forex.oanda.oanda_model.orderbook_plot_data_request",
        "view": "openbb_terminal.forex.oanda.oanda_view.get_order_book",
    },
    "forex.oanda.pending": {
        "model": "openbb_terminal.forex.oanda.oanda_model.pending_orders_request",
        "view": "openbb_terminal.forex.oanda.oanda_view.get_pending_orders",
    },
    "forex.oanda.positionbook": {
        "model": "openbb_terminal.forex.oanda.oanda_model.positionbook_plot_data_request",
        "view": "openbb_terminal.forex.oanda.oanda_view.get_position_book",
    },
    "portfolio.holdv": {
        "model": "openbb_terminal.portfolio.portfolio_model.get_holdings_value",
        "view": "openbb_terminal.portfolio.portfolio_view.display_holdings_value",
    },
    "portfolio.holdp": {
        "model": "openbb_terminal.portfolio.portfolio_model.get_holdings_percentage",
        "view": "openbb_terminal.portfolio.portfolio_view.display_holdings_percentage",
    },
    "portfolio.yret": {
        "model": "openbb_terminal.portfolio.portfolio_model.get_yearly_returns",
        "view": "openbb_terminal.portfolio.portfolio_view.display_yearly_returns",
    },
    "portfolio.mret": {
        "model": "openbb_terminal.portfolio.portfolio_model.get_monthly_returns",
        "view": "openbb_terminal.portfolio.portfolio_view.display_monthly_returns",
    },
    "portfolio.dret": {
        "model": "openbb_terminal.portfolio.portfolio_model.get_daily_returns",
        "view": "openbb_terminal.portfolio.portfolio_view.display_daily_returns",
    },
    "portfolio.max_drawdown_ratio": {
        "model": "openbb_terminal.portfolio.portfolio_model.get_maximum_drawdown",
        "view": "openbb_terminal.portfolio.portfolio_view.display_maximum_drawdown_ratio",
    },
    "portfolio.distr": {
        "model": "openbb_terminal.portfolio.portfolio_model.get_distribution_returns",
        "view": "openbb_terminal.portfolio.portfolio_view.display_distribution_returns",
    },
    "portfolio.maxdd": {
        "model": "openbb_terminal.portfolio.portfolio_model.get_maximum_drawdown",
        "view": "openbb_terminal.portfolio.portfolio_view.display_maximum_drawdown",
    },
    "portfolio.rvol": {
        "model": "openbb_terminal.portfolio.portfolio_model.get_rolling_volatility",
        "view": "openbb_terminal.portfolio.portfolio_view.display_rolling_volatility",
    },
    "portfolio.rsharpe": {
        "model": "openbb_terminal.portfolio.portfolio_model.get_rolling_sharpe",
        "view": "openbb_terminal.portfolio.portfolio_view.display_rolling_sharpe",
    },
    "portfolio.rsortino": {
        "model": "openbb_terminal.portfolio.portfolio_model.get_rolling_sortino",
        "view": "openbb_terminal.portfolio.portfolio_view.display_rolling_sortino",
    },
    "portfolio.rbeta": {
        "model": "openbb_terminal.portfolio.portfolio_model.get_rolling_beta",
        "view": "openbb_terminal.portfolio.portfolio_view.display_rolling_beta",
    },
    "portfolio.summary": {
        "model": "openbb_terminal.portfolio.portfolio_model.get_summary",
    },
    "portfolio.skew": {
        "model": "openbb_terminal.portfolio.portfolio_model.get_skewness",
    },
    "portfolio.kurtosis": {
        "model": "openbb_terminal.portfolio.portfolio_model.get_kurtosis",
    },
    "portfolio.volatility": {
        "model": "openbb_terminal.portfolio.portfolio_model.get_volatility",
    },
    "portfolio.sharpe": {
        "model": "openbb_terminal.portfolio.portfolio_model.get_sharpe_ratio",
    },
    "portfolio.sortino": {
        "model": "openbb_terminal.portfolio.portfolio_model.get_sortino_ratio",
    },
    "portfolio.maxdrawdown": {
        "model": "openbb_terminal.portfolio.portfolio_model.get_maximum_drawdown_ratio",
    },
    "portfolio.rsquare": {
        "model": "openbb_terminal.portfolio.portfolio_model.get_r2_score",
    },
    "portfolio.gaintopain": {
        "model": "openbb_terminal.portfolio.portfolio_model.get_gaintopain_ratio",
    },
    "portfolio.trackerr": {
        "model": "openbb_terminal.portfolio.portfolio_model.get_tracking_error",
    },
    "portfolio.information": {
        "model": "openbb_terminal.portfolio.portfolio_model.get_information_ratio",
    },
    "portfolio.tail": {
        "model": "openbb_terminal.portfolio.portfolio_model.get_tail_ratio",
    },
    "portfolio.commonsense": {
        "model": "openbb_terminal.portfolio.portfolio_model.get_common_sense_ratio",
    },
    "portfolio.jensens": {
        "model": "openbb_terminal.portfolio.portfolio_model.get_jensens_alpha",
    },
    "portfolio.calmar": {
        "model": "openbb_terminal.portfolio.portfolio_model.get_calmar_ratio",
    },
    "portfolio.kelly": {
        "model": "openbb_terminal.portfolio.portfolio_model.get_kelly_criterion",
    },
    "portfolio.payoff": {
        "model": "openbb_terminal.portfolio.portfolio_model.get_payoff_ratio",
    },
    "portfolio.profitfactor": {
        "model": "openbb_terminal.portfolio.portfolio_model.get_profit_factor",
    },
    "portfolio.perf": {
        "model": "openbb_terminal.portfolio.portfolio_model.get_performance_vs_benchmark",
    },
    "portfolio.var": {
        "model": "openbb_terminal.portfolio.portfolio_model.get_var",
    },
    "portfolio.es": {
        "model": "openbb_terminal.portfolio.portfolio_model.get_es",
    },
    "portfolio.om": {
        "model": "openbb_terminal.portfolio.portfolio_model.get_omega",
        "view": "openbb_terminal.portfolio.portfolio_view.display_omega",
    },
    "portfolio.po.load": {
        "model": "openbb_terminal.portfolio.portfolio_optimization.excel_model.load_allocation",
    },
    "portfolio.po.load_bl_views": {
        "model": "openbb_terminal.portfolio.portfolio_optimization.excel_model.load_bl_views",
    },
    "portfolio.po.maxsharpe": {
        "model": "openbb_terminal.portfolio.portfolio_optimization.optimizer_model.get_max_sharpe",
        "view": "openbb_terminal.portfolio.portfolio_optimization.optimizer_view.display_max_sharpe",
    },
    "portfolio.po.minrisk": {
        "model": "openbb_terminal.portfolio.portfolio_optimization.optimizer_model.get_min_risk",
        "view": "openbb_terminal.portfolio.portfolio_optimization.optimizer_view.display_min_risk",
    },
    "portfolio.po.maxutil": {
        "model": "openbb_terminal.portfolio.portfolio_optimization.optimizer_model.get_max_util",
        "view": "openbb_terminal.portfolio.portfolio_optimization.optimizer_view.display_max_util",
    },
    "portfolio.po.maxret": {
        "model": "openbb_terminal.portfolio.portfolio_optimization.optimizer_model.get_max_ret",
        "view": "openbb_terminal.portfolio.portfolio_optimization.optimizer_view.display_max_ret",
    },
    "portfolio.po.maxdiv": {
        "model": "openbb_terminal.portfolio.portfolio_optimization.optimizer_model.get_max_diversification_portfolio",
        "view": "openbb_terminal.portfolio.portfolio_optimization.optimizer_view.display_max_div",
    },
    "portfolio.po.maxdecorr": {
        "model": "openbb_terminal.portfolio.portfolio_optimization.optimizer_model.get_max_decorrelation_portfolio",
        "view": "openbb_terminal.portfolio.portfolio_optimization.optimizer_view.display_max_decorr",
    },
    "portfolio.po.blacklitterman": {
        "model": "openbb_terminal.portfolio.portfolio_optimization.optimizer_model.get_black_litterman_portfolio",
        "view": "openbb_terminal.portfolio.portfolio_optimization.optimizer_view.display_black_litterman",
    },
    "portfolio.po.ef": {
        "model": "openbb_terminal.portfolio.portfolio_optimization.optimizer_model.get_ef",
        "view": "openbb_terminal.portfolio.portfolio_optimization.optimizer_view.display_ef",
    },
    "portfolio.po.riskparity": {
        "model": "openbb_terminal.portfolio.portfolio_optimization.optimizer_model.get_risk_parity_portfolio",
        "view": "openbb_terminal.portfolio.portfolio_optimization.optimizer_view.display_risk_parity",
    },
    "portfolio.po.relriskparity": {
        "model": "openbb_terminal.portfolio.portfolio_optimization.optimizer_model.get_rel_risk_parity_portfolio",
        "view": "openbb_terminal.portfolio.portfolio_optimization.optimizer_view.display_rel_risk_parity",
    },
    "portfolio.po.meanrisk": {
        "model": "openbb_terminal.portfolio.portfolio_optimization.optimizer_model.get_mean_risk_portfolio",
        "view": "openbb_terminal.portfolio.portfolio_optimization.optimizer_view.display_mean_risk",
    },
    "portfolio.po.hrp": {
        "model": "openbb_terminal.portfolio.portfolio_optimization.optimizer_model.get_hrp",
        "view": "openbb_terminal.portfolio.portfolio_optimization.optimizer_view.display_hrp",
    },
    "portfolio.po.herc": {
        "model": "openbb_terminal.portfolio.portfolio_optimization.optimizer_model.get_herc",
        "view": "openbb_terminal.portfolio.portfolio_optimization.optimizer_view.display_herc",
    },
    "portfolio.po.nco": {
        "model": "openbb_terminal.portfolio.portfolio_optimization.optimizer_model.get_nco",
        "view": "openbb_terminal.portfolio.portfolio_optimization.optimizer_view.display_nco",
    },
    "portfolio.po.hcp": {
        "model": "openbb_terminal.portfolio.portfolio_optimization.optimizer_model.get_hcp_portfolio",
        "view": "openbb_terminal.portfolio.portfolio_optimization.optimizer_view.display_hcp",
    },
    "portfolio.po.equal": {
        "model": "openbb_terminal.portfolio.portfolio_optimization.optimizer_model.get_equal_weights",
    },
    "portfolio.po.property": {
        "model": "openbb_terminal.portfolio.portfolio_optimization.optimizer_model.get_property_weights",
        "view": "openbb_terminal.portfolio.portfolio_optimization.optimizer_view.display_property_weighting",
    },
    "portfolio.po.get_properties": {
        "model": "openbb_terminal.portfolio.portfolio_optimization.optimizer_model.get_properties",
    },
    "portfolio.po.plot": {
        "model": "openbb_terminal.portfolio.portfolio_optimization.optimizer_view.additional_plots",
        "view": "openbb_terminal.portfolio.portfolio_optimization.optimizer_view.additional_plots",
    },
    # "stocks.bt.emacross": {
    #     "model": "openbb_terminal.stocks.backtesting.bt_model.emacross_strategy",
    #     "view": "openbb_terminal.stocks.backtesting.bt_view.display_emacross",
    # },
    # "stocks.bt.ema": {
    #     "model": "openbb_terminal.stocks.backtesting.bt_model.ema_strategy",
    #     "view": "openbb_terminal.stocks.backtesting.bt_view.display_simple_ema",
    # },
    # "stocks.bt.rsi": {
    #     "model": "openbb_terminal.stocks.backtesting.bt_model.rsi_strategy",
    #     "view": "openbb_terminal.stocks.backtesting.bt_view.display_rsi_strategy",
    # },
    "stocks.ba.cnews": {
        "model": "openbb_terminal.stocks.behavioural_analysis.finnhub_model.get_company_news"
    },
    "stocks.ba.snews": {
        "model": "openbb_terminal.stocks.behavioural_analysis.finnhub_model.get_headlines_sentiment",
        "view": "openbb_terminal.stocks.behavioural_analysis.finnhub_view.display_stock_price_headlines_sentiment",
    },
    "stocks.ca.sentiment": {
        "model": "openbb_terminal.stocks.comparison_analysis.finbrain_model.get_sentiments",
        "view": "openbb_terminal.stocks.comparison_analysis.finbrain_view.display_sentiment_compare",
    },
    "stocks.ca.scorr": {
        "model": "openbb_terminal.stocks.comparison_analysis.finbrain_model.get_sentiment_correlation",
        "view": "openbb_terminal.stocks.comparison_analysis.finbrain_view.display_sentiment_correlation",
    },
    "stocks.ca.finnhub_peers": {
        "model": "openbb_terminal.stocks.comparison_analysis.finnhub_model.get_similar_companies"
    },
    "stocks.ca.screener": {
        "model": "openbb_terminal.stocks.comparison_analysis.finviz_compare_model.get_comparison_data"
    },
    "stocks.ca.finviz_peers": {
        "model": "openbb_terminal.stocks.comparison_analysis.finviz_compare_model.get_similar_companies"
    },
    "stocks.ca.balance": {
        "model": "openbb_terminal.stocks.comparison_analysis.marketwatch_model.get_balance_comparison"
    },
    "stocks.ca.cashflow": {
        "model": "openbb_terminal.stocks.comparison_analysis.marketwatch_model.get_cashflow_comparison"
    },
    "stocks.ca.income": {
        "model": "openbb_terminal.stocks.comparison_analysis.marketwatch_model.get_income_comparison",
        "view": "openbb_terminal.stocks.comparison_analysis.marketwatch_view.display_income_comparison",
    },
    "stocks.ca.polygon_peers": {
        "model": "openbb_terminal.stocks.comparison_analysis.polygon_model.get_similar_companies",
    },
    "stocks.ca.hist": {
        "model": "openbb_terminal.stocks.comparison_analysis.yahoo_finance_model.get_historical",
        "view": "openbb_terminal.stocks.comparison_analysis.yahoo_finance_view.display_historical",
    },
    "stocks.ca.hcorr": {
        "model": "openbb_terminal.stocks.comparison_analysis.yahoo_finance_model.get_correlation",
        "view": "openbb_terminal.stocks.comparison_analysis.yahoo_finance_view.display_correlation",
    },
    "stocks.ca.volume": {
        "model": "openbb_terminal.stocks.comparison_analysis.yahoo_finance_model.get_volume",
        "view": "openbb_terminal.stocks.comparison_analysis.yahoo_finance_view.display_volume",
    },
    "stocks.dps.prom": {
        "model": "openbb_terminal.stocks.dark_pool_shorts.finra_model.getATSdata",
        "view": "openbb_terminal.stocks.dark_pool_shorts.finra_view.darkpool_otc",
    },
    "stocks.dps.dpotc": {
        "model": "openbb_terminal.stocks.dark_pool_shorts.finra_model.getTickerFINRAdata",
        "view": "openbb_terminal.stocks.dark_pool_shorts.finra_view.darkpool_ats_otc",
    },
    "stocks.dps.ctb": {
        "model": "openbb_terminal.stocks.dark_pool_shorts.ibkr_model.get_cost_to_borrow"
    },
    "stocks.dps.volexch": {
        "model": "openbb_terminal.stocks.dark_pool_shorts.nyse_model.get_short_data_by_exchange",
        "view": "openbb_terminal.stocks.dark_pool_shorts.nyse_view.display_short_by_exchange",
    },
    "stocks.dps.psi_q": {
        "model": "openbb_terminal.stocks.dark_pool_shorts.quandl_model.get_short_interest",
        "view": "openbb_terminal.stocks.dark_pool_shorts.quandl_view.short_interest",
    },
    "stocks.dps.ftd": {
        "model": "openbb_terminal.stocks.dark_pool_shorts.sec_model.get_fails_to_deliver",
        "view": "openbb_terminal.stocks.dark_pool_shorts.sec_view.fails_to_deliver",
    },
    "stocks.dps.hsi": {
        "model": "openbb_terminal.stocks.dark_pool_shorts.shortinterest_model.get_high_short_interest"
    },
    "stocks.dps.pos": {
        "model": "openbb_terminal.stocks.dark_pool_shorts.stockgrid_model.get_dark_pool_short_positions"
    },
    "stocks.dps.spos": {
        "model": "openbb_terminal.stocks.dark_pool_shorts.stockgrid_model.get_net_short_position",
        "view": "openbb_terminal.stocks.dark_pool_shorts.stockgrid_view.net_short_position",
    },
    "stocks.dps.sidtc": {
        "model": "openbb_terminal.stocks.dark_pool_shorts.stockgrid_model.get_short_interest_days_to_cover"
    },
    "stocks.dps.psi_sg": {
        "model": "openbb_terminal.stocks.dark_pool_shorts.stockgrid_model.get_short_interest_volume",
        "view": "openbb_terminal.stocks.dark_pool_shorts.stockgrid_view.short_interest_volume",
    },
    "stocks.dps.shorted": {
        "model": "openbb_terminal.stocks.dark_pool_shorts.yahoofinance_model.get_most_shorted"
    },
    "stocks.disc.arkord": {
        "model": "openbb_terminal.stocks.discovery.ark_model.get_ark_orders"
    },
    "stocks.disc.ipo": {
        "model": "openbb_terminal.stocks.discovery.finnhub_model.get_ipo_calendar"
    },
    "stocks.disc.pipo": {
        "model": "openbb_terminal.stocks.discovery.finnhub_model.get_past_ipo"
    },
    "stocks.disc.fipo": {
        "model": "openbb_terminal.stocks.discovery.finnhub_model.get_future_ipo"
    },
    "stocks.disc.dividends": {
        "model": "openbb_terminal.stocks.discovery.nasdaq_model.get_dividend_cal"
    },
    "stocks.disc.rtat": {
        "model": "openbb_terminal.stocks.discovery.nasdaq_model.get_retail_tickers"
    },
    "stocks.disc.news": {
        "model": "openbb_terminal.stocks.discovery.seeking_alpha_model.get_news"
    },
    "stocks.disc.upcoming": {
        "model": "openbb_terminal.stocks.discovery.seeking_alpha_model.get_next_earnings"
    },
    "stocks.disc.trending": {
        "model": "openbb_terminal.stocks.discovery.seeking_alpha_model.get_trending_list"
    },
    "stocks.disc.lowfloat": {
        "model": "openbb_terminal.stocks.discovery.shortinterest_model.get_low_float"
    },
    "stocks.disc.hotpenny": {
        "model": "openbb_terminal.stocks.discovery.shortinterest_model.get_today_hot_penny_stocks"
    },
    "stocks.disc.active": {
        "model": "openbb_terminal.stocks.discovery.yahoofinance_model.get_active"
    },
    "stocks.disc.asc": {
        "model": "openbb_terminal.stocks.discovery.yahoofinance_model.get_asc"
    },
    "stocks.disc.gainers": {
        "model": "openbb_terminal.stocks.discovery.yahoofinance_model.get_gainers"
    },
    "stocks.disc.gtech": {
        "model": "openbb_terminal.stocks.discovery.yahoofinance_model.get_gtech"
    },
    "stocks.disc.losers": {
        "model": "openbb_terminal.stocks.discovery.yahoofinance_model.get_losers"
    },
    "stocks.disc.ugs": {
        "model": "openbb_terminal.stocks.discovery.yahoofinance_model.get_ugs"
    },
    "stocks.disc.ulc": {
        "model": "openbb_terminal.stocks.discovery.yahoofinance_model.get_ulc"
    },
    "stocks.dd.arktrades": {
        "model": "openbb_terminal.stocks.due_diligence.ark_model.get_ark_trades_by_ticker"
    },
    "stocks.dd.est": {
        "model": "openbb_terminal.stocks.due_diligence.business_insider_model.get_estimates"
    },
    "stocks.dd.pt": {
        "model": "openbb_terminal.stocks.due_diligence.business_insider_model.get_price_target_from_analysts",
        "view": "openbb_terminal.stocks.due_diligence.business_insider_view.price_target_from_analysts",
    },
    "stocks.dd.customer": {
        "model": "openbb_terminal.stocks.due_diligence.csimarket_model.get_customers"
    },
    "stocks.dd.supplier": {
        "model": "openbb_terminal.stocks.due_diligence.csimarket_model.get_suppliers"
    },
    "stocks.dd.rot": {
        "model": "openbb_terminal.stocks.due_diligence.finnhub_model.get_rating_over_time",
        "view": "openbb_terminal.stocks.due_diligence.finnhub_view.rating_over_time",
    },
    "stocks.dd.analyst": {
        "model": "openbb_terminal.stocks.due_diligence.finviz_model.get_analyst_data"
    },
    "stocks.dd.news": {
        "model": "openbb_terminal.stocks.due_diligence.finviz_model.get_news"
    },
    "stocks.dd.rating": {
        "model": "openbb_terminal.stocks.due_diligence.fmp_model.get_rating"
    },
    "stocks.dd.sec": {
        "model": "openbb_terminal.stocks.due_diligence.marketwatch_model.get_sec_filings",
        "view": "openbb_terminal.stocks.due_diligence.marketwatch_view.sec_filings",
    },
    "stocks.fa.av_balance": {
        "model": "openbb_terminal.stocks.fundamental_analysis.av_model.get_balance_sheet"
    },
    "stocks.fa.av_cash": {
        "model": "openbb_terminal.stocks.fundamental_analysis.av_model.get_cash_flow",
        "view": "openbb_terminal.stocks.fundamental_analysis.av_view.display_cash_flow",
    },
    "stocks.fa.dupont": {
        "model": "openbb_terminal.stocks.fundamental_analysis.av_model.get_dupont"
    },
    "stocks.fa.earnings": {
        "model": "openbb_terminal.stocks.fundamental_analysis.av_model.get_earnings"
    },
    "stocks.fa.fraud": {
        "model": "openbb_terminal.stocks.fundamental_analysis.av_model.get_fraud_ratios"
    },
    "stocks.fa.av_income": {
        "model": "openbb_terminal.stocks.fundamental_analysis.av_model.get_income_statements"
    },
    "stocks.fa.av_metrics": {
        "model": "openbb_terminal.stocks.fundamental_analysis.av_model.get_key_metrics"
    },
    "stocks.fa.av_overview": {
        "model": "openbb_terminal.stocks.fundamental_analysis.av_model.get_overview"
    },
    "stocks.fa.mgmt": {
        "model": "openbb_terminal.stocks.fundamental_analysis.business_insider_model.get_management"
    },
    "stocks.fa.fama_coe": {
        "model": "openbb_terminal.stocks.fundamental_analysis.dcf_model.get_fama_coe"
    },
    "stocks.fa.fama_raw": {
        "model": "openbb_terminal.stocks.fundamental_analysis.dcf_model.get_fama_raw"
    },
    "stocks.fa.historical_5": {
        "model": "openbb_terminal.stocks.fundamental_analysis.dcf_model.get_historical_5"
    },
    "stocks.fa.similar_dfs": {
        "model": "openbb_terminal.stocks.fundamental_analysis.dcf_model.get_similar_dfs"
    },
    "stocks.fa.analysis": {
        "model": "openbb_terminal.stocks.fundamental_analysis.eclect_us_model.get_filings_analysis"
    },
    "stocks.fa.fmp_balance": {
        "model": "openbb_terminal.stocks.fundamental_analysis.fmp_model.get_balance"
    },
    "stocks.fa.fmp_cash": {
        "model": "openbb_terminal.stocks.fundamental_analysis.fmp_model.get_cash"
    },
    "stocks.fa.dcf": {
        "model": "openbb_terminal.stocks.fundamental_analysis.fmp_model.get_dcf"
    },
    "stocks.fa.enterprise": {
        "model": "openbb_terminal.stocks.fundamental_analysis.fmp_model.get_enterprise"
    },
    "stocks.fa.growth": {
        "model": "openbb_terminal.stocks.fundamental_analysis.fmp_model.get_financial_growth"
    },
    "stocks.fa.fmp_income": {
        "model": "openbb_terminal.stocks.fundamental_analysis.fmp_model.get_income"
    },
    "stocks.fa.fmp_metrics": {
        "model": "openbb_terminal.stocks.fundamental_analysis.fmp_model.get_key_metrics"
    },
    "stocks.fa.fmp_ratios": {
        "model": "openbb_terminal.stocks.fundamental_analysis.fmp_model.get_key_ratios"
    },
    "stocks.fa.profile": {
        "model": "openbb_terminal.stocks.fundamental_analysis.fmp_model.get_profile"
    },
    "stocks.fa.quote": {
        "model": "openbb_terminal.stocks.fundamental_analysis.fmp_model.get_quote"
    },
    "stocks.fa.score": {
        "model": "openbb_terminal.stocks.fundamental_analysis.fmp_model.get_score"
    },
    "stocks.fa.data": {
        "model": "openbb_terminal.stocks.fundamental_analysis.finviz_model.get_data"
    },
    "stocks.fa.poly_financials": {
        "model": "openbb_terminal.stocks.fundamental_analysis.polygon_model.get_financials",
        "view": "openbb_terminal.stocks.fundamental_analysis.polygon_view.display_fundamentals",
    },
    "stocks.fa.cal": {
        "model": "openbb_terminal.stocks.fundamental_analysis.yahoo_finance_model.get_calendar_earnings"
    },
    "stocks.fa.divs": {
        "model": "openbb_terminal.stocks.fundamental_analysis.yahoo_finance_model.get_dividends"
    },
    "stocks.fa.yf_financials": {
        "model": "openbb_terminal.stocks.fundamental_analysis.yahoo_finance_model.get_financials",
        "view": "openbb_terminal.stocks.fundamental_analysis.yahoo_finance_view.display_fundamentals",
    },
    "stocks.fa.hq": {
        "model": "openbb_terminal.stocks.fundamental_analysis.yahoo_finance_model.get_hq"
    },
    "stocks.fa.info": {
        "model": "openbb_terminal.stocks.fundamental_analysis.yahoo_finance_model.get_info"
    },
    "stocks.fa.mktcap": {
        "model": "openbb_terminal.stocks.fundamental_analysis.yahoo_finance_model.get_mktcap",
        "view": "openbb_terminal.stocks.fundamental_analysis.yahoo_finance_view.display_mktcap",
    },
    "stocks.fa.shrs": {
        "model": "openbb_terminal.stocks.fundamental_analysis.yahoo_finance_model.get_shareholders"
    },
    "stocks.fa.splits": {
        "model": "openbb_terminal.stocks.fundamental_analysis.yahoo_finance_model.get_splits",
        "view": "openbb_terminal.stocks.fundamental_analysis.yahoo_finance_view.display_splits",
    },
    "stocks.fa.sust": {
        "model": "openbb_terminal.stocks.fundamental_analysis.yahoo_finance_model.get_sustainability"
    },
    "stocks.fa.website": {
        "model": "openbb_terminal.stocks.fundamental_analysis.yahoo_finance_model.get_website"
    },
    "stocks.gov.qtrcontracts": {
        "model": "openbb_terminal.stocks.government.quiverquant_model.get_qtr_contracts",
        "view": "openbb_terminal.stocks.government.quiverquant_view.display_qtr_contracts",
    },
    "stocks.gov.government_trading": {
        "model": "openbb_terminal.stocks.government.quiverquant_model.get_government_trading"
    },
    "stocks.gov.contracts": {
        "model": "openbb_terminal.stocks.government.quiverquant_model.get_contracts",
        "view": "openbb_terminal.stocks.government.quiverquant_view.display_contracts",
    },
    "stocks.gov.topbuys": {
        "model": "openbb_terminal.stocks.government.quiverquant_model.get_government_buys",
        "view": "openbb_terminal.stocks.government.quiverquant_view.display_government_buys",
    },
    "stocks.gov.topsells": {
        "model": "openbb_terminal.stocks.government.quiverquant_model.get_government_sells",
        "view": "openbb_terminal.stocks.government.quiverquant_view.display_government_sells",
    },
    "stocks.gov.gtrades": {
        "model": "openbb_terminal.stocks.government.quiverquant_model.get_cleaned_government_trading",
        "view": "openbb_terminal.stocks.government.quiverquant_view.display_government_trading",
    },
    "stocks.gov.histcont": {
        "model": "openbb_terminal.stocks.government.quiverquant_model.get_hist_contracts",
        "view": "openbb_terminal.stocks.government.quiverquant_view.display_hist_contracts",
    },
    "stocks.gov.lastcontracts": {
        "model": "openbb_terminal.stocks.government.quiverquant_model.get_last_contracts",
        "view": "openbb_terminal.stocks.government.quiverquant_view.display_last_contracts",
    },
    "stocks.gov.lasttrades": {
        "model": "openbb_terminal.stocks.government.quiverquant_model.get_last_government"
    },
    "stocks.gov.lobbying": {
        "model": "openbb_terminal.stocks.government.quiverquant_model.get_lobbying"
    },
    "stocks.gov.toplobbying": {
        "model": "openbb_terminal.stocks.government.quiverquant_model.get_top_lobbying",
        "view": "openbb_terminal.stocks.government.quiverquant_view.display_top_lobbying",
    },
    "stocks.ins.act": {
        "model": "openbb_terminal.stocks.insider.businessinsider_model.get_insider_activity",
        "view": "openbb_terminal.stocks.insider.businessinsider_view.insider_activity",
    },
    "stocks.ins.lins": {
        "model": "openbb_terminal.stocks.insider.finviz_model.get_last_insider_activity",
        "view": "openbb_terminal.stocks.insider.finviz_view.last_insider_activity",
    },
    "stocks.ins.print_insider_data": {
        "model": "openbb_terminal.stocks.insider.openinsider_model.get_print_insider_data",
        "view": "openbb_terminal.stocks.insider.openinsider_view.print_insider_data",
    },
    "stocks.options.pcr": {
        "model": "openbb_terminal.stocks.options.alphaquery_model.get_put_call_ratio",
        "view": "openbb_terminal.stocks.options.alphaquery_view.display_put_call_ratio",
    },
    "stocks.options.info": {
        "model": "openbb_terminal.stocks.options.yfinance_model.get_info",
        "view": "openbb_terminal.stocks.options.barchart_view.print_options_data",
    },
    "stocks.options.hist_ce": {
        "model": "openbb_terminal.stocks.options.chartexchange_model.get_option_history",
        "view": "openbb_terminal.stocks.options.chartexchange_view.display_raw",
    },
    "stocks.options.unu": {
        "model": "openbb_terminal.stocks.options.fdscanner_model.unusual_options",
        "view": "openbb_terminal.stocks.options.fdscanner_view.display_options",
    },
    "stocks.options.hedge.add_hedge_option": {
        "model": "openbb_terminal.stocks.options.hedge.hedge_model.add_hedge_option",
        "view": "openbb_terminal.stocks.options.hedge.hedge_view.add_and_show_greeks",
    },
    "stocks.options.hedge.calc_delta": {
        "model": "openbb_terminal.stocks.options.hedge.hedge_model.calc_delta"
    },
    "stocks.options.hedge.calc_gamma": {
        "model": "openbb_terminal.stocks.options.hedge.hedge_model.calc_gamma"
    },
    "stocks.options.hedge.calc_hedge": {
        "model": "openbb_terminal.stocks.options.hedge.hedge_model.calc_hedge",
        "view": "openbb_terminal.stocks.options.hedge.hedge_view.show_calculated_hedge",
    },
    "stocks.options.hedge.calc_vega": {
        "model": "openbb_terminal.stocks.options.hedge.hedge_model.calc_vega"
    },
    "stocks.options.screen.check_presets": {
        "model": "openbb_terminal.stocks.options.screen.syncretism_model.check_presets"
    },
    "stocks.options.grhist": {
        "model": "openbb_terminal.stocks.options.screen.syncretism_model.get_historical_greeks",
        "view": "openbb_terminal.stocks.options.screen.syncretism_view.view_historical_greeks",
    },
    "stocks.options.screen.screener_output": {
        "model": "openbb_terminal.stocks.options.screen.syncretism_model.get_screener_output",
        "view": "openbb_terminal.stocks.options.screen.syncretism_view.view_screener_output",
    },
    "stocks.options.hist_tr": {
        "model": "openbb_terminal.stocks.options.tradier_model.get_historical_options",
        "view": "openbb_terminal.stocks.options.tradier_view.display_historical",
    },
    "stocks.options.chains": {
        "model": "openbb_terminal.stocks.options.tradier_model.get_option_chains",
        "view": "openbb_terminal.stocks.options.tradier_view.display_chains",
    },
    "stocks.options.chains_yf": {
        "model": "openbb_terminal.stocks.options.yfinance_model.get_full_option_chain",
        "view": "openbb_terminal.stocks.options.yfinance_view.display_chains",
    },
    "stocks.options.last_price": {
        "model": "openbb_terminal.stocks.options.tradier_model.last_price"
    },
    "stocks.options.option_expirations": {
        "model": "openbb_terminal.stocks.options.yfinance_model.option_expirations"
    },
    "stocks.options.process_chains": {
        "model": "openbb_terminal.stocks.options.tradier_model.process_chains"
    },
    "stocks.options.generate_data": {
        "model": "openbb_terminal.stocks.options.yfinance_model.generate_data"
    },
    "stocks.options.closing": {
        "model": "openbb_terminal.stocks.options.yfinance_model.get_closing"
    },
    "stocks.options.dividend": {
        "model": "openbb_terminal.stocks.options.yfinance_model.get_dividend"
    },
    "stocks.options.dte": {
        "model": "openbb_terminal.stocks.options.yfinance_model.get_dte"
    },
    "stocks.options.vsurf": {
        "model": "openbb_terminal.stocks.options.yfinance_model.get_iv_surface",
        "view": "openbb_terminal.stocks.options.yfinance_view.display_vol_surface",
    },
    "stocks.options.vol_yf": {
        "model": "openbb_terminal.stocks.options.yfinance_model.get_vol",
        "view": "openbb_terminal.stocks.options.yfinance_view.plot_vol",
    },
    "stocks.options.voi_yf": {
        "model": "openbb_terminal.stocks.options.yfinance_model.get_volume_open_interest",
        "view": "openbb_terminal.stocks.options.yfinance_view.plot_volume_open_interest",
    },
    "stocks.options.option_chain": {
        "model": "openbb_terminal.stocks.options.yfinance_model.get_option_chain"
    },
    "stocks.options.price": {
        "model": "openbb_terminal.stocks.options.yfinance_model.get_price"
    },
    "stocks.options.x_values": {
        "model": "openbb_terminal.stocks.options.yfinance_model.get_x_values"
    },
    "stocks.options.y_values": {
        "model": "openbb_terminal.stocks.options.yfinance_model.get_y_values"
    },
    "stocks.qa.capm_information": {
        "model": "openbb_terminal.stocks.quantitative_analysis.factors_model.capm_information"
    },
    "stocks.qa.fama_raw": {
        "model": "openbb_terminal.stocks.quantitative_analysis.factors_model.get_fama_raw"
    },
    "stocks.qa.historical_5": {
        "model": "openbb_terminal.stocks.quantitative_analysis.factors_model.get_historical_5"
    },
    "stocks.screener.screener_data": {
        "model": "openbb_terminal.stocks.screener.finviz_model.get_screener_data",
        "view": "openbb_terminal.stocks.screener.finviz_view.screener",
    },
    "stocks.screener.historical": {
        "model": "openbb_terminal.stocks.screener.yahoofinance_model.historical",
        "view": "openbb_terminal.stocks.screener.yahoofinance_view.historical",
    },
    "stocks.sia.filter_stocks": {
        "model": "openbb_terminal.stocks.sector_industry_analysis.financedatabase_model.filter_stocks"
    },
    "stocks.sia.cpci": {
        "model": "openbb_terminal.stocks.sector_industry_analysis.financedatabase_model.get_companies_per_country_in_industry",
        "view": "openbb_terminal.stocks.sector_industry_analysis.financedatabase_view.display_companies_per_country_in_industry",
    },
    "stocks.sia.cpcs": {
        "model": "openbb_terminal.stocks.sector_industry_analysis.financedatabase_model.get_companies_per_country_in_sector",
        "view": "openbb_terminal.stocks.sector_industry_analysis.financedatabase_view.display_companies_per_country_in_sector",
    },
    "stocks.sia.cpic": {
        "model": "openbb_terminal.stocks.sector_industry_analysis.financedatabase_model.get_companies_per_industry_in_country",
        "view": "openbb_terminal.stocks.sector_industry_analysis.financedatabase_view.display_companies_per_industry_in_country",
    },
    "stocks.sia.cpis": {
        "model": "openbb_terminal.stocks.sector_industry_analysis.financedatabase_model.get_companies_per_industry_in_sector",
        "view": "openbb_terminal.stocks.sector_industry_analysis.financedatabase_view.display_companies_per_industry_in_sector",
    },
    "stocks.sia.cps": {
        "model": "openbb_terminal.stocks.sector_industry_analysis.financedatabase_model.get_companies_per_sector_in_country",
        "view": "openbb_terminal.stocks.sector_industry_analysis.financedatabase_view.display_companies_per_sector_in_country",
    },
    "stocks.sia.countries": {
        "model": "openbb_terminal.stocks.sector_industry_analysis.financedatabase_model.get_countries"
    },
    "stocks.sia.industries": {
        "model": "openbb_terminal.stocks.sector_industry_analysis.financedatabase_model.get_industries"
    },
    "stocks.sia.maketcap": {
        "model": "openbb_terminal.stocks.sector_industry_analysis.financedatabase_model.get_marketcap"
    },
    "stocks.sia.sectors": {
        "model": "openbb_terminal.stocks.sector_industry_analysis.financedatabase_model.get_sectors"
    },
    "stocks.sia.stocks_data": {
        "model": "openbb_terminal.stocks.sector_industry_analysis.stockanalysis_model.get_stocks_data"
    },
    "stocks.ta.summary": {
        "model": "openbb_terminal.stocks.technical_analysis.finbrain_model.get_technical_summary_report",
        "view": "openbb_terminal.stocks.technical_analysis.finbrain_view.technical_summary_report",
    },
    "stocks.ta.view": {
        "model": "openbb_terminal.stocks.technical_analysis.finviz_model.get_finviz_image",
        "view": "openbb_terminal.stocks.technical_analysis.finviz_view.view",
    },
    "stocks.ta.recom": {
        "model": "openbb_terminal.stocks.technical_analysis.tradingview_model.get_tradingview_recommendation",
        "view": "openbb_terminal.stocks.technical_analysis.tradingview_view.print_recommendation",
    },
    "stocks.ta.rsp": {
        "model": "openbb_terminal.stocks.technical_analysis.rsp_model.get_rsp",
        "view": "openbb_terminal.stocks.technical_analysis.rsp_view.display_rsp",
    },
    "stocks.th.check_if_open": {
        "model": "openbb_terminal.stocks.tradinghours.bursa_model.check_if_open"
    },
    "stocks.th.all": {
        "model": "openbb_terminal.stocks.tradinghours.bursa_model.get_all",
        "view": "openbb_terminal.stocks.tradinghours.bursa_view.display_all",
    },
    "stocks.th.closed": {
        "model": "openbb_terminal.stocks.tradinghours.bursa_model.get_closed",
        "view": "openbb_terminal.stocks.tradinghours.bursa_view.display_closed",
    },
    "stocks.th.open": {
        "model": "openbb_terminal.stocks.tradinghours.bursa_model.get_open",
        "view": "openbb_terminal.stocks.tradinghours.bursa_view.display_open",
    },
    "stocks.th.exchange": {
        "model": "openbb_terminal.stocks.tradinghours.bursa_model.get_bursa",
        "view": "openbb_terminal.stocks.tradinghours.bursa_view.display_exchange",
    },
    "stocks.load": {"model": "openbb_terminal.stocks.stocks_helper.load"},
    "etf.load": {"model": "openbb_terminal.stocks.stocks_helper.load"},
    "stocks.process_candle": {
        "model": "openbb_terminal.stocks.stocks_helper.process_candle"
    },
    "stocks.search": {"model": "openbb_terminal.stocks.stocks_helper.search"},
    "stocks.quote": {"model": "openbb_terminal.stocks.stocks_models.load_quote"},
    "stocks.tob": {"model": "openbb_terminal.stocks.cboe_model.get_top_of_book"},
    "stocks.candle": {"model": "openbb_terminal.stocks.stocks_helper.display_candle"},
    "crypto.load": {
        "model": "openbb_terminal.cryptocurrency.cryptocurrency_helpers.load"
    },
    "crypto.price": {"model": "openbb_terminal.cryptocurrency.pyth_model.get_price"},
    "crypto.find": {
        "model": "openbb_terminal.cryptocurrency.cryptocurrency_helpers.find"
    },
    "crypto.chart": {
        "model": "openbb_terminal.cryptocurrency.cryptocurrency_helpers.plot_chart",
        "view": "openbb_terminal.cryptocurrency.cryptocurrency_helpers.plot_chart",
    },
    "crypto.candles": {
        "model": "openbb_terminal.cryptocurrency.cryptocurrency_helpers.plot_candles"
    },
    "etf.candle": {"model": "openbb_terminal.stocks.stocks_helper.display_candle"},
    "forex.candle": {"model": "openbb_terminal.forex.forex_helper.display_candle"},
    "forex.load": {"model": "openbb_terminal.forex.forex_helper.load"},
    "keys.mykeys": {"model": "openbb_terminal.keys_model.get_keys"},
    "keys.set_keys": {"model": "openbb_terminal.keys_model.set_keys"},
    "keys.get_keys_info": {"model": "openbb_terminal.keys_model.get_keys_info"},
    "keys.av": {"model": "openbb_terminal.keys_model.set_av_key"},
    "keys.fmp": {"model": "openbb_terminal.keys_model.set_fmp_key"},
    "keys.quandl": {"model": "openbb_terminal.keys_model.set_quandl_key"},
    "keys.polygon": {"model": "openbb_terminal.keys_model.set_polygon_key"},
    "keys.fred": {"model": "openbb_terminal.keys_model.set_fred_key"},
    "keys.news": {"model": "openbb_terminal.keys_model.set_news_key"},
    "keys.tradier": {"model": "openbb_terminal.keys_model.set_tradier_key"},
    "keys.cmc": {"model": "openbb_terminal.keys_model.set_cmc_key"},
    "keys.finnhub": {"model": "openbb_terminal.keys_model.set_finnhub_key"},
    "keys.iex": {"model": "openbb_terminal.keys_model.set_iex_key"},
    "keys.reddit": {"model": "openbb_terminal.keys_model.set_reddit_key"},
    "keys.twitter": {"model": "openbb_terminal.keys_model.set_twitter_key"},
    "keys.rh": {"model": "openbb_terminal.keys_model.set_rh_key"},
    "keys.degiro": {"model": "openbb_terminal.keys_model.set_degiro_key"},
    "keys.oanda": {"model": "openbb_terminal.keys_model.set_oanda_key"},
    "keys.binance": {"model": "openbb_terminal.keys_model.set_binance_key"},
    "keys.bitquery": {"model": "openbb_terminal.keys_model.set_bitquery_key"},
    "keys.si": {"model": "openbb_terminal.keys_model.set_si_key"},
    "keys.coinbase": {"model": "openbb_terminal.keys_model.set_coinbase_key"},
    "keys.walert": {"model": "openbb_terminal.keys_model.set_walert_key"},
    "keys.glassnode": {"model": "openbb_terminal.keys_model.set_glassnode_key"},
    "keys.coinglass": {"model": "openbb_terminal.keys_model.set_coinglass_key"},
    "keys.cpanic": {"model": "openbb_terminal.keys_model.set_cpanic_key"},
    "keys.ethplorer": {"model": "openbb_terminal.keys_model.set_ethplorer_key"},
    "keys.smartstake": {"model": "openbb_terminal.keys_model.set_smartstake_key"},
    "keys.github": {"model": "openbb_terminal.keys_model.set_github_key"},
    "keys.messari": {"model": "openbb_terminal.keys_model.set_messari_key"},
    "keys.eodhd": {"model": "openbb_terminal.keys_model.set_eodhd_key"},
    "keys.santiment": {"model": "openbb_terminal.keys_model.set_santiment_key"},
    "keys.tokenterminal": {"model": "openbb_terminal.keys_model.set_tokenterminal_key"},
    "keys.shroom": {"model": "openbb_terminal.keys_model.set_shroom_key"},
    "futures.search": {
        "model": "openbb_terminal.futures.yfinance_model.get_search_futures",
        "view": "openbb_terminal.futures.yfinance_view.display_search",
    },
    "futures.historical": {
        "model": "openbb_terminal.futures.yfinance_model.get_historical_futures",
        "view": "openbb_terminal.futures.yfinance_view.display_historical",
    },
    "futures.curve": {
        "model": "openbb_terminal.futures.yfinance_model.get_curve_futures",
        "view": "openbb_terminal.futures.yfinance_view.display_curve",
    },
}
forecast_extras = {
    "forecast.load": {"model": "openbb_terminal.common.common_model.load"},
    "forecast.show": {
        "model": "openbb_terminal.forecast.forecast_view.show_df",
        "view": "openbb_terminal.forecast.forecast_view.show_df",
    },
    "forecast.plot": {
        "model": "openbb_terminal.forecast.forecast_view.display_plot",
        "view": "openbb_terminal.forecast.forecast_view.display_plot",
    },
    "forecast.clean": {"model": "openbb_terminal.forecast.forecast_model.clean"},
    "forecast.combine": {
        "model": "openbb_terminal.forecast.forecast_model.combine_dfs"
    },
    "forecast.desc": {
        "view": "openbb_terminal.forecast.forecast_view.describe_df",
        "model": "openbb_terminal.forecast.forecast_model.describe_df",
    },
    "forecast.corr": {
        "view": "openbb_terminal.forecast.forecast_view.display_corr",
        "model": "openbb_terminal.forecast.forecast_model.corr_df",
    },
    "forecast.season": {
        "model": "openbb_terminal.forecast.forecast_view.display_seasonality"
    },
    "forecast.delete": {
        "model": "openbb_terminal.forecast.forecast_model.delete_column"
    },
    "forecast.rename": {
        "model": "openbb_terminal.forecast.forecast_model.rename_column"
    },
    "forecast.export": {"model": "openbb_terminal.forecast.forecast_view.export_df"},
    "forecast.signal": {"model": "openbb_terminal.forecast.forecast_model.add_signal"},
    "forecast.atr": {"model": "openbb_terminal.forecast.forecast_model.add_atr"},
    "forecast.ema": {"model": "openbb_terminal.forecast.forecast_model.add_ema"},
    "forecast.sto": {"model": "openbb_terminal.forecast.forecast_model.add_sto"},
    "forecast.rsi": {"model": "openbb_terminal.forecast.forecast_model.add_rsi"},
    "forecast.roc": {"model": "openbb_terminal.forecast.forecast_model.add_roc"},
    "forecast.mom": {"model": "openbb_terminal.forecast.forecast_model.add_momentum"},
    "forecast.delta": {"model": "openbb_terminal.forecast.forecast_model.add_delta"},
<<<<<<< HEAD
    "forecast.beststatsmodel": {
        "model": "openbb_terminal.forecast.beststatsmodel_model.get_beststatsmodel_data",
        "view": "openbb_terminal.forecast.beststatsmodel_view.display_beststatsmodel_forecast",
=======
    "forecast.autoces": {
        "model": "openbb_terminal.forecast.autoces_model.get_autoces_data",
        "view": "openbb_terminal.forecast.autoces_view.display_autoces_forecast",
>>>>>>> 6dea3a93
    },
    "forecast.autoets": {
        "model": "openbb_terminal.forecast.autoets_model.get_autoets_data",
        "view": "openbb_terminal.forecast.autoets_view.display_autoets_forecast",
    },
    "forecast.seasonalnaive": {
        "model": "openbb_terminal.forecast.seasonalnaive_model.get_seasonalnaive_data",
        "view": "openbb_terminal.forecast.seasonalnaive_view.display_seasonalnaive_forecast",
    },
    "forecast.expo": {
        "model": "openbb_terminal.forecast.expo_model.get_expo_data",
        "view": "openbb_terminal.forecast.expo_view.display_expo_forecast",
    },
    "forecast.theta": {
        "model": "openbb_terminal.forecast.theta_model.get_theta_data",
        "view": "openbb_terminal.forecast.theta_view.display_theta_forecast",
    },
    "forecast.linregr": {
        "model": "openbb_terminal.forecast.linregr_model.get_linear_regression_data",
        "view": "openbb_terminal.forecast.linregr_view.display_linear_regression",
    },
    "forecast.regr": {
        "model": "openbb_terminal.forecast.regr_model.get_regression_data",
        "view": "openbb_terminal.forecast.regr_view.display_regression",
    },
    "forecast.rnn": {
        "model": "openbb_terminal.forecast.rnn_model.get_rnn_data",
        "view": "openbb_terminal.forecast.rnn_view.display_rnn_forecast",
    },
    "forecast.brnn": {
        "model": "openbb_terminal.forecast.brnn_model.get_brnn_data",
        "view": "openbb_terminal.forecast.brnn_view.display_brnn_forecast",
    },
    "forecast.nbeats": {
        "model": "openbb_terminal.forecast.nbeats_model.get_NBEATS_data",
        "view": "openbb_terminal.forecast.nbeats_view.display_nbeats_forecast",
    },
    "forecast.tcn": {
        "model": "openbb_terminal.forecast.tcn_model.get_tcn_data",
        "view": "openbb_terminal.forecast.tcn_view.display_tcn_forecast",
    },
    "forecast.trans": {
        "model": "openbb_terminal.forecast.trans_model.get_trans_data",
        "view": "openbb_terminal.forecast.trans_view.display_trans_forecast",
    },
    "forecast.tft": {
        "model": "openbb_terminal.forecast.tft_model.get_tft_data",
        "view": "openbb_terminal.forecast.tft_view.display_tft_forecast",
    },
    "forecast.nhits": {
        "model": "openbb_terminal.forecast.nhits_model.get_nhits_data",
        "view": "openbb_terminal.forecast.nhits_view.display_nhits_forecast",
    },
}

if forecasting:
    functions = {**functions, **forecast_extras}


def copy_func(
    f: Callable,
    logging_decorator: bool = False,
    virtual_path: str = "",
    chart: bool = False,
) -> Callable:
    """Copy the contents and attributes of the entered function.

    Based on https://stackoverflow.com/a/13503277

    Parameters
    ----------
    f: Callable
        Function to be copied
    logging_decorator: bool
        If True, the copied function will be decorated with the logging decorator
    virtual_path: str
        If not empty, virtual path will be added to the logging
    chart: bool
        If True, the copied function will log info on whether it is a view (chart)

    Returns
    -------
    g: Callable
        New function
    """
    # Removing the logging decorator
    if hasattr(f, "__wrapped__"):
        f = f.__wrapped__  # type: ignore

    g = types.FunctionType(
        f.__code__,
        f.__globals__,
        name=f.__name__,
        argdefs=f.__defaults__,
        closure=f.__closure__,
    )
    g = functools.update_wrapper(g, f)
    g.__kwdefaults__ = f.__kwdefaults__

    if logging_decorator:
        log_name = logging.getLogger(g.__module__)
        g = sdk_arg_logger(func=g, log=log_name, virtual_path=virtual_path, chart=chart)
        g = log_start_end(func=g, log=log_name)

    return g


def change_docstring(api_callable, model: Callable, view=None):
    """Change docstring of the entered api_callable.

    Parameters
    ----------
    api_callable: Callable
        Function whose docstring shall be changed
    model: Callable
        model function with docstring
    view: Callable
        view function with docstring, can also be None if no docstring from it shall be added
    Returns
    -------
    Callable
        api_callable with changed docstring
    """
    if view.__doc__ is not None:
        index = view.__doc__.find("Parameters")
        all_parameters = (
            "\nSDK function, use the chart kwarg for getting the view model and it's plot. "
            "See every parameter below:\n\n    "
            + view.__doc__[index:]
            + """chart: bool
    If the view and its chart shall be used"""
        )
        api_callable.__doc__ = (
            all_parameters
            + "\n\nModel doc:\n"
            + model.__doc__
            + "\n\nView doc:\n"
            + view.__doc__
        )
        api_callable.__name__ = model.__name__.replace("get_", "")
        parameters = list(signature(view).parameters.values())
        chart_parameter = [
            Parameter(
                "chart", Parameter.POSITIONAL_OR_KEYWORD, annotation=bool, default=False
            )
        ]
        api_callable.__module__ = model.__module__
        api_callable.__signature__ = signature(view).replace(
            parameters=parameters + chart_parameter
        )
    else:
        api_callable.__doc__ = model.__doc__
        api_callable.__name__ = model.__name__
        api_callable.__module__ = model.__module__
        api_callable.__signature__ = signature(model)

    return api_callable


def check_suppress_logging(suppress_dict: dict) -> bool:
    """
    Check if logging should be suppressed.
    If the dict contains a value that is found in the stack trace,
     the logging should be suppressed.

    Parameters
    ----------
    supress_dict: dict
        Dictionary with values that trigger log suppression

    Returns
    -------
    bool
        True if logging shall be suppressed, False otherwise
    """
    for _, value in suppress_dict.items():
        for ele in format_stack():
            if value in ele:
                return True
    return False


class FunctionFactory:
    """The SDK Function Factory, which creates the callable instance."""

    def __init__(
        self, model: Callable, view: Optional[Callable] = None, virtual_path: str = ""
    ):
        """Initialise the FunctionFactory instance.

        Parameters
        ----------
        model: Callable
            The original model function from the terminal
        view: Callable
            The original view function from the terminal, this shall be set to None if the
            function has no charting
        """
        self.virtual_path = virtual_path
        self.model_only = view is None
        self.model = copy_func(
            f=model, logging_decorator=True, virtual_path=virtual_path
        )
        self.view = None
        if view is not None:
            self.view = copy_func(
                f=view, logging_decorator=True, virtual_path=virtual_path, chart=True
            )

    def api_callable(self, *args, **kwargs):
        """Return a result of the command from the view or the model function based on the chart parameter.

        Parameters
        ----------
        args
        kwargs

        Returns
        -------
        Result from the view or model
        """

        if "chart" not in kwargs:
            kwargs["chart"] = False
        if kwargs["chart"] and (not self.model_only):
            kwargs.pop("chart")
            return self.view(*args, **kwargs)
        kwargs.pop("chart")
        return self.model(*args, **kwargs)


class MenuFiller:
    """A filler callable for the menus."""

    def __init__(self, function: Callable):
        """Instantiate the function."""
        self.__function = function

    def __call__(self, *args, **kwargs):
        """Override the __call__."""
        print(self.__function(*args, **kwargs))

    def __repr__(self):
        """Get human readable representation."""
        return self.__function()


class MainMenu:
    """Main menu."""

    def __call__(self):
        """Print help message."""
        print(self.__repr__())

    def __repr__(self):
        """Get human readable representation."""
        return """This is the OpenBB Terminal SDK.
        Use the SDK to get data directly into your jupyter notebook or directly use it in your application.
        ...
        For more information see the official documentation at: https://openbb-finance.github.io/OpenBBTerminal/SDK/
        """


class Loader:
    """The Loader class."""

    def __init__(self, funcs: dict, suppress_logging: bool = False):

        self.__suppress_logging = suppress_logging
        self.__function_map = self.build_function_map(funcs=funcs)
        self.__check_initialize_logging()
        self.load_menus()

    def __call__(self):
        """Print help message."""
        print(self.__repr__())

    def __repr__(self):
        """Get human readable representation."""
        return """This is the OpenBB Terminal SDK.
        Use the SDK to get data directly into your jupyter notebook or directly use it in your application.
        ...
        For more information see the official documentation at: https://openbb-finance.github.io/OpenBBTerminal/SDK/
        """

    # TODO: Add settings
    def settings(self):
        """Add setting."""
        # pass

    def load_menus(self):
        """Create the SDK structure by setting attributes and saving the functions.

        See openbb.stocks.command
        """

        def menu_message(menu: str, full_path: List[str], function_map: dict):
            """Create a callable function, which prints a menus help message.

            Parameters
            ----------
            menu: str
                Menu for which the help message is generated
            full_path: List[str]
                The list to get to the path
            function_map: dict
                Dictionary with the functions and their virtual paths

            Returns
            -------
            Callable:
                Function which prints help message
            """
            path_str = ".".join(full_path)
            filtered_dict = {k: v for (k, v) in function_map.items() if path_str in k}

            def f():
                string = menu.upper() + " Menu\n\nThe SDK commands of the the menu:"
                for command in filtered_dict:
                    string += "\n\t<openbb>." + command
                return string

            return f

        function_map = self.__function_map
        main_menu = MainMenu()

        for virtual_path, function in function_map.items():
            virtual_path_split = virtual_path.split(".")
            last_virtual_path = virtual_path_split[-1]

            previous_menu = main_menu

            for menu in virtual_path_split[:-1]:
                if not hasattr(previous_menu, menu):
                    partial_path = virtual_path_split[
                        : virtual_path_split.index(menu) + 1
                    ]
                    next_menu = MenuFiller(
                        function=menu_message(menu, partial_path, function_map)
                    )
                    setattr(previous_menu, menu, next_menu)
                previous_menu = getattr(previous_menu, menu)
            setattr(previous_menu, last_virtual_path, function)

        self.openbb = main_menu

    def __check_initialize_logging(self):
        if not self.__suppress_logging:
            self.__initialize_logging()

    @staticmethod
    def __load_module(module_path: str) -> Optional[types.ModuleType]:
        """Load a module from a path.

        Parameters
        ----------
        module_path: str
            Module"s path.

        Returns
        -------
        Optional[ModuleType]:
            Loaded module or None.
        """
        try:
            spec = importlib.util.find_spec(module_path)
            del spec
        except ModuleNotFoundError:
            return None

        return importlib.import_module(module_path)

    @staticmethod
    def __initialize_logging():
        cfg.LOGGING_SUB_APP = "sdk"
        setup_logging()
        log_all_settings()

    @classmethod
    def get_function(cls, function_path: str) -> Union[Callable, None]:
        """Get function from string path.

        Parameters
        ----------
        cls
            Class
        function_path: str
            Function path from repository base root

        Returns
        -------
        Callable
            Function
        """
        module_path, function_name = function_path.rsplit(sep=".", maxsplit=1)
        try:
            module = cls.__load_module(module_path=module_path)
        except Exception as e:
            # This avoids crash on loading SDK under installer application.
            # SDK is used by papermill to generate reports and some dependencies
            # are not compatible. Since the reports are run in a subprocess,
            # this error message is actually not displayed on screen.
            # TODO: Fix this.
            console.print(f"Cannot load: {module_path} -> {e}")
            return None

        try:
            function = getattr(module, function_name)
        except AttributeError:
            function = None
            console.print("[red]Could not find the item below:[red]")
            console.print(f"function: {function_name}")
            console.print(f"module path: {module_path}")
            console.print(f"module: {module}")
        return function

    @classmethod
    def build_function_map(cls, funcs: dict) -> dict:
        """Build dictionary with FunctionFactory instances as items.

        Parameters
        ----------
        funcs: dict
            Dictionary which has string path of view and model functions as keys.
            The items is dictionary with the view and model function as items of the
            respective "view" and "model" keys

        Returns
        -------
        dict
            Dictionary with FunctionFactory instances as items and string path as keys
        """
        function_map = {}

        for virtual_path in funcs.keys():
            model_path = funcs[virtual_path].get("model")
            view_path = funcs[virtual_path].get("view")

            if model_path:
                model_function = cls.get_function(function_path=model_path)
            else:
                model_function = None

            if view_path:
                view_function = cls.get_function(function_path=view_path)
            else:
                view_function = None

            if model_function is not None:
                function_factory = FunctionFactory(
                    model=model_function, view=view_function, virtual_path=virtual_path
                )
                function_with_doc = change_docstring(
                    types.FunctionType(function_factory.api_callable.__code__, {}),
                    model_function,
                    view_function,
                )
                function_map[virtual_path] = types.MethodType(
                    function_with_doc, function_factory
                )

            elif view_function is not None:
                raise Exception(
                    f"View function without model function : {view_function}"
                )

        return function_map


# TO USE THE SDK DIRECTLY JUST IMPORT IT:
# from openbb_terminal.sdk import openbb (or: from openbb_terminal.sdk import openbb as sdk)
openbb = Loader(
    funcs=functions,
    suppress_logging=check_suppress_logging(suppress_dict=SUPPRESS_LOGGING_CLASSES),
).openbb<|MERGE_RESOLUTION|>--- conflicted
+++ resolved
@@ -2002,15 +2002,12 @@
     "forecast.roc": {"model": "openbb_terminal.forecast.forecast_model.add_roc"},
     "forecast.mom": {"model": "openbb_terminal.forecast.forecast_model.add_momentum"},
     "forecast.delta": {"model": "openbb_terminal.forecast.forecast_model.add_delta"},
-<<<<<<< HEAD
     "forecast.beststatsmodel": {
         "model": "openbb_terminal.forecast.beststatsmodel_model.get_beststatsmodel_data",
         "view": "openbb_terminal.forecast.beststatsmodel_view.display_beststatsmodel_forecast",
-=======
     "forecast.autoces": {
         "model": "openbb_terminal.forecast.autoces_model.get_autoces_data",
         "view": "openbb_terminal.forecast.autoces_view.display_autoces_forecast",
->>>>>>> 6dea3a93
     },
     "forecast.autoets": {
         "model": "openbb_terminal.forecast.autoets_model.get_autoets_data",

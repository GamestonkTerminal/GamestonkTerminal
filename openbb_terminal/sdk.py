--- conflicted
+++ resolved
@@ -21,13 +21,10 @@
     controllers as ctrl,
     models as model,
 )
-<<<<<<< HEAD
 from openbb_terminal import feature_flags as obbff
 from openbb_terminal.session.user import User
-=======
 from openbb_terminal.core.session.current_user import is_local
 from openbb_terminal.terminal_helper import is_auth_enabled
->>>>>>> ff750ca0
 
 load_env_files()
 init_userdata()
@@ -54,8 +51,6 @@
         self.logout = lib.sdk_session.logout
         self.news = lib.common_feedparser_model.get_news
         self.whoami = lib.sdk_session.whoami
-<<<<<<< HEAD
-=======
         self._try_to_login()
 
     def _try_to_login(self):
@@ -64,7 +59,6 @@
                 self.login()
             except Exception:
                 pass
->>>>>>> ff750ca0
 
     @property
     def alt(self):
@@ -212,8 +206,6 @@
         return ctrl.EtfController()
 
     @property
-<<<<<<< HEAD
-=======
     def fixedincome(self):
         """Fixedincome Submodule
 
@@ -314,7 +306,6 @@
         return model.ForecastRoot()
 
     @property
->>>>>>> ff750ca0
     def forex(self):
         """Forex Submodule
 

--- conflicted
+++ resolved
@@ -32,10 +32,6 @@
     USER_DATA_DIRECTORY,
     USER_ENV_FILE,
     USER_ROUTINES_DIRECTORY,
-<<<<<<< HEAD
-    load_dotenv_and_reload,
-=======
->>>>>>> 665b12d2
 )
 from openbb_terminal.core.log.generation.custom_logger import log_terminal
 from openbb_terminal.helper_funcs import (
@@ -837,12 +833,6 @@
 def terminal(jobs_cmds: List[str] = None, test_mode=False):
     """Terminal Menu."""
 
-<<<<<<< HEAD
-    if User.is_guest():
-        load_dotenv_and_reload()
-
-=======
->>>>>>> 665b12d2
     log_terminal(test_mode=test_mode)
 
     if jobs_cmds is not None and jobs_cmds:

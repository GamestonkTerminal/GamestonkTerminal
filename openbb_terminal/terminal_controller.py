--- conflicted
+++ resolved
@@ -20,12 +20,9 @@
 import pandas as pd
 
 from openbb_terminal import feature_flags as obbff
-<<<<<<< HEAD
 from openbb_terminal import keys_controller
-
-=======
 from openbb_terminal.terminal_helper import is_packaged_application
->>>>>>> 52dd7a1f
+
 from openbb_terminal.core.config.paths import (
     HOME_DIRECTORY,
     MISCELLANEOUS_DIRECTORY,

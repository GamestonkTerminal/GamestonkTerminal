#!/usr/bin/env python
"""Main Terminal Module"""
__docformat__ = "numpy"

import argparse
import difflib
import logging
import os
<<<<<<< HEAD
=======
from pathlib import Path
import platform
>>>>>>> 77106c2f
import sys
import webbrowser
from typing import List
import dotenv

from prompt_toolkit import PromptSession
from prompt_toolkit.completion import NestedCompleter
from prompt_toolkit.styles import Style
from prompt_toolkit.formatted_text import HTML
import pandas as pd

from openbb_terminal import feature_flags as obbff

from openbb_terminal.core.config.paths import (
    HOME_DIRECTORY,
    MISCELLANEOUS_DIRECTORY,
    REPOSITORY_ENV_FILE,
    USER_DATA_DIRECTORY,
    USER_ENV_FILE,
    USER_ROUTINES_DIRECTORY,
)

from openbb_terminal.helper_funcs import (
    check_positive,
    get_flair,
    parse_simple_args,
    EXPORT_ONLY_RAW_DATA_ALLOWED,
)
from openbb_terminal.loggers import setup_logging
from openbb_terminal.core.log.generation.settings_logger import log_all_settings
from openbb_terminal.menu import session
from openbb_terminal.parent_classes import BaseController
from openbb_terminal.rich_config import console, MenuText, translate
from openbb_terminal.terminal_helper import (
    bootup,
    check_for_updates,
    is_reset,
    print_goodbye,
    reset,
    suppress_stdout,
    update_terminal,
    welcome_message,
)
from openbb_terminal.helper_funcs import parse_and_split_input
from openbb_terminal.common import feedparser_view

# pylint: disable=too-many-public-methods,import-outside-toplevel,too-many-branches,no-member,C0302

logger = logging.getLogger(__name__)

env_file = str(USER_ENV_FILE)


class TerminalController(BaseController):
    """Terminal Controller class"""

    CHOICES_COMMANDS = [
        "keys",
        "settings",
        "survey",
        "update",
        "featflags",
        "exe",
        "guess",
        "news",
    ]
    CHOICES_MENUS = [
        "stocks",
        "economy",
        "crypto",
        "portfolio",
        "forex",
        "etf",
        "reports",
        "dashboards",
        "funds",
        "alternative",
        "econometrics",
        "sources",
        "forecast",
    ]

    PATH = "/"

    GUESS_TOTAL_TRIES = 0
    GUESS_NUMBER_TRIES_LEFT = 0
    GUESS_SUM_SCORE = 0.0
    GUESS_CORRECTLY = 0

    def __init__(self, jobs_cmds: List[str] = None):
        """Constructor"""
        super().__init__(jobs_cmds)

        self.queue: List[str] = list()

        if jobs_cmds:
            self.queue = parse_and_split_input(
                an_input=" ".join(jobs_cmds), custom_filters=[]
            )

        self.update_success = False

        self.update_runtime_choices()

    def update_runtime_choices(self):
        """Update runtime choices"""
        self.ROUTINE_FILES = {
            filepath.name: filepath
            for filepath in (MISCELLANEOUS_DIRECTORY / "routines").rglob("*.openbb")
        }
        self.ROUTINE_FILES.update(
            {
                filepath.name: filepath
                for filepath in USER_ROUTINES_DIRECTORY.rglob("*.openbb")
            }
        )
        self.ROUTINE_CHOICES = {filename: None for filename in self.ROUTINE_FILES}
        if session and obbff.USE_PROMPT_TOOLKIT:
            choices: dict = {c: {} for c in self.controller_choices}
            choices["support"] = self.SUPPORT_CHOICES
            choices["exe"] = self.ROUTINE_CHOICES

            self.completer = NestedCompleter.from_nested_dict(choices)

    def print_help(self):
        """Print help"""
        mt = MenuText("")
        mt.add_info("_home_")
        mt.add_cmd("about")
        mt.add_cmd("support")
        mt.add_cmd("survey")
        mt.add_cmd("update")
        mt.add_cmd("wiki")
        mt.add_cmd("record")
        mt.add_cmd("stop")
        mt.add_raw("\n")
        mt.add_info("_configure_")
        mt.add_menu("keys")
        mt.add_menu("featflags")
        mt.add_menu("sources")
        mt.add_menu("settings")
        mt.add_raw("\n")
        mt.add_cmd("news")
        mt.add_cmd("exe")
        mt.add_raw("\n")
        mt.add_info("_main_menu_")
        mt.add_menu("stocks")
        mt.add_menu("crypto")
        mt.add_menu("etf")
        mt.add_menu("economy")
        mt.add_menu("forex")
        mt.add_menu("funds")
        mt.add_menu("alternative")
        mt.add_raw("\n")
        mt.add_info("_others_")
        mt.add_menu("econometrics")
        mt.add_menu("forecast")
        mt.add_menu("portfolio")
        mt.add_menu("dashboards")
        mt.add_menu("reports")
        mt.add_raw("\n")
        console.print(text=mt.menu_text, menu="Home")
        self.update_runtime_choices()

    def call_news(self, other_args: List[str]) -> None:
        """Process news command"""
        parse = argparse.ArgumentParser(
            add_help=False,
            prog="news",
            description=translate("news"),
        )
        parse.add_argument(
            "-t",
            "--term",
            dest="term",
            default=[""],
            nargs="+",
            help="search for a term on the news",
        )
        parse.add_argument(
            "-s",
            "--sources",
            dest="sources",
            default=["bloomberg.com"],
            nargs="+",
            help="sources from where to get news from",
        )
        if other_args and "-" not in other_args[0][0]:
            other_args.insert(0, "-t")
        news_parser = self.parse_known_args_and_warn(
            parse, other_args, EXPORT_ONLY_RAW_DATA_ALLOWED, limit=5
        )
        if news_parser:
            feedparser_view.display_news(
                term=" ".join(news_parser.term),
                sources=" ".join(news_parser.sources),
                limit=news_parser.limit,
                export=news_parser.export,
            )

    def call_guess(self, other_args: List[str]) -> None:
        """Process guess command"""
        import time
        import json
        import random

        if self.GUESS_NUMBER_TRIES_LEFT == 0 and self.GUESS_SUM_SCORE < 0.01:
            parser_exe = argparse.ArgumentParser(
                add_help=False,
                formatter_class=argparse.ArgumentDefaultsHelpFormatter,
                prog="guess",
                description="Guess command to achieve task successfully.",
            )
            parser_exe.add_argument(
                "-l",
                "--limit",
                type=check_positive,
                help="Number of tasks to attempt.",
                dest="limit",
                default=1,
            )
            if other_args and "-" not in other_args[0][0]:
                other_args.insert(0, "-l")
                ns_parser_guess = parse_simple_args(parser_exe, other_args)

                if self.GUESS_TOTAL_TRIES == 0:
                    self.GUESS_NUMBER_TRIES_LEFT = ns_parser_guess.limit
                    self.GUESS_SUM_SCORE = 0
                    self.GUESS_TOTAL_TRIES = ns_parser_guess.limit

        try:
            with open(obbff.GUESS_EASTER_EGG_FILE) as f:
                # Load the file as a JSON document
                json_doc = json.load(f)

                task = random.choice(list(json_doc.keys()))  # nosec
                solution = json_doc[task]

                start = time.time()
                console.print(f"\n[yellow]{task}[/yellow]\n")
                if isinstance(session, PromptSession):
                    an_input = session.prompt("GUESS / $ ")
                else:
                    an_input = ""
                time_dif = time.time() - start

                # When there are multiple paths to same solution
                if isinstance(solution, List):
                    if an_input.lower() in [s.lower() for s in solution]:
                        self.queue = an_input.split("/") + ["home"]
                        console.print(
                            f"\n[green]You guessed correctly in {round(time_dif, 2)} seconds![green]\n"
                        )
                        # If we are already counting successes
                        if self.GUESS_TOTAL_TRIES > 0:
                            self.GUESS_CORRECTLY += 1
                            self.GUESS_SUM_SCORE += time_dif
                    else:
                        solutions_texts = "\n".join(solution)
                        console.print(
                            f"\n[red]You guessed wrong! The correct paths would have been:\n{solutions_texts}[/red]\n"
                        )

                # When there is a single path to the solution
                else:
                    if an_input.lower() == solution.lower():
                        self.queue = an_input.split("/") + ["home"]
                        console.print(
                            f"\n[green]You guessed correctly in {round(time_dif, 2)} seconds![green]\n"
                        )
                        # If we are already counting successes
                        if self.GUESS_TOTAL_TRIES > 0:
                            self.GUESS_CORRECTLY += 1
                            self.GUESS_SUM_SCORE += time_dif
                    else:
                        console.print(
                            f"\n[red]You guessed wrong! The correct path would have been:\n{solution}[/red]\n"
                        )

                # Compute average score and provide a result if it's the last try
                if self.GUESS_TOTAL_TRIES > 0:

                    self.GUESS_NUMBER_TRIES_LEFT -= 1
                    if self.GUESS_NUMBER_TRIES_LEFT == 0 and self.GUESS_TOTAL_TRIES > 1:
                        color = (
                            "green"
                            if self.GUESS_CORRECTLY == self.GUESS_TOTAL_TRIES
                            else "red"
                        )
                        console.print(
                            f"[{color}]OUTCOME: You got {int(self.GUESS_CORRECTLY)} out of"
                            f" {int(self.GUESS_TOTAL_TRIES)}.[/{color}]\n"
                        )
                        if self.GUESS_CORRECTLY == self.GUESS_TOTAL_TRIES:
                            avg = self.GUESS_SUM_SCORE / self.GUESS_TOTAL_TRIES
                            console.print(
                                f"[green]Average score: {round(avg, 2)} seconds![/green]\n"
                            )
                        self.GUESS_TOTAL_TRIES = 0
                        self.GUESS_CORRECTLY = 0
                        self.GUESS_SUM_SCORE = 0
                    else:
                        self.queue += ["guess"]

        except Exception as e:
            console.print(
                f"[red]Failed to load guess game from file: "
                f"{obbff.GUESS_EASTER_EGG_FILE}[/red]"
            )
            console.print(f"[red]{e}[/red]")

    @staticmethod
    def call_survey(_) -> None:
        """Process survey command"""
        webbrowser.open("https://openbb.co/survey")

    def call_update(self, _):
        """Process update command"""
        if not obbff.PACKAGED_APPLICATION:
            self.update_success = not update_terminal()
        else:
            console.print(
                "Find the most recent release of the OpenBB Terminal here: "
                "https://openbb.co/products/terminal#get-started\n"
            )

    def call_keys(self, _):
        """Process keys command"""
        from openbb_terminal.keys_controller import KeysController

        self.queue = self.load_class(KeysController, self.queue, env_file)

    def call_settings(self, _):
        """Process settings command"""
        from openbb_terminal.settings_controller import SettingsController

        self.queue = self.load_class(SettingsController, self.queue, env_file)

    def call_featflags(self, _):
        """Process feature flags command"""
        from openbb_terminal.featflags_controller import FeatureFlagsController

        self.queue = self.load_class(FeatureFlagsController, self.queue)

    def call_stocks(self, _):
        """Process stocks command"""
        from openbb_terminal.stocks.stocks_controller import StocksController

        self.queue = self.load_class(StocksController, self.queue)

    def call_crypto(self, _):
        """Process crypto command"""
        from openbb_terminal.cryptocurrency.crypto_controller import CryptoController

        self.queue = self.load_class(CryptoController, self.queue)

    def call_economy(self, _):
        """Process economy command"""
        from openbb_terminal.economy.economy_controller import EconomyController

        self.queue = self.load_class(EconomyController, self.queue)

    def call_etf(self, _):
        """Process etf command"""
        from openbb_terminal.etf.etf_controller import ETFController

        self.queue = self.load_class(ETFController, self.queue)

    def call_funds(self, _):
        """Process etf command"""
        from openbb_terminal.mutual_funds.mutual_fund_controller import (
            FundController,
        )

        self.queue = self.load_class(FundController, self.queue)

    def call_forex(self, _):
        """Process forex command"""
        from openbb_terminal.forex.forex_controller import ForexController

        self.queue = self.load_class(ForexController, self.queue)

    def call_reports(self, _):
        """Process reports command"""
        from openbb_terminal.reports.reports_controller import (
            ReportController,
        )

        self.queue = self.load_class(ReportController, self.queue)

    def call_dashboards(self, _):
        """Process dashboards command"""
        if not obbff.PACKAGED_APPLICATION:
            from openbb_terminal.dashboards.dashboards_controller import (
                DashboardsController,
            )

            self.queue = self.load_class(DashboardsController, self.queue)
        else:
            console.print("This feature is coming soon.")
            console.print(
                "Use the source code and an Anaconda environment if you are familiar with Python."
            )

    def call_alternative(self, _):
        """Process alternative command"""
        from openbb_terminal.alternative.alt_controller import (
            AlternativeDataController,
        )

        self.queue = self.load_class(AlternativeDataController, self.queue)

    def call_econometrics(self, _):
        """Process econometrics command"""
        from openbb_terminal.econometrics.econometrics_controller import (
            EconometricsController,
        )

        self.queue = EconometricsController(self.queue).menu()

    def call_forecast(self, _):
        """Process forecast command"""
        from openbb_terminal.forecast.forecast_controller import (
            ForecastController,
        )

        self.queue = self.load_class(ForecastController, "", pd.DataFrame(), self.queue)

    def call_portfolio(self, _):
        """Process portfolio command"""
        from openbb_terminal.portfolio.portfolio_controller import (
            PortfolioController,
        )

        self.queue = self.load_class(PortfolioController, self.queue)

    def call_sources(self, _):
        """Process sources command"""
        from openbb_terminal.sources_controller import SourcesController

        self.queue = self.load_class(SourcesController, self.queue)

    def call_exe(self, other_args: List[str]):
        """Process exe command"""
        # Merge rest of string path to other_args and remove queue since it is a dir
        other_args += self.queue

        if not other_args:
            console.print(
                "[red]Provide a path to the routine you wish to execute.\n[/red]"
            )
            return

        full_input = " ".join(other_args)
        if " " in full_input:
            other_args_processed = full_input.split(" ")
        else:
            other_args_processed = [full_input]
        self.queue = []

        path_routine = ""
        args = list()
        for idx, path_dir in enumerate(other_args_processed):
            if path_dir in ("-i", "--input"):
                args = [path_routine[1:]] + other_args_processed[idx:]
                break
            if path_dir not in ("--file"):
                path_routine += f"/{path_dir}"

        if not args:
            args = [path_routine[1:]]

        parser_exe = argparse.ArgumentParser(
            add_help=False,
            formatter_class=argparse.ArgumentDefaultsHelpFormatter,
            prog="exe",
            description="Execute automated routine script.",
        )
        parser_exe.add_argument(
            "--file",
            help="The path or .openbb file to run.",
            dest="path",
            default="",
            required="-h" not in args,
        )
        parser_exe.add_argument(
            "-i",
            "--input",
            help="Select multiple inputs to be replaced in the routine and separated by commas. E.g. GME,AMC,BTC-USD",
            dest="routine_args",
            type=lambda s: [str(item) for item in s.split(",")],
        )
        if args and "-" not in args[0][0]:
            args.insert(0, "--file")
        ns_parser_exe = parse_simple_args(parser_exe, args)
        if ns_parser_exe:
            if ns_parser_exe.path:
                if ns_parser_exe.path in self.ROUTINE_CHOICES:
                    path = self.ROUTINE_FILES[ns_parser_exe.path]
                else:
                    path = ns_parser_exe.path

                with open(path) as fp:
                    raw_lines = [
                        x for x in fp if (not is_reset(x)) and ("#" not in x) and x
                    ]
                    raw_lines = [
                        raw_line.strip("\n")
                        for raw_line in raw_lines
                        if raw_line.strip("\n")
                    ]

                    lines = list()
                    for rawline in raw_lines:
                        templine = rawline

                        # Check if dynamic parameter exists in script
                        if "$ARGV" in rawline:
                            # Check if user has provided inputs through -i or --input
                            if ns_parser_exe.routine_args:
                                for i, arg in enumerate(ns_parser_exe.routine_args):
                                    # Check what is the location of the ARGV to be replaced
                                    if f"$ARGV[{i}]" in templine:
                                        templine = templine.replace(f"$ARGV[{i}]", arg)

                                # Check if all ARGV have been removed, otherwise means that there are less inputs
                                # when running the script than the script expects
                                if "$ARGV" in templine:
                                    console.print(
                                        "[red]Not enough inputs were provided to fill in dynamic variables. "
                                        "E.g. --input VAR1,VAR2,VAR3[/red]\n"
                                    )
                                    return

                                lines.append(templine)
                            # The script expects a parameter that the user has not provided
                            else:
                                console.print(
                                    "[red]The script expects parameters, "
                                    "run the script again with --input defined.[/red]\n"
                                )
                                return
                        else:
                            lines.append(templine)

                    simulate_argv = f"/{'/'.join([line.rstrip() for line in lines])}"
                    file_cmds = simulate_argv.replace("//", "/home/").split()
                    file_cmds = (
                        insert_start_slash(file_cmds) if file_cmds else file_cmds
                    )
                    cmds_with_params = " ".join(file_cmds)
                    self.queue = [
                        val
                        for val in parse_and_split_input(
                            an_input=cmds_with_params, custom_filters=[]
                        )
                        if val
                    ]

                    if "export" in self.queue[0]:
                        export_path = self.queue[0].split(" ")[1]
                        # If the path selected does not start from the user root, give relative location from root
                        if export_path[0] == "~":
                            export_path = export_path.replace(
                                "~", HOME_DIRECTORY.as_posix()
                            )
                        elif export_path[0] != "/":
                            export_path = os.path.join(
                                os.path.dirname(os.path.abspath(__file__)), export_path
                            )

                        # Check if the directory exists
                        if os.path.isdir(export_path):
                            console.print(
                                f"Export data to be saved in the selected folder: '{export_path}'"
                            )
                        else:
                            os.makedirs(export_path)
                            console.print(
                                f"[green]Folder '{export_path}' successfully created.[/green]"
                            )
                        obbff.EXPORT_FOLDER_PATH = export_path
                        self.queue = self.queue[1:]


# pylint: disable=global-statement
def terminal(jobs_cmds: List[str] = None, appName: str = "gst", test_mode=False):
    """Terminal Menu"""
    # TODO: HELP WANTED! Refactor the appName setting if a more elegant solution comes up
    if obbff.PACKAGED_APPLICATION:
        appName = "gst_packaged"

    if not test_mode:
        setup_logging(appName)
    logger.info("START")
    log_all_settings()

    if jobs_cmds is not None and jobs_cmds:
        logger.info("INPUT: %s", "/".join(jobs_cmds))

    export_path = ""
    if jobs_cmds and "export" in jobs_cmds[0]:
        export_path = jobs_cmds[0].split("/")[0].split(" ")[1]
        jobs_cmds = ["/".join(jobs_cmds[0].split("/")[1:])]

    ret_code = 1
    t_controller = TerminalController(jobs_cmds)
    an_input = ""

    if export_path:
        # If the path selected does not start from the user root, give relative location from terminal root
        if export_path[0] == "~":
            export_path = export_path.replace("~", HOME_DIRECTORY.as_posix())
        elif export_path[0] != "/":
            export_path = os.path.join(
                os.path.dirname(os.path.abspath(__file__)), export_path
            )

        # Check if the directory exists
        if os.path.isdir(export_path):
            console.print(
                f"Export data to be saved in the selected folder: '{export_path}'"
            )
        else:
            os.makedirs(export_path)
            console.print(
                f"[green]Folder '{export_path}' successfully created.[/green]"
            )
        obbff.EXPORT_FOLDER_PATH = export_path

    bootup()
    if not jobs_cmds:
        welcome_message()
        t_controller.print_help()
        check_for_updates()

    dotenv.load_dotenv(USER_ENV_FILE)
    dotenv.load_dotenv(REPOSITORY_ENV_FILE, override=True)

    while ret_code:
        if obbff.ENABLE_QUICK_EXIT:
            console.print("Quick exit enabled")
            break

        # There is a command in the queue
        if t_controller.queue and len(t_controller.queue) > 0:
            # If the command is quitting the menu we want to return in here
            if t_controller.queue[0] in ("q", "..", "quit"):
                print_goodbye()
                break

            # Consume 1 element from the queue
            an_input = t_controller.queue[0]
            t_controller.queue = t_controller.queue[1:]

            # Print the current location because this was an instruction and we want user to know what was the action
            if an_input and an_input.split(" ")[0] in t_controller.CHOICES_COMMANDS:
                console.print(f"{get_flair()} / $ {an_input}")

        # Get input command from user
        else:
            # Get input from user using auto-completion
            if session and obbff.USE_PROMPT_TOOLKIT:
                try:
                    if obbff.TOOLBAR_HINT:
                        an_input = session.prompt(
                            f"{get_flair()} / $ ",
                            completer=t_controller.completer,
                            search_ignore_case=True,
                            bottom_toolbar=HTML(
                                '<style bg="ansiblack" fg="ansiwhite">[h]</style> help menu    '
                                '<style bg="ansiblack" fg="ansiwhite">[q]</style> return to previous menu    '
                                '<style bg="ansiblack" fg="ansiwhite">[e]</style> exit terminal    '
                                '<style bg="ansiblack" fg="ansiwhite">[cmd -h]</style> '
                                "see usage and available options    "
                                '<style bg="ansiblack" fg="ansiwhite">[about]</style> Getting Started Documentation'
                            ),
                            style=Style.from_dict(
                                {
                                    "bottom-toolbar": "#ffffff bg:#333333",
                                }
                            ),
                        )
                    else:
                        an_input = session.prompt(
                            f"{get_flair()} / $ ",
                            completer=t_controller.completer,
                            search_ignore_case=True,
                        )
                except (KeyboardInterrupt, EOFError):
                    print_goodbye()
                    break
            # Get input from user without auto-completion
            else:
                an_input = input(f"{get_flair()} / $ ")

        try:
            # Process the input command
            t_controller.queue = t_controller.switch(an_input)
            if an_input in ("q", "quit", "..", "exit", "e"):
                print_goodbye()
                break

            # Check if the user wants to reset application
            if an_input in ("r", "reset") or t_controller.update_success:
                ret_code = reset(t_controller.queue if t_controller.queue else [])
                if ret_code != 0:
                    print_goodbye()
                    break

        except SystemExit:
            logger.exception(
                "The command '%s' doesn't exist on the / menu.",
                an_input,
            )
            console.print(
                f"\nThe command '{an_input}' doesn't exist on the / menu", end=""
            )
            similar_cmd = difflib.get_close_matches(
                an_input.split(" ")[0] if " " in an_input else an_input,
                t_controller.controller_choices,
                n=1,
                cutoff=0.7,
            )
            if similar_cmd:
                if " " in an_input:
                    candidate_input = (
                        f"{similar_cmd[0]} {' '.join(an_input.split(' ')[1:])}"
                    )
                    if candidate_input == an_input:
                        an_input = ""
                        t_controller.queue = []
                        console.print("\n")
                        continue
                    an_input = candidate_input
                else:
                    an_input = similar_cmd[0]

                console.print(f" Replacing by '{an_input}'.")
                t_controller.queue.insert(0, an_input)
            else:
                console.print("\n")


def insert_start_slash(cmds: List[str]) -> List[str]:
    if not cmds[0].startswith("/"):
        cmds[0] = f"/{cmds[0]}"
    if cmds[0].startswith("/home"):
        cmds[0] = f"/{cmds[0][5:]}"
    return cmds


def run_scripts(
    path: Path,
    test_mode: bool = False,
    verbose: bool = False,
    routines_args: List[str] = None,
):
    """Runs a given .openbb scripts

    Parameters
    ----------
    path : str
        The location of the .openbb file
    test_mode : bool
        Whether the terminal is in test mode
    verbose : bool
        Whether to run tests in verbose mode
    routines_args : List[str]
        One or multiple inputs to be replaced in the routine and separated by commas.
        E.g. GME,AMC,BTC-USD
    """

    if path.exists():
        with path.open() as fp:
            raw_lines = [x for x in fp if (not is_reset(x)) and ("#" not in x) and x]
            raw_lines = [
                raw_line.strip("\n") for raw_line in raw_lines if raw_line.strip("\n")
            ]

            if routines_args:
                lines = list()
                for rawline in raw_lines:
                    templine = rawline
                    for i, arg in enumerate(routines_args):
                        templine = templine.replace(f"$ARGV[{i}]", arg)
                    lines.append(templine)
            else:
                lines = raw_lines

            if test_mode and "exit" not in lines[-1]:
                lines.append("exit")

            export_folder = ""
            if "export" in lines[0]:
                export_folder = lines[0].split("export ")[1].rstrip()
                lines = lines[1:]

            simulate_argv = f"/{'/'.join([line.rstrip() for line in lines])}"
            file_cmds = simulate_argv.replace("//", "/home/").split()
            file_cmds = insert_start_slash(file_cmds) if file_cmds else file_cmds
            if export_folder:
                file_cmds = [f"export {export_folder}{' '.join(file_cmds)}"]
            else:
                file_cmds = [" ".join(file_cmds)]

            if not test_mode:
                terminal(file_cmds, appName="openbb_script")
                # TODO: Add way to track how many commands are tested
            else:
                if verbose:
                    terminal(file_cmds, appName="openbb_script", test_mode=True)
                else:
                    with suppress_stdout():
                        terminal(file_cmds, appName="openbb_script", test_mode=True)
    else:
        console.print(f"File '{path}' doesn't exist. Launching base terminal.\n")
        if not test_mode:
            terminal()


def build_test_path_list(path_list: List[str], filtert: str) -> List[Path]:
    if path_list == "":
        console.print("Please send a path when using test mode")
        return []

    test_files = []

    for path in path_list:
        user_script_path = USER_DATA_DIRECTORY / "scripts" / path
        default_script_path = MISCELLANEOUS_DIRECTORY / path

        if user_script_path.exists():
            chosen_path = user_script_path
        elif default_script_path.exists():
            chosen_path = default_script_path
        else:
            console.print(f"\n[red]Can't find the file:{path}[/red]\n")
            continue

        if chosen_path.is_file() and str(chosen_path).endswith(".openbb"):
            test_files.append(chosen_path)
        elif chosen_path.is_dir():
            script_directory = chosen_path
            script_list = script_directory.glob("**/*.openbb")
            script_list = [script for script in script_list if script.is_file()]
            script_list = [script for script in script_list if filtert in str(script)]
            test_files.extend(script_list)

    return test_files


def run_test_list(path_list: List[str], filtert: str, verbose: bool):
    os.environ["DEBUG_MODE"] = "true"

    test_files = build_test_path_list(path_list=path_list, filtert=filtert)
    SUCCESSES = 0
    FAILURES = 0
    fails = {}
    length = len(test_files)
    i = 0
    console.print("[green]OpenBB Terminal Integrated Tests:\n[/green]")
    for file in test_files:
        console.print(f"{((i/length)*100):.1f}%  {file}")
        try:
            run_scripts(file, test_mode=True, verbose=verbose)
            SUCCESSES += 1
        except Exception as e:
            fails[file] = e
            FAILURES += 1
        i += 1
    if fails:
        console.print("\n[red]Failures:[/red]\n")
        for file, exception in fails.items():
            logger.error("%s: %s failed", file, exception)
            console.print(f"{file}: {exception}\n")
    console.print(
        f"Summary: [green]Successes: {SUCCESSES}[/green] [red]Failures: {FAILURES}[/red]"
    )


def run_routine(file: str, routines_args=List[str]):
    user_routine_path = USER_DATA_DIRECTORY / "routines" / file
    default_routine_path = MISCELLANEOUS_DIRECTORY / "routines" / file

    if user_routine_path.exists():
        run_scripts(path=user_routine_path, routines_args=routines_args)
    elif default_routine_path.exists():
        run_scripts(path=default_routine_path, routines_args=routines_args)
    else:
        print(
            f"Routine not found, please put your `.openbb` file into : {user_routine_path}."
        )


def main(
    debug: bool,
    test: bool,
    filtert: str,
    path_list: List[str],
    verbose: bool,
    routines_args: List[str] = None,
):
    """
    Runs the terminal with various options

    Parameters
    ----------
    debug : bool
        Whether to run the terminal in debug mode
    test : bool
        Whether to run the terminal in integrated test mode
    filtert : str
        Filter test files with given string in name
    paths : List[str]
        The paths to run for scripts or to test
    verbose : bool
        Whether to show output from tests
    routines_args : List[str]
        One or multiple inputs to be replaced in the routine and separated by commas.
        E.g. GME,AMC,BTC-USD
    """

    if test:
        run_test_list(path_list=path_list, filtert=filtert, verbose=verbose)
        return

    if debug:
        os.environ["DEBUG_MODE"] = "true"
    if isinstance(path_list, list) and path_list[0].endswith(".openbb"):
        run_routine(file=path_list[0], routines_args=routines_args)
    elif path_list:
        argv_cmds = list([" ".join(path_list).replace(" /", "/home/")])
        argv_cmds = insert_start_slash(argv_cmds) if argv_cmds else argv_cmds
        terminal(argv_cmds)
    else:
        terminal()


def parse_args_and_run():
    parser = argparse.ArgumentParser(
        formatter_class=argparse.ArgumentDefaultsHelpFormatter,
        prog="terminal",
        description="The OpenBB Terminal.",
    )
    parser.add_argument(
        "-d",
        "--debug",
        dest="debug",
        action="store_true",
        default=False,
        help="Runs the terminal in debug mode.",
    )
    parser.add_argument(
        "--file",
        help="The path or .openbb file to run.",
        dest="path",
        nargs="+",
        default="",
        type=str,
    )
    parser.add_argument(
        "-t",
        "--test",
        dest="test",
        action="store_true",
        default=False,
        help="Whether to run in test mode.",
    )
    parser.add_argument(
        "--filter",
        help="Send a keyword to filter in file name",
        dest="filtert",
        default="",
        type=str,
    )
    parser.add_argument(
        "-v", "--verbose", dest="verbose", action="store_true", default=False
    )
    parser.add_argument(
        "-i",
        "--input",
        help=(
            "Select multiple inputs to be replaced in the routine and separated by commas."
            "E.g. GME,AMC,BTC-USD"
        ),
        dest="routine_args",
        type=lambda s: [str(item) for item in s.split(",")],
        default=None,
    )

    if sys.argv[1:] and "-" not in sys.argv[1][0]:
        sys.argv.insert(1, "--file")
    ns_parser = parser.parse_args()
    main(
        ns_parser.debug,
        ns_parser.test,
        ns_parser.filtert,
        ns_parser.path,
        ns_parser.verbose,
        ns_parser.routine_args,
    )


if __name__ == "__main__":
    parse_args_and_run()<|MERGE_RESOLUTION|>--- conflicted
+++ resolved
@@ -6,11 +6,8 @@
 import difflib
 import logging
 import os
-<<<<<<< HEAD
-=======
 from pathlib import Path
 import platform
->>>>>>> 77106c2f
 import sys
 import webbrowser
 from typing import List

#!/usr/bin/env python
"""Main Terminal Module."""
__docformat__ = "numpy"

import argparse
import contextlib
import difflib
import logging
import os
import re
import sys
import time
import webbrowser
from datetime import datetime
from pathlib import Path
from typing import Dict, List, Optional

import certifi
import pandas as pd
from prompt_toolkit import PromptSession
from prompt_toolkit.completion import NestedCompleter
from prompt_toolkit.formatted_text import HTML
from prompt_toolkit.styles import Style
from rich import panel

from openbb_terminal import feature_flags as obbff
from openbb_terminal.common import feedparser_view
from openbb_terminal.core.config.paths import (
    HOME_DIRECTORY,
    MISCELLANEOUS_DIRECTORY,
    REPOSITORY_DIRECTORY,
    USER_DATA_DIRECTORY,
    USER_ENV_FILE,
    USER_ROUTINES_DIRECTORY,
    load_dotenv_with_priority,
)
from openbb_terminal.core.log.generation.settings_logger import log_all_settings
from openbb_terminal.helper_funcs import (
    EXPORT_ONLY_RAW_DATA_ALLOWED,
    check_positive,
    get_flair,
    parse_and_split_input,
)
from openbb_terminal.keys_model import first_time_user
from openbb_terminal.loggers import setup_logging
from openbb_terminal.menu import is_papermill, session
from openbb_terminal.parent_classes import BaseController
from openbb_terminal.reports.reports_model import ipykernel_launcher
from openbb_terminal.rich_config import MenuText, console
from openbb_terminal.terminal_helper import (
    bootup,
    check_for_updates,
    is_packaged_application,
    is_reset,
    print_goodbye,
    reset,
    suppress_stdout,
    update_terminal,
    welcome_message,
)

# pylint: disable=too-many-public-methods,import-outside-toplevel, too-many-function-args
# pylint: disable=too-many-branches,no-member,C0302,too-many-return-statements, inconsistent-return-statements

logger = logging.getLogger(__name__)

env_file = str(USER_ENV_FILE)

if is_packaged_application():
    # Necessary for installer so that it can locate the correct certificates for
    # API calls and https
    # https://stackoverflow.com/questions/27835619/urllib-and-ssl-certificate-verify-failed-error/73270162#73270162
    os.environ["REQUESTS_CA_BUNDLE"] = certifi.where()
    os.environ["SSL_CERT_FILE"] = certifi.where()


class TerminalController(BaseController):
    """Terminal Controller class."""

    CHOICES_COMMANDS = [
        "keys",
        "settings",
        "survey",
        "update",
        "featflags",
        "exe",
        "guess",
        "news",
        "intro",
    ]
    CHOICES_MENUS = [
        "stocks",
        "economy",
        "crypto",
        "portfolio",
        "forex",
        "etf",
        "reports",
        "dashboards",
        "alternative",
        "econometrics",
        "sources",
        "forecast",
        "futures",
<<<<<<< HEAD
        "fixedincome",
=======
        "funds",
>>>>>>> ef12295f
    ]

    PATH = "/"

    GUESS_TOTAL_TRIES = 0
    GUESS_NUMBER_TRIES_LEFT = 0
    GUESS_SUM_SCORE = 0.0
    GUESS_CORRECTLY = 0
    CHOICES_GENERATION = False

    def __init__(self, jobs_cmds: List[str] = None):
        """Construct terminal controller."""
        super().__init__(jobs_cmds)

        self.queue: List[str] = list()

        if jobs_cmds:
            self.queue = parse_and_split_input(
                an_input=" ".join(jobs_cmds), custom_filters=[]
            )

        self.update_success = False

        self.update_runtime_choices()

    def update_runtime_choices(self):
        """Update runtime choices."""
        self.ROUTINE_FILES = {
            filepath.name: filepath
            for filepath in USER_ROUTINES_DIRECTORY.rglob("*.openbb")
        }

        self.ROUTINE_CHOICES = {}
        self.ROUTINE_CHOICES["--file"] = {
            filename: None for filename in self.ROUTINE_FILES
        }
        self.ROUTINE_CHOICES["--example"] = None
        self.ROUTINE_CHOICES["-e"] = None
        self.ROUTINE_CHOICES["--input"] = None
        self.ROUTINE_CHOICES["-i"] = None
        self.ROUTINE_CHOICES["--help"] = None
        self.ROUTINE_CHOICES["--h"] = None

        if session and obbff.USE_PROMPT_TOOLKIT:
            choices: dict = {c: {} for c in self.controller_choices}
            choices["support"] = self.SUPPORT_CHOICES
            choices["exe"] = self.ROUTINE_CHOICES
            choices["news"] = self.NEWS_CHOICES

            self.completer = NestedCompleter.from_nested_dict(choices)

    def print_help(self):
        """Print help."""
        mt = MenuText("")
        mt.add_info("_home_")
        mt.add_cmd("intro")
        mt.add_cmd("about")
        mt.add_cmd("support")
        mt.add_cmd("survey")
        if not is_packaged_application():
            mt.add_cmd("update")
        mt.add_cmd("wiki")
        mt.add_cmd("news")
        mt.add_raw("\n")
        mt.add_info("_configure_")
        mt.add_menu("keys")
        mt.add_menu("featflags")
        mt.add_menu("sources")
        mt.add_menu("settings")
        mt.add_raw("\n")
        mt.add_info("_scripts_")
        mt.add_cmd("record")
        mt.add_cmd("stop")
        mt.add_cmd("exe")
        mt.add_raw("\n")
        mt.add_info("_main_menu_")
        mt.add_menu("stocks")
        mt.add_menu("crypto")
        mt.add_menu("etf")
        mt.add_menu("economy")
        mt.add_menu("forex")
        mt.add_menu("futures")
        mt.add_menu("fixedincome")
        mt.add_menu("alternative")
        mt.add_menu("funds")
        mt.add_raw("\n")
        mt.add_info("_others_")
        mt.add_menu("econometrics")
        mt.add_menu("forecast")
        mt.add_menu("portfolio")
        mt.add_menu("dashboards")
        mt.add_menu("reports")
        console.print(text=mt.menu_text, menu="Home")
        self.update_runtime_choices()

    def call_news(self, other_args: List[str]) -> None:
        """Process news command."""
        parse = argparse.ArgumentParser(
            add_help=False,
            prog="news",
            description="display news articles based on term and data sources",
        )
        parse.add_argument(
            "-t",
            "--term",
            dest="term",
            default=[""],
            nargs="+",
            help="search for a term on the news",
        )
        parse.add_argument(
            "-s",
            "--sources",
            dest="sources",
            default="bloomberg",
            type=str,
            help="sources from where to get news from (separated by comma)",
        )
        if other_args and "-" not in other_args[0][0]:
            other_args.insert(0, "-t")
        news_parser = self.parse_known_args_and_warn(
            parse, other_args, EXPORT_ONLY_RAW_DATA_ALLOWED, limit=5
        )
        if news_parser:
            feedparser_view.display_news(
                term=" ".join(news_parser.term),
                sources=news_parser.sources,
                limit=news_parser.limit,
                export=news_parser.export,
                sheet_name=news_parser.sheet_name,
            )

    def call_guess(self, other_args: List[str]) -> None:
        """Process guess command."""
        import json
        import random

        if self.GUESS_NUMBER_TRIES_LEFT == 0 and self.GUESS_SUM_SCORE < 0.01:
            parser_exe = argparse.ArgumentParser(
                add_help=False,
                formatter_class=argparse.ArgumentDefaultsHelpFormatter,
                prog="guess",
                description="Guess command to achieve task successfully.",
            )
            parser_exe.add_argument(
                "-l",
                "--limit",
                type=check_positive,
                help="Number of tasks to attempt.",
                dest="limit",
                default=1,
            )
            if other_args and "-" not in other_args[0][0]:
                other_args.insert(0, "-l")
                ns_parser_guess = self.parse_simple_args(parser_exe, other_args)

                if self.GUESS_TOTAL_TRIES == 0:
                    self.GUESS_NUMBER_TRIES_LEFT = ns_parser_guess.limit
                    self.GUESS_SUM_SCORE = 0
                    self.GUESS_TOTAL_TRIES = ns_parser_guess.limit

        try:
            with open(obbff.GUESS_EASTER_EGG_FILE) as f:
                # Load the file as a JSON document
                json_doc = json.load(f)

                task = random.choice(list(json_doc.keys()))  # nosec
                solution = json_doc[task]

                start = time.time()
                console.print(f"\n[yellow]{task}[/yellow]\n")
                if isinstance(session, PromptSession):
                    an_input = session.prompt("GUESS / $ ")
                else:
                    an_input = ""
                time_dif = time.time() - start

                # When there are multiple paths to same solution
                if isinstance(solution, List):
                    if an_input.lower() in [s.lower() for s in solution]:
                        self.queue = an_input.split("/") + ["home"]
                        console.print(
                            f"\n[green]You guessed correctly in {round(time_dif, 2)} seconds![green]\n"
                        )
                        # If we are already counting successes
                        if self.GUESS_TOTAL_TRIES > 0:
                            self.GUESS_CORRECTLY += 1
                            self.GUESS_SUM_SCORE += time_dif
                    else:
                        solutions_texts = "\n".join(solution)
                        console.print(
                            f"\n[red]You guessed wrong! The correct paths would have been:\n{solutions_texts}[/red]\n"
                        )

                # When there is a single path to the solution
                else:
                    if an_input.lower() == solution.lower():
                        self.queue = an_input.split("/") + ["home"]
                        console.print(
                            f"\n[green]You guessed correctly in {round(time_dif, 2)} seconds![green]\n"
                        )
                        # If we are already counting successes
                        if self.GUESS_TOTAL_TRIES > 0:
                            self.GUESS_CORRECTLY += 1
                            self.GUESS_SUM_SCORE += time_dif
                    else:
                        console.print(
                            f"\n[red]You guessed wrong! The correct path would have been:\n{solution}[/red]\n"
                        )

                # Compute average score and provide a result if it's the last try
                if self.GUESS_TOTAL_TRIES > 0:
                    self.GUESS_NUMBER_TRIES_LEFT -= 1
                    if self.GUESS_NUMBER_TRIES_LEFT == 0 and self.GUESS_TOTAL_TRIES > 1:
                        color = (
                            "green"
                            if self.GUESS_CORRECTLY == self.GUESS_TOTAL_TRIES
                            else "red"
                        )
                        console.print(
                            f"[{color}]OUTCOME: You got {int(self.GUESS_CORRECTLY)} out of"
                            f" {int(self.GUESS_TOTAL_TRIES)}.[/{color}]\n"
                        )
                        if self.GUESS_CORRECTLY == self.GUESS_TOTAL_TRIES:
                            avg = self.GUESS_SUM_SCORE / self.GUESS_TOTAL_TRIES
                            console.print(
                                f"[green]Average score: {round(avg, 2)} seconds![/green]\n"
                            )
                        self.GUESS_TOTAL_TRIES = 0
                        self.GUESS_CORRECTLY = 0
                        self.GUESS_SUM_SCORE = 0
                    else:
                        self.queue += ["guess"]

        except Exception as e:
            console.print(
                f"[red]Failed to load guess game from file: "
                f"{obbff.GUESS_EASTER_EGG_FILE}[/red]"
            )
            console.print(f"[red]{e}[/red]")

    @staticmethod
    def call_survey(_) -> None:
        """Process survey command."""
        webbrowser.open("https://openbb.co/survey")

    def call_update(self, _):
        """Process update command."""
        if not is_packaged_application():
            self.update_success = not update_terminal()
        else:
            console.print(
                "Find the most recent release of the OpenBB Terminal here: "
                "https://openbb.co/products/terminal#get-started\n"
            )

    def call_keys(self, _):
        """Process keys command."""
        from openbb_terminal.keys_controller import KeysController

        self.queue = self.load_class(KeysController, self.queue, env_file)

    def call_settings(self, _):
        """Process settings command."""
        from openbb_terminal.settings_controller import SettingsController

        self.queue = self.load_class(SettingsController, self.queue, env_file)

    def call_featflags(self, _):
        """Process feature flags command."""
        from openbb_terminal.featflags_controller import FeatureFlagsController

        self.queue = self.load_class(FeatureFlagsController, self.queue)

    def call_stocks(self, _):
        """Process stocks command."""
        from openbb_terminal.stocks.stocks_controller import StocksController

        self.queue = self.load_class(StocksController, self.queue)

    def call_crypto(self, _):
        """Process crypto command."""
        from openbb_terminal.cryptocurrency.crypto_controller import CryptoController

        self.queue = self.load_class(CryptoController, self.queue)

    def call_economy(self, _):
        """Process economy command."""
        from openbb_terminal.economy.economy_controller import EconomyController

        self.queue = self.load_class(EconomyController, self.queue)

    def call_etf(self, _):
        """Process etf command."""
        from openbb_terminal.etf.etf_controller import ETFController

        self.queue = self.load_class(ETFController, self.queue)

    def call_forex(self, _):
        """Process forex command."""
        from openbb_terminal.forex.forex_controller import ForexController

        self.queue = self.load_class(ForexController, self.queue)

    def call_reports(self, _):
        """Process reports command."""
        from openbb_terminal.reports.reports_controller import ReportController

        self.queue = self.load_class(ReportController, self.queue)

    def call_dashboards(self, _):
        """Process dashboards command."""
        if not is_packaged_application():
            from openbb_terminal.dashboards.dashboards_controller import (
                DashboardsController,
            )

            self.queue = self.load_class(DashboardsController, self.queue)
        else:
            console.print("This feature is coming soon.")
            console.print(
                "Use the source code and an Anaconda environment if you are familiar with Python."
            )

    def call_alternative(self, _):
        """Process alternative command."""
        from openbb_terminal.alternative.alt_controller import AlternativeDataController

        self.queue = self.load_class(AlternativeDataController, self.queue)

    def call_econometrics(self, _):
        """Process econometrics command."""
        from openbb_terminal.econometrics.econometrics_controller import (
            EconometricsController,
        )

        self.queue = EconometricsController(self.queue).menu()

    def call_forecast(self, _):
        """Process forecast command."""
        from openbb_terminal.forecast.forecast_controller import ForecastController

        self.queue = self.load_class(ForecastController, "", pd.DataFrame(), self.queue)

    def call_portfolio(self, _):
        """Process portfolio command."""
        from openbb_terminal.portfolio.portfolio_controller import PortfolioController

        self.queue = self.load_class(PortfolioController, self.queue)

    def call_sources(self, _):
        """Process sources command."""
        from openbb_terminal.sources_controller import SourcesController

        self.queue = self.load_class(SourcesController, self.queue)

    def call_futures(self, _):
        """Process futures command."""
        from openbb_terminal.futures.futures_controller import FuturesController

        self.queue = self.load_class(FuturesController, self.queue)

<<<<<<< HEAD
    def call_fixedincome(self, _):
        """Process fixedincome command."""
        from openbb_terminal.fixedincome.fixedincome_controller import (
            FixedIncomeController,
        )

        self.queue = self.load_class(FixedIncomeController, self.queue)
=======
    def call_funds(self, _):
        """Process etf command"""
        from openbb_terminal.mutual_funds.mutual_fund_controller import FundController

        self.queue = self.load_class(FundController, self.queue)
>>>>>>> ef12295f

    def call_intro(self, _):
        """Process intro command."""
        console.print(panel.Panel("[purple]Welcome to the OpenBB Terminal.[/purple]"))
        console.print(
            "\nThe following walkthrough will guide you towards making the most out of the OpenBB Terminal.\n\n"
            "Press Enter to continue or 'q' followed by Enter to exit."
        )
        if input("") == "q":
            return
        console.print("\n")

        console.print(panel.Panel("[purple]#1 - Commands vs menu.[/purple]"))
        console.print(
            "\nMenus are a collection of 'commands' and 'sub-menus'.\n"
            "You can identify them through their distinct color and a '>' at the beginning of the line\n\n"
            "For instance:\n"
            "[menu]>   stocks             access historical pricing data, options, sector [/menu]"
            "[menu]and industry, and overall due diligence [/menu]\n\n\n"
            "Commands are expected to return data either as a chart or table.\n"
            "You can identify them through their distinct color\n\n"
            "For instance:\n"
            "[cmds]>   news               display news articles based on term and data sources [/cmds]"
        )
        if input("") == "q":
            return
        console.print("\n")

        console.print(panel.Panel("[purple]#2 - Using commands[/purple]"))
        console.print(
            "\nCommands throughout the terminal can have additional arguments.\n\n"
            "Let's say that in the current menu, you want to have more information about the command 'news'. \n\n"
            "You can either see the available arguments in the terminal, using: [param]news -h[/param]\n\n",
            "or you can find out more about it with an output example on the browser, using: [param]about news[/param]",
        )
        if input("") == "q":
            return
        console.print("\n")

        console.print(panel.Panel("[purple]#3 - Setting API Keys[/purple]"))
        console.print(
            "\nThe OpenBB Terminal does not own any of the data you have access to.\n\n"
            "Instead, we provide the infrastructure to access over 100 different data sources "
            "from a single location.\n\n"
            "Thus, it is necessary for each user to set their own API keys for the various third party sources\n\n"
            "You can find more about this on the '[param]keys[/param]' menu.\n\n"
            "For many commands, there are multiple data sources that can be selected.\n\n"
            "The help menu shows the data sources supported by each command.\n\n"
            "For instance:\n"
            "[cmds]    load               load a specific stock ticker and additional info for analysis   [/cmds]"
            "[src][YahooFinance, IEXCloud, AlphaVantage, Polygon, EODHD] [/src]\n\n"
            "The user can go into the '[param]sources[/param]' menu and select their preferred default data source."
        )
        if input("") == "q":
            return
        console.print("\n")

        console.print(
            panel.Panel("[purple]#4 - Symbol dependent menus and commands[/purple]")
        )
        console.print(
            "\nThroughout the terminal, you will see commands and menus greyed out.\n\n"
            "These menus or commands cannot be accessed until an object is loaded.\n\n"
            "Let's take as an example the '[param]stocks[/param]' menu.\n\n"
            "You will see that the command '[param]disc[/param]' is available as its goal is to discover new tickers:\n"
            "[menu]>   stocks             access historical pricing data, options, sector [/menu]\n\n"
            "On the other hand, '[param]fa[/param]' menu (fundamental analysis) requires a ticker to be loaded.\n\n"
            "And therefore, appears as:\n"
            "[dim]>   fa                 fundamental analysis of loaded ticker [/dim]\n\n"
            "Once a ticker is loaded with: [param]load TSLA[/param]\n\n"
            "The '[param]fa[/param]' menu will be available as:\n"
            "[menu]>   fa                 fundamental analysis of loaded ticker [/menu]"
        )
        if input("") == "q":
            return
        console.print("\n")

        console.print(panel.Panel("[purple]#5 - Terminal Navigation[/purple]"))
        console.print(
            "\nThe terminal has a tree like structure, where menus branch off into new menus.\n\n"
            "The users current location is displayed before the text prompt.\n\n"
            "For instance, if the user is inside the menu disc which is inside stocks, the following prompt "
            "will appear: \n2022 Oct 18, 21:53 (🦋) [param]/stocks/disc/[/param] $\n\n"
            "If the user wants to go back to the menu above, all they need to do is type '[param]q[/param]'.\n\n"
            "If the user wants to go back to the home of the terminal, they can type '[param]/[/param]' instead.\n\n"
            "Note: Always type '[param]h[/param]' to know what commands are available in each menu"
        )
        if input("") == "q":
            return
        console.print("\n")

        console.print(panel.Panel("[purple]#6 - Command Pipeline[/purple]"))
        console.print(
            "\nThe terminal offers the capability of allowing users to speed up their "
            "navigation and command execution."
            "\n\nTherefore, typing the following prompt is valid:\n"
            "2022 Oct 18, 21:53 (🦋) / $ [param]stocks/load TSLA/dd/pt[/param]\n\n"
            "In this example, the terminal - in a single action - will go into '[param]stocks[/param]' menu, "
            "run command '[param]load[/param]' with '[param]TSLA[/param]' as input, \n"
            "go into sub-menu '[param]dd[/param]' (due diligence) and run the command "
            "'[param]pt[/param]' (price target)."
        )
        if input("") == "q":
            return
        console.print("\n")

        console.print(panel.Panel("[purple]#6 - OpenBB Scripts[/purple]"))
        console.print(
            "\nThe command pipeline capability is great, but the user experience wasn't great copy-pasting large "
            "lists of commands.\n\n"
            "We allow the user to create a text file of the form:\n\n"
            "[param]FOLDER_PATH/my_script.openbb[/param]\n"
            "stocks\nload TSLA\ndd\npt\n\n"
            "which can be run through the '[param]exe[/param]' command in the home menu, with:\n"
            "2022 Oct 18, 22:33 (🦋) / $ [param]exe FOLDER_PATH/my_script.openbb[/param]\n\n"
        )
        if input("") == "q":
            return
        console.print("\n")

        console.print(
            panel.Panel("[purple]#7 - OpenBB Scripts with Arguments[/purple]")
        )
        console.print(
            "\nThe user can create a script that includes arguments for the commands.\n\n"
            "Example:\n\n"
            "[param]FOLDER_PATH/my_script_with_variable_input.openbb[/param]\n"
            "stocks\n# this is a comment\nload $ARGV[0]\ndd\npt\nq\nload $ARGV[1]\ncandle\n\n"
            "and then, if this script is run with:\n"
            "2022 Oct 18, 22:33 (🦋) / $ [param]exe FOLDER_PATH/my_script_with_variable_input.openbb "
            "-i AAPL,MSFT[/param]\n\n"
            "This means that the [param]pt[/param] will run on [param]AAPL[/param] while "
            "[param]candle[/param] on [param]MSFT[/param]"
        )
        if input("") == "q":
            return
        console.print("\n")

        console.print(panel.Panel("[purple]#8 - OpenBB Script Generation/purple]"))
        console.print(
            "\n"
            "To make it easier for users to create scripts, we have created a "
            "command that 'records' user commands "
            "directly into a script.\n\n"
            "From the home menu, the user can run:\n"
            "2022 Oct 18, 22:33 (🦋) / $ [param]record[/param]\n\n"
            "and then perform your typical investment research workflow before entering\n\n"
            "2022 Oct 18, 22:33 (🦋) / $ [param]stop[/param]\n\n"
            "After stopping, the script will be saved to the 'scripts' folder."
        )
        if input("") == "q":
            return
        console.print("\n")

        console.print(panel.Panel("[purple]#9 - Terminal Customization[/purple]"))
        console.print(
            "\nUsers should explore the [param]settings[/param] and [param]featflags[/param] menus "
            "to configure their terminal.\n\n"
            "The fact that our terminal is fully open source allows users to be able to customize "
            "anything they want.\n\n"
            "If you are interested in contributing to the project, please check:\n"
            "[param]https://github.com/OpenBB-finance/OpenBBTerminal[/param]"
        )
        if input("") == "q":
            return
        console.print("\n")

        console.print(panel.Panel("[purple]#10 - Support[/purple]"))
        console.print(
            "\n"
            "We are nothing without our community, hence we put a lot of effort in being here for you.\n\n"
            "If you find any bug that you wish to report to improve the terminal you can do so with:\n"
            "2022 Oct 18, 22:33 (🦋) / $ [param]support CMD[/param]\n\n"
            "which should open a form in your browser where you can report the bug in said 'CMD'.\n\n"
            "If you want to know more, or have any further question. Please join us on Discord:\n"
            "[param]https://openbb.co/discord[/param]"
        )

    def call_exe(self, other_args: List[str]):
        """Process exe command."""
        # Merge rest of string path to other_args and remove queue since it is a dir
        other_args += self.queue

        if not other_args:
            console.print(
                "[red]Provide a path to the routine you wish to execute. For an example, please use "
                "`exe --example` and for documentation and to learn how create your own script "
                "type `about exe`.\n[/red]"
            )
            return

        full_input = " ".join(other_args)
        if " " in full_input:
            other_args_processed = full_input.split(" ")
        else:
            other_args_processed = [full_input]
        self.queue = []

        path_routine = ""
        args = list()
        for idx, path_dir in enumerate(other_args_processed):
            if path_dir in ("-i", "--input"):
                args = [path_routine[1:]] + other_args_processed[idx:]
                break
            if path_dir not in ("--file"):
                path_routine += f"/{path_dir}"

        if not args:
            args = [path_routine[1:]]

        parser_exe = argparse.ArgumentParser(
            add_help=False,
            formatter_class=argparse.ArgumentDefaultsHelpFormatter,
            prog="exe",
            description="Execute automated routine script. For an example, please use "
            "`exe --example` and for documentation and to learn how create your own script "
            "type `about exe`.",
        )
        parser_exe.add_argument(
            "--file",
            help="The path or .openbb file to run.",
            dest="path",
            default=None,
        )
        parser_exe.add_argument(
            "-i",
            "--input",
            help="Select multiple inputs to be replaced in the routine and separated by commas. E.g. GME,AMC,BTC-USD",
            dest="routine_args",
            type=lambda s: [str(item) for item in s.split(",")],
        )
        parser_exe.add_argument(
            "-e",
            "--example",
            help="Run an example script to understand how routines can be used.",
            dest="example",
            action="store_true",
            default=False,
        )

        if not args[0]:
            return console.print("[red]Please select an .openbb routine file.[/red]\n")

        if args and "-" not in args[0][0]:
            args.insert(0, "--file")
        ns_parser_exe = self.parse_simple_args(parser_exe, args)
        if ns_parser_exe:
            if ns_parser_exe.path or ns_parser_exe.example:
                if ns_parser_exe.example:
                    path = (
                        MISCELLANEOUS_DIRECTORY / "routines" / "routine_example.openbb"
                    )
                    console.print(
                        "[green]Executing an example, please type `about exe` "
                        "to learn how to create your own script.[/green]\n"
                    )
                    time.sleep(3)
                elif ns_parser_exe.path in self.ROUTINE_CHOICES["--file"]:
                    path = self.ROUTINE_FILES[ns_parser_exe.path]
                else:
                    path = ns_parser_exe.path

                with open(path) as fp:
                    raw_lines = [
                        x for x in fp if (not is_reset(x)) and ("#" not in x) and x
                    ]
                    raw_lines = [
                        raw_line.strip("\n")
                        for raw_line in raw_lines
                        if raw_line.strip("\n")
                    ]

                    lines = list()
                    for rawline in raw_lines:
                        templine = rawline

                        # Check if dynamic parameter exists in script
                        if "$ARGV" in rawline:
                            # Check if user has provided inputs through -i or --input
                            if ns_parser_exe.routine_args:
                                for i, arg in enumerate(ns_parser_exe.routine_args):
                                    # Check what is the location of the ARGV to be replaced
                                    if f"$ARGV[{i}]" in templine:
                                        templine = templine.replace(f"$ARGV[{i}]", arg)

                                # Check if all ARGV have been removed, otherwise means that there are less inputs
                                # when running the script than the script expects
                                if "$ARGV" in templine:
                                    console.print(
                                        "[red]Not enough inputs were provided to fill in dynamic variables. "
                                        "E.g. --input VAR1,VAR2,VAR3[/red]\n"
                                    )
                                    return

                                lines.append(templine)
                            # The script expects a parameter that the user has not provided
                            else:
                                console.print(
                                    "[red]The script expects parameters, "
                                    "run the script again with --input defined.[/red]\n"
                                )
                                return
                        else:
                            lines.append(templine)

                    simulate_argv = f"/{'/'.join([line.rstrip() for line in lines])}"
                    file_cmds = simulate_argv.replace("//", "/home/").split()
                    file_cmds = (
                        insert_start_slash(file_cmds) if file_cmds else file_cmds
                    )
                    cmds_with_params = " ".join(file_cmds)
                    self.queue = [
                        val
                        for val in parse_and_split_input(
                            an_input=cmds_with_params, custom_filters=[]
                        )
                        if val
                    ]

                    if "export" in self.queue[0]:
                        export_path = self.queue[0].split(" ")[1]
                        # If the path selected does not start from the user root, give relative location from root
                        if export_path[0] == "~":
                            export_path = export_path.replace(
                                "~", HOME_DIRECTORY.as_posix()
                            )
                        elif export_path[0] != "/":
                            export_path = os.path.join(
                                os.path.dirname(os.path.abspath(__file__)), export_path
                            )

                        # Check if the directory exists
                        if os.path.isdir(export_path):
                            console.print(
                                f"Export data to be saved in the selected folder: '{export_path}'"
                            )
                        else:
                            os.makedirs(export_path)
                            console.print(
                                f"[green]Folder '{export_path}' successfully created.[/green]"
                            )
                        obbff.EXPORT_FOLDER_PATH = export_path
                        self.queue = self.queue[1:]


# pylint: disable=global-statement
def terminal(jobs_cmds: List[str] = None, test_mode=False):
    """Terminal Menu."""
    if not test_mode:
        setup_logging()
    logger.info("START")
    log_all_settings()

    if jobs_cmds is not None and jobs_cmds:
        logger.info("INPUT: %s", "/".join(jobs_cmds))

    export_path = ""
    if jobs_cmds and "export" in jobs_cmds[0]:
        export_path = jobs_cmds[0].split("/")[0].split(" ")[1]
        jobs_cmds = ["/".join(jobs_cmds[0].split("/")[1:])]

    ret_code = 1
    t_controller = TerminalController(jobs_cmds)
    an_input = ""

    if export_path:
        # If the path selected does not start from the user root,
        # give relative location from terminal root
        if export_path[0] == "~":
            export_path = export_path.replace("~", HOME_DIRECTORY.as_posix())
        elif export_path[0] != "/":
            export_path = os.path.join(
                os.path.dirname(os.path.abspath(__file__)), export_path
            )

        # Check if the directory exists
        if os.path.isdir(export_path):
            console.print(
                f"Export data to be saved in the selected folder: '{export_path}'"
            )
        else:
            os.makedirs(export_path)
            console.print(
                f"[green]Folder '{export_path}' successfully created.[/green]"
            )
        obbff.EXPORT_FOLDER_PATH = export_path

    bootup()
    if not jobs_cmds:
        welcome_message()

        if first_time_user():
            t_controller.call_intro(None)

        t_controller.print_help()
        check_for_updates()

    load_dotenv_with_priority()

    while ret_code:
        if obbff.ENABLE_QUICK_EXIT:
            console.print("Quick exit enabled")
            break

        # There is a command in the queue
        if t_controller.queue and len(t_controller.queue) > 0:
            # If the command is quitting the menu we want to return in here
            if t_controller.queue[0] in ("q", "..", "quit"):
                print_goodbye()
                break

            # Consume 1 element from the queue
            an_input = t_controller.queue[0]
            t_controller.queue = t_controller.queue[1:]

            # Print the current location because this was an instruction and we want user to know what was the action
            if an_input and an_input.split(" ")[0] in t_controller.CHOICES_COMMANDS:
                console.print(f"{get_flair()} / $ {an_input}")

        # Get input command from user
        else:
            # Get input from user using auto-completion
            if session and obbff.USE_PROMPT_TOOLKIT:
                try:
                    if obbff.TOOLBAR_HINT:
                        an_input = session.prompt(
                            f"{get_flair()} / $ ",
                            completer=t_controller.completer,
                            search_ignore_case=True,
                            bottom_toolbar=HTML(
                                '<style bg="ansiblack" fg="ansiwhite">[h]</style> help menu    '
                                '<style bg="ansiblack" fg="ansiwhite">[q]</style> return to previous menu    '
                                '<style bg="ansiblack" fg="ansiwhite">[e]</style> exit terminal    '
                                '<style bg="ansiblack" fg="ansiwhite">[cmd -h]</style> '
                                "see usage and available options    "
                                '<style bg="ansiblack" fg="ansiwhite">[about]</style> Getting Started Documentation'
                            ),
                            style=Style.from_dict(
                                {
                                    "bottom-toolbar": "#ffffff bg:#333333",
                                }
                            ),
                        )
                    else:
                        an_input = session.prompt(
                            f"{get_flair()} / $ ",
                            completer=t_controller.completer,
                            search_ignore_case=True,
                        )
                except (KeyboardInterrupt, EOFError):
                    print_goodbye()
                    break
            elif is_papermill():
                pass
            else:
                # Get input from user without auto-completion
                an_input = input(f"{get_flair()} / $ ")

        try:
            # Process the input command
            t_controller.queue = t_controller.switch(an_input)
            if an_input in ("q", "quit", "..", "exit", "e"):
                print_goodbye()
                break

            # Check if the user wants to reset application
            if an_input in ("r", "reset") or t_controller.update_success:
                ret_code = reset(t_controller.queue if t_controller.queue else [])
                if ret_code != 0:
                    print_goodbye()
                    break

        except SystemExit:
            logger.exception(
                "The command '%s' doesn't exist on the / menu.",
                an_input,
            )
            console.print(
                f"[red]The command '{an_input}' doesn't exist on the / menu.[/red]\n",
            )
            similar_cmd = difflib.get_close_matches(
                an_input.split(" ")[0] if " " in an_input else an_input,
                t_controller.controller_choices,
                n=1,
                cutoff=0.7,
            )
            if similar_cmd:
                if " " in an_input:
                    candidate_input = (
                        f"{similar_cmd[0]} {' '.join(an_input.split(' ')[1:])}"
                    )
                    if candidate_input == an_input:
                        an_input = ""
                        t_controller.queue = []
                        console.print("\n")
                        continue
                    an_input = candidate_input
                else:
                    an_input = similar_cmd[0]

                console.print(f"[green]Replacing by '{an_input}'.[/green]")
                t_controller.queue.insert(0, an_input)


def insert_start_slash(cmds: List[str]) -> List[str]:
    """Insert a slash at the beginning of a command sequence."""
    if not cmds[0].startswith("/"):
        cmds[0] = f"/{cmds[0]}"
    if cmds[0].startswith("/home"):
        cmds[0] = f"/{cmds[0][5:]}"
    return cmds


def run_scripts(
    path: Path,
    test_mode: bool = False,
    verbose: bool = False,
    routines_args: List[str] = None,
    special_arguments: Optional[Dict[str, str]] = None,
    output: bool = True,
):
    """Run given .openbb scripts.

    Parameters
    ----------
    path : str
        The location of the .openbb file
    test_mode : bool
        Whether the terminal is in test mode
    verbose : bool
        Whether to run tests in verbose mode
    routines_args : List[str]
        One or multiple inputs to be replaced in the routine and separated by commas.
        E.g. GME,AMC,BTC-USD
    special_arguments: Optional[Dict[str, str]]
        Replace `${key=default}` with `value` for every key in the dictionary
    output: bool
        Whether to log tests to txt files
    """
    if not path.exists():
        console.print(f"File '{path}' doesn't exist. Launching base terminal.\n")
        if not test_mode:
            terminal()

    with path.open() as fp:
        raw_lines = [x for x in fp if (not is_reset(x)) and ("#" not in x) and x]
        raw_lines = [
            raw_line.strip("\n") for raw_line in raw_lines if raw_line.strip("\n")
        ]

        if routines_args:
            lines = []
            for rawline in raw_lines:
                templine = rawline
                for i, arg in enumerate(routines_args):
                    templine = templine.replace(f"$ARGV[{i}]", arg)
                lines.append(templine)
        # Handle new testing arguments:
        elif special_arguments:
            lines = []
            for line in raw_lines:
                new_line = re.sub(
                    r"\${[^{]+=[^{]+}",
                    lambda x: replace_dynamic(x, special_arguments),  # type: ignore
                    line,
                )
                lines.append(new_line)

        else:
            lines = raw_lines

        if test_mode and "exit" not in lines[-1]:
            lines.append("exit")

        export_folder = ""
        if "export" in lines[0]:
            export_folder = lines[0].split("export ")[1].rstrip()
            lines = lines[1:]

        simulate_argv = f"/{'/'.join([line.rstrip() for line in lines])}"
        file_cmds = simulate_argv.replace("//", "/home/").split()
        file_cmds = insert_start_slash(file_cmds) if file_cmds else file_cmds
        if export_folder:
            file_cmds = [f"export {export_folder}{' '.join(file_cmds)}"]
        else:
            file_cmds = [" ".join(file_cmds)]

        if not test_mode or verbose:
            terminal(file_cmds, test_mode=True)
        else:
            with suppress_stdout():
                print(f"To ensure: {output}")
                if output:
                    timestamp = datetime.now().timestamp()
                    stamp_str = str(timestamp).replace(".", "")
                    whole_path = Path(REPOSITORY_DIRECTORY / "integration_test_output")
                    whole_path.mkdir(parents=True, exist_ok=True)
                    first_cmd = file_cmds[0].split("/")[1]
                    with open(
                        whole_path / f"{stamp_str}_{first_cmd}_output.txt", "w"
                    ) as output_file:
                        with contextlib.redirect_stdout(output_file):
                            terminal(file_cmds, test_mode=True)
                else:
                    terminal(file_cmds, test_mode=True)


def replace_dynamic(match: re.Match, special_arguments: Dict[str, str]) -> str:
    """Replaces ${key=default} with value in special_arguments if it exists, else with default.

    Parameters
    ----------
    match: re.Match[str]
        The match object
    special_arguments: Dict[str, str]
        The key value pairs to replace in the scripts

    Returns
    ----------
    str
        The new string
    """

    cleaned = match[0].replace("{", "").replace("}", "").replace("$", "")
    key, default = cleaned.split("=")
    dict_value = special_arguments.get(key, default)
    if dict_value:
        return dict_value
    return default


def run_routine(file: str, routines_args=List[str]):
    """Execute command routine from .openbb file."""
    user_routine_path = USER_DATA_DIRECTORY / "routines" / file
    default_routine_path = MISCELLANEOUS_DIRECTORY / "routines" / file

    if user_routine_path.exists():
        run_scripts(path=user_routine_path, routines_args=routines_args)
    elif default_routine_path.exists():
        run_scripts(path=default_routine_path, routines_args=routines_args)
    else:
        print(
            f"Routine not found, please put your `.openbb` file into : {user_routine_path}."
        )


def main(
    debug: bool,
    path_list: List[str],
    routines_args: List[str] = None,
    **kwargs,
):
    """Run the terminal with various options.

    Parameters
    ----------
    debug : bool
        Whether to run the terminal in debug mode
    test : bool
        Whether to run the terminal in integrated test mode
    filtert : str
        Filter test files with given string in name
    paths : List[str]
        The paths to run for scripts or to test
    verbose : bool
        Whether to show output from tests
    routines_args : List[str]
        One or multiple inputs to be replaced in the routine and separated by commas.
        E.g. GME,AMC,BTC-USD
    """
    if kwargs["module"] == "ipykernel_launcher":
        ipykernel_launcher(kwargs["module_file"], kwargs["module_hist_file"])

    if debug:
        os.environ["DEBUG_MODE"] = "true"

    if isinstance(path_list, list) and path_list[0].endswith(".openbb"):
        run_routine(file=path_list[0], routines_args=routines_args)
    elif path_list:
        argv_cmds = list([" ".join(path_list).replace(" /", "/home/")])
        argv_cmds = insert_start_slash(argv_cmds) if argv_cmds else argv_cmds
        terminal(argv_cmds)
    else:
        terminal()


def parse_args_and_run():
    """Parse input arguments and run terminal."""
    parser = argparse.ArgumentParser(
        formatter_class=argparse.ArgumentDefaultsHelpFormatter,
        prog="terminal",
        description="The OpenBB Terminal.",
    )
    parser.add_argument(
        "-d",
        "--debug",
        dest="debug",
        action="store_true",
        default=False,
        help="Runs the terminal in debug mode.",
    )
    parser.add_argument(
        "--file",
        help="The path or .openbb file to run.",
        dest="path",
        nargs="+",
        default="",
        type=str,
    )
    parser.add_argument(
        "-i",
        "--input",
        help=(
            "Select multiple inputs to be replaced in the routine and separated by commas."
            "E.g. GME,AMC,BTC-USD"
        ),
        dest="routine_args",
        type=lambda s: [str(item) for item in s.split(",")],
        default=None,
    )
    # The args -m, -f and --HistoryManager.hist_file are used only in reports menu
    # by papermill and that's why they have suppress help.
    parser.add_argument(
        "-m",
        help=argparse.SUPPRESS,
        dest="module",
        default="",
        type=str,
    )
    parser.add_argument(
        "-t",
        "--test",
        action="store_true",
        help=(
            "Run the terminal in testing mode. Also run this option and '-h'"
            " to see testing argument options."
        ),
    )
    parser.add_argument(
        "-f",
        help=argparse.SUPPRESS,
        dest="module_file",
        default="",
        type=str,
    )
    parser.add_argument(
        "--HistoryManager.hist_file",
        help=argparse.SUPPRESS,
        dest="module_hist_file",
        default="",
        type=str,
    )
    if sys.argv[1:] and "-" not in sys.argv[1][0]:
        sys.argv.insert(1, "--file")
    ns_parser, unknown = parser.parse_known_args()

    # This ensures that if terminal.py receives unknown args it will not start.
    # Use -d flag if you want to see the unknown args.
    if unknown:
        if ns_parser.debug:
            console.print(unknown)
        else:
            sys.exit(-1)

    main(
        ns_parser.debug,
        ns_parser.path,
        ns_parser.routine_args,
        module=ns_parser.module,
        module_file=ns_parser.module_file,
        module_hist_file=ns_parser.module_hist_file,
    )


if __name__ == "__main__":
    parse_args_and_run()<|MERGE_RESOLUTION|>--- conflicted
+++ resolved
@@ -102,11 +102,8 @@
         "sources",
         "forecast",
         "futures",
-<<<<<<< HEAD
         "fixedincome",
-=======
         "funds",
->>>>>>> ef12295f
     ]
 
     PATH = "/"
@@ -469,7 +466,6 @@
 
         self.queue = self.load_class(FuturesController, self.queue)
 
-<<<<<<< HEAD
     def call_fixedincome(self, _):
         """Process fixedincome command."""
         from openbb_terminal.fixedincome.fixedincome_controller import (
@@ -477,13 +473,12 @@
         )
 
         self.queue = self.load_class(FixedIncomeController, self.queue)
-=======
+
     def call_funds(self, _):
         """Process etf command"""
         from openbb_terminal.mutual_funds.mutual_fund_controller import FundController
 
         self.queue = self.load_class(FundController, self.queue)
->>>>>>> ef12295f
 
     def call_intro(self, _):
         """Process intro command."""

--- conflicted
+++ resolved
@@ -219,19 +219,6 @@
         logger.info(e)
 
 
-<<<<<<< HEAD
-=======
-def is_packaged_application() -> bool:
-    """Tell whether or not it is a packaged version (Windows or Mac installer).
-
-
-    Returns:
-        bool: If the application is packaged
-    """
-
-    return LOGGING_APP_NAME == "gst_packaged"
-
-
 def is_auth_enabled() -> bool:
     """Tell whether or not authentication is enabled.
 
@@ -247,7 +234,6 @@
     )
 
 
->>>>>>> fca7ec36
 def is_installer() -> bool:
     """Tell whether or not it is a packaged version (Windows or Mac installer"""
     return getattr(sys, "frozen", False) and hasattr(sys, "_MEIPASS")

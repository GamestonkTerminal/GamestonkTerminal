"""Settings Controller Module"""
__docformat__ = "numpy"

# IMPORTATION STANDARD
import os
import os.path
import argparse
import logging
from typing import List
import pytz

# IMPORTATION THIRDPARTY
from dotenv import set_key
from prompt_toolkit.completion import NestedCompleter

# IMPORTATION INTERNAL
from openbb_terminal import config_plot as cfg_plot
from openbb_terminal import feature_flags as obbff
from openbb_terminal.decorators import log_start_end
from openbb_terminal.helper_funcs import (
    get_flair,
    parse_simple_args,
    get_user_timezone_or_invalid,
    replace_user_timezone,
    set_export_folder,
)
from openbb_terminal.menu import session
from openbb_terminal.parent_classes import BaseController
from openbb_terminal.rich_config import console, MenuText
from openbb_terminal.core.config.constants import folder_paths

# pylint: disable=too-many-lines,no-member,too-many-public-methods,C0302
# pylint:disable=import-outside-toplevel

logger = logging.getLogger(__name__)


class SettingsController(BaseController):
    """Settings Controller class"""

    CHOICES_COMMANDS: List[str] = [
        "dt",
        "autoscaling",
        "dpi",
        "backend",
        "height",
        "width",
        "pheight",
        "pwidth",
        "monitor",
        "lang",
        "tz",
        "export",
        "source",
        "flair",
    ]
    PATH = "/settings/"

    all_timezones = [tz.replace("/", "_") for tz in pytz.all_timezones]

    languages_available = [
        lang.strip(".yml")
        for lang in os.listdir(obbff.i18n_dict_location)
        if lang.endswith(".yml")
    ]

    def __init__(self, queue: List[str] = None, env_file: str = ".env"):
        """Constructor"""
        super().__init__(queue)
        self.env_file = env_file

        if session and obbff.USE_PROMPT_TOOLKIT:
            choices: dict = {c: {} for c in self.controller_choices}
            choices["tz"] = {c: None for c in self.all_timezones}
            choices["lang"] = {c: None for c in self.languages_available}
            self.completer = NestedCompleter.from_nested_dict(choices)

    def print_help(self):
        """Print help"""
        mt = MenuText("settings/")
        mt.add_info("_info_")
        mt.add_raw("\n")
        mt.add_setting("dt", obbff.USE_DATETIME)
        mt.add_cmd("flair")
        mt.add_raw("\n")
        mt.add_param("_flair", get_flair())
        mt.add_raw("\n")
        mt.add_cmd("lang")
        mt.add_raw("\n")
        mt.add_param("_language", obbff.USE_LANGUAGE)
        mt.add_raw("\n")
        mt.add_cmd("export")
        mt.add_raw("\n")
        mt.add_param(
            "_export_folder",
            obbff.EXPORT_FOLDER_PATH
            if obbff.EXPORT_FOLDER_PATH
            else "DEFAULT (folder: exports/)",
        )
        mt.add_raw("\n")
        mt.add_cmd("tz")
        mt.add_raw("\n")
        mt.add_param("_timezone", get_user_timezone_or_invalid())
        mt.add_raw("\n")
        mt.add_setting("autoscaling", obbff.USE_PLOT_AUTOSCALING)
        if obbff.USE_PLOT_AUTOSCALING:
            mt.add_cmd("pheight")
            mt.add_cmd("pwidth")
            mt.add_raw("\n")
            mt.add_param("_plot_height_pct", cfg_plot.PLOT_HEIGHT_PERCENTAGE, 16)
            mt.add_param("_plot_width_pct", cfg_plot.PLOT_WIDTH_PERCENTAGE, 16)
        else:
            mt.add_cmd("height")
            mt.add_cmd("width")
            mt.add_raw("\n")
            mt.add_param("_plot_height", cfg_plot.PLOT_HEIGHT, 12)
            mt.add_param("_plot_width", cfg_plot.PLOT_WIDTH, 12)
        mt.add_raw("\n")
        mt.add_cmd("dpi")
        mt.add_raw("\n")
        mt.add_param("_dpi", cfg_plot.PLOT_DPI)
        mt.add_raw("\n")
        mt.add_cmd("backend")
        mt.add_raw("\n")
        mt.add_param("_backend", cfg_plot.BACKEND)
        mt.add_raw("\n")
        mt.add_cmd("monitor")
        mt.add_raw("\n")
        mt.add_param("_monitor", cfg_plot.MONITOR)
        mt.add_raw("\n")
        mt.add_cmd("source")
        mt.add_raw("\n")
        mt.add_param("_data_source", obbff.PREFERRED_DATA_SOURCE_FILE)
        mt.add_raw("\n")

        console.print(text=mt.menu_text, menu="Settings")

    @log_start_end(log=logger)
    def call_dt(self, _):
        """Process dt command"""
        obbff.USE_DATETIME = not obbff.USE_DATETIME
        set_key(obbff.ENV_FILE, "OPENBB_USE_DATETIME", str(obbff.USE_DATETIME))
        console.print("")

    @log_start_end(log=logger)
    def call_source(self, other_args: List[str]):
        """Process source command"""
        parser = argparse.ArgumentParser(
            add_help=False,
            formatter_class=argparse.ArgumentDefaultsHelpFormatter,
            prog="source",
            description="Preferred data source file.",
        )
        parser.add_argument(
            "-v",
            "--value",
            type=str,
            default=os.getcwd() + os.path.sep + "sources.json.default",
            dest="value",
            help="value",
        )
        if other_args and "-" not in other_args[0][0]:
            other_args.insert(0, "-v")
        ns_parser = parse_simple_args(parser, other_args)
        if ns_parser:
            try:

                the_path = os.getcwd() + os.path.sep + ns_parser.value
                console.print("Loading sources from " + the_path)
                with open(the_path):
                    # Try to open the file to get an exception if the file doesn't exist
                    pass

            except Exception as e:
                console.print("Couldn't open the sources file!")
                console.print(e)
            obbff.PREFERRED_DATA_SOURCE_FILE = ns_parser.value
            set_key(
                obbff.ENV_FILE,
                "OPENBB_PREFERRED_DATA_SOURCE_FILE",
                str(ns_parser.value),
            )
            console.print("")

    @log_start_end(log=logger)
    def call_autoscaling(self, _):
        """Process autoscaling command"""
        obbff.USE_PLOT_AUTOSCALING = not obbff.USE_PLOT_AUTOSCALING
        set_key(
            obbff.ENV_FILE,
            "OPENBB_USE_PLOT_AUTOSCALING",
            str(obbff.USE_PLOT_AUTOSCALING),
        )
        console.print("")

    @log_start_end(log=logger)
    def call_dpi(self, other_args: List[str]):
        """Process dpi command"""
        parser = argparse.ArgumentParser(
            add_help=False,
            formatter_class=argparse.ArgumentDefaultsHelpFormatter,
            prog="dpi",
            description="Dots per inch.",
        )
        parser.add_argument(
            "-v",
            "--value",
            type=int,
            dest="value",
            help="value",
            required="-h" not in other_args,
        )
        if other_args and "-" not in other_args[0][0]:
            other_args.insert(0, "-v")
        ns_parser = parse_simple_args(parser, other_args)
        if ns_parser and ns_parser.value:
            set_key(obbff.ENV_FILE, "OPENBB_PLOT_DPI", str(ns_parser.value))
            cfg_plot.PLOT_DPI = ns_parser.value
            console.print("")

    @log_start_end(log=logger)
    def call_height(self, other_args: List[str]):
        """Process height command"""
        parser = argparse.ArgumentParser(
            add_help=False,
            formatter_class=argparse.ArgumentDefaultsHelpFormatter,
            prog="height",
            description="select plot height (autoscaling disabled)",
        )
        parser.add_argument(
            "-v",
            "--value",
            type=int,
            dest="value",
            help="value",
            required="-h" not in other_args,
        )
        if other_args and "-" not in other_args[0][0]:
            other_args.insert(0, "-v")
        ns_parser = parse_simple_args(parser, other_args)
        if ns_parser:
            set_key(obbff.ENV_FILE, "OPENBB_PLOT_HEIGHT", str(ns_parser.value))
            cfg_plot.PLOT_HEIGHT = ns_parser.value
            console.print("")

    @log_start_end(log=logger)
    def call_width(self, other_args: List[str]):
        """Process width command"""
        parser = argparse.ArgumentParser(
            add_help=False,
            formatter_class=argparse.ArgumentDefaultsHelpFormatter,
            prog="width",
            description="select plot width (autoscaling disabled)",
        )
        parser.add_argument(
            "-v",
            "--value",
            type=int,
            dest="value",
            help="value",
            required="-h" not in other_args,
        )
        if other_args and "-" not in other_args[0][0]:
            other_args.insert(0, "-v")
        ns_parser = parse_simple_args(parser, other_args)
        if ns_parser:
            set_key(obbff.ENV_FILE, "OPENBB_PLOT_WIDTH", str(ns_parser.value))
            cfg_plot.PLOT_WIDTH = ns_parser.value
            console.print("")

    @log_start_end(log=logger)
    def call_pheight(self, other_args: List[str]):
        """Process pheight command"""
        parser = argparse.ArgumentParser(
            add_help=False,
            formatter_class=argparse.ArgumentDefaultsHelpFormatter,
            prog="pheight",
            description="select plot height percentage (autoscaling enabled)",
        )
        parser.add_argument(
            "-v",
            "--value",
            type=int,
            dest="value",
            help="value",
        )
        if other_args and "-" not in other_args[0][0]:
            other_args.insert(0, "-v")
        ns_parser = parse_simple_args(parser, other_args)
        if ns_parser:
            set_key(
                obbff.ENV_FILE,
                "OPENBB_PLOT_HEIGHT_PERCENTAGE",
                str(ns_parser.value),
            )
            cfg_plot.PLOT_HEIGHT_PERCENTAGE = ns_parser.value
            console.print("")

    @log_start_end(log=logger)
    def call_pwidth(self, other_args: List[str]):
        """Process pwidth command"""
        parser = argparse.ArgumentParser(
            add_help=False,
            formatter_class=argparse.ArgumentDefaultsHelpFormatter,
            prog="pwidth",
            description="select plot width percentage (autoscaling enabled)",
        )
        parser.add_argument(
            "-v",
            "--value",
            type=float,
            dest="value",
            help="value",
        )
        if other_args and "-" not in other_args[0][0]:
            other_args.insert(0, "-v")
        ns_parser = parse_simple_args(parser, other_args)
        if ns_parser:
            set_key(
                obbff.ENV_FILE,
                "OPENBB_PLOT_WIDTH_PERCENTAGE",
                str(ns_parser.value),
            )
            cfg_plot.PLOT_WIDTH_PERCENTAGE = ns_parser.value
            console.print("")

    @log_start_end(log=logger)
    def call_monitor(self, other_args: List[str]):
        """Process pwidth command"""
        parser = argparse.ArgumentParser(
            add_help=False,
            formatter_class=argparse.ArgumentDefaultsHelpFormatter,
            prog="pwidth",
            description="choose which monitor to scale: 0-primary, 1-secondary (autoscaling enabled)",
        )
        parser.add_argument(
            "-v",
            "--value",
            type=int,
            dest="value",
            help="value",
        )
        if other_args and "-" not in other_args[0][0]:
            other_args.insert(0, "-v")
        ns_parser = parse_simple_args(parser, other_args)
        if ns_parser:
            set_key(obbff.ENV_FILE, "OPENBB_MONITOR", str(ns_parser.value))
            cfg_plot.MONITOR = ns_parser.value
            console.print("")

    @log_start_end(log=logger)
    def call_backend(self, other_args: List[str]):
        """Process backend command"""
        parser = argparse.ArgumentParser(
            add_help=False,
            formatter_class=argparse.ArgumentDefaultsHelpFormatter,
            prog="backend",
            description="Backend to use for plotting",
        )
        parser.add_argument(
            "-v",
            "--value",
            type=str,
            dest="value",
            help="value",
        )
        if other_args and "-" not in other_args[0][0]:
            other_args.insert(0, "-v")
        ns_parser = parse_simple_args(parser, other_args)
        if ns_parser:
            set_key(obbff.ENV_FILE, "OPENBB_BACKEND", str(ns_parser.value))
            if ns_parser.value == "None":
                cfg_plot.BACKEND = None  # type: ignore
            else:
                cfg_plot.BACKEND = ns_parser.value
            console.print("")

    @log_start_end(log=logger)
    def call_lang(self, other_args: List[str]):
        """Process lang command"""
        parser = argparse.ArgumentParser(
            add_help=False,
            formatter_class=argparse.ArgumentDefaultsHelpFormatter,
            prog="lang",
            description="Choose language for terminal",
        )
        parser.add_argument(
            "-v",
            "--value",
            type=str,
            dest="value",
            help="Language",
            choices=self.languages_available,
            default="",
        )
        if other_args and "-" not in other_args[0][0]:
            other_args.insert(0, "-v")
        ns_parser = parse_simple_args(parser, other_args)
        if ns_parser:
            if ns_parser.value:
                set_key(obbff.ENV_FILE, "OPENBB_USE_LANGUAGE", str(ns_parser.value))
                obbff.USE_LANGUAGE = ns_parser.value
            else:
                console.print(
                    f"Languages available: {', '.join(self.languages_available)}"
                )
            console.print("")

    @log_start_end(log=logger)
    def call_tz(self, other_args: List[str]):
        """Process tz command"""
        parser = argparse.ArgumentParser(
            add_help=False,
            formatter_class=argparse.ArgumentDefaultsHelpFormatter,
            description="""
                   Setting a different timezone
               """,
        )
        parser.add_argument(
            "-t",
            dest="timezone",
            help="Choose timezone",
            required="-h" not in other_args,
            choices=self.all_timezones,
        )

        if other_args and "-t" not in other_args[0]:
            other_args.insert(0, "-t")

        ns_parser = parse_simple_args(parser, other_args)
        if ns_parser:
            if ns_parser.timezone:
                replace_user_timezone(ns_parser.timezone.replace("_", "/", 1))

    @log_start_end(log=logger)
    def call_flair(self, other_args: List[str]):
        """Process flair command"""
        parser = argparse.ArgumentParser(
            add_help=False,
            formatter_class=argparse.ArgumentDefaultsHelpFormatter,
            prog="flair",
            description="set the flair emoji to be used",
        )
        parser.add_argument(
            "-e",
            "--emoji",
            type=str,
            dest="emoji",
            help="flair emoji to be used",
            nargs="+",
        )
        if other_args and "-" not in other_args[0][0]:
            other_args.insert(0, "-e")
        ns_parser = parse_simple_args(parser, other_args)
        if ns_parser:
            if not ns_parser.emoji:
                ns_parser.emoji = ""
            else:
                ns_parser.emoji = " ".join(ns_parser.emoji)
            set_key(obbff.ENV_FILE, "OPENBB_USE_FLAIR", str(ns_parser.emoji))
            obbff.USE_FLAIR = ns_parser.emoji
            console.print("")

    @log_start_end(log=logger)
    def call_export(self, other_args: List[str]):
        """Process export command"""
        parser = argparse.ArgumentParser(
            add_help=False,
            formatter_class=argparse.ArgumentDefaultsHelpFormatter,
            prog="export",
            description="Select folder where to export data",
        )
        parser.add_argument(
            "--folder",
            type=str,
            dest="folder",
            help="Folder where to export data. 'default' redirects to OpenBB Terminal 'exports'",
            default="default",
        )
        if other_args and "-" not in other_args[0][0]:
            other_args.insert(0, "--folder")
        ns_parser = parse_simple_args(parser, other_args)

        if ns_parser:
            if other_args or self.queue:
                if other_args:
                    export_path = ""
                else:
                    # Re-add the initial slash for an absolute directory provided
                    export_path = "/"

                export_path += "/".join([ns_parser.folder] + self.queue)
                self.queue = []

<<<<<<< HEAD
                base_path = os.path.dirname(os.path.abspath(__file__))
                default_path = folder_paths["exports"]
=======
                export_path = export_path.replace("'", "").replace('"', "")

                base_path = os.path.dirname(os.path.dirname(os.path.abspath(__file__)))
                default_path = os.path.join(base_path, "exports")
>>>>>>> 356d568b

                success_export = False
                while not success_export:
                    if export_path.upper() == "DEFAULT":
                        console.print(
                            f"Export data to be saved in the default folder: '{default_path}'"
                        )
                        set_export_folder(self.env_file, path_folder="")
                        success_export = True
                    else:
                        # If the path selected does not start from the user root,
                        # give relative location from root
                        if export_path[0] == "~":
                            export_path = export_path.replace(
                                "~", os.path.expanduser("~")
                            )
                        elif export_path[0] != "/":
                            export_path = os.path.join(base_path, export_path)

                        # Check if the directory exists
                        if os.path.isdir(export_path):
                            console.print(
                                f"Export data to be saved in the selected folder: '{export_path}'"
                            )
                            set_export_folder(self.env_file, path_folder=export_path)
                            success_export = True
                        else:
                            console.print(
                                "[red]The path selected to export data does not exist![/red]\n"
                            )
                            user_opt = "None"
                            while user_opt not in ("Y", "N"):
                                user_opt = input(
                                    f"Do you wish to create folder: `{export_path}` ? [Y/N]\n"
                                ).upper()

                            if user_opt == "Y":
                                os.makedirs(export_path)
                                console.print(
                                    f"[green]Folder '{export_path}' successfully created.[/green]"
                                )
                                set_export_folder(
                                    self.env_file, path_folder=export_path
                                )
                            else:
                                # Do not update export_folder path since we will keep the same as before
                                path_display = (
                                    obbff.EXPORT_FOLDER_PATH
                                    if obbff.EXPORT_FOLDER_PATH
                                    else "DEFAULT (folder: exports/)"
                                )
                                console.print(
                                    "[yellow]Export data to keep being saved in"
                                    + f"the selected folder: {path_display}[/yellow]"
                                )
                            success_export = True

        console.print()<|MERGE_RESOLUTION|>--- conflicted
+++ resolved
@@ -492,15 +492,9 @@
                 export_path += "/".join([ns_parser.folder] + self.queue)
                 self.queue = []
 
-<<<<<<< HEAD
-                base_path = os.path.dirname(os.path.abspath(__file__))
+                export_path = export_path.replace("'", "").replace('"', "")
+                base_path = os.path.dirname(os.path.dirname(os.path.abspath(__file__)))
                 default_path = folder_paths["exports"]
-=======
-                export_path = export_path.replace("'", "").replace('"', "")
-
-                base_path = os.path.dirname(os.path.dirname(os.path.abspath(__file__)))
-                default_path = os.path.join(base_path, "exports")
->>>>>>> 356d568b
 
                 success_export = False
                 while not success_export:

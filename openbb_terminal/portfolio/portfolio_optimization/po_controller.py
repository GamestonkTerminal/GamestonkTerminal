""" Portfolio Optimization Controller Module """
__docformat__ = "numpy"

# pylint: disable=too-many-lines,too-many-instance-attributes

import argparse
import logging
from typing import Dict, List, Optional, Tuple

from openbb_terminal import (
    feature_flags as obbff,
    parent_classes,
)
from openbb_terminal.core.config.paths import (
    MISCELLANEOUS_DIRECTORY,
    USER_EXPORTS_DIRECTORY,
    USER_PORTFOLIO_DATA_DIRECTORY,
)
from openbb_terminal.custom_prompt_toolkit import NestedCompleter
from openbb_terminal.decorators import log_start_end
from openbb_terminal.helper_funcs import check_non_negative, get_rf
from openbb_terminal.menu import session
from openbb_terminal.parent_classes import BaseController
from openbb_terminal.portfolio.portfolio_optimization import (
    excel_model,
    optimizer_model,
    optimizer_view,
    statics,
)
from openbb_terminal.portfolio.portfolio_optimization.parameters import (
    params_controller,
    params_view,
)
from openbb_terminal.rich_config import MenuText, console

logger = logging.getLogger(__name__)


def add_arguments(parser_update, parser, not_in_list):
    parser_dict = vars(parser)
    for i in parser_dict["_actions"]:
        data_dict = vars(i)
        variables = list(data_dict.keys())
        if variables[0] == "option_strings" and data_dict["dest"] not in not_in_list:
            args = [data_dict["option_strings"][0] + "-sa"]
            if len(data_dict["option_strings"]) == 2:
                args.append(data_dict["option_strings"][1] + "-sa")
            if len(data_dict["option_strings"]) in [1, 2]:
                parser_update.add_argument(
                    *args,
                    type=data_dict["type"],
                    default=data_dict["default"],
                    dest=data_dict["dest"] + "_sa",
                    choices=data_dict["choices"],
                    help=data_dict["help"],
                )


def check_input(
    input_type: str, input_list: List[str], available_list: List[str]
) -> List[str]:
    """Check if input is valid

    Parameters
    ----------
    input_type : str
        Type of input
    input_list : List[str]
        List of input
    available_list : List[str]
        List of available input

    Returns
    -------
    List[str]
        Valid categories
    """

    valid: List[str] = []

    for i in input_list:
        if i in available_list:
            valid.append(i)
        else:
            console.print(f"[red]{input_type} '{i}' not available.[/red]\n")
    return valid


def get_valid_portfolio_categories(
    input_portfolios: List[str],
    available_portfolios: Dict,
    input_categories: List[str],
    available_categories: Dict,
) -> Tuple[List[str], List[str]]:
    """Get valid portfolios and categories

    Parameters
    ----------
    input_portfolios : List[str]
        List of input portfolios
    available_portfolios : Dict
        Dict of available portfolios
    input_categories : List[str]
        List of input categories
    available_categories : Dict
        Dict of available categories

    Returns
    -------
    Tuple[List[str], List[str]]
        Valid portfolios and categories
    """
    portfolios_list = list(set(available_portfolios.keys()))
    categories_list = list(set(available_categories.keys()))

    if not portfolios_list:
        portfolio_msg = "None. Perform some optimization to build a portfolio."
    else:
        if not input_portfolios:
            console.print("[yellow]Please select at least one portfolio.[/yellow]\n")
        portfolio_msg = ", ".join(portfolios_list)

    if not categories_list:
        categories_msg = "None. Attribute some categories in the loaded file."
    else:
        categories_msg = ", ".join(categories_list)

    console.print(
        f"[yellow]Current Portfolios: [/yellow]{portfolio_msg}\n",
    )

    console.print(
        f"[yellow]Current Categories: [/yellow]{categories_msg}\n",
    )

    valid_portfolios = check_input(
        input_type="Portfolio",
        input_list=input_portfolios,
        available_list=portfolios_list,
    )

    valid_categories = check_input(
        input_type="Category",
        input_list=input_categories,
        available_list=categories_list,
    )

    return valid_portfolios, valid_categories


class PortfolioOptimizationController(BaseController):
    """Portfolio Optimization Controller class"""

    FILE_TYPE_LIST = ["xlsx", "ini"]

    CHOICES_COMMANDS = [
        "show",
        "rpf",
        "load",
        "plot",
        "maxsharpe",
        "minrisk",
        "maxutil",
        "maxret",
        "maxdiv",
        "maxdecorr",
        "blacklitterman",
        "riskparity",
        "relriskparity",
        "hrp",
        "herc",
        "nco",
        "mktcap",
        "equal",
        "ef",
        "file",
    ]
    CHOICES_MENUS = ["params"]

    PATH = "/portfolio/po/"
    CHOICES_GENERATION = True

    files_available: List = list()

    @classmethod
    def build_allocation_file_map(cls) -> dict:
        allocation_file_map = {
            filepath.name: filepath
            for file_type in cls.FILE_TYPE_LIST
            for filepath in (USER_PORTFOLIO_DATA_DIRECTORY / "allocation").rglob(
                f"*.{file_type}"
            )
        }

        return allocation_file_map

    @classmethod
    def build_optimization_file_map(cls) -> dict:
        optimization_file_map = {
            filepath.name: filepath
            for file_type in cls.FILE_TYPE_LIST
            for filepath in (USER_PORTFOLIO_DATA_DIRECTORY / "optimization").rglob(
                f"*.{file_type}"
            )
        }

        return optimization_file_map

    def __init__(
        self,
        tickers: Optional[List[str]] = None,
        portfolios: Optional[Dict] = None,
        categories: Optional[Dict] = None,
        queue: Optional[List[str]] = None,
    ):
        """Constructor"""
        super().__init__(queue)
        self.current_model = None

        if tickers:
            self.tickers = list(set(tickers))
            self.tickers.sort()
        else:
            self.tickers = list()

        if portfolios:
            self.portfolios = dict(portfolios)
        else:
            self.portfolios = dict()

        if categories:
            self.categories = dict(categories)
            self.available_categories = list(self.categories.keys())

            if "CURRENT_INVESTED_AMOUNT" in self.available_categories:
                self.available_categories.remove("CURRENT_INVESTED_AMOUNT")
        else:
            self.categories = dict()
            self.available_categories = list()

        self.count = 0
        self.current_portfolio = ""

        self.allocation_file_map = self.build_allocation_file_map()
        self.optimization_file_map = self.build_optimization_file_map()

        self.current_file = ""

        self.params: Dict = {}

        if session and obbff.USE_PROMPT_TOOLKIT:
            choices: dict = self.choices_default
            self.choices = choices
            self.completer = NestedCompleter.from_nested_dict(choices)

    def update_runtime_choices(self):
        if session and obbff.USE_PROMPT_TOOLKIT and self.portfolios:
            self.choices["show"]["--portfolios"] = {
                c: {} for c in list(self.portfolios.keys())
            }
            self.choices["rpf"]["--portfolios"] = {
                c: {} for c in list(self.portfolios.keys())
            }
            self.choices["plot"]["--portfolios"] = {
                c: {} for c in list(self.portfolios.keys())
            }
            self.completer = NestedCompleter.from_nested_dict(self.choices)

    def print_help(self):
        """Print help"""
        mt = MenuText("portfolio/po/")
        mt.add_cmd("load")
        mt.add_raw("\n")
        mt.add_param("_loaded", self.current_portfolio or "")
        mt.add_raw("\n")
        mt.add_param("_tickers", ", ".join(self.tickers))
        mt.add_param("_categories", ", ".join(self.available_categories))
        mt.add_raw("\n")
        mt.add_cmd("file")
        mt.add_menu("params")
        mt.add_raw("\n")
        mt.add_param("_parameter", self.current_file)
        mt.add_raw("\n")
        mt.add_info("_mean_risk_optimization_")
        mt.add_cmd("maxsharpe", self.tickers)
        mt.add_cmd("minrisk", self.tickers)
        mt.add_cmd("maxutil", self.tickers)
        mt.add_cmd("maxret", self.tickers)
        mt.add_cmd("maxdiv", self.tickers)
        mt.add_cmd("maxdecorr", self.tickers)
        mt.add_cmd("blacklitterman", self.tickers)
        mt.add_cmd("ef", self.tickers)
        mt.add_raw("\n")

        mt.add_info("_risk_parity_optimization_")
        mt.add_cmd("riskparity", self.tickers)
        mt.add_cmd("relriskparity", self.tickers)
        mt.add_raw("\n")

        mt.add_info("_hierarchical_clustering_models_")
        mt.add_cmd("hrp", self.tickers)
        mt.add_cmd("herc", self.tickers)
        mt.add_cmd("nco", self.tickers)
        mt.add_raw("\n")

        mt.add_info("_other_optimization_techniques_")
        mt.add_cmd("equal", self.tickers)
        mt.add_cmd("mktcap", self.tickers)
        mt.add_raw("\n")

        mt.add_param("_optimized_portfolio", ", ".join(self.portfolios.keys()))
        mt.add_raw("\n")

        mt.add_cmd("rpf", bool(self.portfolios.keys()))
        mt.add_cmd("show", bool(self.portfolios.keys()))
        mt.add_cmd("plot", bool(self.portfolios.keys()))

        console.print(text=mt.menu_text, menu="Portfolio - Portfolio Optimization")

    # pylint: disable=too-many-arguments
    def po_parser(
        self,
        parser,
        rm: bool = False,
        mt: bool = False,
        ct: bool = False,
        p: bool = False,
        s: bool = False,
        e: bool = False,
        lr: bool = False,
        freq: bool = False,
        mn: bool = False,
        th: bool = False,
        r: bool = False,
        a: bool = False,
        v: bool = True,
        name: str = "",
    ):
        """Holds common parser arguments to eliminate repetition"""
        if rm:
            parser.add_argument(
                "-rm",
                "--risk-measure",
                default=self.params["risk_measure"]
                if "risk_measure" in self.params
                else "MV",
                dest="risk_measure",
                help="""Risk measure used to optimize the portfolio. Possible values are:
                        'MV' : Variance
                        'MAD' : Mean Absolute Deviation
                        'MSV' : Semi Variance (Variance of negative returns)
                        'FLPM' : First Lower Partial Moment
                        'SLPM' : Second Lower Partial Moment
                        'CVaR' : Conditional Value at Risk
                        'EVaR' : Entropic Value at Risk
                        'WR' : Worst Realization
                        'ADD' : Average Drawdown of uncompounded returns
                        'UCI' : Ulcer Index of uncompounded returns
                        'CDaR' : Conditional Drawdown at Risk of uncompounded returns
                        'EDaR' : Entropic Drawdown at Risk of uncompounded returns
                        'MDD' : Maximum Drawdown of uncompounded returns
                        """,
                choices=statics.MEAN_RISK_CHOICES,
            )
        if mt:
            parser.add_argument(
                "-mt",
                "--method",
                default=self.params["nan_fill_method"]
                if "nan_fill_method" in self.params
                else "time",
                dest="nan_fill_method",
                help="""Method used to fill nan values in time series, by default time.
                        Possible values are:
                        'linear': linear interpolation
                        'time': linear interpolation based on time index
                        'nearest': use nearest value to replace nan values
                        'zero': spline of zeroth order
                        'slinear': spline of first order
                        'quadratic': spline of second order
                        'cubic': spline of third order
                        'barycentric': builds a polynomial that pass for all points""",
                choices=statics.METHOD_CHOICES,
                metavar="METHOD",
            )
        if ct:
            parser.add_argument(
                "-ct",
                "--categories",
                dest="categories",
                type=lambda s: [str(item).upper() for item in s.split(",")],
                default=self.available_categories,
                help="Show selected categories",
            )
        if p:
            parser.add_argument(
                "-p",
                "--period",
                default=self.params["historic_period"]
                if "historic_period" in self.params
                else "3y",
                dest="historic_period",
                help="""Period to get yfinance data from.
                        Possible frequency strings are:
                        'd': means days, for example '252d' means 252 days
                        'w': means weeks, for example '52w' means 52 weeks
                        'mo': means months, for example '12mo' means 12 months
                        'y': means years, for example '1y' means 1 year
                        'ytd': downloads data from beginning of year to today
                        'max': downloads all data available for each asset""",
                choices=statics.PERIOD_CHOICES,
                metavar="PERIOD",
            )
        if s:
            parser.add_argument(
                "-s",
                "--start",
                default=self.params["start_period"]
                if "start_period" in self.params
                else "",
                dest="start_period",
                help="""Start date to get yfinance data from. Must be in
                        'YYYY-MM-DD' format""",
            )
        if e:
            parser.add_argument(
                "-e",
                "--end",
                default=self.params["end_period"]
                if "end_period" in self.params
                else "",
                dest="end_period",
                help="""End date to get yfinance data from. Must be in
                        'YYYY-MM-DD' format""",
            )
        if lr:
            parser.add_argument(
                "-lr",
                "--log-returns",
                action="store_true",
                default=self.params["log_returns"]
                if "log_returns" in self.params
                else False,
                dest="log_returns",
                help="If use logarithmic or arithmetic returns to calculate returns",
            )
        if freq:
            parser.add_argument(
                "--freq",
                default=self.params["return_frequency"]
                if "return_frequency" in self.params
                else "d",
                dest="return_frequency",
                help="""Frequency used to calculate returns. Possible values are:
                        'd': for daily returns
                        'w': for weekly returns
                        'm': for monthly returns
                        """,
                choices=statics.FREQ_CHOICES,
            )
        if mn:
            parser.add_argument(
                "-mn",
                "--maxnan",
                type=float,
                default=self.params["max_nan"] if "max_nan" in self.params else 0.05,
                dest="max_nan",
                help="""Max percentage of nan values accepted per asset to be
                    considered in the optimization process""",
            )
        if th:
            parser.add_argument(
                "-th",
                "--threshold",
                type=float,
                default=self.params["threshold_value"]
                if "threshold_value" in self.params
                else 0.30,
                dest="threshold_value",
                help="""Value used to replace outliers that are higher to threshold
                        in absolute value""",
            )
        if r:
            parser.add_argument(
                "-r",
                "--risk-free-rate",
                type=float,
                dest="risk_free",
                default=self.params["risk_free"]
                if "risk_free" in self.params
                else get_rf(),
                help="""Risk-free rate of borrowing/lending. The period of the
                    risk-free rate must be annual""",
            )
        if a:
            parser.add_argument(
                "-a",
                "--alpha",
                type=float,
                default=self.params["significance_level"]
                if "significance_level" in self.params
                else 0.05,
                dest="significance_level",
                help="Significance level of CVaR, EVaR, CDaR and EDaR",
            )
        if v:
            parser.add_argument(
                "-v",
                "--value",
                default=self.params["long_allocation"]
                if "long_allocation" in self.params
                else 1,
                type=float,
                dest="long_allocation",
                help="Amount to allocate to portfolio",
            )
        if name:
            parser.add_argument(
                "--name",
                type=str,
                dest="name",
                default=name + str(self.count),
                help="Save portfolio with personalized or default name",
            )
        return parser

    def custom_reset(self):
        """Class specific component of reset command"""
        objects_to_reload = ["portfolio", "po"]
        if self.current_portfolio:
            objects_to_reload.append(f"load {self.current_portfolio}")
        if self.current_file:
            objects_to_reload.append(f"file {self.current_file}")
        return objects_to_reload

    @log_start_end(log=logger)
    def call_file(self, other_args: List[str]):
        """Process file command"""
        parser = argparse.ArgumentParser(
            add_help=False,
            formatter_class=argparse.ArgumentDefaultsHelpFormatter,
            prog="file",
            description="Select parameter file to use. The OpenBB Parameters Template can be "
            "found inside the Portfolio Optimization documentation. Please type `about` to access the documentation.",
        )

        parser.add_argument(
            "-f",
            "--file",
            nargs="+",
            dest="file",
            help="Parameter file to be used",
            choices=self.optimization_file_map.keys(),
            metavar="FILE",
            type=str,
        )
        if other_args and "-" not in other_args[0][0]:
            other_args.insert(0, "--file")

        ns_parser = self.parse_known_args_and_warn(parser, other_args)

        if ns_parser:
            if not ns_parser.file:
                console.print(
                    "[green]The OpenBB Parameters Template can be found inside "
                    "the Portfolio Optimization documentation. Please type `about` "
                    "to access the documentation. [green]\n"
                )
            else:
                self.current_file = " ".join(ns_parser.file)

<<<<<<< HEAD
                file_location = self.optimization_file_map.get(
                    self.current_file, self.current_file
                )
                self.params, self.current_model = params_view.load_file(file_location)
=======
                if self.current_file in self.optimization_file_map:
                    file_location = self.optimization_file_map[self.current_file]
                else:
                    file_location = self.current_file  # type: ignore

                self.params, self.current_model = params_view.load_file(file_location)  # type: ignore
>>>>>>> 1c84da9f

    @log_start_end(log=logger)
    def call_params(self, _):
        """Process params command"""
        self.queue = self.load_class(
            params_controller.ParametersController,
            self.current_file,
            self.queue,
            self.params,
            self.current_model,
        )
        if "/portfolio/po/params/" in parent_classes.controllers:
            self.current_file = parent_classes.controllers[
                "/portfolio/po/params/"
            ].current_file
            self.current_model = parent_classes.controllers[
                "/portfolio/po/params/"
            ].current_model
            self.params = parent_classes.controllers["/portfolio/po/params/"].params

    @log_start_end(log=logger)
    def call_show(self, other_args: List[str]):
        """Show saved portfolios"""
        parser = argparse.ArgumentParser(
            add_help=False,
            prog="show",
            description="""Show selected saved portfolios""",
        )
        parser.add_argument(
            "-pf",
            "--portfolios",
            dest="portfolios",
            type=lambda s: [str(item).upper() for item in s.split(",")],
            default=[],
            help="Show selected saved portfolios",
        )
        if other_args and "-" not in other_args[0]:
            other_args.insert(0, "-pf")

        parser = self.po_parser(parser, ct=True)
        ns_parser = self.parse_known_args_and_warn(parser, other_args)

        if ns_parser:
            portfolios, categories = get_valid_portfolio_categories(
                input_portfolios=ns_parser.portfolios,
                available_portfolios=self.portfolios,
                input_categories=ns_parser.categories,
                available_categories=self.categories,
            )

            for p in portfolios:
                console.print("[yellow]Portfolio[/yellow]: " + p + "\n")
                optimizer_view.display_show(
                    weights=self.portfolios[p],
                    tables=categories,
                    categories_dict=self.categories,
                )

    @log_start_end(log=logger)
    def call_rpf(self, other_args: List[str]):
        """Remove one portfolio"""
        parser = argparse.ArgumentParser(
            add_help=False,
            prog="rpf",
            description="""Remove one of the portfolios""",
        )
        parser.add_argument(
            "-pf",
            "--portfolios",
            dest="portfolios",
            type=lambda s: [str(item).upper() for item in s.split(",")],
            default=[],
            help="portfolios to be removed from the saved portfolios",
        )
        if other_args and "-" not in other_args[0]:
            other_args.insert(0, "-pf")

        ns_parser = self.parse_known_args_and_warn(parser, other_args)
        if ns_parser:
            portfolios = set(self.portfolios.keys())
            for portfolio in ns_parser.portfolios:
                if portfolio in portfolios:
                    self.portfolios.pop(portfolio)
                    portfolios.remove(portfolio)
                    console.print(f"[param]Removed '{portfolio}'.[/param]")
                else:
                    console.print(f"[red]Portfolio '{portfolio}' does not exist.[/red]")

            if self.portfolios:
                console.print(
                    f"\n[param]Current Portfolios: [/param]{('None', ', '.join(portfolios))[bool(portfolios)]}"
                )

            self.update_runtime_choices()

    @log_start_end(log=logger)
    def call_load(self, other_args: List[str]):
        """Load file with stocks tickers and categories"""
        parser = argparse.ArgumentParser(
            add_help=False,
            prog="load",
            description="""Load file of stocks tickers with optional categories""",
        )
        parser.add_argument(
            "-f",
            "--file",
            nargs="+",
            dest="file",
            help="Allocation file to be used",
            choices=self.allocation_file_map.keys(),
        )
        parser.add_argument(
            "-e",
            "--example",
            help="Run an example allocation file to understand how the portfolio optimization menu can be used.",
            dest="example",
            action="store_true",
            default=False,
        )
        if other_args and "-" not in other_args[0][0]:
            other_args.insert(0, "--file")
        ns_parser = self.parse_known_args_and_warn(parser, other_args)

        if ns_parser:
            filename = ""

            if ns_parser.file:
                filename = " ".join(ns_parser.file)
            elif ns_parser.example:
                filename = "OpenBB Example Portfolio"
            else:
                console.print(
                    "[green]Please input a filename with load --file or obtain an example with load --example[/green]"
                )

            if filename:
                if ns_parser.example:
                    file_location = (
                        MISCELLANEOUS_DIRECTORY
                        / "portfolio"
                        / "allocation_example.xlsx"
                    )

                    console.print(
                        "[green]Loading an example, please type `about` "
                        "to learn how to create your own Portfolio Optimization Excel sheet.[/green]\n"
                    )
                elif filename in self.allocation_file_map:
                    file_location = self.allocation_file_map[filename]
                else:
                    file_location = filename  # type: ignore

                self.tickers, self.categories = excel_model.load_allocation(
                    file_location
                )
                self.available_categories = list(self.categories.keys())
                if "CURRENT_INVESTED_AMOUNT" in self.available_categories:
                    self.available_categories.remove("CURRENT_INVESTED_AMOUNT")
                self.portfolios = dict()
                self.update_runtime_choices()
                self.current_portfolio = filename

                console.print(
                    f"[param]Portfolio loaded:[/param] {self.current_portfolio}"
                )
                console.print(
                    f"[param]Categories:[/param] {', '.join(self.available_categories)}\n"
                )

    @log_start_end(log=logger)
    def call_plot(self, other_args: List[str]):
        """Process plot command"""
        parser = argparse.ArgumentParser(
            add_help=False,
            formatter_class=argparse.ArgumentDefaultsHelpFormatter,
            prog="plot",
            description="Plot selected charts for portfolios",
        )
        parser.add_argument(
            "-pf",
            "--portfolios",
            type=lambda s: [str(item).upper() for item in s.split(",")],
            default=[],
            dest="portfolios",
            help="Selected portfolios that will be plotted",
        )
        parser.add_argument(
            "-pi",
            "--pie",
            action="store_true",
            dest="pie",
            default=False,
            help="Display a pie chart for weights",
        )
        parser.add_argument(
            "-hi",
            "--hist",
            action="store_true",
            dest="hist",
            default=False,
            help="Display a histogram with risk measures",
        )
        parser.add_argument(
            "-dd",
            "--drawdown",
            action="store_true",
            dest="dd",
            default=False,
            help="Display a drawdown chart with risk measures",
        )
        parser.add_argument(
            "-rc",
            "--rc-chart",
            action="store_true",
            dest="rc_chart",
            default=False,
            help="Display a risk contribution chart for assets",
        )
        parser.add_argument(
            "-he",
            "--heat",
            action="store_true",
            dest="heat",
            default=False,
            help="Display a heatmap of correlation matrix with dendrogram",
        )
        parser = self.po_parser(
            parser,
            rm=True,
            mt=True,
            ct=True,
            p=True,
            s=True,
            e=True,
            lr=True,
            freq=True,
            mn=True,
            th=True,
            r=True,
            a=True,
        )
        if other_args and "-" not in other_args[0]:
            other_args.insert(0, "-pf")

        ns_parser = self.parse_known_args_and_warn(parser, other_args)
        if ns_parser:
            portfolios, categories = get_valid_portfolio_categories(
                input_portfolios=ns_parser.portfolios,
                available_portfolios=self.portfolios,
                input_categories=ns_parser.categories,
                available_categories=self.categories,
            )
            if not portfolios:
                return

            if not (
                ns_parser.pie
                or ns_parser.hist
                or ns_parser.dd
                or ns_parser.rc_chart
                or ns_parser.heat
            ):
                console.print(
                    "[red]Please select at least one chart to plot "
                    "from the following: -pi, -hi, -dd, -rc, -he.[/red]",
                )
                return

            stocks = []
            for i in portfolios:
                stocks += list(self.portfolios[i].keys())
            stocks = list(set(stocks))
            stocks.sort()

            _, stock_returns = optimizer_model.get_equal_weights(
                symbols=stocks,
                interval=ns_parser.historic_period,
                start_date=ns_parser.start_period,
                end_date=ns_parser.end_period,
                log_returns=ns_parser.log_returns,
                freq=ns_parser.return_frequency,
                maxnan=ns_parser.max_nan,
                threshold=ns_parser.threshold_value,
                method=ns_parser.nan_fill_method,
                value=1,
            )

            if ns_parser.hist or ns_parser.dd:
                for i in portfolios:
                    weights = self.portfolios[i]
                    weights = dict(
                        sorted(weights.items(), key=lambda x: x[1], reverse=True)
                    )
                    stocks = list(weights.keys())

                    # hist and dd are transversal to all categories
                    optimizer_view.additional_plots(
                        weights=weights,
                        data=stock_returns[stocks],
                        portfolio_name=i,
                        freq=ns_parser.return_frequency,
                        risk_measure=ns_parser.risk_measure.lower(),
                        risk_free_rate=ns_parser.risk_free,
                        alpha=ns_parser.significance_level,
                        a_sim=100,
                        beta=ns_parser.significance_level,
                        b_sim=100,
                        hist=ns_parser.hist,
                        dd=ns_parser.dd,
                    )

            if ns_parser.pie or ns_parser.rc_chart or ns_parser.heat:
                if not categories:
                    console.print(
                        "[yellow]Categories must be provided to use -pi, -rc or -he.[/yellow]"
                    )
                    return

                for i in portfolios:
                    weights = self.portfolios[i]
                    weights = dict(
                        sorted(weights.items(), key=lambda x: x[1], reverse=True)
                    )
                    stocks = list(weights.keys())

                    # pie, rc_chart and heat apply to each category
                    for category in categories:
                        filtered_categories = dict(
                            filter(
                                lambda elem: elem[0] in stocks,
                                self.categories[category].items(),
                            )
                        )
                        optimizer_view.additional_plots(
                            weights=weights,
                            data=stock_returns[stocks],
                            category_dict=filtered_categories,
                            category=category,
                            portfolio_name=i,
                            freq=ns_parser.return_frequency,
                            risk_measure=ns_parser.risk_measure.lower(),
                            risk_free_rate=ns_parser.risk_free,
                            alpha=ns_parser.significance_level,
                            a_sim=100,
                            beta=ns_parser.significance_level,
                            b_sim=100,
                            pie=ns_parser.pie,
                            rc_chart=ns_parser.rc_chart,
                            heat=ns_parser.heat,
                        )

    @log_start_end(log=logger)
    def call_equal(self, other_args: List[str]):
        """Process equal command"""
        parser = argparse.ArgumentParser(
            add_help=False,
            formatter_class=argparse.ArgumentDefaultsHelpFormatter,
            prog="equal",
            description="Returns an equally weighted portfolio",
        )
        parser = self.po_parser(
            parser,
            rm=True,
            mt=True,
            p=True,
            s=True,
            e=True,
            lr=True,
            freq=True,
            mn=True,
            th=True,
            r=True,
            a=True,
            v=True,
            name="NAME_",
        )
        ns_parser = self.parse_known_args_and_warn(parser, other_args)
        if ns_parser:
            if len(self.tickers) < 2:
                console.print(
                    "Please have at least 2 loaded tickers to calculate weights.\n"
                )
                return

            weights = optimizer_view.display_equal_weight(
                symbols=self.tickers,
                interval=ns_parser.historic_period,
                start_date=ns_parser.start_period,
                end_date=ns_parser.end_period,
                log_returns=ns_parser.log_returns,
                freq=ns_parser.return_frequency,
                maxnan=ns_parser.max_nan,
                threshold=ns_parser.threshold_value,
                method=ns_parser.nan_fill_method,
                risk_measure=ns_parser.risk_measure.lower(),
                risk_free_rate=ns_parser.risk_free,
                alpha=ns_parser.significance_level,
                value=ns_parser.long_allocation,
                table=True,
            )

            self.portfolios[ns_parser.name.upper()] = weights
            self.count += 1
            self.update_runtime_choices()

    @log_start_end(log=logger)
    def call_mktcap(self, other_args: List[str]):
        """Process mktcap command"""
        parser = argparse.ArgumentParser(
            add_help=False,
            formatter_class=argparse.ArgumentDefaultsHelpFormatter,
            prog="mktcap",
            description="Returns a portfolio that is weighted based on Market Cap.",
        )
        parser = self.po_parser(
            parser,
            rm=True,
            mt=True,
            p=True,
            s=True,
            e=True,
            lr=True,
            freq=True,
            mn=True,
            th=True,
            r=True,
            a=True,
            v=True,
            name="MKTCAP_",
        )
        ns_parser = self.parse_known_args_and_warn(parser, other_args)
        if ns_parser:
            if len(self.tickers) < 2:
                console.print(
                    "Please have at least 2 stocks selected to perform calculations."
                )
                return

            console.print(
                "[yellow]Optimization can take time. Please be patient...\n[/yellow]"
            )

            weights = optimizer_view.display_property_weighting(
                symbols=self.tickers,
                interval=ns_parser.historic_period,
                start_date=ns_parser.start_period,
                end_date=ns_parser.end_period,
                log_returns=ns_parser.log_returns,
                freq=ns_parser.return_frequency,
                maxnan=ns_parser.max_nan,
                threshold=ns_parser.threshold_value,
                method=ns_parser.nan_fill_method,
                risk_measure=ns_parser.risk_measure.lower(),
                risk_free_rate=ns_parser.risk_free,
                alpha=ns_parser.significance_level,
                value=ns_parser.long_allocation,
                table=True,
            )

            self.portfolios[ns_parser.name.upper()] = weights
            self.count += 1
            self.update_runtime_choices()

    @log_start_end(log=logger)
    def call_maxsharpe(self, other_args: List[str]):
        """Process maxsharpe command"""
        parser = argparse.ArgumentParser(
            add_help=False,
            formatter_class=argparse.ArgumentDefaultsHelpFormatter,
            prog="maxsharpe",
            description="Maximizes the portfolio's return/risk ratio",
        )
        parser.add_argument(
            "-tr",
            "--target-return",
            dest="target_return",
            default=self.params["target_return"]
            if "target_return" in self.params
            else -1,
            type=float,
            help="Constraint on minimum level of portfolio's return",
        )
        parser.add_argument(
            "-tk",
            "--target-risk",
            dest="target_risk",
            default=self.params["target_risk"] if "target_risk" in self.params else -1,
            type=float,
            help="Constraint on maximum level of portfolio's risk",
        )
        parser.add_argument(
            "-m",
            "--mean",
            default=self.params["expected_return"]
            if "expected_return" in self.params
            else "hist",
            dest="expected_return",
            help="Method used to estimate the expected return vector",
            choices=statics.MEAN_CHOICES,
        )
        parser.add_argument(
            "-cv",
            "--covariance",
            default=self.params["covariance"]
            if "covariance" in self.params
            else "hist",
            dest="covariance",
            help="""Method used to estimate covariance matrix. Possible values are
                    'hist': historical method
                    'ewma1': exponential weighted moving average with adjust=True
                    'ewma2': exponential weighted moving average with adjust=False
                    'ledoit': Ledoit and Wolf shrinkage method
                    'oas': oracle shrinkage method
                    'shrunk': scikit-learn shrunk method
                    'gl': graphical lasso method
                    'jlogo': j-logo covariance
                    'fixed': takes average of eigenvalues above max Marchenko Pastour limit
                    'spectral':  makes zero eigenvalues above max Marchenko Pastour limit
                    'shrink': Lopez de Prado's book shrinkage method
                    """,
            choices=statics.COVARIANCE_CHOICES,
        )
        parser.add_argument(
            "-de",
            "--d-ewma",
            type=float,
            default=self.params["smoothing_factor_ewma"]
            if "smoothing_factor_ewma" in self.params
            else 0.94,
            dest="smoothing_factor_ewma",
            help="Smoothing factor for ewma estimators",
        )
        parser.add_argument(
            "-vs",
            "--value-short",
            dest="short_allocation",
            help="Amount to allocate to portfolio in short positions",
            type=float,
            default=self.params["short_allocation"]
            if "short_allocation" in self.params
            else 0.0,
        )

        parser = self.po_parser(
            parser,
            rm=True,
            mt=True,
            ct=True,
            p=True,
            s=True,
            e=True,
            lr=True,
            freq=True,
            mn=True,
            th=True,
            r=True,
            a=True,
            v=True,
            name="MAXSHARPE_",
        )
        ns_parser = self.parse_known_args_and_warn(parser, other_args)
        if ns_parser:
            if len(self.tickers) < 2:
                console.print(
                    "Please have at least 2 loaded tickers to calculate weights.\n"
                )
                return

            table = True
            if "historic_period_sa" in vars(ns_parser):
                table = False

            console.print(
                "[yellow]Optimization can take time. Please be patient...\n[/yellow]"
            )

            weights = optimizer_view.display_max_sharpe(
                symbols=self.tickers,
                interval=ns_parser.historic_period,
                start_date=ns_parser.start_period,
                end_date=ns_parser.end_period,
                log_returns=ns_parser.log_returns,
                freq=ns_parser.return_frequency,
                maxnan=ns_parser.max_nan,
                threshold=ns_parser.threshold_value,
                method=ns_parser.nan_fill_method,
                risk_measure=ns_parser.risk_measure.lower(),
                risk_free_rate=ns_parser.risk_free,
                alpha=ns_parser.significance_level,
                target_return=ns_parser.target_return,
                target_risk=ns_parser.target_risk,
                mean=ns_parser.expected_return.lower(),
                covariance=ns_parser.covariance.lower(),
                d_ewma=ns_parser.smoothing_factor_ewma,
                value=ns_parser.long_allocation,
                value_short=ns_parser.short_allocation,
                table=table,
            )

            self.portfolios[ns_parser.name.upper()] = weights
            self.count += 1
            self.update_runtime_choices()

            if table is False:
                weights_sa = optimizer_view.display_max_sharpe(
                    symbols=self.tickers,
                    interval=ns_parser.historic_period_sa,
                    start_date=ns_parser.start_period_sa,
                    end_date=ns_parser.end_period_sa,
                    log_returns=ns_parser.log_returns_sa,
                    freq=ns_parser.return_frequency_sa,
                    maxnan=ns_parser.max_nan_sa,
                    threshold=ns_parser.threshold_value_sa,
                    method=ns_parser.nan_fill_method_sa,
                    risk_measure=ns_parser.risk_measure_sa.lower(),
                    risk_free_rate=ns_parser.risk_free_sa,
                    alpha=ns_parser.significance_level_sa,
                    target_return=ns_parser.target_return_sa,
                    target_risk=ns_parser.target_risk_sa,
                    mean=ns_parser.expected_return_sa.lower(),
                    covariance=ns_parser.covariance_sa.lower(),
                    d_ewma=ns_parser.smoothing_factor_ewma_sa,
                    value=ns_parser.long_allocation_sa,
                    value_short=ns_parser.short_allocation_sa,
                    table=table,
                )

                console.print("")
                optimizer_view.display_weights_sa(
                    weights=weights, weights_sa=weights_sa
                )

                if not ns_parser.categories:
                    categories = ["ASSET_CLASS", "COUNTRY", "SECTOR", "INDUSTRY"]
                else:
                    categories = ns_parser.categories

                for category in categories:
                    optimizer_view.display_categories_sa(
                        weights=weights,
                        weights_sa=weights_sa,
                        categories=self.categories,
                        column=category,
                        title="Category - " + category.title(),
                    )

    @log_start_end(log=logger)
    def call_minrisk(self, other_args: List[str]):
        """Process minrisk command"""
        parser = argparse.ArgumentParser(
            add_help=False,
            formatter_class=argparse.ArgumentDefaultsHelpFormatter,
            prog="minrisk",
            description="Minimizes portfolio's risk",
        )
        parser.add_argument(
            "-tr",
            "--target-return",
            dest="target_return",
            default=self.params["target_return"]
            if "target_return" in self.params
            else -1,
            type=float,
            help="Constraint on minimum level of portfolio's return",
        )
        parser.add_argument(
            "-tk",
            "--target-risk",
            dest="target_risk",
            default=self.params["target_risk"] if "target_risk" in self.params else -1,
            type=float,
            help="Constraint on maximum level of portfolio's risk",
        )
        parser.add_argument(
            "-m",
            "--mean",
            default=self.params["expected_return"]
            if "expected_return" in self.params
            else "hist",
            dest="expected_return",
            help="Method used to estimate expected returns vector",
            choices=statics.MEAN_CHOICES,
        )
        parser.add_argument(
            "-cv",
            "--covariance",
            default=self.params["covariance"] if "mean_ewma" in self.params else "hist",
            dest="covariance",
            help="""Method used to estimate covariance matrix. Possible values are
                    'hist': historical method
                    'ewma1': exponential weighted moving average with adjust=True
                    'ewma2': exponential weighted moving average with adjust=False
                    'ledoit': Ledoit and Wolf shrinkage method
                    'oas': oracle shrinkage method
                    'shrunk': scikit-learn shrunk method
                    'gl': graphical lasso method
                    'jlogo': j-logo covariance
                    'fixed': takes average of eigenvalues above max Marchenko Pastour limit
                    'spectral':  makes zero eigenvalues above max Marchenko Pastour limit
                    'shrink': Lopez de Prado's book shrinkage method
                    """,
            choices=statics.COVARIANCE_CHOICES,
        )
        parser.add_argument(
            "-de",
            "--d-ewma",
            type=float,
            default=self.params["smoothing_factor_ewma"]
            if "smoothing_factor_ewma" in self.params
            else 0.94,
            dest="smoothing_factor_ewma",
            help="Smoothing factor for ewma estimators",
        )
        parser.add_argument(
            "-vs",
            "--value-short",
            type=float,
            default=self.params["short_allocation"]
            if "short_allocation" in self.params
            else 0.0,
            dest="short_allocation",
            help="Amount to allocate to portfolio in short positions",
        )

        parser = self.po_parser(
            parser,
            rm=True,
            mt=True,
            ct=True,
            p=True,
            s=True,
            e=True,
            lr=True,
            freq=True,
            mn=True,
            th=True,
            r=True,
            a=True,
            v=True,
            name="MINRISK_",
        )
        ns_parser = self.parse_known_args_and_warn(parser, other_args)
        if ns_parser:
            if len(self.tickers) < 2:
                console.print(
                    "Please have at least 2 loaded tickers to calculate weights.\n"
                )
                return

            table = True
            if "historic_period_sa" in vars(ns_parser):
                table = False

            console.print(
                "[yellow]Optimization can take time. Please be patient...\n[/yellow]"
            )

            weights = optimizer_view.display_min_risk(
                symbols=self.tickers,
                interval=ns_parser.historic_period,
                start_date=ns_parser.start_period,
                end_date=ns_parser.end_period,
                log_returns=ns_parser.log_returns,
                freq=ns_parser.return_frequency,
                maxnan=ns_parser.max_nan,
                threshold=ns_parser.threshold_value,
                method=ns_parser.nan_fill_method,
                risk_measure=ns_parser.risk_measure.lower(),
                risk_free_rate=ns_parser.risk_free,
                alpha=ns_parser.significance_level,
                target_return=ns_parser.target_return,
                target_risk=ns_parser.target_risk,
                mean=ns_parser.expected_return.lower(),
                covariance=ns_parser.covariance.lower(),
                d_ewma=ns_parser.smoothing_factor_ewma,
                value=ns_parser.long_allocation,
                value_short=ns_parser.short_allocation,
                table=table,
            )

            self.portfolios[ns_parser.name.upper()] = weights
            self.count += 1
            self.update_runtime_choices()

            if table is False:
                weights_sa = optimizer_view.display_min_risk(
                    symbols=self.tickers,
                    interval=ns_parser.historic_period_sa,
                    start_date=ns_parser.start_period_sa,
                    end_date=ns_parser.end_period_sa,
                    log_returns=ns_parser.log_returns_sa,
                    freq=ns_parser.return_frequency_sa,
                    maxnan=ns_parser.max_nan_sa,
                    threshold=ns_parser.threshold_value_sa,
                    method=ns_parser.nan_fill_method_sa,
                    risk_measure=ns_parser.risk_measure_sa.lower(),
                    risk_free_rate=ns_parser.risk_free_sa,
                    alpha=ns_parser.significance_level_sa,
                    target_return=ns_parser.target_return_sa,
                    target_risk=ns_parser.target_risk_sa,
                    mean=ns_parser.expected_return_sa.lower(),
                    covariance=ns_parser.covariance_sa.lower(),
                    d_ewma=ns_parser.smoothing_factor_ewma_sa,
                    value=ns_parser.long_allocation_sa,
                    value_short=ns_parser.short_allocation_sa,
                    table=table,
                )

                console.print("")
                optimizer_view.display_weights_sa(
                    weights=weights, weights_sa=weights_sa
                )

                if not ns_parser.categories:
                    categories = ["ASSET_CLASS", "COUNTRY", "SECTOR", "INDUSTRY"]
                else:
                    categories = ns_parser.categories

                for category in categories:
                    optimizer_view.display_categories_sa(
                        weights=weights,
                        weights_sa=weights_sa,
                        categories=self.categories,
                        column=category,
                        title="Category - " + category.title(),
                    )

    @log_start_end(log=logger)
    def call_maxutil(self, other_args: List[str]):
        """Process maxutil command"""
        parser = argparse.ArgumentParser(
            add_help=False,
            formatter_class=argparse.ArgumentDefaultsHelpFormatter,
            prog="maxutil",
            description="Maximizes a risk averse utility function",
        )
        parser.add_argument(
            "-ra",
            "--risk-aversion",
            type=float,
            dest="risk_aversion",
            default=self.params["risk_aversion"]
            if "risk_aversion" in self.params
            else 1,
            help="Risk aversion parameter",
        )
        parser.add_argument(
            "-tr",
            "--target-return",
            dest="target_return",
            default=self.params["target_return"]
            if "target_return" in self.params
            else -1,
            type=float,
            help="Constraint on minimum level of portfolio's return",
        )
        parser.add_argument(
            "-tk",
            "--target-risk",
            dest="target_risk",
            default=self.params["target_risk"] if "target_risk" in self.params else -1,
            type=float,
            help="Constraint on maximum level of portfolio's risk",
        )
        parser.add_argument(
            "-m",
            "--mean",
            default=self.params["expected_return"]
            if "expected_return" in self.params
            else "hist",
            dest="expected_return",
            help="Method used to estimate the expected return vector",
            choices=statics.MEAN_CHOICES,
        )
        parser.add_argument(
            "-cv",
            "--covariance",
            default=self.params["covariance"]
            if "covariance" in self.params
            else "hist",
            dest="covariance",
            help="""Method used to estimate covariance matrix. Possible values are
                    'hist': historical method
                    'ewma1': exponential weighted moving average with adjust=True
                    'ewma2': exponential weighted moving average with adjust=False
                    'ledoit': Ledoit and Wolf shrinkage method
                    'oas': oracle shrinkage method
                    'shrunk': scikit-learn shrunk method
                    'gl': graphical lasso method
                    'jlogo': j-logo covariance
                    'fixed': takes average of eigenvalues above max Marchenko Pastour limit
                    'spectral':  makes zero eigenvalues above max Marchenko Pastour limit
                    'shrink': Lopez de Prado's book shrinkage method
                    """,
            choices=statics.COVARIANCE_CHOICES,
        )
        parser.add_argument(
            "-de",
            "--d-ewma",
            type=float,
            default=self.params["smoothing_factor_ewma"]
            if "smoothing_factor_ewma" in self.params
            else 0.94,
            dest="smoothing_factor_ewma",
            help="Smoothing factor for ewma estimators",
        )
        parser.add_argument(
            "-vs",
            "--value-short",
            dest="short_allocation",
            help="Amount to allocate to portfolio in short positions",
            type=float,
            default=self.params["short_allocation"]
            if "short_allocation" in self.params
            else 0.0,
        )

        parser = self.po_parser(
            parser,
            rm=True,
            mt=True,
            ct=True,
            p=True,
            s=True,
            e=True,
            lr=True,
            freq=True,
            mn=True,
            th=True,
            r=True,
            a=True,
            v=True,
            name="MAXUTIL_",
        )
        ns_parser = self.parse_known_args_and_warn(parser, other_args)
        if ns_parser:
            if len(self.tickers) < 2:
                console.print(
                    "Please have at least 2 loaded tickers to calculate weights.\n"
                )
                return

            table = True
            if "historic_period_sa" in vars(ns_parser):
                table = False

            console.print(
                "[yellow]Optimization can take time. Please be patient...\n[/yellow]"
            )

            weights = optimizer_view.display_max_util(
                symbols=self.tickers,
                interval=ns_parser.historic_period,
                start_date=ns_parser.start_period,
                end_date=ns_parser.end_period,
                log_returns=ns_parser.log_returns,
                freq=ns_parser.return_frequency,
                maxnan=ns_parser.max_nan,
                threshold=ns_parser.threshold_value,
                method=ns_parser.nan_fill_method,
                risk_measure=ns_parser.risk_measure.lower(),
                risk_free_rate=ns_parser.risk_free,
                risk_aversion=ns_parser.risk_aversion,
                alpha=ns_parser.significance_level,
                target_return=ns_parser.target_return,
                target_risk=ns_parser.target_risk,
                mean=ns_parser.expected_return.lower(),
                covariance=ns_parser.covariance.lower(),
                d_ewma=ns_parser.smoothing_factor_ewma,
                value=ns_parser.long_allocation,
                value_short=ns_parser.short_allocation,
                table=table,
            )

            self.portfolios[ns_parser.name.upper()] = weights
            self.count += 1
            self.update_runtime_choices()

            if table is False:
                weights_sa = optimizer_view.display_max_util(
                    symbols=self.tickers,
                    interval=ns_parser.historic_period_sa,
                    start_date=ns_parser.start_period_sa,
                    end_date=ns_parser.end_period_sa,
                    log_returns=ns_parser.log_returns_sa,
                    freq=ns_parser.return_frequency_sa,
                    maxnan=ns_parser.max_nan_sa,
                    threshold=ns_parser.threshold_value_sa,
                    method=ns_parser.nan_fill_method_sa,
                    risk_measure=ns_parser.risk_measure_sa.lower(),
                    risk_free_rate=ns_parser.risk_free_sa,
                    risk_aversion=ns_parser.risk_aversion_sa,
                    alpha=ns_parser.significance_level_sa,
                    target_return=ns_parser.target_return_sa,
                    target_risk=ns_parser.target_risk_sa,
                    mean=ns_parser.expected_return_sa.lower(),
                    covariance=ns_parser.covariance_sa.lower(),
                    d_ewma=ns_parser.smoothing_factor_ewma_sa,
                    value=ns_parser.long_allocation_sa,
                    value_short=ns_parser.short_allocation_sa,
                    table=table,
                )

                console.print("")
                optimizer_view.display_weights_sa(
                    weights=weights, weights_sa=weights_sa
                )

                if not ns_parser.categories:
                    categories = ["ASSET_CLASS", "COUNTRY", "SECTOR", "INDUSTRY"]
                else:
                    categories = ns_parser.categories

                for category in categories:
                    optimizer_view.display_categories_sa(
                        weights=weights,
                        weights_sa=weights_sa,
                        categories=self.categories,
                        column=category,
                        title="Category - " + category.title(),
                    )

    @log_start_end(log=logger)
    def call_maxret(self, other_args: List[str]):
        """Process maxret command"""
        parser = argparse.ArgumentParser(
            add_help=False,
            formatter_class=argparse.ArgumentDefaultsHelpFormatter,
            prog="maxret",
            description="Maximizes the portfolio's return ",
        )
        parser.add_argument(
            "-tr",
            "--target-return",
            dest="target_return",
            default=self.params["target_return"]
            if "target_return" in self.params
            else -1,
            type=float,
            help="Constraint on minimum level of portfolio's return",
        )
        parser.add_argument(
            "-tk",
            "--target-risk",
            dest="target_risk",
            default=self.params["target_risk"] if "target_risk" in self.params else -1,
            type=float,
            help="Constraint on maximum level of portfolio's risk",
        )
        parser.add_argument(
            "-m",
            "--mean",
            default=self.params["expected_return"]
            if "expected_return" in self.params
            else "hist",
            dest="expected_return",
            help="Method used to estimate the expected return vector",
            choices=statics.MEAN_CHOICES,
        )
        parser.add_argument(
            "-cv",
            "--covariance",
            default=self.params["covariance"]
            if "covariance" in self.params
            else "hist",
            dest="covariance",
            help="""Method used to estimate covariance matrix. Possible values are
                    'hist': historical method
                    'ewma1': exponential weighted moving average with adjust=True
                    'ewma2': exponential weighted moving average with adjust=False
                    'ledoit': Ledoit and Wolf shrinkage method
                    'oas': oracle shrinkage method
                    'shrunk': scikit-learn shrunk method
                    'gl': graphical lasso method
                    'jlogo': j-logo covariance
                    'fixed': takes average of eigenvalues above max Marchenko Pastour limit
                    'spectral':  makes zero eigenvalues above max Marchenko Pastour limit
                    'shrink': Lopez de Prado's book shrinkage method
                    """,
            choices=statics.COVARIANCE_CHOICES,
        )
        parser.add_argument(
            "-de",
            "--d-ewma",
            type=float,
            default=self.params["smoothing_factor_ewma"]
            if "smoothing_factor_ewma" in self.params
            else 0.94,
            dest="smoothing_factor_ewma",
            help="Smoothing factor for ewma estimators",
        )
        parser.add_argument(
            "-vs",
            "--value-short",
            dest="short_allocation",
            help="Amount to allocate to portfolio in short positions",
            type=float,
            default=self.params["short_allocation"]
            if "short_allocation" in self.params
            else 0.0,
        )

        parser = self.po_parser(
            parser,
            rm=True,
            mt=True,
            ct=True,
            p=True,
            s=True,
            e=True,
            lr=True,
            freq=True,
            mn=True,
            th=True,
            r=True,
            a=True,
            v=True,
            name="MAXRET_",
        )
        ns_parser = self.parse_known_args_and_warn(parser, other_args)
        if ns_parser:
            if len(self.tickers) < 2:
                console.print(
                    "Please have at least 2 loaded tickers to calculate weights.\n"
                )
                return

            table = True
            if "historic_period_sa" in vars(ns_parser):
                table = False

            console.print(
                "[yellow]Optimization can take time. Please be patient...\n[/yellow]"
            )

            weights = optimizer_view.display_max_ret(
                symbols=self.tickers,
                interval=ns_parser.historic_period,
                start_date=ns_parser.start_period,
                end_date=ns_parser.end_period,
                log_returns=ns_parser.log_returns,
                freq=ns_parser.return_frequency,
                maxnan=ns_parser.max_nan,
                threshold=ns_parser.threshold_value,
                method=ns_parser.nan_fill_method,
                risk_measure=ns_parser.risk_measure.lower(),
                risk_free_rate=ns_parser.risk_free,
                alpha=ns_parser.significance_level,
                target_return=ns_parser.target_return,
                target_risk=ns_parser.target_risk,
                mean=ns_parser.expected_return.lower(),
                covariance=ns_parser.covariance.lower(),
                d_ewma=ns_parser.smoothing_factor_ewma,
                value=ns_parser.long_allocation,
                value_short=ns_parser.short_allocation,
                table=table,
            )

            self.portfolios[ns_parser.name.upper()] = weights
            self.count += 1
            self.update_runtime_choices()

            if table is False:
                weights_sa = optimizer_view.display_max_ret(
                    symbols=self.tickers,
                    interval=ns_parser.historic_period_sa,
                    start_date=ns_parser.start_period_sa,
                    end_date=ns_parser.end_period_sa,
                    log_returns=ns_parser.log_returns_sa,
                    freq=ns_parser.return_frequency_sa,
                    maxnan=ns_parser.max_nan_sa,
                    threshold=ns_parser.threshold_value_sa,
                    method=ns_parser.nan_fill_method_sa,
                    risk_measure=ns_parser.risk_measure_sa.lower(),
                    risk_free_rate=ns_parser.risk_free_sa,
                    alpha=ns_parser.significance_level_sa,
                    target_return=ns_parser.target_return_sa,
                    target_risk=ns_parser.target_risk_sa,
                    mean=ns_parser.expected_return_sa.lower(),
                    covariance=ns_parser.covariance_sa.lower(),
                    d_ewma=ns_parser.smoothing_factor_ewma_sa,
                    value=ns_parser.long_allocation_sa,
                    value_short=ns_parser.short_allocation_sa,
                    table=table,
                )

                console.print("")
                optimizer_view.display_weights_sa(
                    weights=weights, weights_sa=weights_sa
                )

                if not ns_parser.categories:
                    categories = ["ASSET_CLASS", "COUNTRY", "SECTOR", "INDUSTRY"]
                else:
                    categories = ns_parser.categories

                for category in categories:
                    optimizer_view.display_categories_sa(
                        weights=weights,
                        weights_sa=weights_sa,
                        categories=self.categories,
                        column=category,
                        title="Category - " + category.title(),
                    )

    @log_start_end(log=logger)
    def call_maxdiv(self, other_args: List[str]):
        """Process maxdiv command"""
        parser = argparse.ArgumentParser(
            add_help=False,
            formatter_class=argparse.ArgumentDefaultsHelpFormatter,
            prog="maxdiv",
            description="Maximizes the portfolio's diversification ratio",
        )
        parser.add_argument(
            "-cv",
            "--covariance",
            default=self.params["covariance"]
            if "covariance" in self.params
            else "hist",
            dest="covariance",
            help="""Method used to estimate covariance matrix. Possible values are
                    'hist': historical method
                    'ewma1': exponential weighted moving average with adjust=True
                    'ewma2': exponential weighted moving average with adjust=False
                    'ledoit': Ledoit and Wolf shrinkage method
                    'oas': oracle shrinkage method
                    'shrunk': scikit-learn shrunk method
                    'gl': graphical lasso method
                    'jlogo': j-logo covariance
                    'fixed': takes average of eigenvalues above max Marchenko Pastour limit
                    'spectral':  makes zero eigenvalues above max Marchenko Pastour limit
                    'shrink': Lopez de Prado's book shrinkage method
                    """,
            choices=statics.COVARIANCE_CHOICES,
        )
        parser.add_argument(
            "-de",
            "--d-ewma",
            type=float,
            default=self.params["smoothing_factor_ewma"]
            if "smoothing_factor_ewma" in self.params
            else 0.94,
            dest="smoothing_factor_ewma",
            help="Smoothing factor for ewma estimators",
        )
        parser.add_argument(
            "-vs",
            "--value-short",
            dest="short_allocation",
            help="Amount to allocate to portfolio in short positions",
            type=float,
            default=self.params["short_allocation"]
            if "short_allocation" in self.params
            else 0.0,
        )

        parser = self.po_parser(
            parser,
            mt=True,
            ct=True,
            p=True,
            s=True,
            e=True,
            lr=True,
            freq=True,
            mn=True,
            th=True,
            v=True,
            name="MAXDIV_",
        )
        ns_parser = self.parse_known_args_and_warn(parser, other_args)
        if ns_parser:
            if len(self.tickers) < 2:
                console.print(
                    "Please have at least 2 loaded tickers to calculate weights.\n"
                )
                return

            table = True
            if "historic_period_sa" in vars(ns_parser):
                table = False

            console.print(
                "[yellow]Optimization can take time. Please be patient...\n[/yellow]"
            )

            weights = optimizer_view.display_max_div(
                symbols=self.tickers,
                interval=ns_parser.historic_period,
                start_date=ns_parser.start_period,
                end_date=ns_parser.end_period,
                log_returns=ns_parser.log_returns,
                freq=ns_parser.return_frequency,
                maxnan=ns_parser.max_nan,
                threshold=ns_parser.threshold_value,
                method=ns_parser.nan_fill_method,
                covariance=ns_parser.covariance.lower(),
                d_ewma=ns_parser.smoothing_factor_ewma,
                value=ns_parser.long_allocation,
                value_short=ns_parser.short_allocation,
                table=table,
            )

            self.portfolios[ns_parser.name.upper()] = weights
            self.count += 1
            self.update_runtime_choices()

            if table is False:
                weights_sa = optimizer_view.display_max_div(
                    symbols=self.tickers,
                    interval=ns_parser.historic_period_sa,
                    start_date=ns_parser.start_period_sa,
                    end_date=ns_parser.end_period_sa,
                    log_returns=ns_parser.log_returns_sa,
                    freq=ns_parser.return_frequency_sa,
                    maxnan=ns_parser.max_nan_sa,
                    threshold=ns_parser.threshold_value_sa,
                    method=ns_parser.nan_fill_method_sa,
                    covariance=ns_parser.covariance_sa.lower(),
                    d_ewma=ns_parser.smoothing_factor_ewma_sa,
                    value=ns_parser.long_allocation_sa,
                    value_short=ns_parser.short_allocation_sa,
                    table=table,
                )

                console.print("")
                optimizer_view.display_weights_sa(
                    weights=weights, weights_sa=weights_sa
                )

                if not ns_parser.categories:
                    categories = ["ASSET_CLASS", "COUNTRY", "SECTOR", "INDUSTRY"]
                else:
                    categories = ns_parser.categories

                for category in categories:
                    optimizer_view.display_categories_sa(
                        weights=weights,
                        weights_sa=weights_sa,
                        categories=self.categories,
                        column=category,
                        title="Category - " + category.title(),
                    )

    @log_start_end(log=logger)
    def call_maxdecorr(self, other_args: List[str]):
        """Process maxdecorr command"""
        parser = argparse.ArgumentParser(
            add_help=False,
            formatter_class=argparse.ArgumentDefaultsHelpFormatter,
            prog="maxdecorr",
            description="Maximizes the portfolio's decorrelation",
        )
        parser.add_argument(
            "-cv",
            "--covariance",
            default=self.params["covariance"]
            if "covariance" in self.params
            else "hist",
            dest="covariance",
            help="""Method used to estimate covariance matrix. Possible values are
                    'hist': historical method
                    'ewma1': exponential weighted moving average with adjust=True
                    'ewma2': exponential weighted moving average with adjust=False
                    'ledoit': Ledoit and Wolf shrinkage method
                    'oas': oracle shrinkage method
                    'shrunk': scikit-learn shrunk method
                    'gl': graphical lasso method
                    'jlogo': j-logo covariance
                    'fixed': takes average of eigenvalues above max Marchenko Pastour limit
                    'spectral':  makes zero eigenvalues above max Marchenko Pastour limit
                    'shrink': Lopez de Prado's book shrinkage method
                    """,
            choices=statics.COVARIANCE_CHOICES,
        )
        parser.add_argument(
            "-de",
            "--d-ewma",
            type=float,
            default=self.params["smoothing_factor_ewma"]
            if "smoothing_factor_ewma" in self.params
            else 0.94,
            dest="smoothing_factor_ewma",
            help="Smoothing factor for ewma estimators",
        )
        parser.add_argument(
            "-vs",
            "--value-short",
            dest="short_allocation",
            help="Amount to allocate to portfolio in short positions",
            type=float,
            default=self.params["short_allocation"]
            if "short_allocation" in self.params
            else 0.0,
        )

        parser = self.po_parser(
            parser,
            mt=True,
            ct=True,
            p=True,
            s=True,
            e=True,
            lr=True,
            freq=True,
            mn=True,
            th=True,
            v=True,
            name="MAXDECORR_",
        )
        ns_parser = self.parse_known_args_and_warn(parser, other_args)
        if ns_parser:
            if len(self.tickers) < 2:
                console.print(
                    "Please have at least 2 loaded tickers to calculate weights.\n"
                )
                return

            table = True
            if "historic_period_sa" in vars(ns_parser):
                table = False

            console.print(
                "[yellow]Optimization can take time. Please be patient...\n[/yellow]"
            )

            weights = optimizer_view.display_max_decorr(
                symbols=self.tickers,
                interval=ns_parser.historic_period,
                start_date=ns_parser.start_period,
                end_date=ns_parser.end_period,
                log_returns=ns_parser.log_returns,
                freq=ns_parser.return_frequency,
                maxnan=ns_parser.max_nan,
                threshold=ns_parser.threshold_value,
                method=ns_parser.nan_fill_method,
                covariance=ns_parser.covariance.lower(),
                d_ewma=ns_parser.smoothing_factor_ewma,
                value=ns_parser.long_allocation,
                value_short=ns_parser.short_allocation,
                table=table,
            )

            self.portfolios[ns_parser.name.upper()] = weights
            self.count += 1
            self.update_runtime_choices()

            if table is False:
                weights_sa = optimizer_view.display_max_decorr(
                    symbols=self.tickers,
                    interval=ns_parser.historic_period_sa,
                    start_date=ns_parser.start_period_sa,
                    end_date=ns_parser.end_period_sa,
                    log_returns=ns_parser.log_returns_sa,
                    freq=ns_parser.return_frequency_sa,
                    maxnan=ns_parser.max_nan_sa,
                    threshold=ns_parser.threshold_value_sa,
                    method=ns_parser.nan_fill_method_sa,
                    covariance=ns_parser.covariance_sa.lower(),
                    d_ewma=ns_parser.smoothing_factor_ewma_sa,
                    value=ns_parser.long_allocation_sa,
                    value_short=ns_parser.short_allocation_sa,
                    table=table,
                )

                console.print("")
                optimizer_view.display_weights_sa(
                    weights=weights, weights_sa=weights_sa
                )

                if not ns_parser.categories:
                    categories = ["ASSET_CLASS", "COUNTRY", "SECTOR", "INDUSTRY"]
                else:
                    categories = ns_parser.categories

                for category in categories:
                    optimizer_view.display_categories_sa(
                        weights=weights,
                        weights_sa=weights_sa,
                        categories=self.categories,
                        column=category,
                        title="Category - " + category.title(),
                    )

    @log_start_end(log=logger)
    def call_blacklitterman(self, other_args: List[str]):
        """Process blacklitterman command"""
        parser = argparse.ArgumentParser(
            add_help=False,
            formatter_class=argparse.ArgumentDefaultsHelpFormatter,
            prog="blacklitterman",
            description="Optimize portfolio using Black Litterman estimates",
        )
        parser.add_argument(
            "-bm",
            "--benchmark",
            type=str,
            default=None,
            dest="benchmark",
            help="portfolio name from current portfolio list",
        )
        parser.add_argument(
            "-o",
            "--objective",
            default=self.params["objective"]
            if "objective" in self.params
            else "Sharpe",
            dest="objective",
            help="Objective function used to optimize the portfolio",
            choices=statics.OBJECTIVE_CHOICES,
        )
        parser.add_argument(
            "-pv",
            "--p-views",
            type=lambda s: [
                [float(item) for item in row.split(",")] for row in s.split(";")
            ],
            default=self.params["p_views"] if "p_views" in self.params else None,
            dest="p_views",
            help="matrix P of analyst views",
        )
        parser.add_argument(
            "-qv",
            "--q-views",
            type=lambda s: [float(item) for item in s.split(",")],
            default=self.params["q_views"] if "q_views" in self.params else None,
            dest="q_views",
            help="matrix Q of analyst views",
        )
        parser.add_argument(
            "-ra",
            "--risk-aversion",
            type=float,
            dest="risk_aversion",
            default=self.params["risk_aversion"]
            if "risk_aversion" in self.params
            else 1,
            help="Risk aversion parameter",
        )
        parser.add_argument(
            "-d",
            "--delta",
            default=self.params["delta"] if "delta" in self.params else None,
            dest="delta",
            type=float,
            help="Risk aversion factor of Black Litterman model",
        )
        parser.add_argument(
            "-eq",
            "--equilibrium",
            action="store_true",
            default=self.params["equilibrium"]
            if "equilibrium" in self.params
            else True,
            dest="equilibrium",
            help="""If True excess returns are based on equilibrium market portfolio, if False
                excess returns are calculated as historical returns minus risk free rate.
                """,
        )
        parser.add_argument(
            "-op",
            "--optimize",
            action="store_false",
            default=self.params["optimize"] if "optimize" in self.params else True,
            dest="optimize",
            help="""If True Black Litterman estimates are used as inputs of mean variance model,
                if False returns equilibrium weights from Black Litterman model
                """,
        )
        parser.add_argument(
            "-vs",
            "--value-short",
            type=float,
            default=self.params["short_allocation"]
            if "short_allocation" in self.params
            else 0.0,
            dest="short_allocation",
            help="Amount to allocate to portfolio in short positions",
        )
        parser.add_argument(
            "--file",
            type=lambda s: s if s.endswith(".xlsx") or len(s) == 0 else s + ".xlsx",
            dest="file",
            default="",
            help="Upload an Excel file with views for Black Litterman model",
        )

        parser.add_argument(
            "--download",
            type=lambda s: s if s.endswith(".xlsx") or len(s) == 0 else s + ".xlsx",
            dest="download",
            default="",
            help="Create a template to design Black Litterman model views",
        )
        parser = self.po_parser(
            parser,
            mt=True,
            ct=True,
            p=True,
            s=True,
            e=True,
            lr=True,
            freq=True,
            mn=True,
            th=True,
            r=True,
            v=True,
            name="BL_",
        )
        ns_parser = self.parse_known_args_and_warn(parser, other_args)
        if ns_parser:
            if len(self.tickers) < 2:
                console.print(
                    "Please have at least 2 loaded tickers to calculate weights.\n"
                )
                return

            if len(ns_parser.download) > 0:
                file = (
                    USER_EXPORTS_DIRECTORY / "portfolio" / "views" / ns_parser.download
                )

                excel_model.excel_bl_views(file=file, stocks=self.tickers, n=1)
                return

            if ns_parser.file:
                excel_file = USER_PORTFOLIO_DATA_DIRECTORY / "views" / ns_parser.file
                p_views, q_views = excel_model.load_bl_views(excel_file=excel_file)
            else:
                p_views = ns_parser.p_views
                q_views = ns_parser.q_views

            benchmark = (
                None
                if ns_parser.benchmark is None
                else self.portfolios[ns_parser.benchmark.upper()]
            )

            table = True
            if "historic_period_sa" in vars(ns_parser):
                table = False

            console.print(
                "[yellow]Optimization can take time. Please be patient...\n[/yellow]"
            )

            weights = optimizer_view.display_black_litterman(
                symbols=self.tickers,
                p_views=p_views,
                q_views=q_views,
                interval=ns_parser.historic_period,
                start_date=ns_parser.start_period,
                end_date=ns_parser.end_period,
                log_returns=ns_parser.log_returns,
                freq=ns_parser.return_frequency,
                maxnan=ns_parser.max_nan,
                threshold=ns_parser.threshold_value,
                method=ns_parser.nan_fill_method,
                benchmark=benchmark,
                objective=ns_parser.objective.lower(),
                risk_free_rate=ns_parser.risk_free,
                risk_aversion=ns_parser.risk_aversion,
                delta=ns_parser.delta,
                equilibrium=ns_parser.equilibrium,
                optimize=ns_parser.optimize,
                value=ns_parser.long_allocation,
                value_short=ns_parser.short_allocation,
                table=table,
            )

            self.portfolios[ns_parser.name.upper()] = weights
            self.count += 1
            self.update_runtime_choices()

            if table is False:
                if ns_parser.file_sa:
                    excel_file = (
                        USER_PORTFOLIO_DATA_DIRECTORY / "views" / ns_parser.file_sa
                    )
                    p_views_sa, q_views_sa = excel_model.load_bl_views(
                        excel_file=excel_file
                    )
                else:
                    p_views_sa = ns_parser.p_views_sa
                    q_views_sa = ns_parser.q_views_sa

                weights_sa = optimizer_view.display_black_litterman(
                    symbols=self.tickers,
                    p_views=p_views_sa,
                    q_views=q_views_sa,
                    interval=ns_parser.historic_period_sa,
                    start_date=ns_parser.start_period_sa,
                    end_date=ns_parser.end_period_sa,
                    log_returns=ns_parser.log_returns_sa,
                    freq=ns_parser.return_frequency_sa,
                    maxnan=ns_parser.max_nan_sa,
                    threshold=ns_parser.threshold_value_sa,
                    method=ns_parser.nan_fill_method_sa,
                    benchmark=benchmark,
                    objective=ns_parser.objective_sa.lower(),
                    risk_free_rate=ns_parser.risk_free_sa,
                    risk_aversion=ns_parser.risk_aversion_sa,
                    delta=ns_parser.delta_sa,
                    equilibrium=ns_parser.equilibrium_sa,
                    optimize=ns_parser.optimize_sa,
                    value=ns_parser.long_allocation_sa,
                    value_short=ns_parser.short_allocation_sa,
                    table=table,
                )

                console.print("")
                optimizer_view.display_weights_sa(
                    weights=weights, weights_sa=weights_sa
                )

                if not ns_parser.categories:
                    categories = ["ASSET_CLASS", "COUNTRY", "SECTOR", "INDUSTRY"]
                else:
                    categories = ns_parser.categories

                for category in categories:
                    optimizer_view.display_categories_sa(
                        weights=weights,
                        weights_sa=weights_sa,
                        categories=self.categories,
                        column=category,
                        title="Category - " + category.title(),
                    )

    @log_start_end(log=logger)
    def call_ef(self, other_args):
        """Process ef command"""
        parser = argparse.ArgumentParser(
            add_help=False,
            formatter_class=argparse.ArgumentDefaultsHelpFormatter,
            prog="ef",
            description="""This function plots random portfolios based on their
                risk and returns and shows the efficient frontier.""",
        )
        parser.add_argument(
            "-vs",
            "--value-short",
            dest="short_allocation",
            help="Amount to allocate to portfolio in short positions",
            type=float,
            default=self.params["short_allocation"]
            if "short_allocation" in self.params
            else 0.0,
        )
        if other_args and "-" not in other_args[0][0]:
            other_args.insert(0, "-n")
        parser.add_argument(
            "-n",
            "--number-portfolios",
            default=self.params["amount_portfolios"]
            if "amount_portfolios" in self.params
            else 100,
            type=check_non_negative,
            dest="amount_portfolios",
            help="Number of portfolios to simulate",
        )
        parser.add_argument(
            "-se",
            "--seed",
            default=self.params["random_seed"] if "random_seed" in self.params else 123,
            type=check_non_negative,
            dest="random_seed",
            help="Seed used to generate random portfolios",
        )
        parser.add_argument(
            "-t",
            "--tangency",
            action="store_true",
            dest="tangency",
            default=self.params["tangency"] if "tangency" in self.params else False,
            help="Adds the optimal line with the risk-free asset",
        )
        parser.add_argument(
            "--no_plot",
            action="store_false",
            dest="plot_tickers",
            default=True,
            help="Whether or not to plot the tickers for the assets provided",
        )
        parser = self.po_parser(
            parser,
            rm=True,
            mt=True,
            p=True,
            s=True,
            e=True,
            lr=True,
            freq=True,
            mn=True,
            th=True,
            r=True,
            a=True,
            v=True,
        )
        ns_parser = self.parse_known_args_and_warn(parser, other_args)

        if ns_parser:
            if len(self.tickers) < 2:
                console.print(
                    "Please have at least 2 loaded tickers to calculate weights.\n"
                )
                return

            optimizer_view.display_ef(
                symbols=self.tickers,
                interval=ns_parser.historic_period,
                start_date=ns_parser.start_period,
                end_date=ns_parser.end_period,
                log_returns=ns_parser.log_returns,
                freq=ns_parser.return_frequency,
                maxnan=ns_parser.max_nan,
                threshold=ns_parser.threshold_value,
                method=ns_parser.nan_fill_method,
                risk_measure=ns_parser.risk_measure.lower(),
                risk_free_rate=ns_parser.risk_free,
                alpha=ns_parser.significance_level,
                value=ns_parser.long_allocation,
                value_short=ns_parser.short_allocation,
                n_portfolios=ns_parser.amount_portfolios,
                seed=ns_parser.random_seed,
                tangency=ns_parser.tangency,
                plot_tickers=ns_parser.plot_tickers,
            )

    @log_start_end(log=logger)
    def call_riskparity(self, other_args: List[str]):
        """Process riskparity command"""
        parser = argparse.ArgumentParser(
            add_help=False,
            formatter_class=argparse.ArgumentDefaultsHelpFormatter,
            prog="riskparity",
            description="""Build a risk parity portfolio based on risk
                budgeting approach""",
        )
        parser.add_argument(
            "-rm",
            "--risk-measure",
            default=self.params["risk_measure"]
            if "risk_measure" in self.params
            else "MV",
            dest="risk_measure",
            help="""Risk measure used to optimize the portfolio. Possible values are:
                    'MV' : Variance
                    'MAD' : Mean Absolute Deviation
                    'MSV' : Semi Variance (Variance of negative returns)
                    'FLPM' : First Lower Partial Moment
                    'SLPM' : Second Lower Partial Moment
                    'CVaR' : Conditional Value at Risk
                    'EVaR' : Entropic Value at Risk
                    'UCI' : Ulcer Index of uncompounded returns
                    'CDaR' : Conditional Drawdown at Risk of uncompounded returns
                    'EDaR' : Entropic Drawdown at Risk of uncompounded returns
                    """,
            choices=statics.RISK_PARITY_CHOICES,
            metavar="RISK-MEASURE",
        )
        parser.add_argument(
            "-rc",
            "--risk-cont",
            type=lambda s: [float(item) for item in s.split(",")],
            default=self.params["risk_contribution"]
            if "risk_contribution" in self.params
            else None,
            dest="risk_contribution",
            help="vector of risk contribution constraint",
        )
        parser.add_argument(
            "-tr",
            "--target-return",
            dest="target_return",
            default=self.params["target_return"]
            if "target_return" in self.params
            else -1,
            type=float,
            help="Constraint on minimum level of portfolio's return",
        )
        parser.add_argument(
            "-de",
            "--d-ewma",
            type=float,
            default=self.params["smoothing_factor_ewma"]
            if "smoothing_factor_ewma" in self.params
            else 0.94,
            dest="smoothing_factor_ewma",
            help="Smoothing factor for ewma estimators",
        )

        parser = self.po_parser(
            parser,
            mt=True,
            ct=True,
            p=True,
            s=True,
            e=True,
            lr=True,
            freq=True,
            mn=True,
            th=True,
            r=True,
            a=True,
            v=True,
            name="RP_",
        )
        ns_parser = self.parse_known_args_and_warn(parser, other_args)
        if ns_parser:
            if len(self.tickers) < 2:
                console.print(
                    "Please have at least 2 loaded tickers to calculate weights.\n"
                )
                return

            table = True
            if "historic_period_sa" in vars(ns_parser):
                table = False

            console.print(
                "[yellow]Optimization can take time. Please be patient...\n[/yellow]"
            )

            weights = optimizer_view.display_risk_parity(
                symbols=self.tickers,
                interval=ns_parser.historic_period,
                start_date=ns_parser.start_period,
                end_date=ns_parser.end_period,
                log_returns=ns_parser.log_returns,
                freq=ns_parser.return_frequency,
                maxnan=ns_parser.max_nan,
                threshold=ns_parser.threshold_value,
                method=ns_parser.nan_fill_method,
                risk_measure=ns_parser.risk_measure.lower(),
                risk_cont=ns_parser.risk_contribution,
                risk_free_rate=ns_parser.risk_free,
                alpha=ns_parser.significance_level,
                target_return=ns_parser.target_return,
                value=ns_parser.long_allocation,
                table=table,
            )

            self.portfolios[ns_parser.name.upper()] = weights
            self.count += 1
            self.update_runtime_choices()

            if table is False:
                weights_sa = optimizer_view.display_risk_parity(
                    symbols=self.tickers,
                    interval=ns_parser.historic_period_sa,
                    start_date=ns_parser.start_period_sa,
                    end_date=ns_parser.end_period_sa,
                    log_returns=ns_parser.log_returns_sa,
                    freq=ns_parser.return_frequency_sa,
                    maxnan=ns_parser.max_nan_sa,
                    threshold=ns_parser.threshold_value_sa,
                    method=ns_parser.nan_fill_method_sa,
                    risk_measure=ns_parser.risk_measure_sa.lower(),
                    risk_cont=ns_parser.risk_contribution_sa,
                    risk_free_rate=ns_parser.risk_free_sa,
                    alpha=ns_parser.significance_level_sa,
                    target_return=ns_parser.target_return_sa,
                    value=ns_parser.long_allocation_sa,
                    table=table,
                )

                console.print("")
                optimizer_view.display_weights_sa(
                    weights=weights, weights_sa=weights_sa
                )

                if not ns_parser.categories:
                    categories = ["ASSET_CLASS", "COUNTRY", "SECTOR", "INDUSTRY"]
                else:
                    categories = ns_parser.categories

                for category in categories:
                    optimizer_view.display_categories_sa(
                        weights=weights,
                        weights_sa=weights_sa,
                        categories=self.categories,
                        column=category,
                        title="Category - " + category.title(),
                    )

    @log_start_end(log=logger)
    def call_relriskparity(self, other_args: List[str]):
        """Process relriskparity command"""
        parser = argparse.ArgumentParser(
            add_help=False,
            formatter_class=argparse.ArgumentDefaultsHelpFormatter,
            prog="relriskparity",
            description="""Build a relaxed risk parity portfolio based on
                least squares approach""",
        )
        parser.add_argument(
            "-ve",
            "--version",
            default=self.params["risk_parity_model"]
            if "risk_parity_model" in self.params
            else "A",
            dest="risk_parity_model",
            help="""version of relaxed risk parity model: Possible values are:
                'A': risk parity without regularization and penalization constraints
                'B': with regularization constraint but without penalization constraint
                'C': with regularization and penalization constraints""",
            choices=statics.REL_RISK_PARITY_CHOICES,
            metavar="VERSION",
        )
        parser.add_argument(
            "-rc",
            "--risk-cont",
            type=lambda s: [float(item) for item in s.split(",")],
            default=self.params["risk_contribution"]
            if "risk_contribution" in self.params
            else None,
            dest="risk_contribution",
            help="Vector of risk contribution constraints",
        )
        parser.add_argument(
            "-pf",
            "--penal-factor",
            type=float,
            dest="penal_factor",
            default=self.params["penal_factor"] if "penal_factor" in self.params else 1,
            help="""The penalization factor of penalization constraints. Only
            used with version 'C'.""",
        )
        parser.add_argument(
            "-tr",
            "--target-return",
            dest="target_return",
            default=self.params["target_return"]
            if "target_return" in self.params
            else -1,
            type=float,
            help="Constraint on minimum level of portfolio's return",
        )
        parser.add_argument(
            "-de",
            "--d-ewma",
            type=float,
            default=self.params["smoothing_factor_ewma"]
            if "smoothing_factor_ewma" in self.params
            else 0.94,
            dest="smoothing_factor_ewma",
            help="Smoothing factor for ewma estimators",
        )

        parser = self.po_parser(
            parser,
            mt=True,
            ct=True,
            p=True,
            s=True,
            e=True,
            lr=True,
            freq=True,
            mn=True,
            th=True,
            v=True,
            name="RRP_",
        )
        ns_parser = self.parse_known_args_and_warn(parser, other_args)
        if ns_parser:
            if len(self.tickers) < 2:
                console.print(
                    "Please have at least 2 loaded tickers to calculate weights.\n"
                )
                return

            table = True
            if "historic_period_sa" in vars(ns_parser):
                table = False

            console.print(
                "[yellow]Optimization can take time. Please be patient...\n[/yellow]"
            )

            weights = optimizer_view.display_rel_risk_parity(
                symbols=self.tickers,
                interval=ns_parser.historic_period,
                start_date=ns_parser.start_period,
                end_date=ns_parser.end_period,
                log_returns=ns_parser.log_returns,
                freq=ns_parser.return_frequency,
                maxnan=ns_parser.max_nan,
                threshold=ns_parser.threshold_value,
                method=ns_parser.nan_fill_method,
                version=ns_parser.risk_parity_model,
                risk_cont=ns_parser.risk_contribution,
                penal_factor=ns_parser.penal_factor,
                target_return=ns_parser.target_return,
                d_ewma=ns_parser.smoothing_factor_ewma,
                value=ns_parser.long_allocation,
                table=table,
            )

            self.portfolios[ns_parser.name.upper()] = weights
            self.count += 1
            self.update_runtime_choices()

            if table is False:
                weights_sa = optimizer_view.display_rel_risk_parity(
                    symbols=self.tickers,
                    interval=ns_parser.historic_period_sa,
                    start_date=ns_parser.start_period_sa,
                    end_date=ns_parser.end_period_sa,
                    log_returns=ns_parser.log_returns_sa,
                    freq=ns_parser.return_frequency_sa,
                    maxnan=ns_parser.max_nan_sa,
                    threshold=ns_parser.threshold_value_sa,
                    method=ns_parser.nan_fill_method_sa,
                    version=ns_parser.risk_parity_model_sa,
                    risk_cont=ns_parser.risk_contribution_sa,
                    penal_factor=ns_parser.penal_factor_sa,
                    target_return=ns_parser.target_return_sa,
                    d_ewma=ns_parser.smoothing_factor_ewma_sa,
                    value=ns_parser.long_allocation_sa,
                    table=table,
                )

                console.print("")
                optimizer_view.display_weights_sa(
                    weights=weights, weights_sa=weights_sa
                )

                if not ns_parser.categories:
                    categories = ["ASSET_CLASS", "COUNTRY", "SECTOR", "INDUSTRY"]
                else:
                    categories = ns_parser.categories

                for category in categories:
                    optimizer_view.display_categories_sa(
                        weights=weights,
                        weights_sa=weights_sa,
                        categories=self.categories,
                        column=category,
                        title="Category - " + category.title(),
                    )

    @log_start_end(log=logger)
    def call_hrp(self, other_args: List[str]):
        """Process hierarchical risk parity command"""
        parser = argparse.ArgumentParser(
            add_help=False,
            formatter_class=argparse.ArgumentDefaultsHelpFormatter,
            prog="hrp",
            description="Builds a hierarchical risk parity portfolio",
        )
        parser.add_argument(
            "-cd",
            "--codependence",
            default=self.params["co_dependence"]
            if "co_dependence" in self.params
            else "pearson",
            dest="co_dependence",
            help="""The codependence or similarity matrix used to build the
                distance metric and clusters. Possible values are:
                'pearson': pearson correlation matrix
                'spearman': spearman correlation matrix
                'abs_pearson': absolute value of pearson correlation matrix
                'abs_spearman': absolute value of spearman correlation matrix
                'distance': distance correlation matrix
                'mutual_info': mutual information codependence matrix
                'tail': tail index codependence matrix""",
            choices=statics.CODEPENDENCE_CHOICES,
        )
        parser.add_argument(
            "-cv",
            "--covariance",
            default=self.params["covariance"]
            if "covariance" in self.params
            else "hist",
            dest="covariance",
            help="""Method used to estimate covariance matrix. Possible values are
                    'hist': historical method
                    'ewma1': exponential weighted moving average with adjust=True
                    'ewma2': exponential weighted moving average with adjust=False
                    'ledoit': Ledoit and Wolf shrinkage method
                    'oas': oracle shrinkage method
                    'shrunk': scikit-learn shrunk method
                    'gl': graphical lasso method
                    'jlogo': j-logo covariance
                    'fixed': takes average of eigenvalues above max Marchenko Pastour limit
                    'spectral':  makes zero eigenvalues above max Marchenko Pastour limit
                    'shrink': Lopez de Prado's book shrinkage method
                    """,
            choices=statics.COVARIANCE_CHOICES,
        )
        parser.add_argument(
            "-rm",
            "--risk-measure",
            default=self.params["risk_measure"]
            if "risk_measure" in self.params
            else "MV",
            dest="risk_measure",
            help="""Risk measure used to optimize the portfolio. Possible values are:
                    'MV' : Variance
                    'MAD' : Mean Absolute Deviation
                    'GMD' : Gini Mean Difference
                    'MSV' : Semi Variance (Variance of negative returns)
                    'FLPM' : First Lower Partial Moment
                    'SLPM' : Second Lower Partial Moment
                    'VaR' : Value at Risk
                    'CVaR' : Conditional Value at Risk
                    'TG' : Tail Gini
                    'EVaR' : Entropic Value at Risk
                    'WR' : Worst Realization
                    'RG' : Range
                    'CVRG' : CVaR Range
                    'TGRG' : Tail Gini Range
                    'ADD' : Average Drawdown of uncompounded returns
                    'UCI' : Ulcer Index of uncompounded returns
                    'DaR' : Drawdown at Risk of uncompounded returns
                    'CDaR' : Conditional Drawdown at Risk of uncompounded returns
                    'EDaR' : Entropic Drawdown at Risk of uncompounded returns
                    'MDD' : Maximum Drawdown of uncompounded returns
                    'ADD_Rel' : Average Drawdown of compounded returns
                    'UCI_Rel' : Ulcer Index of compounded returns
                    'DaR_Rel' : Drawdown at Risk of compounded returns
                    'CDaR_Rel' : Conditional Drawdown at Risk of compounded returns
                    'EDaR_Rel' : Entropic Drawdown at Risk of compounded returns
                    'MDD_Rel' : Maximum Drawdown of compounded returns
                    """,
            choices=statics.HCP_CHOICES,
            metavar="RISK-MEASURE",
        )
        parser.add_argument(
            "-as",
            "--a-sim",
            type=int,
            default=self.params["cvar_simulations_losses"]
            if "cvar_simulations_losses" in self.params
            else 100,
            dest="cvar_simulations_losses",
            help="""Number of CVaRs used to approximate Tail Gini of losses.
                The default is 100""",
        )
        parser.add_argument(
            "-b",
            "--beta",
            type=float,
            default=self.params["cvar_significance"]
            if "cvar_significance" in self.params
            else None,
            dest="cvar_significance",
            help="""Significance level of CVaR and Tail Gini of gains. If
                empty it duplicates alpha""",
        )
        parser.add_argument(
            "-bs",
            "--b-sim",
            type=int,
            default=self.params["cvar_simulations_gains"]
            if "cvar_simulations_gains" in self.params
            else None,
            dest="cvar_simulations_gains",
            help="""Number of CVaRs used to approximate Tail Gini of gains.
                If empty it duplicates a_sim value""",
        )
        parser.add_argument(
            "-lk",
            "--linkage",
            default=self.params["linkage"] if "linkage" in self.params else "single",
            dest="linkage",
            help="Linkage method of hierarchical clustering",
            choices=statics.LINKAGE_CHOICES,
            metavar="LINKAGE",
        )
        parser.add_argument(
            "-k",
            type=int,
            default=self.params["amount_clusters"]
            if "amount_clusters" in self.params
            else None,
            dest="amount_clusters",
            help="Number of clusters specified in advance",
        )
        parser.add_argument(
            "-mk",
            "--max-k",
            type=int,
            default=self.params["max_clusters"]
            if "max_clusters" in self.params
            else 10,
            dest="max_clusters",
            help="""Max number of clusters used by the two difference gap
            statistic to find the optimal number of clusters. If k is
            empty this value is used""",
        )
        parser.add_argument(
            "-bi",
            "--bins-info",
            default=self.params["amount_bins"]
            if "amount_bins" in self.params
            else "KN",
            dest="amount_bins",
            help="Number of bins used to calculate the variation of information",
            choices=statics.BINS_CHOICES,
        )
        parser.add_argument(
            "-at",
            "--alpha-tail",
            type=float,
            default=self.params["alpha_tail"] if "alpha_tail" in self.params else 0.05,
            dest="alpha_tail",
            help="""Significance level for lower tail dependence index, only
            used when when codependence value is 'tail' """,
        )
        parser.add_argument(
            "-lo",
            "--leaf-order",
            default=self.params["leaf_order"] if "leaf_order" in self.params else True,
            dest="leaf_order",
            help="""Indicates if the cluster are ordered so that the distance
                between successive leaves is minimal""",
        )
        parser.add_argument(
            "-de",
            "--d-ewma",
            type=float,
            default=self.params["smoothing_factor_ewma"]
            if "smoothing_factor_ewma" in self.params
            else 0.94,
            dest="smoothing_factor_ewma",
            help="Smoothing factor for ewma estimators",
        )

        parser = self.po_parser(
            parser,
            mt=True,
            ct=True,
            p=True,
            s=True,
            e=True,
            lr=True,
            freq=True,
            mn=True,
            th=True,
            r=True,
            a=True,
            v=True,
            name="_HRP",
        )
        ns_parser = self.parse_known_args_and_warn(parser, other_args)
        if ns_parser:
            if len(self.tickers) < 2:
                console.print(
                    "Please have at least 2 loaded tickers to calculate weights.\n"
                )
                return

            table = True
            if "historic_period_sa" in vars(ns_parser):
                table = False

            console.print(
                "[yellow]Optimization can take time. Please be patient...\n[/yellow]"
            )

            weights = optimizer_view.display_hrp(
                symbols=self.tickers,
                interval=ns_parser.historic_period,
                start_date=ns_parser.start_period,
                end_date=ns_parser.end_period,
                log_returns=ns_parser.log_returns,
                freq=ns_parser.return_frequency,
                maxnan=ns_parser.max_nan,
                threshold=ns_parser.threshold_value,
                method=ns_parser.nan_fill_method,
                codependence=ns_parser.co_dependence.lower(),
                covariance=ns_parser.covariance.lower(),
                risk_measure=ns_parser.risk_measure.lower(),
                risk_free_rate=ns_parser.risk_free,
                alpha=ns_parser.significance_level,
                a_sim=ns_parser.cvar_simulations_losses,
                beta=ns_parser.cvar_significance,
                b_sim=ns_parser.cvar_simulations_gains,
                linkage=ns_parser.linkage.lower(),
                k=ns_parser.amount_clusters,
                max_k=ns_parser.max_clusters,
                bins_info=ns_parser.amount_bins.upper(),
                alpha_tail=ns_parser.alpha_tail,
                leaf_order=ns_parser.leaf_order,
                d_ewma=ns_parser.smoothing_factor_ewma,
                value=ns_parser.long_allocation,
                table=table,
            )

            self.portfolios[ns_parser.name.upper()] = weights
            self.count += 1
            self.update_runtime_choices()

            if table is False:
                weights_sa = optimizer_view.display_hrp(
                    symbols=self.tickers,
                    interval=ns_parser.historic_period_sa,
                    start_date=ns_parser.start_period_sa,
                    end_date=ns_parser.end_period_sa,
                    log_returns=ns_parser.log_returns_sa,
                    freq=ns_parser.return_frequency_sa,
                    maxnan=ns_parser.max_nan_sa,
                    threshold=ns_parser.threshold_value_sa,
                    method=ns_parser.nan_fill_method_sa,
                    codependence=ns_parser.co_dependence_sa.lower(),
                    covariance=ns_parser.covariance_sa.lower(),
                    risk_measure=ns_parser.risk_measure_sa.lower(),
                    risk_free_rate=ns_parser.risk_free_sa,
                    alpha=ns_parser.significance_level_sa,
                    a_sim=ns_parser.cvar_simulations_losses_sa,
                    beta=ns_parser.cvar_significance_sa,
                    b_sim=ns_parser.cvar_simulations_gains_sa,
                    linkage=ns_parser.linkage_sa.lower(),
                    k=ns_parser.amount_clusters_sa,
                    max_k=ns_parser.max_clusters_sa,
                    bins_info=ns_parser.amount_bins_sa.upper(),
                    alpha_tail=ns_parser.alpha_tail_sa,
                    leaf_order=ns_parser.leaf_order_sa,
                    d_ewma=ns_parser.smoothing_factor_ewma_sa,
                    value=ns_parser.long_allocation_sa,
                    table=table,
                )

                console.print("")
                optimizer_view.display_weights_sa(
                    weights=weights, weights_sa=weights_sa
                )

                if not ns_parser.categories:
                    categories = ["ASSET_CLASS", "COUNTRY", "SECTOR", "INDUSTRY"]
                else:
                    categories = ns_parser.categories

                for category in categories:
                    optimizer_view.display_categories_sa(
                        weights=weights,
                        weights_sa=weights_sa,
                        categories=self.categories,
                        column=category,
                        title="Category - " + category.title(),
                    )

    @log_start_end(log=logger)
    def call_herc(self, other_args: List[str]):
        """Process hierarchical equal risk contribution command"""
        parser = argparse.ArgumentParser(
            add_help=False,
            formatter_class=argparse.ArgumentDefaultsHelpFormatter,
            prog="herc",
            description="Builds a hierarchical equal risk contribution portfolio",
        )
        parser.add_argument(
            "-cd",
            "--codependence",
            default="pearson",
            dest="co_dependence",
            help="""The codependence or similarity matrix used to build the
                distance metric and clusters. Possible values are:
                'pearson': pearson correlation matrix
                'spearman': spearman correlation matrix
                'abs_pearson': absolute value of pearson correlation matrix
                'abs_spearman': absolute value of spearman correlation matrix
                'distance': distance correlation matrix
                'mutual_info': mutual information codependence matrix
                'tail': tail index codependence matrix""",
            choices=statics.CODEPENDENCE_CHOICES,
        )
        parser.add_argument(
            "-cv",
            "--covariance",
            default=self.params["covariance"]
            if "covariance" in self.params
            else "hist",
            dest="covariance",
            help="""Method used to estimate covariance matrix. Possible values are
                    'hist': historical method
                    'ewma1': exponential weighted moving average with adjust=True
                    'ewma2': exponential weighted moving average with adjust=False
                    'ledoit': Ledoit and Wolf shrinkage method
                    'oas': oracle shrinkage method
                    'shrunk': scikit-learn shrunk method
                    'gl': graphical lasso method
                    'jlogo': j-logo covariance
                    'fixed': takes average of eigenvalues above max Marchenko Pastour limit
                    'spectral':  makes zero eigenvalues above max Marchenko Pastour limit
                    'shrink': Lopez de Prado's book shrinkage method
                    """,
            choices=statics.COVARIANCE_CHOICES,
        )
        parser.add_argument(
            "-rm",
            "--risk-measure",
            default=self.params["risk_measure"]
            if "risk_measure" in self.params
            else "MV",
            dest="risk_measure",
            help="""Risk measure used to optimize the portfolio. Possible values are:
                    'MV' : Variance
                    'MAD' : Mean Absolute Deviation
                    'GMD' : Gini Mean Difference
                    'MSV' : Semi Variance (Variance of negative returns)
                    'FLPM' : First Lower Partial Moment
                    'SLPM' : Second Lower Partial Moment
                    'VaR' : Value at Risk
                    'CVaR' : Conditional Value at Risk
                    'TG' : Tail Gini
                    'EVaR' : Entropic Value at Risk
                    'WR' : Worst Realization
                    'RG' : Range
                    'CVRG' : CVaR Range
                    'TGRG' : Tail Gini Range
                    'ADD' : Average Drawdown of uncompounded returns
                    'UCI' : Ulcer Index of uncompounded returns
                    'DaR' : Drawdown at Risk of uncompounded returns
                    'CDaR' : Conditional Drawdown at Risk of uncompounded returns
                    'EDaR' : Entropic Drawdown at Risk of uncompounded returns
                    'MDD' : Maximum Drawdown of uncompounded returns
                    'ADD_Rel' : Average Drawdown of compounded returns
                    'UCI_Rel' : Ulcer Index of compounded returns
                    'DaR_Rel' : Drawdown at Risk of compounded returns
                    'CDaR_Rel' : Conditional Drawdown at Risk of compounded returns
                    'EDaR_Rel' : Entropic Drawdown at Risk of compounded returns
                    'MDD_Rel' : Maximum Drawdown of compounded returns
                    """,
            choices=statics.HCP_CHOICES,
            metavar="RISK-MEASURE",
        )
        parser.add_argument(
            "-as",
            "--a-sim",
            type=int,
            default=self.params["cvar_simulations_losses"]
            if "cvar_simulations_losses" in self.params
            else 100,
            dest="cvar_simulations_losses",
            help="""Number of CVaRs used to approximate Tail Gini of losses.
                The default is 100""",
        )
        parser.add_argument(
            "-b",
            "--beta",
            type=float,
            default=self.params["cvar_significance"]
            if "cvar_significance" in self.params
            else None,
            dest="cvar_significance",
            help="""Significance level of CVaR and Tail Gini of gains. If
                empty it duplicates alpha""",
        )
        parser.add_argument(
            "-bs",
            "--b-sim",
            type=int,
            default=self.params["cvar_simulations_gains"]
            if "cvar_simulations_gains" in self.params
            else None,
            dest="cvar_simulations_gains",
            help="""Number of CVaRs used to approximate Tail Gini of gains.
                If empty it duplicates a_sim value""",
        )
        parser.add_argument(
            "-lk",
            "--linkage",
            default=self.params["linkage"] if "linkage" in self.params else "single",
            dest="linkage",
            help="Linkage method of hierarchical clustering",
            choices=statics.LINKAGE_CHOICES,
            metavar="LINKAGE",
        )
        parser.add_argument(
            "-k",
            type=int,
            default=self.params["amount_clusters"]
            if "amount_clusters" in self.params
            else None,
            dest="amount_clusters",
            help="Number of clusters specified in advance",
        )
        parser.add_argument(
            "-mk",
            "--max-k",
            type=int,
            default=self.params["max_clusters"]
            if "max_clusters" in self.params
            else 10,
            dest="max_clusters",
            help="""Max number of clusters used by the two difference gap
            statistic to find the optimal number of clusters. If k is
            empty this value is used""",
        )
        parser.add_argument(
            "-bi",
            "--bins-info",
            default=self.params["amount_bins"]
            if "amount_bins" in self.params
            else "KN",
            dest="amount_bins",
            help="Number of bins used to calculate the variation of information",
            choices=statics.BINS_CHOICES,
        )
        parser.add_argument(
            "-at",
            "--alpha-tail",
            type=float,
            default=self.params["alpha_tail"] if "alpha_tail" in self.params else 0.05,
            dest="alpha_tail",
            help="""Significance level for lower tail dependence index, only
            used when when codependence value is 'tail' """,
        )
        parser.add_argument(
            "-lo",
            "--leaf-order",
            default=self.params["leaf_order"] if "leaf_order" in self.params else True,
            dest="leaf_order",
            help="""Indicates if the cluster are ordered so that the distance
                between successive leaves is minimal""",
        )
        parser.add_argument(
            "-de",
            "--d-ewma",
            type=float,
            default=self.params["smoothing_factor_ewma"]
            if "smoothing_factor_ewma" in self.params
            else 0.94,
            dest="smoothing_factor_ewma",
            help="Smoothing factor for ewma estimators",
        )

        parser = self.po_parser(
            parser,
            mt=True,
            ct=True,
            p=True,
            s=True,
            e=True,
            lr=True,
            freq=True,
            mn=True,
            th=True,
            r=True,
            a=True,
            v=True,
            name="HERC_",
        )
        ns_parser = self.parse_known_args_and_warn(parser, other_args)
        if ns_parser:
            if len(self.tickers) < 2:
                console.print(
                    "Please have at least 2 loaded tickers to calculate weights.\n"
                )
                return

            table = True
            if "historic_period_sa" in vars(ns_parser):
                table = False

            console.print(
                "[yellow]Optimization can take time. Please be patient...\n[/yellow]"
            )

            weights = optimizer_view.display_herc(
                symbols=self.tickers,
                interval=ns_parser.historic_period,
                start_date=ns_parser.start_period,
                end_date=ns_parser.end_period,
                log_returns=ns_parser.log_returns,
                freq=ns_parser.return_frequency,
                maxnan=ns_parser.max_nan,
                threshold=ns_parser.threshold_value,
                method=ns_parser.nan_fill_method,
                codependence=ns_parser.co_dependence.lower(),
                covariance=ns_parser.covariance.lower(),
                risk_measure=ns_parser.risk_measure.lower(),
                risk_free_rate=ns_parser.risk_free,
                alpha=ns_parser.significance_level,
                a_sim=ns_parser.cvar_simulations_losses,
                beta=ns_parser.cvar_significance,
                b_sim=ns_parser.cvar_simulations_gains,
                linkage=ns_parser.linkage.lower(),
                k=ns_parser.amount_clusters,
                max_k=ns_parser.max_clusters,
                bins_info=ns_parser.amount_bins.upper(),
                alpha_tail=ns_parser.alpha_tail,
                leaf_order=ns_parser.leaf_order,
                d_ewma=ns_parser.smoothing_factor_ewma,
                value=ns_parser.long_allocation,
                table=table,
            )

            self.portfolios[ns_parser.name.upper()] = weights
            self.count += 1
            self.update_runtime_choices()

            if table is False:
                weights_sa = optimizer_view.display_herc(
                    symbols=self.tickers,
                    interval=ns_parser.historic_period_sa,
                    start_date=ns_parser.start_period_sa,
                    end_date=ns_parser.end_period_sa,
                    log_returns=ns_parser.log_returns_sa,
                    freq=ns_parser.return_frequency_sa,
                    maxnan=ns_parser.max_nan_sa,
                    threshold=ns_parser.threshold_value_sa,
                    method=ns_parser.nan_fill_method_sa,
                    codependence=ns_parser.co_dependence_sa.lower(),
                    covariance=ns_parser.covariance_sa.lower(),
                    risk_measure=ns_parser.risk_measure_sa.lower(),
                    risk_free_rate=ns_parser.risk_free_sa,
                    alpha=ns_parser.significance_level_sa,
                    a_sim=ns_parser.cvar_simulations_losses_sa,
                    beta=ns_parser.cvar_significance_sa,
                    b_sim=ns_parser.cvar_simulations_gains_sa,
                    linkage=ns_parser.linkage_sa.lower(),
                    k=ns_parser.amount_clusters_sa,
                    max_k=ns_parser.max_clusters_sa,
                    bins_info=ns_parser.amount_bins_sa.upper(),
                    alpha_tail=ns_parser.alpha_tail_sa,
                    leaf_order=ns_parser.leaf_order_sa,
                    d_ewma=ns_parser.smoothing_factor_ewma_sa,
                    value=ns_parser.long_allocation_sa,
                    table=table,
                )

                console.print("")
                optimizer_view.display_weights_sa(
                    weights=weights, weights_sa=weights_sa
                )

                if not ns_parser.categories:
                    categories = ["ASSET_CLASS", "COUNTRY", "SECTOR", "INDUSTRY"]
                else:
                    categories = ns_parser.categories

                for category in categories:
                    optimizer_view.display_categories_sa(
                        weights=weights,
                        weights_sa=weights_sa,
                        categories=self.categories,
                        column=category,
                        title="Category - " + category.title(),
                    )

    @log_start_end(log=logger)
    def call_nco(self, other_args: List[str]):
        """Process nested clustered optimization command"""
        parser = argparse.ArgumentParser(
            add_help=False,
            formatter_class=argparse.ArgumentDefaultsHelpFormatter,
            prog="nco",
            description="Builds a nested clustered optimization portfolio",
        )
        parser.add_argument(
            "-cd",
            "--codependence",
            default=self.params["co_dependence"]
            if "co_dependence" in self.params
            else "pearson",
            dest="co_dependence",
            help="""The codependence or similarity matrix used to build the
                distance metric and clusters. Possible values are:
                'pearson': pearson correlation matrix
                'spearman': spearman correlation matrix
                'abs_pearson': absolute value of pearson correlation matrix
                'abs_spearman': absolute value of spearman correlation matrix
                'distance': distance correlation matrix
                'mutual_info': mutual information codependence matrix
                'tail': tail index codependence matrix""",
            choices=statics.CODEPENDENCE_CHOICES,
        )
        parser.add_argument(
            "-cv",
            "--covariance",
            default=self.params["covariance"]
            if "covariance" in self.params
            else "hist",
            dest="covariance",
            help="""Method used to estimate covariance matrix. Possible values are
                    'hist': historical method
                    'ewma1': exponential weighted moving average with adjust=True
                    'ewma2': exponential weighted moving average with adjust=False
                    'ledoit': Ledoit and Wolf shrinkage method
                    'oas': oracle shrinkage method
                    'shrunk': scikit-learn shrunk method
                    'gl': graphical lasso method
                    'jlogo': j-logo covariance
                    'fixed': takes average of eigenvalues above max Marchenko Pastour limit
                    'spectral':  makes zero eigenvalues above max Marchenko Pastour limit
                    'shrink': Lopez de Prado's book shrinkage method
                    """,
            choices=statics.COVARIANCE_CHOICES,
        )
        parser.add_argument(
            "-o",
            "--objective",
            default=self.params["objective"]
            if "objective" in self.params
            else "MinRisk",
            dest="objective",
            help="Objective function used to optimize the portfolio",
            choices=statics.NCO_OBJECTIVE_CHOICES,
        )
        parser.add_argument(
            "-ra",
            "--risk-aversion",
            type=float,
            dest="risk_aversion",
            default=self.params["long_allocation"]
            if "long_allocation" in self.params
            else 1,
            help="Risk aversion parameter",
        )
        parser.add_argument(
            "-lk",
            "--linkage",
            default=self.params["linkage"] if "linkage" in self.params else "single",
            dest="linkage",
            help="Linkage method of hierarchical clustering",
            choices=statics.LINKAGE_CHOICES,
            metavar="LINKAGE",
        )
        parser.add_argument(
            "-k",
            type=int,
            default=self.params["amount_clusters"]
            if "amount_clusters" in self.params
            else None,
            dest="amount_clusters",
            help="Number of clusters specified in advance",
        )
        parser.add_argument(
            "-mk",
            "--max-k",
            type=int,
            default=self.params["max_clusters"]
            if "max_clusters" in self.params
            else 10,
            dest="max_clusters",
            help="""Max number of clusters used by the two difference gap
            statistic to find the optimal number of clusters. If k is
            empty this value is used""",
        )
        parser.add_argument(
            "-bi",
            "--bins-info",
            default=self.params["amount_bins"]
            if "amount_bins" in self.params
            else "KN",
            dest="amount_bins",
            help="Number of bins used to calculate the variation of information",
            choices=statics.BINS_CHOICES,
        )
        parser.add_argument(
            "-at",
            "--alpha-tail",
            type=float,
            default=self.params["alpha_tail"] if "alpha_tail" in self.params else 0.05,
            dest="alpha_tail",
            help="""Significance level for lower tail dependence index, only
            used when when codependence value is 'tail' """,
        )
        parser.add_argument(
            "-lo",
            "--leaf-order",
            action="store_true",
            default=self.params["leaf_order"] if "leaf_order" in self.params else True,
            dest="leaf_order",
            help="""indicates if the cluster are ordered so that the distance
                between successive leaves is minimal""",
        )
        parser.add_argument(
            "-de",
            "--d-ewma",
            type=float,
            default=self.params["smoothing_factor_ewma"]
            if "smoothing_factor_ewma" in self.params
            else 0.94,
            dest="smoothing_factor_ewma",
            help="Smoothing factor for ewma estimators",
        )

        parser = self.po_parser(
            parser,
            rm=True,
            mt=True,
            ct=True,
            p=True,
            s=True,
            e=True,
            lr=True,
            freq=True,
            mn=True,
            th=True,
            r=True,
            a=True,
            v=True,
            name="NCO_",
        )
        ns_parser = self.parse_known_args_and_warn(parser, other_args)
        if ns_parser:
            if len(self.tickers) < 2:
                console.print(
                    "Please have at least 2 loaded tickers to calculate weights.\n"
                )
                return

            table = True
            if "historic_period_sa" in vars(ns_parser):
                table = False

            console.print(
                "[yellow]Optimization can take time. Please be patient...\n[/yellow]"
            )

            weights = optimizer_view.display_nco(
                symbols=self.tickers,
                interval=ns_parser.historic_period,
                start_date=ns_parser.start_period,
                end_date=ns_parser.end_period,
                log_returns=ns_parser.log_returns,
                freq=ns_parser.return_frequency,
                maxnan=ns_parser.max_nan,
                threshold=ns_parser.threshold_value,
                method=ns_parser.nan_fill_method,
                codependence=ns_parser.co_dependence.lower(),
                covariance=ns_parser.covariance.lower(),
                objective=ns_parser.objective.lower(),
                risk_measure=ns_parser.risk_measure.lower(),
                risk_free_rate=ns_parser.risk_free,
                risk_aversion=ns_parser.risk_aversion,
                alpha=ns_parser.significance_level,
                linkage=ns_parser.linkage.lower(),
                k=ns_parser.amount_clusters,
                max_k=ns_parser.max_clusters,
                bins_info=ns_parser.amount_bins.upper(),
                alpha_tail=ns_parser.alpha_tail,
                leaf_order=ns_parser.leaf_order,
                d_ewma=ns_parser.smoothing_factor_ewma,
                value=ns_parser.long_allocation,
                table=table,
            )

            self.portfolios[ns_parser.name.upper()] = weights
            self.count += 1
            self.update_runtime_choices()

            if table is False:
                weights_sa = optimizer_view.display_nco(
                    symbols=self.tickers,
                    interval=ns_parser.historic_period_sa,
                    start_date=ns_parser.start_period_sa,
                    end_date=ns_parser.end_period_sa,
                    log_returns=ns_parser.log_returns_sa,
                    freq=ns_parser.return_frequency_sa,
                    maxnan=ns_parser.max_nan_sa,
                    threshold=ns_parser.threshold_value_sa,
                    method=ns_parser.nan_fill_method_sa,
                    codependence=ns_parser.co_dependence_sa.lower(),
                    covariance=ns_parser.covariance_sa.lower(),
                    objective=ns_parser.objective_sa.lower(),
                    risk_measure=ns_parser.risk_measure_sa.lower(),
                    risk_free_rate=ns_parser.risk_free_sa,
                    risk_aversion=ns_parser.risk_aversion_sa,
                    alpha=ns_parser.significance_level_sa,
                    linkage=ns_parser.linkage_sa.lower(),
                    k=ns_parser.amount_clusters_sa,
                    max_k=ns_parser.max_clusters_sa,
                    bins_info=ns_parser.amount_bins_sa.upper(),
                    alpha_tail=ns_parser.alpha_tail_sa,
                    leaf_order=ns_parser.leaf_order_sa,
                    d_ewma=ns_parser.smoothing_factor_ewma_sa,
                    value=ns_parser.long_allocation_sa,
                    table=table,
                )

                console.print("")
                optimizer_view.display_weights_sa(
                    weights=weights, weights_sa=weights_sa
                )

                if not ns_parser.categories:
                    categories = ["ASSET_CLASS", "COUNTRY", "SECTOR", "INDUSTRY"]
                else:
                    categories = ns_parser.categories

                for category in categories:
                    optimizer_view.display_categories_sa(
                        weights=weights,
                        weights_sa=weights_sa,
                        categories=self.categories,
                        column=category,
                        title="Category - " + category.title(),
                    )<|MERGE_RESOLUTION|>--- conflicted
+++ resolved
@@ -569,19 +569,12 @@
             else:
                 self.current_file = " ".join(ns_parser.file)
 
-<<<<<<< HEAD
-                file_location = self.optimization_file_map.get(
-                    self.current_file, self.current_file
-                )
-                self.params, self.current_model = params_view.load_file(file_location)
-=======
                 if self.current_file in self.optimization_file_map:
                     file_location = self.optimization_file_map[self.current_file]
                 else:
                     file_location = self.current_file  # type: ignore
 
                 self.params, self.current_model = params_view.load_file(file_location)  # type: ignore
->>>>>>> 1c84da9f
 
     @log_start_end(log=logger)
     def call_params(self, _):

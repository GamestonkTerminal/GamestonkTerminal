"""Portfolio Model"""
__docformat__ = "numpy"

import contextlib
import logging
from re import S
from typing import Dict, Any, Tuple
import datetime

import numpy as np
import scipy
import pandas as pd
import yfinance as yf
from sklearn.metrics import r2_score
from pycoingecko import CoinGeckoAPI
from openbb_terminal import portfolio

from openbb_terminal.decorators import log_start_end
from openbb_terminal.portfolio import portfolio_helper, allocation_model
from openbb_terminal.rich_config import console

# pylint: disable=E1136,W0201,R0902,C0302
# pylint: disable=unsupported-assignment-operation,redefined-outer-name,too-many-public-methods

logger = logging.getLogger(__name__)
cg = CoinGeckoAPI()

pd.options.mode.chained_assignment = None
class PortfolioModel:
    """
    Class for portfolio analysis in OpenBB
    Implements a Portfolio and related methods.

    Methods
    -------
    read_orderbook: Class method to read orderbook from file

    __set_orderbook:
        preprocess_orderbook: Method to preprocess, format and compute auxiliary fields

    get_orderbook: Outputs the formatted transactions DataFrame

    load_benchmark: Adds benchmark ticker, info, prices and returns
        mimic_trades_for_benchmark: Mimic trades from the orderbook based on chosen benchmark assuming partial shares

    generate_portfolio_data: Generates portfolio data from orderbook
        load_portfolio_historical_prices: Loads historical adj close prices for tickers in list of trades
        populate_historical_trade_data: Create a new dataframe to store historical prices by ticker
        calculate_value: Calculate value end of day from historical data

    calculate_reserves: Takes dividends into account for returns calculation

    calculate_allocations: Determine allocations based on assets, sectors, countries and region

    set_risk_free_rate: Sets risk free rate

    """

    @log_start_end(log=logger)
    def __init__(self, orderbook: pd.DataFrame = pd.DataFrame()):
        """Initialize PortfolioModel class"""

        # Portfolio
        self.tickers_list = None
        self.tickers: Dict[Any, Any] = {}
        self.inception_date = datetime.date(1970, 1, 1)
        self.historical_trade_data = pd.DataFrame()
        self.returns = pd.DataFrame()
        self.itemized_value = pd.DataFrame()
        self.portfolio_trades = pd.DataFrame()
        self.portfolio_value = None
        self.portfolio_historical_prices = pd.DataFrame()
        self.empty = True
        self.risk_free_rate = float(0)

        # Benchmark
        self.benchmark_ticker: str = ""
        self.benchmark_info = None
        self.benchmark_historical_prices = pd.DataFrame()
        self.benchmark_returns = pd.DataFrame()
        self.benchmark_trades = pd.DataFrame()

        # Allocations
        self.portfolio_assets_allocation = pd.DataFrame()
        self.portfolio_sectors_allocation = pd.DataFrame()
        self.portfolio_region_allocation = pd.DataFrame()
        self.portfolio_country_allocation = pd.DataFrame()

        self.benchmark_assets_allocation = pd.DataFrame()
        self.benchmark_sectors_allocation = pd.DataFrame()
        self.benchmark_region_allocation = pd.DataFrame()
        self.benchmark_country_allocation = pd.DataFrame()

        # Set and preprocess orderbook
        if not orderbook.empty:
            self.__set_orderbook(orderbook)

    def __set_orderbook(self, orderbook):
        self.__orderbook = orderbook
        self.preprocess_orderbook()
        self.empty = False

    def get_orderbook(self):
        """Get formatted transactions

        Returns:
            pd.DataFrame: formatted transactions
        """
        df = self.__orderbook[
            [
                "Date",
                "Type",
                "Ticker",
                "Side",
                "Price",
                "Quantity",
                "Fees",
                "Investment",
                "Currency",
                "Sector",
                "Industry",
                "Country",
                "Region",
            ]
        ]
        df = df.replace(np.nan, "-")
        df["Date"] = df["Date"].dt.strftime("%Y-%m-%d")
        df.sort_values(by="Date", ascending=False, inplace=True)
        return df

    @staticmethod
    @log_start_end(log=logger)
    def read_orderbook(path: str) -> pd.DataFrame:
        """Static method to read orderbook from file

        Parameters
        ----------
        path: str
            path to orderbook file
        """
        # Load orderbook from file
        if path.endswith(".xlsx"):
            orderbook = pd.read_excel(path)
        elif path.endswith(".csv"):
            orderbook = pd.read_csv(path)

        return orderbook

    @log_start_end(log=logger)
    def preprocess_orderbook(self):
        """Method to preprocess, format and compute auxiliary fields"""

        # Preprocessing steps:
        # 0. If optional fields not in the orderbook add missing
        # 1. Convert Date to datetime
        # 2. Sort orderbook by date
        # 3. Capitalize Ticker and Type [of instrument...]
        # 4. Translate side: ["deposit", "buy"] -> 1 and ["withdrawal", "sell"] -> -1
        # 5. Convert quantity to signed integer
        # 6. Determining the investment/divestment value
        # 7. Reformat crypto tickers to yfinance format (e.g. BTC -> BTC-USD)
        # 8. Reformat STOCK/ETF tickers to yfinance format if ISIN provided
        # 9. Remove unsupported ISINs that came out empty
        # 10. Create tickers dictionary with structure {'Type': [Ticker]}
        # 11. Create list with tickers except cash
        # 12. Save orderbook inception date
        # 13. Populate fields Sector, Industry and Country

        try:
            console.print(" Preprocessing orderbook: ", end="")

            # 0. If optional fields not in the orderbook add missing
            optional_fields = [
                "Sector",
                "Industry",
                "Country",
                "Region",
                "Fees",
                "Premium",
                "ISIN",
            ]
            if not set(optional_fields).issubset(set(self.__orderbook.columns)):
                for field in optional_fields:
                    if field not in self.__orderbook.columns:
                        self.__orderbook[field] = np.nan

            # 1. Convert Date to datetime
            self.__orderbook["Date"] = pd.to_datetime(self.__orderbook["Date"])
            console.print(".", end="")

            # 2. Sort orderbook by date
            self.__orderbook = self.__orderbook.sort_values(by="Date")
            console.print(".", end="")

            # 3. Capitalize Ticker and Type [of instrument...]
            self.__orderbook["Ticker"] = self.__orderbook["Ticker"].map(
                lambda x: x.upper()
            )
            self.__orderbook["Type"] = self.__orderbook["Type"].map(lambda x: x.upper())
            console.print(".", end="")

            # 4. Translate side: ["deposit", "buy"] -> 1 and ["withdrawal", "sell"] -> -1
            self.__orderbook["Signal"] = self.__orderbook["Side"].map(
                lambda x: 1
                if x.lower() in ["deposit", "buy"]
                else (-1 if x.lower() in ["withdrawal", "sell"] else 0)
            )
            console.print(".", end="")

            # 5. Convert quantity to signed integer
            self.__orderbook["Quantity"] = (
                abs(self.__orderbook["Quantity"]) * self.__orderbook["Signal"]
            )
            console.print(".", end="")

            # 6. Determining the investment/divestment value
            self.__orderbook["Investment"] = (
                self.__orderbook["Quantity"] * self.__orderbook["Price"]
                + self.__orderbook["Fees"]
            )
            console.print(".", end="")

            # 7. Reformat crypto tickers to yfinance format (e.g. BTC -> BTC-USD)
            crypto_trades = self.__orderbook[self.__orderbook.Type == "CRYPTO"]
            self.__orderbook.loc[(self.__orderbook.Type == "CRYPTO"), "Ticker"] = [
                f"{crypto}-{currency}"
                for crypto, currency in zip(
                    crypto_trades.Ticker, crypto_trades.Currency
                )
            ]
            console.print(".", end="")

            # 8. Reformat STOCK/ETF tickers to yfinance format if ISIN provided.

            # If isin not valid ticker is empty
            self.__orderbook["yf_Ticker"] = self.__orderbook["ISIN"].apply(
                lambda x: yf.utils.get_ticker_by_isin(x) if not pd.isna(x) else np.nan
            )

            empty_tickers = list(
                self.__orderbook[
                    (self.__orderbook["yf_Ticker"] == "")
                    | (self.__orderbook["yf_Ticker"].isna())
                ]["Ticker"].unique()
            )

            # If ticker from isin is empty it is not valid in yfinance, so check if user provided ticker is supported
            removed_tickers = []
            for item in empty_tickers:
                with contextlib.redirect_stdout(None):
                    # Suppress yfinance failed download message if occurs
                    valid_ticker = not (
                        yf.download(
                            item,
                            start=datetime.datetime.now() + datetime.timedelta(days=-5),
                            progress=False,
                        ).empty
                    )
                    if valid_ticker:
                        # Invalid ISIN but valid ticker
                        self.__orderbook.loc[
                            self.__orderbook["Ticker"] == item, "yf_Ticker"
                        ] = np.nan
                    else:
                        self.__orderbook.loc[
                            self.__orderbook["Ticker"] == item, "yf_Ticker"
                        ] = ""
                        removed_tickers.append(item)

            # Merge reformated tickers into Ticker
            self.__orderbook["Ticker"] = self.__orderbook["yf_Ticker"].fillna(
                self.__orderbook["Ticker"]
            )

            console.print(".", end="")

            # 9. Remove unsupported ISINs that came out empty
            self.__orderbook.drop(
                self.__orderbook[self.__orderbook["Ticker"] == ""].index, inplace=True
            )
            console.print(".", end="")

            # 10. Create tickers dictionary with structure {'Type': [Ticker]}
            for ticker_type in set(self.__orderbook["Type"]):
                self.tickers[ticker_type] = list(
                    set(
                        self.__orderbook[self.__orderbook["Type"].isin([ticker_type])][
                            "Ticker"
                        ]
                    )
                )
            console.print(".", end="")

            # 11. Create list with tickers except cash
            self.tickers_list = list(set(self.__orderbook["Ticker"]))
            console.print(".", end="")

            # 12. Save orderbook inception date
            self.inception_date = self.__orderbook["Date"][0]
            console.print(".", end="")

            # 13. Populate fields Sector, Industry and Country
            if (
                self.__orderbook.loc[
                    self.__orderbook["Type"] == "STOCK",
                    optional_fields,
                ]
                .isnull()
                .values.any()
            ):
                # If any fields is empty for stocks (overwrites any info there)
                self.load_company_data()
            console.print(".", end="")

            # Warn user of removed ISINs
            if removed_tickers:
                console.print(
                    f"\n\n[red]The following tickers are not supported and were removed: {removed_tickers}."
                    f"\nManually edit the 'Ticker' field with the proper Yahoo Finance suffix or provide a valid ISIN."
                    f"\nSuffix info on 'Yahoo Finance market coverage':"
                    " https://help.yahoo.com/kb/exchanges-data-providers-yahoo-finance-sln2310.html"
                    f"\nE.g. IWDA -> IWDA.AS[/red]"
                )
        except Exception:
            console.print("\nCould not preprocess orderbook.")

    @log_start_end(log=logger)
    def load_company_data(self):
        """Method to populate company data for stocks such as sector, industry and country"""

        console.print("\n    Loading company data: ", end="")

        for ticker_type, ticker_list in self.tickers.items():
            # yfinance only has sector, industry and country for stocks
            if ticker_type == "STOCK":
                for ticker in ticker_list:
                    # Only gets fields for tickers with missing data
                    # TODO: Should only get field missing for tickers with missing data
                    # now it's taking the 4 of them
                    if (
                        self.__orderbook.loc[
                            self.__orderbook["Ticker"] == ticker,
                            ["Sector", "Industry", "Country", "Region"],
                        ]
                        .isnull()
                        .values.any()
                    ):
                        # Get ticker info in list ["Sector", "Industry", "Country", "Region"] from isin/ticker
                        info_list = portfolio_helper.get_info_from_ticker(ticker)

                        # Replace fields in orderbook
                        self.__orderbook.loc[
                            self.__orderbook.Ticker == ticker,
                            ["Sector", "Industry", "Country", "Region"],
                        ] = info_list

                        # Display progress
                        console.print(".", end="")

            elif ticker_type == "CRYPTO":
                for ticker in ticker_list:
                    if (
                        self.__orderbook.loc[
                            self.__orderbook["Ticker"] == ticker,
                            ["Sector", "Industry", "Country", "Region"],
                        ]
                        .isnull()
                        .values.any()
                    ):
                        # Get ticker info in list ["Sector", "Industry", "Country", "Region"]
                        info_list = ["Crypto", "Crypto", "Crypto", "Crypto"]

                        # Replace fields in orderbook
                        self.__orderbook.loc[
                            self.__orderbook.Ticker == ticker,
                            ["Sector", "Industry", "Country", "Region"],
                        ] = info_list

                        # Display progress
                        console.print(".", end="")

            else:
                for ticker in ticker_list:
                    if (
                        self.__orderbook.loc[
                            self.__orderbook["Ticker"] == ticker,
                            ["Sector", "Industry", "Country", "Region"],
                        ]
                        .isnull()
                        .values.any()
                    ):
                        # Get ticker info in list ["Sector", "Industry", "Country", "Region"]
                        info_list = ["-", "-", "-", "-"]

                        # Replace fields in orderbook
                        self.__orderbook.loc[
                            self.__orderbook.Ticker == ticker,
                            ["Sector", "Industry", "Country", "Region"],
                        ] = info_list

                        # Display progress
                        console.print(".", end="")

    @log_start_end(log=logger)
    def load_benchmark(self, ticker: str = "SPY", full_shares: bool = False):
        """Adds benchmark dataframe

        Parameters
        ----------
        ticker: str
            benchmark ticker to download data
        full_shares: bool
            whether to mimic the portfolio trades exactly (partial shares) or round down the
            quantity to the nearest number.

        """

        console.print("\n       Loading benchmark: ", end="")

        self.benchmark_ticker = ticker

        self.benchmark_historical_prices = yf.download(
            ticker,
            start=self.inception_date - datetime.timedelta(days=1),
            threads=False,
            progress=False,
        )["Adj Close"]

        self.mimic_trades_for_benchmark(full_shares)

        # Merge benchmark and portfolio dates to ensure same length
        self.benchmark_historical_prices = pd.merge(
            self.portfolio_historical_prices["Close"],
            self.benchmark_historical_prices,
            how="outer",
            left_index=True,
            right_index=True,
        )["Adj Close"]
        self.benchmark_historical_prices.fillna(method="ffill", inplace=True)

        self.benchmark_returns = self.benchmark_historical_prices.pct_change().dropna()
        self.benchmark_info = yf.Ticker(ticker).info

        # Display progress
        console.print(".")

    @log_start_end(log=logger)
    def mimic_trades_for_benchmark(self, full_shares: bool = False):
        """Mimic trades from the orderbook based on chosen benchmark assuming partial shares
        Parameters
        ----------
        full_shares: bool
            whether to mimic the portfolio trades exactly (partial shares) or round down the
            quantity to the nearest number.
        """

        # Create dataframe to store benchmark trades
        self.benchmark_trades = self.__orderbook[["Date", "Type", "Investment"]].copy()

        # Set current price of benchmark
        self.benchmark_trades["Last price"] = self.benchmark_historical_prices[-1]

        # Map historical prices into trades
        self.benchmark_trades[["Benchmark Quantity"]] = float(0)
        benchmark_historical_prices = pd.DataFrame(self.benchmark_historical_prices)
        benchmark_historical_prices.columns.values[0] = "Trade price"
        self.benchmark_trades = self.benchmark_trades.set_index("Date")
        self.benchmark_trades.index = pd.to_datetime(self.benchmark_trades.index)
        self.benchmark_trades = self.benchmark_trades.merge(
            benchmark_historical_prices, how="left", left_index=True, right_index=True
        )
        self.benchmark_trades = self.benchmark_trades.reset_index()
        self.benchmark_trades["Trade price"] = self.benchmark_trades[
            "Trade price"
        ].fillna(method="ffill")

        # Calculate benchmark investment quantity
        if full_shares:
            self.benchmark_trades["Benchmark Quantity"] = np.floor(
                self.benchmark_trades["Investment"]
                / self.benchmark_trades["Trade price"]
            )
        else:
            self.benchmark_trades["Benchmark Quantity"] = (
                self.benchmark_trades["Investment"]
                / self.benchmark_trades["Trade price"]
            )

        self.benchmark_trades["Benchmark Investment"] = (
            self.benchmark_trades["Trade price"]
            * self.benchmark_trades["Benchmark Quantity"]
        )
        self.benchmark_trades["Benchmark Value"] = (
            self.benchmark_trades["Last price"]
            * self.benchmark_trades["Benchmark Quantity"]
        )
        self.benchmark_trades["Benchmark % Return"] = (
            self.benchmark_trades["Benchmark Value"]
            / self.benchmark_trades["Benchmark Investment"]
            - 1
        )
        self.benchmark_trades["Benchmark Abs Return"] = (
            self.benchmark_trades["Benchmark Value"]
            - self.benchmark_trades["Benchmark Investment"]
        )
        # TODO: To add alpha here, we must pull prices from original trades and get last price
        # for each of those trades. Then just calculate returns and compare to benchmark
        self.benchmark_trades.fillna(0, inplace=True)

        if full_shares:
            console.print(
                "Note that with full shares (-s) enabled, there will be a mismatch between how much you invested in the"
                f" portfolio ({round(sum(self.portfolio_trades['Portfolio Investment']), 2)}) and how much you invested"
                f" in the benchmark ({round(sum(self.benchmark_trades['Benchmark Investment']), 2)})."
            )

    @log_start_end(log=logger)
    def generate_portfolio_data(self):
        """Generates portfolio data from orderbook"""

        self.load_portfolio_historical_prices()
        self.populate_historical_trade_data()
        self.calculate_value()

        # Determine the returns, replace inf values with NaN and then drop any missing values
        for _, data in self.tickers.items():
            self.historical_trade_data[
                pd.MultiIndex.from_product([["Returns"], data])
            ] = (
                self.historical_trade_data["End Value"][data]
                / self.historical_trade_data["Initial Value"][data]
                - 1
            )

        self.historical_trade_data.loc[:, ("Returns", "Total")] = (
            self.historical_trade_data["End Value"]["Total"]
            / self.historical_trade_data["Initial Value"]["Total"]
            - 1
        )

        self.returns = self.historical_trade_data["Returns"]["Total"]
        self.returns.replace([np.inf, -np.inf], np.nan, inplace=True)
        self.returns = self.returns.dropna()

        # Determine invested amount, relative and absolute return based on last close
        last_price = self.historical_trade_data["Close"].iloc[-1]

        # Save portfolio trades to compute allocations later
        self.portfolio_trades = self.__orderbook.copy()
        self.portfolio_trades[
            [
                "Portfolio Investment",
                "Close",
                "Portfolio Value",
                "% Portfolio Return",
                "Abs Portfolio Return",
            ]
        ] = float(0)

        for index, trade in self.__orderbook.iterrows():
            self.portfolio_trades["Close"][index] = last_price[trade["Ticker"]]
            self.portfolio_trades["Portfolio Investment"][index] = trade["Investment"]
            self.portfolio_trades["Portfolio Value"][index] = (
                self.portfolio_trades["Close"][index] * trade["Quantity"]
            )
            self.portfolio_trades["% Portfolio Return"][index] = (
                self.portfolio_trades["Portfolio Value"][index]
                / self.portfolio_trades["Portfolio Investment"][index]
            ) - 1
            self.portfolio_trades["Abs Portfolio Return"].loc[index] = (
                self.portfolio_trades["Portfolio Value"][index]
                - self.portfolio_trades["Portfolio Investment"][index]
            )

    @log_start_end(log=logger)
    def load_portfolio_historical_prices(self, use_close: bool = False):
        """Loads historical adj close/close prices for tickers in list of trades

        Parameters
        ----------
        use_close: bool
            whether to use close or adjusted close prices
        """

        console.print("\n      Loading price data: ", end="")

        for ticker_type, data in self.tickers.items():
            if ticker_type in ["STOCK", "ETF", "CRYPTO"]:
                # Download yfinance data
                price_data = yf.download(
                    data, start=self.inception_date, progress=False
                )["Close" if use_close or ticker_type == "CRYPTO" else "Adj Close"]

                # Set up column name if only 1 ticker (pd.DataFrame only does this if >1 ticker)
                if len(data) == 1:
                    price_data = pd.DataFrame(price_data)
                    price_data.columns = data

                # Add to historical_prices dataframe
                self.portfolio_historical_prices = pd.concat(
                    [self.portfolio_historical_prices, price_data], axis=1
                )
            else:
                console.print(f"Type {ticker_type} not supported.")

            console.print(".", end="")

            # Fill missing values with last known price
            self.portfolio_historical_prices.fillna(method="ffill", inplace=True)

    @log_start_end(log=logger)
    def populate_historical_trade_data(self):
        """Create a new dataframe to store historical prices by ticker"""

        trade_data = self.__orderbook.pivot_table(
            index="Date",
            columns=["Ticker"],
            values=[
                "Quantity",
                "Investment",
            ],
            aggfunc={"Quantity": np.sum, "Investment": np.sum},
        )

        # Make historical prices columns a multi-index. This helps the merging.
        self.portfolio_historical_prices.columns = pd.MultiIndex.from_product(
            [["Close"], self.portfolio_historical_prices.columns]
        )

        # Merge with historical close prices (and fillna)
        trade_data = pd.merge(
            trade_data,
            self.portfolio_historical_prices,
            how="outer",
            left_index=True,
            right_index=True,
        )

        trade_data["Close"] = trade_data["Close"].fillna(method="ffill")
        trade_data.fillna(0, inplace=True)

        # Accumulate quantity held by trade date
        trade_data["Quantity"] = trade_data["Quantity"].cumsum()

        trade_data["Investment"] = trade_data["Investment"].cumsum()

        trade_data.loc[:, ("Investment", "Total")] = trade_data["Investment"][
            self.tickers_list
        ].sum(axis=1)

        self.historical_trade_data = trade_data

    @log_start_end(log=logger)
    def calculate_value(self):
        """Calculate end of day value from historical data"""

        console.print("\n     Calculating returns: ", end="")

        trade_data = self.historical_trade_data

        # For each type [STOCK, ETF, etc] calculate value value by trade date
        # and add it to historical_trade_data

        # End Value
        for ticker_type, data in self.tickers.items():
            trade_data[pd.MultiIndex.from_product([["End Value"], data])] = (
                trade_data["Quantity"][data] * trade_data["Close"][data]
            )

        trade_data.loc[:, ("End Value", "Total")] = trade_data["End Value"][
            self.tickers_list
        ].sum(axis=1)

        self.portfolio_value = trade_data["End Value"]["Total"]

        for ticker_type, data in self.tickers.items():
            self.itemized_value[ticker_type] = trade_data["End Value"][data].sum(axis=1)

        trade_data[
            pd.MultiIndex.from_product(
                [["Initial Value"], self.tickers_list + ["Total"]]
            )
        ] = 0

        # Initial Value = Previous End Value + Investment changes
        trade_data["Initial Value"] = trade_data["End Value"].shift(1) + trade_data[
            "Investment"
        ].diff(periods=1)

        # Set first day Initial Value as the Investment (NaNs break first period)
        for t in self.tickers_list + ["Total"]:
            trade_data.at[trade_data.index[0], ("Initial Value", t)] = trade_data.iloc[
                0
            ]["Investment"][t]

        console.print(".", end="")

        self.historical_trade_data = trade_data

    @log_start_end(log=logger)
    def calculate_reserves(self):
        """Takes dividends into account for returns calculation"""
        # TODO: Add back cash dividends and deduct exchange costs
        console.print("Still has to be build.")

    @log_start_end(log=logger)
    def calculate_allocations(self, category: str):
        """Determine allocations based on assets, sectors, countries and region.

        Parameters
        ----------
        category: str
            chosen allocation category from asset, sector, country or region

        """

        if category == "asset":
            # Determine asset allocation
            (
                self.benchmark_assets_allocation,
                self.portfolio_assets_allocation,
            ) = allocation_model.get_assets_allocation(
                self.benchmark_info, self.portfolio_trades
            )
        elif category == "sector":
            # Determine sector allocation
            (
                self.benchmark_sectors_allocation,
                self.portfolio_sectors_allocation,
            ) = allocation_model.get_sector_allocation(
                self.benchmark_info, self.portfolio_trades
            )
        elif category in ("country", "region"):
            # Determine region and country allocations
            (
                self.benchmark_region_allocation,
                self.benchmark_country_allocation,
            ) = allocation_model.get_region_country_allocation(self.benchmark_ticker)

            (
                self.portfolio_region_allocation,
                self.portfolio_country_allocation,
            ) = allocation_model.get_portfolio_region_country_allocation(
                self.portfolio_trades
            )

    @log_start_end(log=logger)
    def set_risk_free_rate(self, risk_free_rate: float):
        """Sets risk free rate

        Parameters
        ----------
        risk_free (float): risk free rate in float format
        """
        self.risk_free_rate = risk_free_rate

    # Metrics
    @log_start_end(log=logger)
    def get_r2_score(self) -> pd.DataFrame:
        """Class method that retrieves R2 Score for portfolio and benchmark selected

        Returns
        -------
        pd.DataFrame
            DataFrame with R2 Score between portfolio and benchmark for different periods
        """
        vals = list()
        for period in portfolio_helper.PERIODS:
            vals.append(
                round(
                    r2_score(
                        portfolio_helper.filter_df_by_period(self.returns, period),
                        portfolio_helper.filter_df_by_period(
                            self.benchmark_returns, period
                        ),
                    ),
                    3,
                )
            )
        return pd.DataFrame(vals, index=portfolio_helper.PERIODS, columns=["R2 Score"])

    @log_start_end(log=logger)
    def get_skewness(self) -> pd.DataFrame:
        """Class method that retrieves skewness for portfolio and benchmark selected

        Returns
        -------
        pd.DataFrame
            DataFrame with skewness for portfolio and benchmark for different periods
        """
        vals = list()
        for period in portfolio_helper.PERIODS:
            vals.append(
                [
                    round(
                        scipy.stats.skew(
                            portfolio_helper.filter_df_by_period(self.returns, period)
                        ),
                        3,
                    ),
                    round(
                        scipy.stats.skew(
                            portfolio_helper.filter_df_by_period(
                                self.benchmark_returns, period
                            )
                        ),
                        3,
                    ),
                ]
            )
        return pd.DataFrame(
            vals, index=portfolio_helper.PERIODS, columns=["Portfolio", "Benchmark"]
        )

    @log_start_end(log=logger)
    def get_kurtosis(self) -> pd.DataFrame:
        """Class method that retrieves kurtosis for portfolio and benchmark selected

        Returns
        -------
        pd.DataFrame
            DataFrame with kurtosis for portfolio and benchmark for different periods
        """
        vals = list()
        for period in portfolio_helper.PERIODS:
            vals.append(
                [
                    round(
                        scipy.stats.kurtosis(
                            portfolio_helper.filter_df_by_period(self.returns, period)
                        ),
                        3,
                    ),
                    round(
                        scipy.stats.skew(
                            portfolio_helper.filter_df_by_period(
                                self.benchmark_returns, period
                            )
                        ),
                        3,
                    ),
                ]
            )
        return pd.DataFrame(
            vals, index=portfolio_helper.PERIODS, columns=["Portfolio", "Benchmark"]
        )

    @log_start_end(log=logger)
    def get_stats(self, interval: str = "all") -> pd.DataFrame:
        """Class method that retrieves stats for portfolio and benchmark selected based on a certain interval

        Returns
        -------
        pd.DataFrame
            DataFrame with overall stats for portfolio and benchmark for a certain period
        interval : str
            interval to consider. Choices are: mtd, qtd, ytd, 3m, 6m, 1y, 3y, 5y, 10y, all
        """
        df = (
            portfolio_helper.filter_df_by_period(self.returns, interval)
            .describe()
            .to_frame()
            .join(
                portfolio_helper.filter_df_by_period(
                    self.benchmark_returns, interval
                ).describe()
            )
        )
        df.columns = ["Portfolio", "Benchmark"]
        return df

    @log_start_end(log=logger)
    def get_volatility(self) -> pd.DataFrame:
        """Class method that retrieves volatility for portfolio and benchmark selected

        Returns
        -------
        pd.DataFrame
            DataFrame with volatility for portfolio and benchmark for different periods
        """
        vals = list()
        for period in portfolio_helper.PERIODS:
            port_rets = portfolio_helper.filter_df_by_period(self.returns, period)
            bench_rets = portfolio_helper.filter_df_by_period(
                self.benchmark_returns, period
            )
            vals.append(
                [
                    round(
                        100 * port_rets.std() * (len(port_rets) ** 0.5),
                        3,
                    ),
                    round(
                        100 * bench_rets.std() * (len(bench_rets) ** 0.5),
                        3,
                    ),
                ]
            )
        return pd.DataFrame(
            vals,
            index=portfolio_helper.PERIODS,
            columns=["Portfolio [%]", "Benchmark [%]"],
        )

    @log_start_end(log=logger)
    def get_sharpe_ratio(self, risk_free_rate: float) -> pd.DataFrame:
        """Class method that retrieves sharpe ratio for portfolio and benchmark selected

        Parameters
        ----------
        risk_free_rate: float
            Risk free rate value

        Returns
        -------
        pd.DataFrame
            DataFrame with sharpe ratio for portfolio and benchmark for different periods
        """
        vals = list()
        for period in portfolio_helper.PERIODS:
            vals.append(
                [
                    round(
                        portfolio_helper.sharpe_ratio(
                            portfolio_helper.filter_df_by_period(self.returns, period),
                            risk_free_rate,
                        ),
                        3,
                    ),
                    round(
                        portfolio_helper.sharpe_ratio(
                            portfolio_helper.filter_df_by_period(
                                self.benchmark_returns, period
                            ),
                            risk_free_rate,
                        ),
                        3,
                    ),
                ]
            )
        return pd.DataFrame(
            vals, index=portfolio_helper.PERIODS, columns=["Portfolio", "Benchmark"]
        )

    @log_start_end(log=logger)
    def get_sortino_ratio(self, risk_free_rate: float) -> pd.DataFrame:
        """Class method that retrieves sortino ratio for portfolio and benchmark selected

        Parameters
        ----------
        risk_free_rate: float
            Risk free rate value

        Returns
        -------
        pd.DataFrame
            DataFrame with sortino ratio for portfolio and benchmark for different periods
        """
        vals = list()
        for period in portfolio_helper.PERIODS:
            vals.append(
                [
                    round(
                        portfolio_helper.sortino_ratio(
                            portfolio_helper.filter_df_by_period(self.returns, period),
                            risk_free_rate,
                        ),
                        3,
                    ),
                    round(
                        portfolio_helper.sortino_ratio(
                            portfolio_helper.filter_df_by_period(
                                self.benchmark_returns, period
                            ),
                            risk_free_rate,
                        ),
                        3,
                    ),
                ]
            )
        return pd.DataFrame(
            vals, index=portfolio_helper.PERIODS, columns=["Portfolio", "Benchmark"]
        )

    @log_start_end(log=logger)
    def get_maximum_drawdown_ratio(self) -> pd.DataFrame:
        """Class method that retrieves maximum drawdown ratio for portfolio and benchmark selected

        Returns
        -------
        pd.DataFrame
            DataFrame with maximum drawdown for portfolio and benchmark for different periods
        """
        vals = list()
        for period in portfolio_helper.PERIODS:
            vals.append(
                [
                    round(
                        portfolio_helper.maximum_drawdown(
                            portfolio_helper.filter_df_by_period(self.returns, period)
                        ),
                        3,
                    ),
                    round(
                        portfolio_helper.maximum_drawdown(
                            portfolio_helper.filter_df_by_period(
                                self.benchmark_returns, period
                            )
                        ),
                        3,
                    ),
                ]
            )
        return pd.DataFrame(
            vals, index=portfolio_helper.PERIODS, columns=["Portfolio", "Benchmark"]
        )

    @log_start_end(log=logger)
    def get_gaintopain_ratio(self):
        """Gets Pain-to-Gain ratio based on historical data

        Returns
        -------
        pd.DataFrame
            DataFrame of the portfolio's gain-to-pain ratio
        """
        gtp_period_df = get_gaintopain_ratio(
            self.historical_trade_data, self.benchmark_trades, self.benchmark_returns
        )

        return gtp_period_df

    @log_start_end(log=logger)
    def get_rolling_beta(self, window: int = 252):
        """Get rolling beta

        Parameters
        ----------
        window: int
            Interval used for rolling values

        Returns
        -------
        pd.DataFrame
            DataFrame of the portfolio's rolling beta
        """
        rolling_beta = get_rolling_beta(self.returns, self.benchmark_returns, window)

        return rolling_beta

    @log_start_end(log=logger)
    def get_tracking_error(self, window: int = 252):
        """Get tracking error

        Parameters
        ----------
        window: int
            Interval used for rolling values

        Returns
        -------
        pd.DataFrame
            DataFrame of tracking errors during different time windows
        pd.Series
            Series of rolling tracking error
        """
        trackr_period_df, trackr_rolling = get_tracking_error(
            self.returns, self.benchmark_returns, window
        )

        return trackr_period_df, trackr_rolling

    @log_start_end(log=logger)
    def get_information_ratio(self):
        """Get information ratio

        Returns
        -------
        pd.DataFrame
            DataFrame of the information ratio during different time periods
        """
        ir_period_df = get_information_ratio(
            self.returns,
            self.historical_trade_data,
            self.benchmark_trades,
            self.benchmark_returns,
        )

        return ir_period_df

    @log_start_end(log=logger)
    def get_tail_ratio(self, window: int = 252):
        """Get tail ratio

        Parameters
        ----------
        window: int
            Interval used for rolling values

        Returns
        -------
        pd.DataFrame
            DataFrame of the portfolios and the benchmarks tail ratio during different time windows
        pd.Series
            Series of the portfolios rolling tail ratio
        pd.Series
            Series of the benchmarks rolling tail ratio
        """
        tailr_period_df, portfolio_tr, benchmark_tr = get_tail_ratio(
            self.returns, self.benchmark_returns, window
        )

        return tailr_period_df, portfolio_tr, benchmark_tr

    @log_start_end(log=logger)
    def get_common_sense_ratio(self):
        """Get common sense ratio

        Returns
        -------
        pd.DataFrame
            DataFrame of the portfolios and the benchmarks common sense ratio during different time periods
        """
        csr_period_df = get_common_sense_ratio(
            self.returns,
            self.historical_trade_data,
            self.benchmark_trades,
            self.benchmark_returns,
        )

        return csr_period_df

    @log_start_end(log=logger)
    def get_jensens_alpha(self, risk_free_rate: float = 0, window: int = 252):
        """Get jensen's alpha

        Parameters
        ----------
        window: int
            Interval used for rolling values
        risk_free_rate: float
            Risk free rate

        Returns
        -------
        pd.DataFrame
            DataFrame of jensens's alpha during different time windows
        pd.Series
            Series of jensens's alpha data
        """
        ja_period_df, ja_rolling = get_jensens_alpha(
            self.returns,
            self.historical_trade_data,
            self.benchmark_trades,
            self.benchmark_returns,
            risk_free_rate,
            window,
        )

        return ja_period_df, ja_rolling

    @log_start_end(log=logger)
    def get_calmar_ratio(self, window: int = 756):
        """Get calmar ratio

        Parameters
        ----------
        period: int
            Interval used for rolling values

        Returns
        -------
        pd.DataFrame
            DataFrame of calmar ratio of the benchmark and portfolio during different time periods
        pd.Series
            Series of calmar ratio data
        """
        cr_period_df, cr_rolling = get_calmar_ratio(
            self.returns,
            self.historical_trade_data,
            self.benchmark_trades,
            self.benchmark_returns,
            window,
        )

        return cr_period_df, cr_rolling

    @log_start_end(log=logger)
    def get_kelly_criterion(self):
        """Gets kelly criterion

        Returns
        -------
        pd.DataFrame
            DataFrame of kelly criterion of the portfolio during different time periods
        """
        kc_period_df = get_kelly_criterion(self.returns, self.portfolio_trades)

        return kc_period_df

    @log_start_end(log=logger)
    def get_payoff_ratio(self):
        """Gets payoff ratio

        Returns
        -------
        pd.DataFrame
            DataFrame of payoff ratio of the portfolio during different time periods
        """
        pr_period_ratio = get_payoff_ratio(self.portfolio_trades)

        return pr_period_ratio

    @log_start_end(log=logger)
    def get_profit_factor(self):
        """Gets profit factor

        Returns
        -------
        pd.DataFrame
            DataFrame of profit factor of the portfolio during different time periods
        """
        pf_period_df = get_profit_factor(self.portfolio_trades)

        return pf_period_df

# API functions
def get_holdings_value(portfolio: PortfolioModel) -> pd.DataFrame:
    """Get holdings of assets (absolute value)

    Parameters
    ----------
    portfolio: Portfolio
        Portfolio object with trades loaded 
    
    Returns
    -------
    pd.DataFrame
        DataFrame of holdings
    """
    all_holdings = portfolio.historical_trade_data["End Value"][portfolio.tickers_list]
    
    all_holdings["Total Value"] = all_holdings.sum(axis=1)
    # No need to account for time since this is daily data
    all_holdings.index = all_holdings.index.date

    return all_holdings

def get_performance_vs_benchmark(
    portfolio: PortfolioModel,
    interval: str = "all",
    show_all_trades: bool = False,) -> pd.DataFrame:

    """Get portfolio performance vs the benchmark

    Parameters
    ----------
    portfolio: Portfolio
        Portfolio object with trades loaded
    interval : str
        interval to consider performance. From: mtd, qtd, ytd, 3m, 6m, 1y, 3y, 5y, 10y, all
    show_all_trades: bool
        Whether to also show all trades made and their performance (default is False)
    """

    portfolio_trades = portfolio.portfolio_trades
    benchmark_trades = portfolio.benchmark_trades

    portfolio_trades.index = pd.to_datetime(portfolio_trades["Date"].values)
    portfolio_trades = portfolio_helper.filter_df_by_period(portfolio_trades, interval)

    benchmark_trades.index = pd.to_datetime(benchmark_trades["Date"].values)
    benchmark_trades = portfolio_helper.filter_df_by_period(benchmark_trades, interval)

    if show_all_trades:
        # Combine DataFrames
        combined = pd.concat(
            [
                portfolio_trades[
                    ["Date", "Ticker", "Portfolio Value", "% Portfolio Return"]
                ],
                benchmark_trades[["Benchmark Value", "Benchmark % Return"]],
            ],
            axis=1,
        )

        # Calculate alpha
        combined["Alpha"] = (
            combined["% Portfolio Return"] - combined["Benchmark % Return"]
        )

        combined["Date"] = pd.to_datetime(combined["Date"]).dt.date

        return combined
    else:
        
        # Calculate total value and return
        total_investment_difference = (
            portfolio_trades["Portfolio Investment"].sum()
            - benchmark_trades["Benchmark Investment"].sum()
        )
        total_value_difference = (
            portfolio_trades["Portfolio Value"].sum()
            - benchmark_trades["Benchmark Value"].sum()
        )
        total_portfolio_return = (
            portfolio_trades["Portfolio Value"].sum()
            / portfolio_trades["Portfolio Investment"].sum()
        ) - 1
        total_benchmark_return = (
            benchmark_trades["Benchmark Value"].sum()
            / benchmark_trades["Benchmark Investment"].sum()
        ) - 1
        total_abs_return_difference = (
            portfolio_trades["Portfolio Value"].sum()
            - portfolio_trades["Portfolio Investment"].sum()
        ) - (
            benchmark_trades["Benchmark Value"].sum()
            - benchmark_trades["Benchmark Investment"].sum()
        )

        totals = pd.DataFrame.from_dict(
            {
                "Total Investment": [
                    portfolio_trades["Portfolio Investment"].sum(),
                    benchmark_trades["Benchmark Investment"].sum(),
                    total_investment_difference,
                ],
                "Total Value": [
                    portfolio_trades["Portfolio Value"].sum(),
                    benchmark_trades["Benchmark Value"].sum(),
                    total_value_difference,
                ],
                "Total % Return": [
                    f"{total_portfolio_return:.2%}",
                    f"{total_benchmark_return:.2%}",
                    f"{total_portfolio_return - total_benchmark_return:.2%}",
                ],
                "Total Abs Return": [
                    portfolio_trades["Portfolio Value"].sum()
                    - portfolio_trades["Portfolio Investment"].sum(),
                    benchmark_trades["Benchmark Value"].sum()
                    - benchmark_trades["Benchmark Investment"].sum(),
                    total_abs_return_difference,
                ],
            },
            orient="index",
            columns=["Portfolio", "Benchmark", "Difference"],
        )

        return totals.replace(0, "-")

def get_holdings_percentage(
    portfolio: PortfolioModel,
):
    """Get holdings of assets (in percentage)

    Parameters
    ----------
    portfolio: Portfolio
        Portfolio object with trades loaded
    """

    all_holdings = portfolio.historical_trade_data["End Value"][portfolio.tickers_list]

    all_holdings = all_holdings.divide(all_holdings.sum(axis=1), axis=0) * 100

    # order it a bit more in terms of magnitude
    all_holdings = all_holdings[all_holdings.sum().sort_values(ascending=False).index]

    return all_holdings

@log_start_end(log=logger)
def get_maximum_drawdown(portfolio: PortfolioModel, is_returns: bool = False) -> pd.Series:
    """Calculate the drawdown (MDD) of historical series.  Note that the calculation is done
     on cumulative returns (or prices).  The definition of drawdown is

     DD = (current value - rolling maximum) / rolling maximum

    Parameters
    ----------
    data: pd.Series
        Series of input values
    is_returns: bool
        Flag to indicate inputs are returns

    Returns
    ----------
    pd.Series
        Holdings series
    pd.Series
        Drawdown series
    -------
    """
    holdings = portfolio.portfolio_value
    if is_returns:
        holdings = (1 + holdings).cumprod()

    rolling_max = holdings.cummax()
    drawdown = (holdings - rolling_max) / rolling_max

    return holdings, drawdown

def get_distribution_returns(
    portfolio: PortfolioModel,
    window: str = "all",
):
    """Display daily returns

    Parameters
    ----------
    portfolio: Portfolio
        Portfolio object with trades loaded
    window : str
        interval to compare cumulative returns and benchmark
    """
    portfolio_returns = portfolio_helper.filter_df_by_period(portfolio.returns, window)
    benchmark_returns = portfolio_helper.filter_df_by_period(portfolio.benchmark_returns, window)

    df = pd.DataFrame(portfolio_returns).join(pd.DataFrame(benchmark_returns))
    df.columns.values[0] = "portfolio"
    df.columns.values[1] = "benchmark"

    return df

def get_rolling_volatility(
    portfolio: PortfolioModel, window: str = "1y"
) -> pd.DataFrame:
    """Get rolling volatility

    Parameters
    ----------
    portfolio: Portfolio
        Portfolio object with trades loaded
    window : str
        Rolling window size to use
        Possible options: mtd, qtd, ytd, 1d, 5d, 10d, 1m, 3m, 6m, 1y, 3y, 5y, 10y
    """
     
    portfolio_rvol = portfolio_helper.rolling_volatility(portfolio.returns, window)
    benchmark_rvol = portfolio_helper.rolling_volatility(portfolio.benchmark_returns, window)
    df = pd.DataFrame(portfolio_rvol).join(pd.DataFrame(benchmark_rvol))
    df.columns.values[0] = "portfolio"
    df.columns.values[1] = "benchmark"

    return df

def get_rolling_sharpe(
    portfolio: pd.DataFrame, risk_free_rate: float = 0, window: str = "1y"
) -> pd.DataFrame:
    """Get rolling sharpe ratio

    Parameters
    ----------
    portfolio_returns : pd.Series
        Series of portfolio returns
    risk_free_rate : float
        Risk free rate
    window : str
        Rolling window to use
        Possible options: mtd, qtd, ytd, 1d, 5d, 10d, 1m, 3m, 6m, 1y, 3y, 5y, 10y

    Returns
    -------
    pd.DataFrame
        Rolling sharpe ratio DataFrame
    """

    portfolio_rsharpe = portfolio_helper.rolling_sharpe(portfolio.returns, risk_free_rate, window)
    benchmark_rsharpe = portfolio_helper.rolling_sharpe(portfolio.benchmark_returns, risk_free_rate, window)
    df = pd.DataFrame(portfolio_rsharpe).join(pd.DataFrame(benchmark_rsharpe))
    df.columns.values[0] = "portfolio"
    df.columns.values[1] = "benchmark"

    return df 

def get_rolling_sortino(    
    portfolio: PortfolioModel,
    window: str = "1y",
    risk_free_rate: float = 0,
) -> pd.DataFrame:
    """Get rolling sortino

    Parameters
    ----------
    portfolio : PortfolioModel
        Portfolio object
    window: str
        interval for window to consider
        Possible options: mtd, qtd, ytd, 1d, 5d, 10d, 1m, 3m, 6m, 1y, 3y, 5y, 10y
    risk_free_rate: float
        Value to use for risk free rate in sharpe/other calculations
    Returns
    -------
    pd.DataFrame
        Rolling sortino ratio DataFrame
    """

    portfolio_rsharpe = portfolio_helper.rolling_sortino(portfolio.returns, risk_free_rate, window)
    benchmark_rsharpe = portfolio_helper.rolling_sortino(portfolio.benchmark_returns, risk_free_rate, window)
    df = pd.DataFrame(portfolio_rsharpe).join(pd.DataFrame(benchmark_rsharpe))
    df.columns.values[0] = "portfolio"
    df.columns.values[1] = "benchmark"

    return df 

@log_start_end(log=logger)
def get_rolling_beta(
    portfolio: PortfolioModel,
    window: str = "1y",
) -> pd.DataFrame:
    """Get rolling beta using portfolio and benchmark returns

    Parameters
    ----------
    portfolio : PortfolioModel
        Portfolio object
    window: string
        Interval used for rolling values.
        Possible options: mtd, qtd, ytd, 1d, 5d, 10d, 1m, 3m, 6m, 1y, 3y, 5y, 10y.

    Returns
    -------
    pd.DataFrame
        DataFrame of the portfolio's rolling beta
    """

    df = portfolio_helper.rolling_beta(portfolio.returns, portfolio.benchmark_returns, window)

    return df


# Old code
def cumulative_returns(data: pd.Series) -> pd.Series:
    """Calculate cumulative returns filtered by period

    Parameters
    ----------
    data : pd.Series
        Series of portfolio returns

    Returns
    ----------
    pd.Series
        Cumulative investment returns series
    -------
    """
    cumulative_returns = (1 + data.shift(periods=1, fill_value=0)).cumprod() - 1
    return cumulative_returns


@log_start_end(log=logger)
def get_gaintopain_ratio(
    historical_trade_data: pd.DataFrame,
    benchmark_trades: pd.DataFrame,
    benchmark_returns: pd.DataFrame,
) -> pd.DataFrame:
    """Gets Pain-to-Gain ratio

    Parameters
    ----------
    historical_trade_data: pd.DataFrame
        Dataframe of historical data for the portfolios trade
    benchmark_trades: pd.DataFrame
        Dataframe of the benchmark's trades
    benchmark_returns: pd.DataFrame
        Dataframe of benchmark returns

    Returns
    -------
    pd.DataFrame
            DataFrame of the portfolio's gain-to-pain ratio
    """
    benchmark_trades = benchmark_trades.set_index("Date")
    vals = list()
    for period in portfolio_helper.PERIODS:
        period_historical_trade_data = portfolio_helper.filter_df_by_period(
            historical_trade_data, period
        )
        period_bench_trades = portfolio_helper.filter_df_by_period(
            benchmark_trades, period
        )
        period_bench_return = portfolio_helper.filter_df_by_period(
            benchmark_returns, period
        )
        if not period_historical_trade_data.empty:
            if not period_bench_trades.empty:
                benchmark_values = (
                    period_bench_trades["Benchmark Value"].sum()
                    / period_bench_trades["Benchmark Investment"].sum()
                    - 1
                ) / portfolio_helper.maximum_drawdown(period_bench_return)
            else:
                benchmark_values = ((1 + period_bench_return).cumprod() - 1).iloc[
                    -1
                ] / portfolio_helper.maximum_drawdown(period_bench_return)
            vals.append(
                [
                    round(
                        (
                            period_historical_trade_data["End Value"]["Total"].iloc[-1]
                            / (
                                period_historical_trade_data["Initial Value"][
                                    "Total"
                                ].iloc[0]
                                + period_historical_trade_data["Investment"][
                                    "Total"
                                ].iloc[-1]
                                - period_historical_trade_data["Investment"][
                                    "Total"
                                ].iloc[0]
                            )
                            - 1
                        )
                        / portfolio_helper.maximum_drawdown(
                            period_historical_trade_data["Returns"]["Total"]
                        ),
                        3,
                    ),
                    round(
                        benchmark_values,
                        3,
                    ),
                ]
            )
        else:
            vals.append(["-", "-"])
    gtr_period_df = pd.DataFrame(
        vals, index=portfolio_helper.PERIODS, columns=["Portfolio", "Benchmark"]
    )

    return gtr_period_df


@log_start_end(log=logger)
def calculate_beta(portfolio_returns: pd.Series, benchmark_returns: pd.Series) -> float:
    """Calculates the beta using portfolio and benchmark return values

    Parameters
    ----------
    portfolio_returns: pd.Series
        Series of portfolio returns
    benchmark_returns: pd.Series
        Series of benchmark returns

    Returns
    -------
    float
        The calculated beta value
    """
    axis_diff = len(portfolio_returns) - len(benchmark_returns)
    axis_diff_bench = 0
    if axis_diff < 0:
        axis_diff_bench = -axis_diff
        axis_diff = 0

    covariance = np.cov(
        portfolio_returns[axis_diff:], benchmark_returns[axis_diff_bench:]
    )[0][1]
    variance = portfolio_returns.var()

    return covariance / variance


@log_start_end(log=logger)
def get_tracking_error(
    portfolio_returns: pd.Series, benchmark_returns: pd.Series, window: str = "252d"
) -> Tuple[pd.DataFrame, pd.Series]:
    """Get tracking error, or active risk, using portfolio and benchmark returns

    Parameters
    ----------
    portfolio_returns: pd.Series
        Series of portfolio returns
    benchmark_returns: pd.Series
        Series of benchmark returns
    window: string
        Interval used for rolling values in days.
        Examples: 1d, 5d, 10d

    Returns
    -------
    pd.DataFrame
        DataFrame of tracking errors during different time periods
    pd.Series
        Series of rolling tracking error
    """
    diff_returns = portfolio_returns - benchmark_returns

    tracker_rolling = diff_returns.rolling(window).std()

    vals = list()
    for periods in portfolio_helper.PERIODS:
        period_return = portfolio_helper.filter_df_by_period(diff_returns, periods)
        if not period_return.empty:
            vals.append([round(period_return.std(), 3)])
        else:
            vals.append(["-"])
    tracker_period_df = pd.DataFrame(
        vals, index=portfolio_helper.PERIODS, columns=["Tracking Error"]
    )

    return tracker_period_df, tracker_rolling


@log_start_end(log=logger)
def get_information_ratio(
    portfolio_returns: pd.Series,
    historical_trade_data: pd.DataFrame,
    benchmark_trades: pd.DataFrame,
    benchmark_returns: pd.Series,
) -> pd.DataFrame:
    """Calculates information ratio, which measures the active return of an investment
    compared to the benchmark relative to the volatility of the active return

    Parameters
    ----------
    portfolio_returns: pd.Series
        Series of portfolio returns
    historical_trade_data: pd.DataFrame
        Dataframe of historical data for the portfolio's trade
    benchmark_trades: pd.DataFrame
        Dataframe of the benchmark's trades
    benchmark_returns: pd.Series
        Series of benchmark returns

    Returns
    -------
    pd.DataFrame
        DataFrame of the information ratio during different time periods
    """
    tracking_err_df, _ = get_tracking_error(portfolio_returns, benchmark_returns)
    benchmark_trades = benchmark_trades.set_index("Date")
    vals = list()
    for periods in portfolio_helper.PERIODS:
        period_historical_trade_data = portfolio_helper.filter_df_by_period(
            historical_trade_data, periods
        )
        period_bench_trades = portfolio_helper.filter_df_by_period(
            benchmark_trades, periods
        )
        period_bench_return = portfolio_helper.filter_df_by_period(
            benchmark_returns, periods
        )
        if not period_historical_trade_data.empty:
            if not period_bench_trades.empty:
                period_bench_total_return = (
                    period_bench_trades["Benchmark Value"].sum()
                    / period_bench_trades["Benchmark Investment"].sum()
                    - 1
                )
            else:
                period_bench_total_return = (
                    (1 + period_bench_return).cumprod() - 1
                ).iloc[-1]
            vals.append(
                [
                    round(
                        (
                            (
                                period_historical_trade_data["End Value"]["Total"].iloc[
                                    -1
                                ]
                                / (
                                    period_historical_trade_data["Initial Value"][
                                        "Total"
                                    ].iloc[0]
                                    + period_historical_trade_data["Investment"][
                                        "Total"
                                    ].iloc[-1]
                                    - period_historical_trade_data["Investment"][
                                        "Total"
                                    ].iloc[0]
                                )
                                - 1
                            )
                            - period_bench_total_return
                        )
                        / tracking_err_df.loc[periods, "Tracking Error"],
                        3,
                    )
                ]
            )
        else:
            vals.append(["-"])

    ir_period_df = pd.DataFrame(
        vals, index=portfolio_helper.PERIODS, columns=["Information Ratio"]
    )

    return ir_period_df


@log_start_end(log=logger)
def get_tail_ratio(
    portfolio_returns: pd.Series, benchmark_returns: pd.Series, window: str = "252d"
) -> Tuple[pd.DataFrame, pd.Series, pd.Series]:
    """Returns the portfolios tail ratio

    Parameters
    ----------
    portfolio_returns: pd.Series
        Series of portfolio returns
    benchmark_returns: pd.Series
        Series of benchmark returns
    window: string
        Interval used for rolling values in days.
        Examples: 1d, 5d, 10d

    Returns
    -------
    pd.DataFrame
        DataFrame of the portfolios and the benchmarks tail ratio during different time periods
    pd.Series
        Series of the portfolios rolling tail ratio
    pd.Series
        Series of the benchmarks rolling tail ratio
    """
    returns_r = portfolio_returns.rolling(window)
    benchmark_returns_r = benchmark_returns.rolling(window)

    portfolio_tr = returns_r.quantile(0.95) / abs(returns_r.quantile(0.05))
    benchmark_tr = benchmark_returns_r.quantile(0.95) / abs(
        benchmark_returns_r.quantile(0.05)
    )

    vals = list()
    for periods in portfolio_helper.PERIODS:
        period_return = portfolio_helper.filter_df_by_period(portfolio_returns, periods)
        period_bench_return = portfolio_helper.filter_df_by_period(
            benchmark_returns, periods
        )
        if not period_return.empty:
            vals.append(
                [
                    round(
                        period_return.quantile(0.95)
                        / abs(period_return.quantile(0.05)),
                        3,
                    ),
                    round(
                        period_bench_return.quantile(0.95)
                        / abs(period_bench_return.quantile(0.05)),
                        3,
                    ),
                ]
            )
        else:
            vals.append(["-", "-"])

    tailr_period_df = pd.DataFrame(
        vals, index=portfolio_helper.PERIODS, columns=["Portfolio", "Benchmark"]
    )

    return tailr_period_df, portfolio_tr, benchmark_tr


@log_start_end(log=logger)
def get_common_sense_ratio(
    portfolio_returns: pd.Series,
    historical_trade_data: pd.DataFrame,
    benchmark_trades: pd.DataFrame,
    benchmark_returns: pd.Series,
) -> pd.DataFrame:
    """Get common sense ratio

    Parameters
    ----------
    portfolio_returns: pd.Series
        Series of portfolio returns
    historical_trade_data: pd.DataFrame
        Dataframe of historical data for the portfolios trade
    benchmark_trades: pd.DataFrame
        Dataframe of the benchmarks trades
    benchmark_returns: pd.Series
        Series of benchmark returns

    Returns
    -------
    pd.DataFrame
        DataFrame of the portfolios and the benchmarks common sense ratio during different time periods
    """
    tail_ratio_df, _, _ = get_tail_ratio(portfolio_returns, benchmark_returns)
    gaintopain_ratio_df = get_gaintopain_ratio(
        historical_trade_data, benchmark_trades, benchmark_returns
    )

    vals = list()
    for period in portfolio_helper.PERIODS:
        vals.append(
            [
                round(
                    tail_ratio_df.loc[period, "Portfolio"]
                    * gaintopain_ratio_df.loc[period, "Portfolio"],
                    3,
                ),
                round(
                    tail_ratio_df.loc[period, "Benchmark"]
                    * gaintopain_ratio_df.loc[period, "Benchmark"],
                    3,
                ),
            ]
        )

    csr_period_df = pd.DataFrame(
        vals, index=portfolio_helper.PERIODS, columns=["Portfolio", "Benchmark"]
    )

    return csr_period_df


@log_start_end(log=logger)
def get_jensens_alpha(
    portfolio_returns: pd.Series,
    historical_trade_data: pd.DataFrame,
    benchmark_trades: pd.DataFrame,
    benchmark_returns: pd.Series,
    risk_free_rate: float = 0,
    window: str = "1y",
) -> Tuple[pd.DataFrame, pd.Series]:
    """Get jensen's alpha

    Parameters
    ----------
    portfolio_returns: pd.Series
        Series of portfolio returns
    historical_trade_data: pd.DataFrame
        Dataframe of historical data for the portfolios trade
    benchmark_trades: pd.DataFrame
        Dataframe of the benchmarks trades
    benchmark_returns: pd.Series
        Series of benchmark returns
    risk_free_rate: float
        Risk free rate
    window: str
        Interval used for rolling values.
        Possible options: mtd, qtd, ytd, 1d, 5d, 10d, 1m, 3m, 6m, 1y, 3y, 5y, 10y.

    Returns
    -------
    pd.DataFrame
        DataFrame of jensens's alpha during different time periods
    pd.Series
        Series of jensens's alpha data
    """
    length = portfolio_helper.PERIODS_DAYS[window]
    periods_d = portfolio_helper.PERIODS_DAYS

    period_cum_returns = (1.0 + portfolio_returns).rolling(window=window).agg(
        lambda x: x.prod()
    ) - 1
    period_cum_bench_returns = (1.0 + benchmark_returns).rolling(window=window).agg(
        lambda x: x.prod()
    ) - 1
    rfr_cum_returns = risk_free_rate * length / 252
    beta = get_rolling_beta(portfolio_returns, benchmark_returns, length)
    ja_rolling = period_cum_returns - (
        rfr_cum_returns + beta * (period_cum_bench_returns - rfr_cum_returns)
    )

    benchmark_trades = benchmark_trades.set_index("Date")
    vals = list()
    for periods in portfolio_helper.PERIODS:
        period_return = portfolio_helper.filter_df_by_period(portfolio_returns, periods)
        period_bench_return = portfolio_helper.filter_df_by_period(
            benchmark_returns, periods
        )
        period_historical_trade_data = portfolio_helper.filter_df_by_period(
            historical_trade_data, periods
        )
        period_bench_trades = portfolio_helper.filter_df_by_period(
            benchmark_trades, periods
        )
        if not period_return.empty:
            beta = calculate_beta(period_return, period_bench_return)
            period_cum_returns = (
                period_historical_trade_data["End Value"]["Total"].iloc[-1]
                / (
                    period_historical_trade_data["Initial Value"]["Total"].iloc[0]
                    + period_historical_trade_data["Investment"]["Total"].iloc[-1]
                    - period_historical_trade_data["Investment"]["Total"].iloc[0]
                )
                - 1
            )
            if not period_bench_trades.empty:
                period_bench_total_return = (
                    period_bench_trades["Benchmark Value"].sum()
                    / period_bench_trades["Benchmark Investment"].sum()
                    - 1
                )
            else:
                period_bench_total_return = (
                    (1 + period_bench_return).cumprod() - 1
                ).iloc[-1]
            rfr_cum_returns = risk_free_rate * periods_d[periods] / 252
            vals.append(
                [
                    round(
                        period_cum_returns
                        - (
                            rfr_cum_returns
                            + beta * (period_bench_total_return - rfr_cum_returns)
                        ),
                        3,
                    )
                ]
            )
        else:
            vals.append(["-"])

    ja_period_df = pd.DataFrame(
        vals, index=portfolio_helper.PERIODS, columns=["Portfolio"]
    )

    return ja_period_df, ja_rolling


<<<<<<< HEAD
@log_start_end(log=logger)
def get_calmar_ratio(
    portfolio_returns: pd.Series,
    historical_trade_data: pd.DataFrame,
    benchmark_trades: pd.DataFrame,
    benchmark_returns: pd.Series,
    window: str = "3y",
) -> Tuple[pd.DataFrame, pd.Series]:
    """Get calmar ratio

    Parameters
    ----------
    portfolio_returns: pd.Serires
        Series of portfolio returns
    historical_trade_data: pd.DataFrame
        Dataframe of historical data for the portfolios trade
    benchmark_trades: pd.DataFrame
        Dataframe of the benchmarks trades
    benchmark_returns: pd.DataFrame
        Series of benchmark returns
    window: str
        Interval used for rolling values.
        Possible options: mtd, qtd, ytd, 1d, 5d, 10d, 1m, 3m, 6m, 1y, 3y, 5y, 10y.
=======

def get_holdings_value(portfolio: PortfolioModel) -> pd.DataFrame:
    """Get holdings of assets (absolute value)

    Parameters
    ----------
    portfolio: Portfolio
        Portfolio object with trades loaded
>>>>>>> 74a02de8

    Returns
    -------
    pd.DataFrame
        DataFrame of calmar ratio of the benchmark and portfolio during different time periods
    pd.Series
        Series of calmar ratio data
    """
<<<<<<< HEAD
    periods_d = portfolio_helper.PERIODS_DAYS
    period_cum_returns = (1.0 + portfolio_returns).rolling(window=window).agg(
        lambda x: x.prod()
    ) - 1
=======
    all_holdings = portfolio.historical_trade_data["End Value"][portfolio.tickers_list]

    all_holdings["Total Value"] = all_holdings.sum(axis=1)
    # No need to account for time since this is daily data
    all_holdings.index = all_holdings.index.date

    return all_holdings


def get_performance_vs_benchmark(
    portfolio: PortfolioModel,
    interval: str = "all",
    show_all_trades: bool = False,
) -> pd.DataFrame:
>>>>>>> 74a02de8

    # Calculate annual return
    annual_return = period_cum_returns ** (1 / (int(window) / 252)) - 1

    cr_rolling = annual_return / portfolio_helper.maximum_drawdown(portfolio_returns)

    benchmark_trades = benchmark_trades.set_index("Date")
    vals = list()
    for periods in portfolio_helper.PERIODS:
        period_return = portfolio_helper.filter_df_by_period(portfolio_returns, periods)
        period_historical_trade_data = portfolio_helper.filter_df_by_period(
            historical_trade_data, periods
        )
        period_bench_trades = portfolio_helper.filter_df_by_period(
            benchmark_trades, periods
        )
        period_bench_return = portfolio_helper.filter_df_by_period(
            benchmark_returns, periods
        )
        if (not period_return.empty) and (periods_d[periods] != 0):
            period_cum_returns = (
                period_historical_trade_data["End Value"]["Total"].iloc[-1]
                / (
                    period_historical_trade_data["Initial Value"]["Total"].iloc[0]
                    + period_historical_trade_data["Investment"]["Total"].iloc[-1]
                    - period_historical_trade_data["Investment"]["Total"].iloc[0]
                )
                - 1
            )
            if not period_bench_trades.empty:
                period_bench_total_return = (
                    period_bench_trades["Benchmark Value"].sum()
                    / period_bench_trades["Benchmark Investment"].sum()
                    - 1
                )
            else:
                period_bench_total_return = (
                    (1 + period_bench_return).cumprod() - 1
                ).iloc[-1]
            annual_return = (1 + period_cum_returns) ** (
                1 / (len(period_return) / 252)
            ) - 1
            annual_bench_return = (1 + period_bench_total_return) ** (
                1 / (len(period_bench_return) / 252)
            ) - 1
            drawdown = portfolio_helper.maximum_drawdown(period_return)
            bench_drawdown = portfolio_helper.maximum_drawdown(period_bench_return)
            if (drawdown != 0) and (bench_drawdown != 0):
                vals.append(
                    [
                        round(annual_return / drawdown, 3),
                        round(annual_bench_return / bench_drawdown, 3),
                    ]
                )
            else:
                vals.append(["-", "-"])
        else:
            vals.append(["-", "-"])

    cr_period_df = pd.DataFrame(
        vals, index=portfolio_helper.PERIODS, columns=["Portfolio", "Benchmark"]
    )

    return cr_period_df, cr_rolling


@log_start_end(log=logger)
def get_kelly_criterion(
    portfolio_returns: pd.Series, portfolio_trades: pd.DataFrame
) -> pd.DataFrame:
    """Gets kelly criterion

    Parameters
    ----------
    portfolio_returns: pd.Series
        DataFrame of portfolio returns
    portfolio_trades: pd.DataFrame
        DataFrame of the portfolio trades with trade return in %

<<<<<<< HEAD
    Returns
    -------
    pd.DataFrame
        DataFrame of kelly criterion of the portfolio during different time periods
    """
    portfolio_trades["Date"] = pd.to_datetime(portfolio_trades["Date"])
    portfolio_trades = portfolio_trades.set_index("Date")
=======
        return combined
    else:

        # Calculate total value and return
        total_investment_difference = (
            portfolio_trades["Portfolio Investment"].sum()
            - benchmark_trades["Benchmark Investment"].sum()
        )
        total_value_difference = (
            portfolio_trades["Portfolio Value"].sum()
            - benchmark_trades["Benchmark Value"].sum()
        )
        total_portfolio_return = (
            portfolio_trades["Portfolio Value"].sum()
            / portfolio_trades["Portfolio Investment"].sum()
        ) - 1
        total_benchmark_return = (
            benchmark_trades["Benchmark Value"].sum()
            / benchmark_trades["Benchmark Investment"].sum()
        ) - 1
        total_abs_return_difference = (
            portfolio_trades["Portfolio Value"].sum()
            - portfolio_trades["Portfolio Investment"].sum()
        ) - (
            benchmark_trades["Benchmark Value"].sum()
            - benchmark_trades["Benchmark Investment"].sum()
        )
>>>>>>> 74a02de8

    vals: list = list()
    for period in portfolio_helper.PERIODS:
        period_return = portfolio_helper.filter_df_by_period(portfolio_returns, period)
        period_portfolio_tr = portfolio_helper.filter_df_by_period(
            portfolio_trades, period
        )
        if (not period_return.empty) and (not period_portfolio_tr.empty):
            w = len(period_return[period_return > 0]) / len(period_return)
            r = len(
                period_portfolio_tr[period_portfolio_tr["% Portfolio Return"] > 0]
            ) / len(
                period_portfolio_tr[period_portfolio_tr["Type"].str.upper() != "CASH"]
            )
            if r != 0:
                vals.append([round(w - (1 - w) / r, 3)])
            else:
                vals.append(["-"])
        else:
            vals.append(["-"])

    kc_period_df = pd.DataFrame(
        vals, index=portfolio_helper.PERIODS, columns=["Kelly %"]
    )

    return kc_period_df


@log_start_end(log=logger)
def get_payoff_ratio(portfolio_trades: pd.DataFrame) -> pd.DataFrame:
    """Gets payoff ratio

    Parameters
    ----------
    portfolio_trades: pd.DataFrame
        DataFrame of the portfolio trades with trade return in % and abs values

    Returns
    -------
    pd.DataFrame
        DataFrame of payoff ratio of the portfolio during different time periods
    """
    portfolio_trades["Date"] = pd.to_datetime(portfolio_trades["Date"])
    portfolio_trades = portfolio_trades.set_index("Date")

    no_losses = False

    vals = list()
    for period in portfolio_helper.PERIODS:
        period_portfolio_tr = portfolio_helper.filter_df_by_period(
            portfolio_trades, period
        )
        if not portfolio_trades.empty:
            portfolio_wins = period_portfolio_tr[
                period_portfolio_tr["% Portfolio Return"] > 0
            ]
            portfolio_loses = period_portfolio_tr[
                period_portfolio_tr["% Portfolio Return"] < 0
            ]
            if portfolio_loses.empty:
                vals.append(["-"])
                no_losses = True
                continue
            avg_w = portfolio_wins["Abs Portfolio Return"].mean()
            avg_l = portfolio_loses["Abs Portfolio Return"].mean()
            vals.append(
                [round(avg_w / abs(avg_l), 3)] if avg_w is not np.nan else ["0"]
            )
        else:
            vals.append(["-"])

    if no_losses:
        console.print(
            "During some time periods there were no losing trades. Thus some values could not be calculated."
        )

    pr_period_ratio = pd.DataFrame(
        vals, index=portfolio_helper.PERIODS, columns=["Payoff Ratio"]
    ).fillna("-")

    return pr_period_ratio


@log_start_end(log=logger)
def get_profit_factor(portfolio_trades: pd.DataFrame) -> pd.DataFrame:
    """Gets profit factor

    Parameters
    ----------
    portfolio_trades: pd.DataFrame
        DataFrame of the portfolio trades with trade return in % and abs values

    Returns
    -------
    pd.DataFrame
        DataFrame of profit factor of the portfolio during different time periods
    """
    portfolio_trades["Date"] = pd.to_datetime(portfolio_trades["Date"])
    portfolio_trades = portfolio_trades.set_index("Date")

    no_losses = False

    vals = list()
    for period in portfolio_helper.PERIODS:
        period_portfolio_tr = portfolio_helper.filter_df_by_period(
            portfolio_trades, period
        )
        if not portfolio_trades.empty:
            portfolio_wins = period_portfolio_tr[
                period_portfolio_tr["% Portfolio Return"] > 0
            ]
            portfolio_loses = period_portfolio_tr[
                period_portfolio_tr["% Portfolio Return"] < 0
            ]
            if portfolio_loses.empty:
                vals.append(["-"])
                no_losses = True
                continue
            gross_profit = portfolio_wins["Abs Portfolio Return"].sum()
            gross_loss = portfolio_loses["Abs Portfolio Return"].sum()
            vals.append([round(gross_profit / abs(gross_loss), 3)])
        else:
            vals.append(["-"])

    if no_losses:
        console.print(
            "During some time periods there were no losing trades. Thus some values could not be calculated."
        )

    pf_period_df = pd.DataFrame(
        vals, index=portfolio_helper.PERIODS, columns=["Profit Factor"]
    ).fillna("-")

    return pf_period_df


@log_start_end(log=logger)
def get_main_text(data: pd.DataFrame) -> str:
    """Get main performance summary from a dataframe with market returns

    Parameters
    ----------
    data : pd.DataFrame
        Stock holdings and returns with market returns

    Returns
    ----------
    text : str
        The main summary of performance
    """
    d_debt = np.where(data[("Cash", "Cash")] > 0, 0, 1)
    bcash = 0 if data[("Cash", "Cash")][0] > 0 else abs(data[("Cash", "Cash")][0])
    ecash = 0 if data[("Cash", "Cash")][-1] > 0 else abs(data[("Cash", "Cash")][-1])
    bdte = bcash / (data["holdings"][0] - bcash)
    edte = ecash / (data["holdings"][-1] - ecash)
    if sum(d_debt) > 0:
        t_debt = (
            f"Beginning debt to equity was {bdte:.2%} and ending debt to equity was"
            f" {edte:.2%}. Debt adds risk to a portfolio by amplifying the gains and losses when"
            " equities change in value."
        )
        if bdte > 1 or edte > 1:
            t_debt += " Debt to equity ratios above one represent a significant amount of risk."
    else:
        t_debt = (
            "Margin was not used this year. This reduces this risk of the portfolio."
        )
    text = (
        f"Your portfolio's performance for the period was {data['return'][-1]:.2%}. This was"
        f" {'greater' if data['return'][-1] > data[('Market', 'Return')][-1] else 'less'} than"
        f" the market return of {data[('Market', 'Return')][-1]:.2%}. The variance for the"
        f" portfolio is {np.var(data['return']):.2%}, while the variance for the market was"
        f" {np.var(data[('Market', 'Return')]):.2%}. {t_debt} The following report details"
        f" various analytics from the portfolio. Read below to see the moving beta for a"
        f" stock."
    )
    return text


@log_start_end(log=logger)
def get_beta_text(data: pd.DataFrame) -> str:
    """Get beta summary for a stock from a dataframe

    Parameters
    ----------
    data : pd.DataFrame
        The beta history of the stock

    Returns
    ----------
    text : str
        The beta history for a ticker
    """
    betas = data[list(filter(lambda score: "beta" in score, list(data.columns)))]
    high = betas.idxmax(axis=1)
    low = betas.idxmin(axis=1)
    text = (
        "Beta is how strongly a portfolio's movements correlate with the market's movements."
        " A stock with a high beta is considered to be riskier. The beginning beta for the period"
        f" was {portfolio_helper.beta_word(data['total'][0])} at {data['total'][0]:.2f}. This went"
        f" {'up' if data['total'][-1] > data['total'][0] else 'down'} to"
        f" {portfolio_helper.beta_word(data['total'][-1])} at {data['total'][-1]:.2f} by the end"
        f" of the period. The ending beta was pulled {'up' if data['total'][-1] > 1 else 'down'} by"
        f" {portfolio_helper.clean_name(high[-1] if data['total'][-1] > 1 else low[-1])}, which had"
        f" an ending beta of {data[high[-1]][-1] if data['total'][-1] > 1 else data[low[-1]][-1]:.2f}."
    )
    return text


performance_text = (
    "The Sharpe ratio is a measure of reward to total volatility. A Sharpe ratio above one is"
    " considered acceptable. The Treynor ratio is a measure of systematic risk to reward."
    " Alpha is the average return above what CAPM predicts. This measure should be above zero"
    ". The information ratio is the excess return on systematic risk. An information ratio of"
    " 0.4 to 0.6 is considered good."
)<|MERGE_RESOLUTION|>--- conflicted
+++ resolved
@@ -1231,25 +1231,27 @@
     Parameters
     ----------
     portfolio: Portfolio
-        Portfolio object with trades loaded 
-    
+        Portfolio object with trades loaded
+
     Returns
     -------
     pd.DataFrame
         DataFrame of holdings
     """
     all_holdings = portfolio.historical_trade_data["End Value"][portfolio.tickers_list]
-    
+
     all_holdings["Total Value"] = all_holdings.sum(axis=1)
     # No need to account for time since this is daily data
     all_holdings.index = all_holdings.index.date
 
     return all_holdings
 
+
 def get_performance_vs_benchmark(
     portfolio: PortfolioModel,
     interval: str = "all",
-    show_all_trades: bool = False,) -> pd.DataFrame:
+    show_all_trades: bool = False,
+) -> pd.DataFrame:
 
     """Get portfolio performance vs the benchmark
 
@@ -1293,7 +1295,7 @@
 
         return combined
     else:
-        
+
         # Calculate total value and return
         total_investment_difference = (
             portfolio_trades["Portfolio Investment"].sum()
@@ -2015,7 +2017,6 @@
     return ja_period_df, ja_rolling
 
 
-<<<<<<< HEAD
 @log_start_end(log=logger)
 def get_calmar_ratio(
     portfolio_returns: pd.Series,
@@ -2039,16 +2040,6 @@
     window: str
         Interval used for rolling values.
         Possible options: mtd, qtd, ytd, 1d, 5d, 10d, 1m, 3m, 6m, 1y, 3y, 5y, 10y.
-=======
-
-def get_holdings_value(portfolio: PortfolioModel) -> pd.DataFrame:
-    """Get holdings of assets (absolute value)
-
-    Parameters
-    ----------
-    portfolio: Portfolio
-        Portfolio object with trades loaded
->>>>>>> 74a02de8
 
     Returns
     -------
@@ -2057,27 +2048,10 @@
     pd.Series
         Series of calmar ratio data
     """
-<<<<<<< HEAD
     periods_d = portfolio_helper.PERIODS_DAYS
     period_cum_returns = (1.0 + portfolio_returns).rolling(window=window).agg(
         lambda x: x.prod()
     ) - 1
-=======
-    all_holdings = portfolio.historical_trade_data["End Value"][portfolio.tickers_list]
-
-    all_holdings["Total Value"] = all_holdings.sum(axis=1)
-    # No need to account for time since this is daily data
-    all_holdings.index = all_holdings.index.date
-
-    return all_holdings
-
-
-def get_performance_vs_benchmark(
-    portfolio: PortfolioModel,
-    interval: str = "all",
-    show_all_trades: bool = False,
-) -> pd.DataFrame:
->>>>>>> 74a02de8
 
     # Calculate annual return
     annual_return = period_cum_returns ** (1 / (int(window) / 252)) - 1
@@ -2157,7 +2131,6 @@
     portfolio_trades: pd.DataFrame
         DataFrame of the portfolio trades with trade return in %
 
-<<<<<<< HEAD
     Returns
     -------
     pd.DataFrame
@@ -2165,35 +2138,6 @@
     """
     portfolio_trades["Date"] = pd.to_datetime(portfolio_trades["Date"])
     portfolio_trades = portfolio_trades.set_index("Date")
-=======
-        return combined
-    else:
-
-        # Calculate total value and return
-        total_investment_difference = (
-            portfolio_trades["Portfolio Investment"].sum()
-            - benchmark_trades["Benchmark Investment"].sum()
-        )
-        total_value_difference = (
-            portfolio_trades["Portfolio Value"].sum()
-            - benchmark_trades["Benchmark Value"].sum()
-        )
-        total_portfolio_return = (
-            portfolio_trades["Portfolio Value"].sum()
-            / portfolio_trades["Portfolio Investment"].sum()
-        ) - 1
-        total_benchmark_return = (
-            benchmark_trades["Benchmark Value"].sum()
-            / benchmark_trades["Benchmark Investment"].sum()
-        ) - 1
-        total_abs_return_difference = (
-            portfolio_trades["Portfolio Value"].sum()
-            - portfolio_trades["Portfolio Investment"].sum()
-        ) - (
-            benchmark_trades["Benchmark Value"].sum()
-            - benchmark_trades["Benchmark Investment"].sum()
-        )
->>>>>>> 74a02de8
 
     vals: list = list()
     for period in portfolio_helper.PERIODS:

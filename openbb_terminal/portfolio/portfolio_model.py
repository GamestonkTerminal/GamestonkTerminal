"""Portfolio Model"""
__docformat__ = "numpy"

<<<<<<< HEAD
import logging 
from typing import Dict, Any, Tuple
import datetime
=======
import logging
from typing import Dict, Any, Tuple
>>>>>>> 1766e2fe

import numpy as np
import scipy
import pandas as pd
import yfinance as yf
from sklearn.metrics import r2_score
from pycoingecko import CoinGeckoAPI

from openbb_terminal.decorators import log_start_end
from openbb_terminal.portfolio import portfolio_helper, allocation_model
from openbb_terminal.rich_config import console

# pylint: disable=E1136,W0201,R0902,C0302
# pylint: disable=unsupported-assignment-operation,redefined-outer-name,too-many-public-methods

logger = logging.getLogger(__name__)
cg = CoinGeckoAPI()

pd.options.mode.chained_assignment = None


@log_start_end(log=logger)
def get_main_text(data: pd.DataFrame) -> str:
    """Get main performance summary from a dataframe with market returns

    Parameters
    ----------
    data : pd.DataFrame
        Stock holdings and returns with market returns

    Returns
    ----------
    text : str
        The main summary of performance
    """
    d_debt = np.where(data[("Cash", "Cash")] > 0, 0, 1)
    bcash = 0 if data[("Cash", "Cash")][0] > 0 else abs(data[("Cash", "Cash")][0])
    ecash = 0 if data[("Cash", "Cash")][-1] > 0 else abs(data[("Cash", "Cash")][-1])
    bdte = bcash / (data["holdings"][0] - bcash)
    edte = ecash / (data["holdings"][-1] - ecash)
    if sum(d_debt) > 0:
        t_debt = (
            f"Beginning debt to equity was {bdte:.2%} and ending debt to equity was"
            f" {edte:.2%}. Debt adds risk to a portfolio by amplifying the gains and losses when"
            " equities change in value."
        )
        if bdte > 1 or edte > 1:
            t_debt += " Debt to equity ratios above one represent a significant amount of risk."
    else:
        t_debt = (
            "Margin was not used this year. This reduces this risk of the portfolio."
        )
    text = (
        f"Your portfolio's performance for the period was {data['return'][-1]:.2%}. This was"
        f" {'greater' if data['return'][-1] > data[('Market', 'Return')][-1] else 'less'} than"
        f" the market return of {data[('Market', 'Return')][-1]:.2%}. The variance for the"
        f" portfolio is {np.var(data['return']):.2%}, while the variance for the market was"
        f" {np.var(data[('Market', 'Return')]):.2%}. {t_debt} The following report details"
        f" various analytics from the portfolio. Read below to see the moving beta for a"
        f" stock."
    )
    return text


@log_start_end(log=logger)
def get_beta_text(data: pd.DataFrame) -> str:
    """Get beta summary for a stock from a dataframe

    Parameters
    ----------
    data : pd.DataFrame
        The beta history of the stock

    Returns
    ----------
    text : str
        The beta history for a ticker
    """
    betas = data[list(filter(lambda score: "beta" in score, list(data.columns)))]
    high = betas.idxmax(axis=1)
    low = betas.idxmin(axis=1)
    text = (
        "Beta is how strongly a portfolio's movements correlate with the market's movements."
        " A stock with a high beta is considered to be riskier. The beginning beta for the period"
        f" was {portfolio_helper.beta_word(data['total'][0])} at {data['total'][0]:.2f}. This went"
        f" {'up' if data['total'][-1] > data['total'][0] else 'down'} to"
        f" {portfolio_helper.beta_word(data['total'][-1])} at {data['total'][-1]:.2f} by the end"
        f" of the period. The ending beta was pulled {'up' if data['total'][-1] > 1 else 'down'} by"
        f" {portfolio_helper.clean_name(high[-1] if data['total'][-1] > 1 else low[-1])}, which had"
        f" an ending beta of {data[high[-1]][-1] if data['total'][-1] > 1 else data[low[-1]][-1]:.2f}."
    )
    return text


performance_text = (
    "The Sharpe ratio is a measure of reward to total volatility. A Sharpe ratio above one is"
    " considered acceptable. The Treynor ratio is a measure of systematic risk to reward."
    " Alpha is the average return above what CAPM predicts. This measure should be above zero"
    ". The information ratio is the excess return on systematic risk. An information ratio of"
    " 0.4 to 0.6 is considered good."
)


@log_start_end(log=logger)
def calculate_drawdown(data: pd.Series, is_returns: bool = False) -> pd.Series:
    """Calculate the drawdown (MDD) of historical series.  Note that the calculation is done
     on cumulative returns (or prices).  The definition of drawdown is

     DD = (current value - rolling maximum) / rolling maximum

    Parameters
    ----------
    data: pd.Series
        Series of input values
    is_returns: bool
        Flag to indicate inputs are returns

    Returns
    ----------
    pd.Series
        Drawdown series
    -------
    """
    if is_returns:
        data = (1 + data).cumprod()

    rolling_max = data.cummax()
    drawdown = (data - rolling_max) / rolling_max

    return drawdown


def cumulative_returns(data: pd.Series) -> pd.Series:
    """Calculate cumulative returns filtered by period

    Parameters
    ----------
    data : pd.Series
        Series of portfolio returns

    Returns
    ----------
    pd.Series
        Cumulative investment returns series
    -------
    """
    cumulative_returns = (1 + data.shift(periods=1, fill_value=0)).cumprod() - 1
    return cumulative_returns


@log_start_end(log=logger)
def get_gaintopain_ratio(
    historical_trade_data: pd.DataFrame,
    benchmark_trades: pd.DataFrame,
    benchmark_returns: pd.DataFrame,
) -> pd.DataFrame:
    """Gets Pain-to-Gain ratio

    Parameters
    ----------
    historical_trade_data: pd.DataFrame
        Dataframe of historical data for the portfolios trade
    benchmark_trades: pd.DataFrame
        Dataframe of the benchmark's trades
    benchmark_returns: pd.DataFrame
        Dataframe of benchmark returns

    Returns
    -------
    pd.DataFrame
            DataFrame of the portfolio's gain-to-pain ratio
    """
    benchmark_trades = benchmark_trades.set_index("Date")
    vals = list()
    for period in portfolio_helper.PERIODS:
        period_historical_trade_data = portfolio_helper.filter_df_by_period(
            historical_trade_data, period
        )
        period_bench_trades = portfolio_helper.filter_df_by_period(
            benchmark_trades, period
        )
        period_bench_return = portfolio_helper.filter_df_by_period(
            benchmark_returns, period
        )
        if not period_historical_trade_data.empty:
            if not period_bench_trades.empty:
                benchmark_values = (
                    period_bench_trades["Benchmark Value"].sum()
                    / period_bench_trades["Benchmark Investment"].sum()
                    - 1
                ) / get_maximum_drawdown(period_bench_return)
            else:
                benchmark_values = ((1 + period_bench_return).cumprod() - 1).iloc[
                    -1
                ] / get_maximum_drawdown(period_bench_return)
            vals.append(
                [
                    round(
                        (
                            period_historical_trade_data["End Value"]["Total"].iloc[-1]
                            / (
                                period_historical_trade_data["Initial Value"][
                                    "Total"
                                ].iloc[0]
                                + period_historical_trade_data["Investment"][
                                    "Total"
                                ].iloc[-1]
                                - period_historical_trade_data["Investment"][
                                    "Total"
                                ].iloc[0]
                            )
                            - 1
                        )
                        / get_maximum_drawdown(
                            period_historical_trade_data["Returns"]["Total"]
                        ),
                        3,
                    ),
                    round(
                        benchmark_values,
                        3,
                    ),
                ]
            )
        else:
            vals.append(["-", "-"])
    gtr_period_df = pd.DataFrame(
        vals, index=portfolio_helper.PERIODS, columns=["Portfolio", "Benchmark"]
    )

    return gtr_period_df


@log_start_end(log=logger)
def get_rolling_beta(
    portfolio_returns: pd.Series,
    benchmark_returns: pd.Series,
    period: str = "1y",
) -> pd.DataFrame:
    """Get rolling beta using portfolio and benchmark returns

    Parameters
    ----------
    returns: pd.Series
        Series of portfolio returns
    benchmark_returns: pd.Series
        Series of benchmark returns
    period: string
        Interval used for rolling values.
        Possible options: mtd, qtd, ytd, 1d, 5d, 10d, 1m, 3m, 6m, 1y, 3y, 5y, 10y.

    Returns
    -------
    pd.DataFrame
        DataFrame of the portfolio's rolling beta
    """

    length = portfolio_helper.PERIODS_DAYS[period]

    covs = (
        pd.DataFrame({"Portfolio": portfolio_returns, "Benchmark": benchmark_returns})
        .dropna(axis=0)
        .rolling(max(1, length))
        .cov()
        .unstack()
        .dropna()
    )

    rolling_beta = covs["Portfolio"]["Benchmark"] / covs["Benchmark"]["Benchmark"]

    return rolling_beta


@log_start_end(log=logger)
def calculate_beta(portfolio_returns: pd.Series, benchmark_returns: pd.Series) -> float:
    """Calculates the beta using portfolio and benchmark return values

    Parameters
    ----------
    portfolio_returns: pd.Series
        Series of portfolio returns
    benchmark_returns: pd.Series
        Series of benchmark returns

    Returns
    -------
    float
        The calculated beta value
    """
    axis_diff = len(portfolio_returns) - len(benchmark_returns)
    axis_diff_bench = 0
    if axis_diff < 0:
        axis_diff_bench = -axis_diff
        axis_diff = 0

    covariance = np.cov(
        portfolio_returns[axis_diff:], benchmark_returns[axis_diff_bench:]
    )[0][1]
    variance = portfolio_returns.var()

    return covariance / variance


@log_start_end(log=logger)
def get_tracking_error(
    portfolio_returns: pd.Series, benchmark_returns: pd.Series, window: str = "252d"
) -> Tuple[pd.DataFrame, pd.Series]:
    """Get tracking error, or active risk, using portfolio and benchmark returns

    Parameters
    ----------
    portfolio_returns: pd.Series
        Series of portfolio returns
    benchmark_returns: pd.Series
        Series of benchmark returns
    window: string
        Interval used for rolling values in days.
        Examples: 1d, 5d, 10d

    Returns
    -------
    pd.DataFrame
        DataFrame of tracking errors during different time periods
    pd.Series
        Series of rolling tracking error
    """
    diff_returns = portfolio_returns - benchmark_returns

    tracker_rolling = diff_returns.rolling(window).std()

    vals = list()
    for periods in portfolio_helper.PERIODS:
        period_return = portfolio_helper.filter_df_by_period(diff_returns, periods)
        if not period_return.empty:
            vals.append([round(period_return.std(), 3)])
        else:
            vals.append(["-"])
    tracker_period_df = pd.DataFrame(
        vals, index=portfolio_helper.PERIODS, columns=["Tracking Error"]
    )

    return tracker_period_df, tracker_rolling


@log_start_end(log=logger)
def get_information_ratio(
    portfolio_returns: pd.Series,
    historical_trade_data: pd.DataFrame,
    benchmark_trades: pd.DataFrame,
    benchmark_returns: pd.Series,
) -> pd.DataFrame:
    """Calculates information ratio, which measures the active return of an investment
    compared to the benchmark relative to the volatility of the active return

    Parameters
    ----------
    portfolio_returns: pd.Series
        Series of portfolio returns
    historical_trade_data: pd.DataFrame
        Dataframe of historical data for the portfolio's trade
    benchmark_trades: pd.DataFrame
        Dataframe of the benchmark's trades
    benchmark_returns: pd.Series
        Series of benchmark returns

    Returns
    -------
    pd.DataFrame
        DataFrame of the information ratio during different time periods
    """
    tracking_err_df, _ = get_tracking_error(portfolio_returns, benchmark_returns)
    benchmark_trades = benchmark_trades.set_index("Date")
    vals = list()
    for periods in portfolio_helper.PERIODS:
        period_historical_trade_data = portfolio_helper.filter_df_by_period(
            historical_trade_data, periods
        )
        period_bench_trades = portfolio_helper.filter_df_by_period(
            benchmark_trades, periods
        )
        period_bench_return = portfolio_helper.filter_df_by_period(
            benchmark_returns, periods
        )
        if not period_historical_trade_data.empty:
            if not period_bench_trades.empty:
                period_bench_total_return = (
                    period_bench_trades["Benchmark Value"].sum()
                    / period_bench_trades["Benchmark Investment"].sum()
                    - 1
                )
            else:
                period_bench_total_return = (
                    (1 + period_bench_return).cumprod() - 1
                ).iloc[-1]
            vals.append(
                [
                    round(
                        (
                            (
                                period_historical_trade_data["End Value"]["Total"].iloc[
                                    -1
                                ]
                                / (
                                    period_historical_trade_data["Initial Value"][
                                        "Total"
                                    ].iloc[0]
                                    + period_historical_trade_data["Investment"][
                                        "Total"
                                    ].iloc[-1]
                                    - period_historical_trade_data["Investment"][
                                        "Total"
                                    ].iloc[0]
                                )
                                - 1
                            )
                            - period_bench_total_return
                        )
                        / tracking_err_df.loc[periods, "Tracking Error"],
                        3,
                    )
                ]
            )
        else:
            vals.append(["-"])

    ir_period_df = pd.DataFrame(
        vals, index=portfolio_helper.PERIODS, columns=["Information Ratio"]
    )

    return ir_period_df


@log_start_end(log=logger)
def get_tail_ratio(
    portfolio_returns: pd.Series, benchmark_returns: pd.Series, window: str = "252d"
) -> Tuple[pd.DataFrame, pd.Series, pd.Series]:
    """Returns the portfolios tail ratio

    Parameters
    ----------
    portfolio_returns: pd.Series
        Series of portfolio returns
    benchmark_returns: pd.Series
        Series of benchmark returns
    window: string
        Interval used for rolling values in days.
        Examples: 1d, 5d, 10d

    Returns
    -------
    pd.DataFrame
        DataFrame of the portfolios and the benchmarks tail ratio during different time periods
    pd.Series
        Series of the portfolios rolling tail ratio
    pd.Series
        Series of the benchmarks rolling tail ratio
    """
    returns_r = portfolio_returns.rolling(window)
    benchmark_returns_r = benchmark_returns.rolling(window)

    portfolio_tr = returns_r.quantile(0.95) / abs(returns_r.quantile(0.05))
    benchmark_tr = benchmark_returns_r.quantile(0.95) / abs(
        benchmark_returns_r.quantile(0.05)
    )

    vals = list()
    for periods in portfolio_helper.PERIODS:
        period_return = portfolio_helper.filter_df_by_period(portfolio_returns, periods)
        period_bench_return = portfolio_helper.filter_df_by_period(
            benchmark_returns, periods
        )
        if not period_return.empty:
            vals.append(
                [
                    round(
                        period_return.quantile(0.95)
                        / abs(period_return.quantile(0.05)),
                        3,
                    ),
                    round(
                        period_bench_return.quantile(0.95)
                        / abs(period_bench_return.quantile(0.05)),
                        3,
                    ),
                ]
            )
        else:
            vals.append(["-", "-"])

    tailr_period_df = pd.DataFrame(
        vals, index=portfolio_helper.PERIODS, columns=["Portfolio", "Benchmark"]
    )

    return tailr_period_df, portfolio_tr, benchmark_tr


@log_start_end(log=logger)
def get_common_sense_ratio(
    portfolio_returns: pd.Series,
    historical_trade_data: pd.DataFrame,
    benchmark_trades: pd.DataFrame,
    benchmark_returns: pd.Series,
) -> pd.DataFrame:
    """Get common sense ratio

    Parameters
    ----------
    portfolio_returns: pd.Series
        Series of portfolio returns
    historical_trade_data: pd.DataFrame
        Dataframe of historical data for the portfolios trade
    benchmark_trades: pd.DataFrame
        Dataframe of the benchmarks trades
    benchmark_returns: pd.Series
        Series of benchmark returns

    Returns
    -------
    pd.DataFrame
        DataFrame of the portfolios and the benchmarks common sense ratio during different time periods
    """
    tail_ratio_df, _, _ = get_tail_ratio(portfolio_returns, benchmark_returns)
    gaintopain_ratio_df = get_gaintopain_ratio(
        historical_trade_data, benchmark_trades, benchmark_returns
    )

    vals = list()
    for period in portfolio_helper.PERIODS:
        vals.append(
            [
                round(
                    tail_ratio_df.loc[period, "Portfolio"]
                    * gaintopain_ratio_df.loc[period, "Portfolio"],
                    3,
                ),
                round(
                    tail_ratio_df.loc[period, "Benchmark"]
                    * gaintopain_ratio_df.loc[period, "Benchmark"],
                    3,
                ),
            ]
        )

    csr_period_df = pd.DataFrame(
        vals, index=portfolio_helper.PERIODS, columns=["Portfolio", "Benchmark"]
    )

    return csr_period_df


@log_start_end(log=logger)
def get_jensens_alpha(
    portfolio_returns: pd.Series,
    historical_trade_data: pd.DataFrame,
    benchmark_trades: pd.DataFrame,
    benchmark_returns: pd.Series,
    rf: float = 0,
    window: str = "1y",
) -> Tuple[pd.DataFrame, pd.Series]:
    """Get jensen's alpha

    Parameters
    ----------
    portfolio_returns: pd.Series
        Series of portfolio returns
    historical_trade_data: pd.DataFrame
        Dataframe of historical data for the portfolios trade
    benchmark_trades: pd.DataFrame
        Dataframe of the benchmarks trades
    benchmark_returns: pd.Series
        Series of benchmark returns
    rf: float
        Risk free rate
    window: str
        Interval used for rolling values.
        Possible options: mtd, qtd, ytd, 1d, 5d, 10d, 1m, 3m, 6m, 1y, 3y, 5y, 10y.

    Returns
    -------
    pd.DataFrame
        DataFrame of jensens's alpha during different time periods
    pd.Series
        Series of jensens's alpha data
    """
    length = portfolio_helper.PERIODS_DAYS[window]
    periods_d = portfolio_helper.PERIODS_DAYS

    period_cum_returns = (1.0 + portfolio_returns).rolling(window=window).agg(
        lambda x: x.prod()
    ) - 1
    period_cum_bench_returns = (1.0 + benchmark_returns).rolling(window=window).agg(
        lambda x: x.prod()
    ) - 1
    rfr_cum_returns = rf * length / 252
    beta = get_rolling_beta(portfolio_returns, benchmark_returns, length)
    ja_rolling = period_cum_returns - (
        rfr_cum_returns + beta * (period_cum_bench_returns - rfr_cum_returns)
    )

    benchmark_trades = benchmark_trades.set_index("Date")
    vals = list()
    for periods in portfolio_helper.PERIODS:
        period_return = portfolio_helper.filter_df_by_period(portfolio_returns, periods)
        period_bench_return = portfolio_helper.filter_df_by_period(
            benchmark_returns, periods
        )
        period_historical_trade_data = portfolio_helper.filter_df_by_period(
            historical_trade_data, periods
        )
        period_bench_trades = portfolio_helper.filter_df_by_period(
            benchmark_trades, periods
        )
        if not period_return.empty:
            beta = calculate_beta(period_return, period_bench_return)
            period_cum_returns = (
                period_historical_trade_data["End Value"]["Total"].iloc[-1]
                / (
                    period_historical_trade_data["Initial Value"]["Total"].iloc[0]
                    + period_historical_trade_data["Investment"]["Total"].iloc[-1]
                    - period_historical_trade_data["Investment"]["Total"].iloc[0]
                )
                - 1
            )
            if not period_bench_trades.empty:
                period_bench_total_return = (
                    period_bench_trades["Benchmark Value"].sum()
                    / period_bench_trades["Benchmark Investment"].sum()
                    - 1
                )
            else:
                period_bench_total_return = (
                    (1 + period_bench_return).cumprod() - 1
                ).iloc[-1]
            rfr_cum_returns = rf * periods_d[periods] / 252
            vals.append(
                [
                    round(
                        period_cum_returns
                        - (
                            rfr_cum_returns
                            + beta * (period_bench_total_return - rfr_cum_returns)
                        ),
                        3,
                    )
                ]
            )
        else:
            vals.append(["-"])

    ja_period_df = pd.DataFrame(
        vals, index=portfolio_helper.PERIODS, columns=["Portfolio"]
    )

    return ja_period_df, ja_rolling


@log_start_end(log=logger)
def get_calmar_ratio(
    portfolio_returns: pd.Series,
    historical_trade_data: pd.DataFrame,
    benchmark_trades: pd.DataFrame,
    benchmark_returns: pd.Series,
    window: str = "3y",
) -> Tuple[pd.DataFrame, pd.Series]:
    """Get calmar ratio

    Parameters
    ----------
    portfolio_returns: pd.Serires
        Series of portfolio returns
    historical_trade_data: pd.DataFrame
        Dataframe of historical data for the portfolios trade
    benchmark_trades: pd.DataFrame
        Dataframe of the benchmarks trades
    benchmark_returns: pd.DataFrame
        Series of benchmark returns
    window: str
        Interval used for rolling values.
        Possible options: mtd, qtd, ytd, 1d, 5d, 10d, 1m, 3m, 6m, 1y, 3y, 5y, 10y.

    Returns
    -------
    pd.DataFrame
        DataFrame of calmar ratio of the benchmark and portfolio during different time periods
    pd.Series
        Series of calmar ratio data
    """
    periods_d = portfolio_helper.PERIODS_DAYS
    period_cum_returns = (1.0 + portfolio_returns).rolling(window=window).agg(
        lambda x: x.prod()
    ) - 1

    # Calculate annual return
    annual_return = period_cum_returns ** (1 / (int(window) / 252)) - 1

    cr_rolling = annual_return / get_maximum_drawdown(portfolio_returns)

    benchmark_trades = benchmark_trades.set_index("Date")
    vals = list()
    for periods in portfolio_helper.PERIODS:
        period_return = portfolio_helper.filter_df_by_period(portfolio_returns, periods)
        period_historical_trade_data = portfolio_helper.filter_df_by_period(
            historical_trade_data, periods
        )
        period_bench_trades = portfolio_helper.filter_df_by_period(
            benchmark_trades, periods
        )
        period_bench_return = portfolio_helper.filter_df_by_period(
            benchmark_returns, periods
        )
        if (not period_return.empty) and (periods_d[periods] != 0):
            period_cum_returns = (
                period_historical_trade_data["End Value"]["Total"].iloc[-1]
                / (
                    period_historical_trade_data["Initial Value"]["Total"].iloc[0]
                    + period_historical_trade_data["Investment"]["Total"].iloc[-1]
                    - period_historical_trade_data["Investment"]["Total"].iloc[0]
                )
                - 1
            )
            if not period_bench_trades.empty:
                period_bench_total_return = (
                    period_bench_trades["Benchmark Value"].sum()
                    / period_bench_trades["Benchmark Investment"].sum()
                    - 1
                )
            else:
                period_bench_total_return = (
                    (1 + period_bench_return).cumprod() - 1
                ).iloc[-1]
            annual_return = (1 + period_cum_returns) ** (
                1 / (len(period_return) / 252)
            ) - 1
            annual_bench_return = (1 + period_bench_total_return) ** (
                1 / (len(period_bench_return) / 252)
            ) - 1
            drawdown = get_maximum_drawdown(period_return)
            bench_drawdown = get_maximum_drawdown(period_bench_return)
            if (drawdown != 0) and (bench_drawdown != 0):
                vals.append(
                    [
                        round(annual_return / drawdown, 3),
                        round(annual_bench_return / bench_drawdown, 3),
                    ]
                )
            else:
                vals.append(["-", "-"])
        else:
            vals.append(["-", "-"])

    cr_period_df = pd.DataFrame(
        vals, index=portfolio_helper.PERIODS, columns=["Portfolio", "Benchmark"]
    )

    return cr_period_df, cr_rolling


@log_start_end(log=logger)
def get_kelly_criterion(
    portfolio_returns: pd.Series, portfolio_trades: pd.DataFrame
) -> pd.DataFrame:
    """Gets kelly criterion

    Parameters
    ----------
    portfolio_returns: pd.Series
        DataFrame of portfolio returns
    portfolio_trades: pd.DataFrame
        DataFrame of the portfolio trades with trade return in %

    Returns
    -------
    pd.DataFrame
        DataFrame of kelly criterion of the portfolio during different time periods
    """
    portfolio_trades["Date"] = pd.to_datetime(portfolio_trades["Date"])
    portfolio_trades = portfolio_trades.set_index("Date")

    vals: list = list()
    for period in portfolio_helper.PERIODS:
        period_return = portfolio_helper.filter_df_by_period(portfolio_returns, period)
        period_portfolio_tr = portfolio_helper.filter_df_by_period(
            portfolio_trades, period
        )
        if (not period_return.empty) and (not period_portfolio_tr.empty):
            w = len(period_return[period_return > 0]) / len(period_return)
            r = len(
                period_portfolio_tr[period_portfolio_tr["% Portfolio Return"] > 0]
            ) / len(
                period_portfolio_tr[period_portfolio_tr["Type"].str.upper() != "CASH"]
            )
            if r != 0:
                vals.append([round(w - (1 - w) / r, 3)])
            else:
                vals.append(["-"])
        else:
            vals.append(["-"])

    kc_period_df = pd.DataFrame(
        vals, index=portfolio_helper.PERIODS, columns=["Kelly %"]
    )

    return kc_period_df


@log_start_end(log=logger)
def get_payoff_ratio(portfolio_trades: pd.DataFrame) -> pd.DataFrame:
    """Gets payoff ratio

    Parameters
    ----------
    portfolio_trades: pd.DataFrame
        DataFrame of the portfolio trades with trade return in % and abs values

    Returns
    -------
    pd.DataFrame
        DataFrame of payoff ratio of the portfolio during different time periods
    """
    portfolio_trades["Date"] = pd.to_datetime(portfolio_trades["Date"])
    portfolio_trades = portfolio_trades.set_index("Date")

    no_losses = False

    vals = list()
    for period in portfolio_helper.PERIODS:
        period_portfolio_tr = portfolio_helper.filter_df_by_period(
            portfolio_trades, period
        )
        if not portfolio_trades.empty:
            portfolio_wins = period_portfolio_tr[
                period_portfolio_tr["% Portfolio Return"] > 0
            ]
            portfolio_loses = period_portfolio_tr[
                period_portfolio_tr["% Portfolio Return"] < 0
            ]
            if portfolio_loses.empty:
                vals.append(["-"])
                no_losses = True
                continue
            avg_w = portfolio_wins["Abs Portfolio Return"].mean()
            avg_l = portfolio_loses["Abs Portfolio Return"].mean()
            vals.append(
                [round(avg_w / abs(avg_l), 3)] if avg_w is not np.nan else ["0"]
            )
        else:
            vals.append(["-"])

    if no_losses:
        console.print(
            "During some time periods there were no losing trades. Thus some values could not be calculated."
        )

    pr_period_ratio = pd.DataFrame(
        vals, index=portfolio_helper.PERIODS, columns=["Payoff Ratio"]
    ).fillna("-")

    return pr_period_ratio


@log_start_end(log=logger)
def get_profit_factor(portfolio_trades: pd.DataFrame) -> pd.DataFrame:
    """Gets profit factor

    Parameters
    ----------
    portfolio_trades: pd.DataFrame
        DataFrame of the portfolio trades with trade return in % and abs values

    Returns
    -------
    pd.DataFrame
        DataFrame of profit factor of the portfolio during different time periods
    """
    portfolio_trades["Date"] = pd.to_datetime(portfolio_trades["Date"])
    portfolio_trades = portfolio_trades.set_index("Date")

    no_losses = False

    vals = list()
    for period in portfolio_helper.PERIODS:
        period_portfolio_tr = portfolio_helper.filter_df_by_period(
            portfolio_trades, period
        )
        if not portfolio_trades.empty:
            portfolio_wins = period_portfolio_tr[
                period_portfolio_tr["% Portfolio Return"] > 0
            ]
            portfolio_loses = period_portfolio_tr[
                period_portfolio_tr["% Portfolio Return"] < 0
            ]
            if portfolio_loses.empty:
                vals.append(["-"])
                no_losses = True
                continue
            gross_profit = portfolio_wins["Abs Portfolio Return"].sum()
            gross_loss = portfolio_loses["Abs Portfolio Return"].sum()
            vals.append([round(gross_profit / abs(gross_loss), 3)])
        else:
            vals.append(["-"])

    if no_losses:
        console.print(
            "During some time periods there were no losing trades. Thus some values could not be calculated."
        )

    pf_period_df = pd.DataFrame(
        vals, index=portfolio_helper.PERIODS, columns=["Profit Factor"]
    ).fillna("-")

    return pf_period_df


class PortfolioModel:
    """
    Class for portfolio analysis in OpenBB
    Implements a Portfolio and related methods.

    Methods
    -------
    read_orderbook: Class method to read orderbook from file

    __set_orderbook:
        preprocess_orderbook: Method to preprocess, format and compute auxiliary fields

    load_benchmark: Adds benchmark ticker, info, prices and returns
        mimic_trades_for_benchmark: Mimic trades from the orderbook based on chosen benchmark assuming partial shares

    generate_portfolio_data: Generates portfolio data from orderbook
        load_portfolio_historical_prices: Loads historical adj close prices for tickers in list of trades
        populate_historical_trade_data: Create a new dataframe to store historical prices by ticker
        calculate_value: Calculate value end of day from historical data

    calculate_reserves: Takes dividends into account for returns calculation

    calculate_allocations: Determine allocations based on assets, sectors, countries and region

    set_risk_free_rate: Sets risk free rate

    """

    @log_start_end(log=logger)
    def __init__(self, orderbook: pd.DataFrame = pd.DataFrame()):
        """Initialize PortfolioModel class"""

        # Portfolio
        self.tickers_list = None
        self.tickers: Dict[Any, Any] = {}
        self.inception_date = datetime.date(1970, 1, 1)
        self.historical_trade_data = pd.DataFrame()
        self.returns = pd.DataFrame()
        self.itemized_value = pd.DataFrame()
        self.portfolio_trades = pd.DataFrame()
        self.portfolio_value = None
        self.portfolio_historical_prices = pd.DataFrame()
        self.empty = True
        self.risk_free_rate = float(0)

        # Benchmark
        self.benchmark_ticker: str = ""
        self.benchmark_info = None
        self.benchmark_historical_prices = pd.DataFrame()
        self.benchmark_returns = pd.DataFrame()
        self.benchmark_trades = pd.DataFrame()

        # Allocations
        self.portfolio_assets_allocation = pd.DataFrame()
        self.portfolio_sectors_allocation = pd.DataFrame()
        self.portfolio_region_allocation = pd.DataFrame()
        self.portfolio_country_allocation = pd.DataFrame()

        self.benchmark_assets_allocation = pd.DataFrame()
        self.benchmark_sectors_allocation = pd.DataFrame()
        self.benchmark_region_allocation = pd.DataFrame()
        self.benchmark_country_allocation = pd.DataFrame()

        # Set and preprocess orderbook
        if not orderbook.empty:
            self.__set_orderbook(orderbook)

    def __set_orderbook(self, orderbook):
        self.__orderbook = orderbook
        self.preprocess_orderbook()
        self.empty = False

    def get_orderbook(self):
        return self.__orderbook

    @staticmethod
    @log_start_end(log=logger)
    def read_orderbook(path: str) -> pd.DataFrame:
        """Class method to read orderbook from file

        Parameters
        ----------
        path: str
            path to orderbook file

        """
        # Load orderbook from file
        if path.endswith(".xlsx"):
            orderbook = pd.read_excel(path)
        elif path.endswith(".csv"):
            orderbook = pd.read_csv(path)

        return orderbook

    @log_start_end(log=logger)
    def preprocess_orderbook(self):
        """Method to preprocess, format and compute auxiliary fields"""

        # Preprocessing steps:
        # 1. Convert Date to datetime
        # 2. Sort orderbook by date
        # 3. Capitalize Ticker and Type [of instrument...]
        # 4. Translate side: ["deposit", "buy"] -> 1 and ["withdrawal", "sell"] -> -1
        # 5. Convert quantity to signed integer
        # 6. Determining the investment/divestment value
        # 7. Reformat crypto tickers to yfinance format (e.g. BTC -> BTC-USD)
        # 8. Create tickers dictionary with structure {'Type': [Ticker]}
        # 9. Create isin dictionary with structure {'Ticker': 'ISIN'}
        # 10. Create list with tickers except cash
        # 11. Save orderbook inception date
        # 12. Populate fields Sector, Industry and Country

        try:
            console.print(" Preprocessing orderbook: ", end="")

            # if optional fields not in the orderbook add missing
            optional_fields = [
                "Sector",
                "Industry",
                "Country",
                "Region",
                "Fees",
                "Premium",
<<<<<<< HEAD
                "ISIN",
=======
>>>>>>> 1766e2fe
            ]
            if not set(optional_fields).issubset(set(self.__orderbook.columns)):
                for field in optional_fields:
                    if field not in self.__orderbook.columns:
                        self.__orderbook[field] = np.nan

            # if optional fields for stock data has missing datapoints, fill them
            if (
                self.__orderbook.loc[
                    self.__orderbook["Type"] == "STOCK",
                    optional_fields,
                ]
                .isnull()
                .values.any()
            ):
                # if any fields is empty for Stocks (overwrites any info there)
                self.load_company_data()

<<<<<<< HEAD
            # 1. Convert Date to datetime
=======
            # Convert Date to datetime
>>>>>>> 1766e2fe
            self.__orderbook["Date"] = pd.to_datetime(self.__orderbook["Date"])
            console.print(".", end="")

            # 2. Sort orderbook by date
            self.__orderbook = self.__orderbook.sort_values(by="Date")
            console.print(".", end="")

            # 3. Capitalize Ticker and Type [of instrument...]
            self.__orderbook["Ticker"] = self.__orderbook["Ticker"].map(
                lambda x: x.upper()
            )
            self.__orderbook["Type"] = self.__orderbook["Type"].map(lambda x: x.upper())
            console.print(".", end="")

            # 4. Translate side: ["deposit", "buy"] -> 1 and ["withdrawal", "sell"] -> -1
            self.__orderbook["Side"] = self.__orderbook["Side"].map(
                lambda x: 1
                if x.lower() in ["deposit", "buy"]
                else (-1 if x.lower() in ["withdrawal", "sell"] else 0)
            )
            console.print(".", end="")

            # 5. Convert quantity to signed integer
            self.__orderbook["Quantity"] = (
                abs(self.__orderbook["Quantity"]) * self.__orderbook["Side"]
            )
            console.print(".", end="")

            # 6. Determining the investment/divestment value
            self.__orderbook["Investment"] = (
                self.__orderbook["Quantity"] * self.__orderbook["Price"]
                - self.__orderbook["Fees"]
            )
            console.print(".", end="")

            # 7. Reformat crypto tickers to yfinance format (e.g. BTC -> BTC-USD)
            crypto_trades = self.__orderbook[self.__orderbook.Type == "CRYPTO"]
            self.__orderbook.loc[(self.__orderbook.Type == "CRYPTO"), "Ticker"] = [
                f"{crypto}-{currency}"
                for crypto, currency in zip(
                    crypto_trades.Ticker, crypto_trades.Currency
                )
            ]
            console.print(".", end="")

            # 8. Create tickers dictionary with structure {'Type': [Ticker]}
            for ticker_type in set(self.__orderbook["Type"]):
                self.tickers[ticker_type] = list(
                    set(
                        self.__orderbook[self.__orderbook["Type"].isin([ticker_type])][
                            "Ticker"
                        ]
                    )
                )
            console.print(".", end="")

            # 9. Create isin dictionary with structure {'Ticker': 'ISIN'}
            self.isins = (
                self.__orderbook.loc[self.__orderbook["Type"].isin(["STOCK", "ETF"])][
                    ["ISIN", "Ticker"]
                ]
                .set_index("Ticker")
                .T.to_dict("records")[0]
            )

            # If ISIN not provided, the ticker is mapped as ISIN
            for key, val in self.isins.items():
                if pd.isna(val):
                    self.isins[key] = key
            # Inverse isin dictionary with structure {'ISIN': 'Ticker'}
            self.inv_isins = {v: k for k, v in self.isins.items()}

            # 10. Create list with tickers except cash
            self.tickers_list = list(set(self.__orderbook["Ticker"]))
            console.print(".", end="")

            # 11. Save orderbook inception date
            self.inception_date = self.__orderbook["Date"][0]
            console.print(".", end="")

<<<<<<< HEAD
            # 12. Populate fields Sector, Industry and Country
            if not (
                {"Sector", "Industry", "Country", "Region"}.issubset(
                    set(self.__orderbook.columns)
                )
            ):
                # if fields not in the orderbook add missing
                if "Sector" not in self.__orderbook.columns:
                    self.__orderbook["Sector"] = np.nan
                if "Industry" not in self.__orderbook.columns:
                    self.__orderbook["Industry"] = np.nan
                if "Country" not in self.__orderbook.columns:
                    self.__orderbook["Country"] = np.nan
                if "Region" not in self.__orderbook.columns:
                    self.__orderbook["Region"] = np.nan

                self.load_company_data()
            elif (
                self.__orderbook.loc[
                    self.__orderbook["Type"] == "STOCK",
                    ["Sector", "Industry", "Country", "Region"],
                ]
                .isnull()
                .values.any()
            ):
                # if any fields is empty for Stocks (overwrites any info there)
                self.load_company_data()

=======
>>>>>>> 1766e2fe
        except Exception:
            console.print("\nCould not preprocess orderbook.")

    @log_start_end(log=logger)
    def load_company_data(self):
        """Method to populate company data for stocks such as sector, industry and country"""

        console.print("\n    Loading company data: ", end="")

        for ticker_type, ticker_list in self.tickers.items():
            # yfinance only has sector, industry and country for stocks
            if ticker_type == "STOCK":
                for ticker in ticker_list:
                    # Only gets fields for tickers with missing data
                    # TODO: Should only get field missing for tickers with missing data
                    # now it's taking the 4 of them
                    if (
                        self.__orderbook.loc[
                            self.__orderbook["Ticker"] == ticker,
                            ["Sector", "Industry", "Country", "Region"],
                        ]
                        .isnull()
                        .values.any()
                    ):
                        # Get ticker info in list ["Sector", "Industry", "Country", "Region"] from isin/ticker
                        info_list = portfolio_helper.get_info_from_ticker(self.isins[ticker])

                        # Replace fields in orderbook
                        self.__orderbook.loc[
                            self.__orderbook.Ticker == ticker,
                            ["Sector", "Industry", "Country", "Region"],
                        ] = info_list

                        # Display progress
                        console.print(".", end="")

            elif ticker_type == "CRYPTO":
                for ticker in ticker_list:
                    if (
                        self.__orderbook.loc[
                            self.__orderbook["Ticker"] == ticker,
                            ["Sector", "Industry", "Country", "Region"],
                        ]
                        .isnull()
                        .values.any()
                    ):
                        # Get ticker info in list ["Sector", "Industry", "Country", "Region"]
                        info_list = ["Crypto", "Crypto", "Crypto", "Crypto"]

                        # Replace fields in orderbook
                        self.__orderbook.loc[
                            self.__orderbook.Ticker == ticker,
                            ["Sector", "Industry", "Country", "Region"],
                        ] = info_list

                        # Display progress
                        console.print(".", end="")

            else:
                for ticker in ticker_list:
                    if (
                        self.__orderbook.loc[
                            self.__orderbook["Ticker"] == ticker,
                            ["Sector", "Industry", "Country", "Region"],
                        ]
                        .isnull()
                        .values.any()
                    ):
                        # Get ticker info in list ["Sector", "Industry", "Country", "Region"]
                        info_list = ["-", "-", "-", "-"]

                        # Replace fields in orderbook
                        self.__orderbook.loc[
                            self.__orderbook.Ticker == ticker,
                            ["Sector", "Industry", "Country", "Region"],
                        ] = info_list

                        # Display progress
                        console.print(".", end="")

    @log_start_end(log=logger)
    def load_benchmark(self, ticker: str = "SPY", full_shares: bool = False):
        """Adds benchmark dataframe

        Parameters
        ----------
        ticker: str
            benchmark ticker to download data
        full_shares: bool
            whether to mimic the portfolio trades exactly (partial shares) or round down the
            quantity to the nearest number.

        """
        self.benchmark_ticker = ticker

        self.benchmark_historical_prices = yf.download(
            ticker,
            start=self.inception_date - datetime.timedelta(days=1),
            threads=False,
            progress=False,
        )["Adj Close"]

        self.mimic_trades_for_benchmark(full_shares)

        # Merge benchmark and portfolio dates to ensure same length
        self.benchmark_historical_prices = pd.merge(
            self.portfolio_historical_prices["Close"],
            self.benchmark_historical_prices,
            how="outer",
            left_index=True,
            right_index=True,
        )["Adj Close"]
        self.benchmark_historical_prices.fillna(method="ffill", inplace=True)

        self.benchmark_returns = self.benchmark_historical_prices.pct_change().dropna()
        self.benchmark_info = yf.Ticker(ticker).info

    @log_start_end(log=logger)
    def mimic_trades_for_benchmark(self, full_shares: bool = False):
        """Mimic trades from the orderbook based on chosen benchmark assuming partial shares

        Parameters
        ----------
        full_shares: bool
            whether to mimic the portfolio trades exactly (partial shares) or round down the
            quantity to the nearest number.

        """

        # Create dataframe to store benchmark trades
        self.benchmark_trades = self.__orderbook[["Date", "Type", "Investment"]].copy()

        # Set current price of benchmark
        self.benchmark_trades["Last price"] = self.benchmark_historical_prices[-1]
        self.benchmark_trades[["Benchmark Quantity", "Trade price"]] = float(0)
        # Iterate over orderbook to replicate trades on benchmark
        for index, trade in self.__orderbook.iterrows():
            # Select date to search (if not in historical prices, get closest value)
            if trade["Date"] not in self.benchmark_historical_prices.index:
                found_date = self.benchmark_historical_prices.index.searchsorted(
                    trade["Date"]
                )
                # Fix error if trade was today and there are no historical price data rows
                if self.benchmark_historical_prices.index.isin([found_date]).any():
                    date = found_date
                else:
                    # If no historical price data, use last row
                    date = self.benchmark_historical_prices.index[-1]
            else:
                date = trade["Date"]

            # Populate benchmark orderbook trades
            self.benchmark_trades["Trade price"][
                index
            ] = self.benchmark_historical_prices[date]

            # Whether full shares are desired (thus no partial shares).
            if full_shares:
                self.benchmark_trades["Benchmark Quantity"][index] = np.floor(
                    trade["Investment"] / self.benchmark_trades["Trade price"][index]
                )
            else:
                self.benchmark_trades["Benchmark Quantity"][index] = (
                    trade["Investment"] / self.benchmark_trades["Trade price"][index]
                )

        self.benchmark_trades["Benchmark Investment"] = (
            self.benchmark_trades["Trade price"]
            * self.benchmark_trades["Benchmark Quantity"]
        )
        self.benchmark_trades["Benchmark Value"] = (
            self.benchmark_trades["Last price"]
            * self.benchmark_trades["Benchmark Quantity"]
        )
        self.benchmark_trades["Benchmark % Return"] = (
            self.benchmark_trades["Benchmark Value"]
            / self.benchmark_trades["Benchmark Investment"]
            - 1
        )
        self.benchmark_trades["Benchmark Abs Return"] = (
            self.benchmark_trades["Benchmark Value"]
            - self.benchmark_trades["Benchmark Investment"]
        )
        # TODO: To add alpha here, we must pull prices from original trades and get last price
        # for each of those trades. Then just calculate returns and compare to benchmark
        self.benchmark_trades.fillna(0, inplace=True)

        if full_shares:
            console.print(
                "Note that with full shares (-s) enabled, there will be a mismatch between how much you invested in the"
                f" portfolio ({round(sum(self.portfolio_trades['Portfolio Investment']), 2)}) and how much you invested"
                f" in the benchmark ({round(sum(self.benchmark_trades['Benchmark Investment']), 2)})."
            )

    @log_start_end(log=logger)
    def generate_portfolio_data(self):
        """Generates portfolio data from orderbook"""

        self.load_portfolio_historical_prices()
        self.populate_historical_trade_data()
        self.calculate_value()

        # Determine the returns, replace inf values with NaN and then drop any missing values
        for _, data in self.tickers.items():
            self.historical_trade_data[
                pd.MultiIndex.from_product([["Returns"], data])
            ] = (
                self.historical_trade_data["End Value"][data]
                / self.historical_trade_data["Initial Value"][data]
                - 1
            )

        self.historical_trade_data.loc[:, ("Returns", "Total")] = (
            self.historical_trade_data["End Value"]["Total"]
            / self.historical_trade_data["Initial Value"]["Total"]
            - 1
        )

        self.returns = self.historical_trade_data["Returns"]["Total"]
        self.returns.replace([np.inf, -np.inf], np.nan, inplace=True)
        self.returns = self.returns.dropna()

        # Determine invested amount, relative and absolute return based on last close
        last_price = self.historical_trade_data["Close"].iloc[-1]

        self.portfolio_returns = pd.DataFrame(self.__orderbook["Date"])

        # Save portfolio trades to compute allocations later
        self.portfolio_trades = self.__orderbook.copy()
        self.portfolio_trades[
            [
                "Portfolio Investment",
                "Close",
                "Portfolio Value",
                "% Portfolio Return",
                "Abs Portfolio Return",
            ]
        ] = float(0)

        for index, trade in self.__orderbook.iterrows():
            self.portfolio_trades["Close"][index] = last_price[trade["Ticker"]]
            self.portfolio_trades["Portfolio Investment"][index] = trade["Investment"]
            self.portfolio_trades["Portfolio Value"][index] = (
                self.portfolio_trades["Close"][index] * trade["Quantity"]
            )
            self.portfolio_trades["% Portfolio Return"][index] = (
                self.portfolio_trades["Portfolio Value"][index]
                / self.portfolio_trades["Portfolio Investment"][index]
            ) - 1
            self.portfolio_trades["Abs Portfolio Return"].loc[index] = (
                self.portfolio_trades["Portfolio Value"][index]
                - self.portfolio_trades["Portfolio Investment"][index]
            )

    @log_start_end(log=logger)
    def load_portfolio_historical_prices(self, use_close: bool = False):
        """Loads historical adj close/close prices for tickers in list of trades

        Parameters
        ----------
        use_close: bool
            whether to use close or adjusted close prices

        """

        console.print("\n      Loading price data: ", end="")

        for ticker_type, data in self.tickers.items():
            if ticker_type in ["STOCK", "ETF", "CRYPTO"]:
                if ticker_type in ["STOCK", "ETF"]:
                    # map ticker to respective isin if provided by user
                    data = list(self.isins.values())

                # Download yfinance data
                price_data = yf.download(
                    data, start=self.inception_date, progress=False
                )["Close" if use_close or ticker_type == "CRYPTO" else "Adj Close"]

                # Set up column name if only 1 ticker (pd.DataFrame only does this if >1 ticker)
                if len(data) == 1:
                    price_data = pd.DataFrame(price_data)
                    price_data.columns = data

                # Rename columns to original tickers for STOCK and ETF
                if ticker_type in ["STOCK", "ETF"]:
                    for col in price_data.columns:
                        price_data = price_data.rename(
                            columns={col: self.inv_isins[col]}
                        )

                # Add to historical_prices dataframe
                self.portfolio_historical_prices = pd.concat(
                    [self.portfolio_historical_prices, price_data], axis=1
                )
            else:
                console.print(f"Type {ticker_type} not supported.")

            console.print(".", end="")

            # Fill missing values with last known price
            self.portfolio_historical_prices.fillna(method="ffill", inplace=True)

    @log_start_end(log=logger)
    def populate_historical_trade_data(self):
        """Create a new dataframe to store historical prices by ticker"""

        trade_data = self.__orderbook.pivot(
            index="Date",
            columns="Ticker",
            values=[
                "Type",
                "Sector",
                "Industry",
                "Country",
                "Price",
                "Quantity",
                "Fees",
                "Premium",
                "Investment",
                "Side",
                "Currency",
            ],
        )

        # Make historical prices columns a multi-index. This helps the merging.
        self.portfolio_historical_prices.columns = pd.MultiIndex.from_product(
            [["Close"], self.portfolio_historical_prices.columns]
        )

        # Merge with historical close prices (and fillna)
        trade_data = pd.merge(
            trade_data,
            self.portfolio_historical_prices,
            how="right",
            left_index=True,
            right_index=True,
        ).fillna(0)

        # Accumulate quantity held by trade date
        trade_data["Quantity"] = trade_data["Quantity"].cumsum()

        trade_data["Investment"] = trade_data["Investment"].cumsum()

        trade_data.loc[:, ("Investment", "Total")] = trade_data["Investment"][
            self.tickers_list
        ].sum(axis=1)

        self.historical_trade_data = trade_data

    @log_start_end(log=logger)
    def calculate_value(self):
        """Calculate end of day value from historical data"""

        console.print("\n     Calculating returns: ", end="")

        trade_data = self.historical_trade_data

        # For each type [STOCK, ETF, etc] calculate value value by trade date
        # and add it to historical_trade_data

        # End Value
        for ticker_type, data in self.tickers.items():
            trade_data[pd.MultiIndex.from_product([["End Value"], data])] = (
                trade_data["Quantity"][data] * trade_data["Close"][data]
            )

        trade_data.loc[:, ("End Value", "Total")] = trade_data["End Value"][
            self.tickers_list
        ].sum(axis=1)

        self.portfolio_value = trade_data["End Value"]["Total"]

        for ticker_type, data in self.tickers.items():
            self.itemized_value[ticker_type] = trade_data["End Value"][data].sum(axis=1)

        trade_data[
            pd.MultiIndex.from_product(
                [["Initial Value"], self.tickers_list + ["Total"]]
            )
        ] = 0

        # Initial Value = Previous End Value + Investment changes
        trade_data["Initial Value"] = trade_data["End Value"].shift(1) + trade_data[
            "Investment"
        ].diff(periods=1)

        # Set first day Initial Value as the Investment (NaNs break first period)
        for t in self.tickers_list + ["Total"]:
            trade_data.at[trade_data.index[0], ("Initial Value", t)] = trade_data.iloc[
                0
            ]["Investment"][t]

        console.print(".", end="")

        self.historical_trade_data = trade_data

        console.print("\n")

    @log_start_end(log=logger)
    def calculate_reserves(self):
        """Takes dividends into account for returns calculation"""
        # TODO: Add back cash dividends and deduct exchange costs
        console.print("Still has to be build.")

    @log_start_end(log=logger)
    def calculate_allocations(self, category: str):
        """Determine allocations based on assets, sectors, countries and region.

        Parameters
        ----------
        category: str
            chosen allocation category from asset, sector, country or region

        """

        if category == "asset":
            # Determine asset allocation
            (
                self.benchmark_assets_allocation,
                self.portfolio_assets_allocation,
            ) = allocation_model.get_assets_allocation(
                self.benchmark_info, self.portfolio_trades
            )
        elif category == "sector":
            # Determine sector allocation
            (
                self.benchmark_sectors_allocation,
                self.portfolio_sectors_allocation,
            ) = allocation_model.get_sector_allocation(
                self.benchmark_info, self.portfolio_trades
            )
        elif category in ("country", "region"):
            # Determine region and country allocations
            (
                self.benchmark_region_allocation,
                self.benchmark_country_allocation,
            ) = allocation_model.get_region_country_allocation(self.benchmark_ticker)

            (
                self.portfolio_region_allocation,
                self.portfolio_country_allocation,
            ) = allocation_model.obtain_portfolio_region_country_allocation(
                self.portfolio_trades
            )

    @log_start_end(log=logger)
    def set_risk_free_rate(self, risk_free_rate: float):
        """Sets risk free rate

        Parameters
        ----------
        risk_free (float): risk free rate in float format

        """
        self.risk_free_rate = risk_free_rate

    # Metrics
    @log_start_end(log=logger)
    def get_r2_score(self) -> pd.DataFrame:
        """Class method that retrieves R2 Score for portfolio and benchmark selected

        Returns
        -------
        pd.DataFrame
            DataFrame with R2 Score between portfolio and benchmark for different periods
        """
        vals = list()
        for period in portfolio_helper.PERIODS:
            vals.append(
                round(
                    r2_score(
                        portfolio_helper.filter_df_by_period(self.returns, period),
                        portfolio_helper.filter_df_by_period(
                            self.benchmark_returns, period
                        ),
                    ),
                    3,
                )
            )
        return pd.DataFrame(vals, index=portfolio_helper.PERIODS, columns=["R2 Score"])

    @log_start_end(log=logger)
    def get_skewness(self) -> pd.DataFrame:
        """Class method that retrieves skewness for portfolio and benchmark selected

        Returns
        -------
        pd.DataFrame
            DataFrame with skewness for portfolio and benchmark for different periods
        """
        vals = list()
        for period in portfolio_helper.PERIODS:
            vals.append(
                [
                    round(
                        scipy.stats.skew(
                            portfolio_helper.filter_df_by_period(self.returns, period)
                        ),
                        3,
                    ),
                    round(
                        scipy.stats.skew(
                            portfolio_helper.filter_df_by_period(
                                self.benchmark_returns, period
                            )
                        ),
                        3,
                    ),
                ]
            )
        return pd.DataFrame(
            vals, index=portfolio_helper.PERIODS, columns=["Portfolio", "Benchmark"]
        )

    @log_start_end(log=logger)
    def get_kurtosis(self) -> pd.DataFrame:
        """Class method that retrieves kurtosis for portfolio and benchmark selected

        Returns
        -------
        pd.DataFrame
            DataFrame with kurtosis for portfolio and benchmark for different periods
        """
        vals = list()
        for period in portfolio_helper.PERIODS:
            vals.append(
                [
                    round(
                        scipy.stats.kurtosis(
                            portfolio_helper.filter_df_by_period(self.returns, period)
                        ),
                        3,
                    ),
                    round(
                        scipy.stats.skew(
                            portfolio_helper.filter_df_by_period(
                                self.benchmark_returns, period
                            )
                        ),
                        3,
                    ),
                ]
            )
        return pd.DataFrame(
            vals, index=portfolio_helper.PERIODS, columns=["Portfolio", "Benchmark"]
        )

    @log_start_end(log=logger)
    def get_stats(self, period: str = "all") -> pd.DataFrame:
        """Class method that retrieves stats for portfolio and benchmark selected based on a certain period

        Returns
        -------
        pd.DataFrame
            DataFrame with overall stats for portfolio and benchmark for a certain periods
        period : str
            Period to consider. Choices are: mtd, qtd, ytd, 3m, 6m, 1y, 3y, 5y, 10y, all
        """
        df = (
            portfolio_helper.filter_df_by_period(self.returns, period)
            .describe()
            .to_frame()
            .join(
                portfolio_helper.filter_df_by_period(
                    self.benchmark_returns, period
                ).describe()
            )
        )
        df.columns = ["Portfolio", "Benchmark"]
        return df

    @log_start_end(log=logger)
    def get_volatility(self) -> pd.DataFrame:
        """Class method that retrieves volatility for portfolio and benchmark selected

        Returns
        -------
        pd.DataFrame
            DataFrame with volatility for portfolio and benchmark for different periods
        """
        vals = list()
        for period in portfolio_helper.PERIODS:
            port_rets = portfolio_helper.filter_df_by_period(self.returns, period)
            bench_rets = portfolio_helper.filter_df_by_period(
                self.benchmark_returns, period
            )
            vals.append(
                [
                    round(
                        100 * port_rets.std() * (len(port_rets) ** 0.5),
                        3,
                    ),
                    round(
                        100 * bench_rets.std() * (len(bench_rets) ** 0.5),
                        3,
                    ),
                ]
            )
        return pd.DataFrame(
            vals,
            index=portfolio_helper.PERIODS,
            columns=["Portfolio [%]", "Benchmark [%]"],
        )

    @log_start_end(log=logger)
    def get_sharpe_ratio(self, risk_free_rate: float) -> pd.DataFrame:
        """Class method that retrieves sharpe ratio for portfolio and benchmark selected

        Parameters
        ----------
        risk_free_rate: float
            Risk free rate value

        Returns
        -------
        pd.DataFrame
            DataFrame with sharpe ratio for portfolio and benchmark for different periods
        """
        vals = list()
        for period in portfolio_helper.PERIODS:
            vals.append(
                [
                    round(
                        sharpe_ratio(
                            portfolio_helper.filter_df_by_period(self.returns, period),
                            risk_free_rate,
                        ),
                        3,
                    ),
                    round(
                        sharpe_ratio(
                            portfolio_helper.filter_df_by_period(
                                self.benchmark_returns, period
                            ),
                            risk_free_rate,
                        ),
                        3,
                    ),
                ]
            )
        return pd.DataFrame(
            vals, index=portfolio_helper.PERIODS, columns=["Portfolio", "Benchmark"]
        )

    @log_start_end(log=logger)
    def get_sortino_ratio(self, risk_free_rate: float) -> pd.DataFrame:
        """Class method that retrieves sortino ratio for portfolio and benchmark selected

        Parameters
        ----------
        risk_free_rate: float
            Risk free rate value

        Returns
        -------
        pd.DataFrame
            DataFrame with sortino ratio for portfolio and benchmark for different periods
        """
        vals = list()
        for period in portfolio_helper.PERIODS:
            vals.append(
                [
                    round(
                        sortino_ratio(
                            portfolio_helper.filter_df_by_period(self.returns, period),
                            risk_free_rate,
                        ),
                        3,
                    ),
                    round(
                        sortino_ratio(
                            portfolio_helper.filter_df_by_period(
                                self.benchmark_returns, period
                            ),
                            risk_free_rate,
                        ),
                        3,
                    ),
                ]
            )
        return pd.DataFrame(
            vals, index=portfolio_helper.PERIODS, columns=["Portfolio", "Benchmark"]
        )

    @log_start_end(log=logger)
    def get_maximum_drawdown_ratio(self) -> pd.DataFrame:
        """Class method that retrieves maximum drawdown ratio for portfolio and benchmark selected

        Returns
        -------
        pd.DataFrame
            DataFrame with maximum drawdown for portfolio and benchmark for different periods
        """
        vals = list()
        for period in portfolio_helper.PERIODS:
            vals.append(
                [
                    round(
                        get_maximum_drawdown(
                            portfolio_helper.filter_df_by_period(self.returns, period)
                        ),
                        3,
                    ),
                    round(
                        get_maximum_drawdown(
                            portfolio_helper.filter_df_by_period(
                                self.benchmark_returns, period
                            )
                        ),
                        3,
                    ),
                ]
            )
        return pd.DataFrame(
            vals, index=portfolio_helper.PERIODS, columns=["Portfolio", "Benchmark"]
        )

    @log_start_end(log=logger)
    def get_gaintopain_ratio(self):
        """Gets Pain-to-Gain ratio based on historical data

        Returns
        -------
        pd.DataFrame
            DataFrame of the portfolio's gain-to-pain ratio
        """
        gtp_period_df = get_gaintopain_ratio(
            self.historical_trade_data, self.benchmark_trades, self.benchmark_returns
        )

        return gtp_period_df

    @log_start_end(log=logger)
    def get_rolling_beta(self, period: int = 252):
        """Get rolling beta

        Parameters
        ----------
        period: int
            Interval used for rolling values

        Returns
        -------
        pd.DataFrame
            DataFrame of the portfolio's rolling beta
        """
        rolling_beta = get_rolling_beta(self.returns, self.benchmark_returns, period)

        return rolling_beta

    @log_start_end(log=logger)
    def get_tracking_error(self, period: int = 252):
        """Get tracking error

        Parameters
        ----------
        period: int
            Interval used for rolling values

        Returns
        -------
        pd.DataFrame
            DataFrame of tracking errors during different time periods
        pd.Series
            Series of rolling tracking error
        """
        trackr_period_df, trackr_rolling = get_tracking_error(
            self.returns, self.benchmark_returns, period
        )

        return trackr_period_df, trackr_rolling

    @log_start_end(log=logger)
    def get_information_ratio(self):
        """Get information ratio

        Returns
        -------
        pd.DataFrame
            DataFrame of the information ratio during different time periods
        """
        ir_period_df = get_information_ratio(
            self.returns,
            self.historical_trade_data,
            self.benchmark_trades,
            self.benchmark_returns,
        )

        return ir_period_df

    @log_start_end(log=logger)
    def get_tail_ratio(self, period: int = 252):
        """Get tail ratio

        Parameters
        ----------
        period: int
            Interval used for rolling values

        Returns
        -------
        pd.DataFrame
            DataFrame of the portfolios and the benchmarks tail ratio during different time periods
        pd.Series
            Series of the portfolios rolling tail ratio
        pd.Series
            Series of the benchmarks rolling tail ratio
        """
        tailr_period_df, portfolio_tr, benchmark_tr = get_tail_ratio(
            self.returns, self.benchmark_returns, period
        )

        return tailr_period_df, portfolio_tr, benchmark_tr

    @log_start_end(log=logger)
    def get_common_sense_ratio(self):
        """Get common sense ratio

        Returns
        -------
        pd.DataFrame
            DataFrame of the portfolios and the benchmarks common sense ratio during different time periods
        """
        csr_period_df = get_common_sense_ratio(
            self.returns,
            self.historical_trade_data,
            self.benchmark_trades,
            self.benchmark_returns,
        )

        return csr_period_df

    @log_start_end(log=logger)
    def get_jensens_alpha(self, rf: float = 0, period: int = 252):
        """Get jensen's alpha

        Parameters
        ----------
        period: int
            Interval used for rolling values
        rf: float
            Risk free rate

        Returns
        -------
        pd.DataFrame
            DataFrame of jensens's alpha during different time periods
        pd.Series
            Series of jensens's alpha data
        """
        ja_period_df, ja_rolling = get_jensens_alpha(
            self.returns,
            self.historical_trade_data,
            self.benchmark_trades,
            self.benchmark_returns,
            rf,
            period,
        )

        return ja_period_df, ja_rolling

    @log_start_end(log=logger)
    def get_calmar_ratio(self, period: int = 756):
        """Get calmar ratio

        Parameters
        ----------
        period: int
            Interval used for rolling values

        Returns
        -------
        pd.DataFrame
            DataFrame of calmar ratio of the benchmark and portfolio during different time periods
        pd.Series
            Series of calmar ratio data
        """
        cr_period_df, cr_rolling = get_calmar_ratio(
            self.returns,
            self.historical_trade_data,
            self.benchmark_trades,
            self.benchmark_returns,
            period,
        )

        return cr_period_df, cr_rolling

    @log_start_end(log=logger)
    def get_kelly_criterion(self):
        """Gets kelly criterion

        Returns
        -------
        pd.DataFrame
            DataFrame of kelly criterion of the portfolio during different time periods
        """
        kc_period_df = get_kelly_criterion(self.returns, self.portfolio_trades)

        return kc_period_df

    @log_start_end(log=logger)
    def get_payoff_ratio(self):
        """Gets payoff ratio

        Returns
        -------
        pd.DataFrame
            DataFrame of payoff ratio of the portfolio during different time periods
        """
        pr_period_ratio = get_payoff_ratio(self.portfolio_trades)

        return pr_period_ratio

    @log_start_end(log=logger)
    def get_profit_factor(self):
        """Gets profit factor

        Returns
        -------
        pd.DataFrame
            DataFrame of profit factor of the portfolio during different time periods
        """
        pf_period_df = get_profit_factor(self.portfolio_trades)

        return pf_period_df


def rolling_volatility(
    portfolio_returns: pd.Series, window: str = "1y"
) -> pd.DataFrame:
    """Get rolling volatility

    Parameters
    ----------
    portfolio_returns : pd.Series
        Series of portfolio returns
    window : str
        Rolling window size to use

    Returns
    -------
    pd.DataFrame
        Rolling volatility DataFrame
    """
    length = portfolio_helper.PERIODS_DAYS[window]
    return portfolio_returns.rolling(length).std()


def sharpe_ratio(portfolio_returns: pd.Series, risk_free_rate: float) -> float:
    """Get sharpe ratio

    Parameters
    ----------
    return_series : pd.Series
        Series of portfolio returns
    risk_free_rate: float
        Value to use for risk free rate

    Returns
    -------
    float
        Sharpe ratio
    """
    mean = portfolio_returns.mean() - risk_free_rate
    sigma = portfolio_returns.std()

    return mean / sigma


def rolling_sharpe(
    portfolio_returns: pd.DataFrame, risk_free_rate: float, window: str = "1y"
) -> pd.DataFrame:
    """Get rolling sharpe ratio

    Parameters
    ----------
    portfolio_returns : pd.Series
        Series of portfolio returns
    risk_free_rate : float
        Risk free rate
    window : str
        Rolling window to use
        Possible options: mtd, qtd, ytd, 1d, 5d, 10d, 1m, 3m, 6m, 1y, 3y, 5y, 10y

    Returns
    -------
    pd.DataFrame
        Rolling sharpe ratio DataFrame
    """

    length = portfolio_helper.PERIODS_DAYS[window]

    rolling_sharpe_df = portfolio_returns.rolling(length).apply(
        lambda x: (x.mean() - risk_free_rate) / x.std()
    )
    return rolling_sharpe_df


def sortino_ratio(portfolio_returns: pd.Series, risk_free_rate: float) -> float:
    """Get sortino ratio

    Parameters
    ----------
    portfolio_returns : pd.Series
        Series of portfolio returns
    risk_free_rate: float
        Value to use for risk free rate

    Returns
    -------
    float
        Sortino ratio
    """
    mean = portfolio_returns.mean() - risk_free_rate
    std_neg = portfolio_returns[portfolio_returns < 0].std()

    return mean / std_neg


def rolling_sortino(
    portfolio_returns: pd.Series, risk_free_rate: float, window: str = "1y"
) -> pd.DataFrame:
    """Get rolling sortino ratio

    Parameters
    ----------
    portfolio_returns : pd.Series
        Series of portfolio returns
    risk_free_rate : float
        Risk free rate
    window : str
        Rolling window to use

    Returns
    -------
    pd.DataFrame
        Rolling sortino ratio DataFrame
    """
    length = portfolio_helper.PERIODS_DAYS[window]
    rolling_sortino_df = portfolio_returns.rolling(length).apply(
        lambda x: (x.mean() - risk_free_rate) / x[x < 0].std()
    )

    return rolling_sortino_df


def get_maximum_drawdown(portfolio_returns: pd.Series) -> float:
    """Get maximum drawdown

    Parameters
    ----------
    portfolio_returns : pd.Series
        Series of portfolio returns

    Returns
    -------
    float
        Maximum drawdown
    """
    comp_ret = (portfolio_returns + 1).cumprod()
    peak = comp_ret.expanding(min_periods=1).max()
    dd = (comp_ret / peak) - 1

    return dd.min()<|MERGE_RESOLUTION|>--- conflicted
+++ resolved
@@ -1,14 +1,9 @@
 """Portfolio Model"""
 __docformat__ = "numpy"
 
-<<<<<<< HEAD
 import logging 
 from typing import Dict, Any, Tuple
 import datetime
-=======
-import logging
-from typing import Dict, Any, Tuple
->>>>>>> 1766e2fe
 
 import numpy as np
 import scipy
@@ -1045,10 +1040,7 @@
                 "Region",
                 "Fees",
                 "Premium",
-<<<<<<< HEAD
                 "ISIN",
-=======
->>>>>>> 1766e2fe
             ]
             if not set(optional_fields).issubset(set(self.__orderbook.columns)):
                 for field in optional_fields:
@@ -1067,11 +1059,7 @@
                 # if any fields is empty for Stocks (overwrites any info there)
                 self.load_company_data()
 
-<<<<<<< HEAD
             # 1. Convert Date to datetime
-=======
-            # Convert Date to datetime
->>>>>>> 1766e2fe
             self.__orderbook["Date"] = pd.to_datetime(self.__orderbook["Date"])
             console.print(".", end="")
 
@@ -1152,7 +1140,6 @@
             self.inception_date = self.__orderbook["Date"][0]
             console.print(".", end="")
 
-<<<<<<< HEAD
             # 12. Populate fields Sector, Industry and Country
             if not (
                 {"Sector", "Industry", "Country", "Region"}.issubset(
@@ -1179,10 +1166,7 @@
                 .values.any()
             ):
                 # if any fields is empty for Stocks (overwrites any info there)
-                self.load_company_data()
-
-=======
->>>>>>> 1766e2fe
+                self.load_company_data
         except Exception:
             console.print("\nCould not preprocess orderbook.")
 

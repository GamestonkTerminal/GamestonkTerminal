"""Portfolio Model"""
__docformat__ = "numpy"

import logging
from typing import Tuple, Union

import numpy as np
import scipy
import pandas as pd
from sklearn.metrics import r2_score
from openbb_terminal.common.quantitative_analysis import qa_model
from openbb_terminal.decorators import log_start_end
from openbb_terminal.portfolio.statics import PERIODS
from openbb_terminal.portfolio import portfolio_helper, metrics_model
from openbb_terminal.portfolio.portfolio_engine import PortfolioEngine


# pylint: disable=E1136,W0201,R0902,C0302
# pylint: disable=unsupported-assignment-operation,redefined-outer-name,too-many-public-methods, consider-using-f-string

logger = logging.getLogger(__name__)

pd.options.mode.chained_assignment = None


@log_start_end(log=logger)
def generate_portfolio(
    transactions_file_path: str,
    benchmark_symbol: str = "SPY",
    full_shares: bool = False,
    risk_free_rate: float = 0,
) -> PortfolioEngine:
    """Get PortfolioEngine object

    Parameters
    ----------
    transactions_file_path : str
        Path to transactions file
    benchmark_symbol : str
        Benchmark ticker to download data
    full_shares : bool
        Whether to mimic the portfolio trades exactly (partial shares) or round down the
        quantity to the nearest number
    risk_free_rate : float
        Risk free rate in float format

    Returns
    -------
    PortfolioEngine
        PortfolioEngine class instance, this will hold transactions and perform calculations

    Examples
    --------
    >>> from openbb_terminal.sdk import openbb
    >>> p = openbb.portfolio.load("openbb_terminal/miscellaneous/portfolio_examples/holdings/example.csv")
    """

    transactions = PortfolioEngine.read_transactions(transactions_file_path)
    portfolio_engine = PortfolioEngine(transactions)
    portfolio_engine.generate_portfolio_data()
    portfolio_engine.set_benchmark(symbol=benchmark_symbol, full_shares=full_shares)
    portfolio_engine.set_risk_free_rate(risk_free_rate)

    return portfolio_engine


@log_start_end(log=logger)
def get_transactions(portfolio_engine: PortfolioEngine) -> pd.DataFrame:
    """Get portfolio transactions

    Parameters
    ----------
    portfolio_engine: PortfolioEngine
        PortfolioEngine class instance, this will hold transactions and perform calculations.
        Use `portfolio.load` to create a PortfolioEngine.

    Returns
    -------
    pd.DataFrame
        Portfolio transactions

    Examples
    --------
    >>> from openbb_terminal.sdk import openbb
    >>> p = openbb.portfolio.load("openbb_terminal/miscellaneous/portfolio_examples/holdings/example.csv")
    >>> output = openbb.portfolio.show(p)
    """

    return portfolio_engine.get_transactions()


@log_start_end(log=logger)
def set_benchmark(
    portfolio_engine: PortfolioEngine, symbol: str, full_shares: bool = False
):
    """Load benchmark into portfolio

    Parameters
    ----------
    portfolio_engine: PortfolioEngine
        PortfolioEngine class instance, this will hold transactions and perform calculations.
        Use `portfolio.load` to create a PortfolioEngine.
    symbol: str
        Benchmark symbol to download data
    full_shares: bool
        Whether to mimic the portfolio trades exactly (partial shares) or round down the
        quantity to the nearest number

    Examples
    --------
    >>> from openbb_terminal.sdk import openbb
    >>> p = openbb.portfolio.load("openbb_terminal/miscellaneous/portfolio_examples/holdings/example.csv")
    >>> output = openbb.portfolio.bench(p, symbol="SPY")
    """

    portfolio_engine.set_benchmark(symbol=symbol, full_shares=full_shares)


@log_start_end(log=logger)
def set_risk_free_rate(portfolio_engine: PortfolioEngine, risk_free_rate: float):
    """Set risk-free rate

    Parameters
    ----------
    portfolio_engine: PortfolioEngine
        PortfolioEngine class instance, this will hold transactions and perform calculations.
        Use `portfolio.load` to create a PortfolioEngine.
    risk_free_rate: float
        Risk free rate in float format
    """

    portfolio_engine.set_risk_free_rate(risk_free_rate=risk_free_rate)


def get_holdings_value(portfolio_engine: PortfolioEngine) -> pd.DataFrame:
    """Get holdings of assets (absolute value)

    Parameters
    ----------
    portfolio_engine: PortfolioEngine
        PortfolioEngine class instance, this will hold transactions and perform calculations.
        Use `portfolio.load` to create a PortfolioEngine.

    Returns
    -------
    pd.DataFrame
        DataFrame of holdings value

    Examples
    --------
    >>> from openbb_terminal.sdk import openbb
    >>> p = openbb.portfolio.load("openbb_terminal/miscellaneous/portfolio_examples/holdings/example.csv")
    >>> output = openbb.portfolio.holdv(p)
    """

    all_holdings = portfolio_engine.historical_trade_data["End Value"][
        portfolio_engine.tickers_list
    ]

    all_holdings["Total Value"] = all_holdings.sum(axis=1)
    # No need to account for time since this is daily data
    all_holdings.index = all_holdings.index.date

    return all_holdings


def get_holdings_percentage(
    portfolio_engine: PortfolioEngine,
) -> pd.DataFrame:
    """Get holdings of assets (in percentage)

    Parameters
    ----------
    portfolio_engine: PortfolioEngine
        PortfolioEngine class instance, this will hold transactions and perform calculations.
        Use `portfolio.load` to create a PortfolioEngine.

    Returns
    -------
    pd.DataFrame
        DataFrame of holdings percentage

    Examples
    --------
    >>> from openbb_terminal.sdk import openbb
    >>> p = openbb.portfolio.load("openbb_terminal/miscellaneous/portfolio_examples/holdings/example.csv")
    >>> output = openbb.portfolio.holdp(p)
    """

    all_holdings = portfolio_engine.historical_trade_data["End Value"][
        portfolio_engine.tickers_list
    ]

    all_holdings = all_holdings.divide(all_holdings.sum(axis=1), axis=0) * 100

    # order it a bit more in terms of magnitude
    all_holdings = all_holdings[all_holdings.sum().sort_values(ascending=False).index]

    return all_holdings


@log_start_end(log=logger)
def get_yearly_returns(
    portfolio_engine: PortfolioEngine,
    window: str = "all",
) -> pd.DataFrame:
    """Get yearly returns

    Parameters
    ----------
    portfolio_engine: PortfolioEngine
        PortfolioEngine class instance, this will hold transactions and perform calculations.
        Use `portfolio.load` to create a PortfolioEngine.
    window : str
        interval to compare cumulative returns and benchmark

    Returns
    -------
    pd.DataFrame
        DataFrame with yearly returns

    Examples
    --------
    >>> from openbb_terminal.sdk import openbb
    >>> p = openbb.portfolio.load("openbb_terminal/miscellaneous/portfolio_examples/holdings/example.csv")
    >>> output = openbb.portfolio.yret(p)
    """

    portfolio_returns = portfolio_helper.filter_df_by_period(
        portfolio_engine.returns, window
    )
    benchmark_returns = portfolio_helper.filter_df_by_period(
        portfolio_engine.benchmark_returns, window
    )

    creturns_year_val = list()
    breturns_year_val = list()

    for year in sorted(set(portfolio_returns.index.year)):
        creturns_year = portfolio_returns[portfolio_returns.index.year == year]
        cumulative_returns = 100 * metrics_model.cumulative_returns(creturns_year)
        creturns_year_val.append(cumulative_returns.values[-1])

        breturns_year = benchmark_returns[benchmark_returns.index.year == year]
        benchmark_c_returns = 100 * metrics_model.cumulative_returns(breturns_year)
        breturns_year_val.append(benchmark_c_returns.values[-1])

    df = pd.DataFrame(
        {
            "Portfolio": pd.Series(
                creturns_year_val, index=list(set(portfolio_returns.index.year))
            ),
            "Benchmark": pd.Series(
                breturns_year_val, index=list(set(portfolio_returns.index.year))
            ),
            "Difference": pd.Series(
                np.array(creturns_year_val) - np.array(breturns_year_val),
                index=list(set(portfolio_returns.index.year)),
            ),
        }
    )

    return df


@log_start_end(log=logger)
def get_monthly_returns(
    portfolio_engine: PortfolioEngine,
    window: str = "all",
) -> pd.DataFrame:
    """Get monthly returns

    Parameters
    ----------
    portfolio_engine: PortfolioEngine
        PortfolioEngine class instance, this will hold transactions and perform calculations.
        Use `portfolio.load` to create a PortfolioEngine.
    window : str
        interval to compare cumulative returns and benchmark

    Returns
    -------
    pd.DataFrame
        DataFrame with monthly returns

    Examples
    --------
    >>> from openbb_terminal.sdk import openbb
    >>> p = openbb.portfolio.load("openbb_terminal/miscellaneous/portfolio_examples/holdings/example.csv")
    >>> output = openbb.portfolio.mret(p)
    """

    portfolio_returns = portfolio_helper.filter_df_by_period(
        portfolio_engine.returns, window
    )
    benchmark_returns = portfolio_helper.filter_df_by_period(
        portfolio_engine.benchmark_returns, window
    )

    creturns_month_val = list()
    breturns_month_val = list()

    for year in sorted(list(set(portfolio_returns.index.year))):
        creturns_year = portfolio_returns[portfolio_returns.index.year == year]
        creturns_val = list()
        for i in range(1, 13):
            creturns_year_month = creturns_year[creturns_year.index.month == i]
            creturns_year_month_val = 100 * metrics_model.cumulative_returns(
                creturns_year_month
            )

            if creturns_year_month.empty:
                creturns_val.append(0)
            else:
                creturns_val.append(creturns_year_month_val.values[-1])
        creturns_month_val.append(creturns_val)

        breturns_year = benchmark_returns[benchmark_returns.index.year == year]
        breturns_val = list()
        for i in range(1, 13):
            breturns_year_month = breturns_year[breturns_year.index.month == i]
            breturns_year_month_val = 100 * metrics_model.cumulative_returns(
                breturns_year_month
            )

            if breturns_year_month.empty:
                breturns_val.append(0)
            else:
                breturns_val.append(breturns_year_month_val.values[-1])
        breturns_month_val.append(breturns_val)

    monthly_returns = pd.DataFrame(
        creturns_month_val,
        index=sorted(list(set(portfolio_returns.index.year))),
        columns=[
            "Jan",
            "Feb",
            "Mar",
            "Apr",
            "May",
            "Jun",
            "Jul",
            "Aug",
            "Sep",
            "Oct",
            "Nov",
            "Dec",
        ],
    )
    bench_monthly_returns = pd.DataFrame(
        breturns_month_val,
        index=sorted(list(set(benchmark_returns.index.year))),
        columns=[
            "Jan",
            "Feb",
            "Mar",
            "Apr",
            "May",
            "Jun",
            "Jul",
            "Aug",
            "Sep",
            "Oct",
            "Nov",
            "Dec",
        ],
    )

    return monthly_returns, bench_monthly_returns


@log_start_end(log=logger)
def get_daily_returns(
    portfolio_engine: PortfolioEngine,
    window: str = "all",
) -> pd.DataFrame:
    """Get daily returns

    Parameters
    ----------
    portfolio_engine: PortfolioEngine
        PortfolioEngine class instance, this will hold transactions and perform calculations.
        Use `portfolio.load` to create a PortfolioEngine.
    window : str
        interval to compare cumulative returns and benchmark

    Returns
    -------
    pd.DataFrame
        DataFrame with daily returns

    Examples
    --------
    >>> from openbb_terminal.sdk import openbb
    >>> p = openbb.portfolio.load("openbb_terminal/miscellaneous/portfolio_examples/holdings/example.csv")
    >>> output = openbb.portfolio.dret(p)
    """

    portfolio_returns = portfolio_helper.filter_df_by_period(
        portfolio_engine.returns, window
    )
    benchmark_returns = portfolio_helper.filter_df_by_period(
        portfolio_engine.benchmark_returns, window
    )

    df = portfolio_returns.to_frame()
    df = df.join(benchmark_returns)
    df.index = df.index.date
    df.columns = ["portfolio", "benchmark"]

    return df


def join_allocation(
    portfolio: pd.DataFrame, benchmark: pd.DataFrame, column: str
) -> pd.DataFrame:
    """Help method to join portfolio and benchmark allocation by column

    Parameters
    ----------
    portfolio: pd.DataFrame
        Portfolio allocation
    benchmark: pd.DataFrame
        Benchmark allocation
    column: str
        Column to join DataFrames

    Returns
    -------
    pd.DataFrame
        DataFrame with portfolio and benchmark allocations
    """
    combined = pd.merge(portfolio, benchmark, on=column, how="left")
    combined["Difference"] = combined["Portfolio"] - combined["Benchmark"]
    combined = combined.replace(np.nan, "-")
    combined = combined.replace(0, "-")

    return combined


def get_distribution_returns(
    portfolio_engine: PortfolioEngine,
    window: str = "all",
) -> pd.DataFrame:
    """Display daily returns

    Parameters
    ----------
    portfolio_engine: PortfolioEngine
        PortfolioEngine class instance, this will hold transactions and perform calculations.
        Use `portfolio.load` to create a PortfolioEngine.
    window : str
        interval to compare cumulative returns and benchmark

    Returns
    -------
    pd.DataFrame
        DataFrame of returns distribution

    Examples
    --------
    >>> from openbb_terminal.sdk import openbb
    >>> p = openbb.portfolio.load("openbb_terminal/miscellaneous/portfolio_examples/holdings/example.csv")
    >>> output = openbb.portfolio.distr(p)
    """

    portfolio_returns = portfolio_helper.filter_df_by_period(
        portfolio_engine.returns, window
    )
    benchmark_returns = portfolio_helper.filter_df_by_period(
        portfolio_engine.benchmark_returns, window
    )

    df = pd.DataFrame(portfolio_returns).join(pd.DataFrame(benchmark_returns))
    df.columns.values[0] = "portfolio"
    df.columns.values[1] = "benchmark"

    return df


@log_start_end(log=logger)
def get_maximum_drawdown(
    portfolio_engine: PortfolioEngine, is_returns: bool = False
) -> Tuple[pd.DataFrame, pd.Series]:
    """Calculate the drawdown (MDD) of historical series.  Note that the calculation is done
     on cumulative returns (or prices).  The definition of drawdown is

     DD = (current value - rolling maximum) / rolling maximum

    Parameters
    ----------
    data: pd.Series
        Series of input values
    is_returns: bool
        Flag to indicate inputs are returns

    Returns
    -------
    pd.Series
        Holdings series
    pd.Series
        Drawdown series

    Examples
    --------
    >>> from openbb_terminal.sdk import openbb
    >>> p = openbb.portfolio.load("openbb_terminal/miscellaneous/portfolio_examples/holdings/example.csv")
    >>> output = openbb.portfolio.maxdd(p)
    """

    holdings: pd.Series = portfolio_engine.portfolio_value
    if is_returns:
        holdings = (1 + holdings).cumprod()

    rolling_max = holdings.cummax()
    drawdown = (holdings - rolling_max) / rolling_max

    return holdings, drawdown


def get_rolling_volatility(
    portfolio_engine: PortfolioEngine, window: str = "1y"
) -> pd.DataFrame:
    """Get rolling volatility

    Parameters
    ----------
    portfolio_engine: PortfolioEngine
        PortfolioEngine class instance, this will hold transactions and perform calculations.
        Use `portfolio.load` to create a PortfolioEngine.
    window : str
        Rolling window size to use
        Possible options: mtd, qtd, ytd, 1d, 5d, 10d, 1m, 3m, 6m, 1y, 3y, 5y, 10y

    Returns
    -------
    pd.DataFrame
        Rolling volatility DataFrame

    Examples
    --------
    >>> from openbb_terminal.sdk import openbb
    >>> p = openbb.portfolio.load("openbb_terminal/miscellaneous/portfolio_examples/holdings/example.csv")
    >>> output = openbb.portfolio.rvol(p)
    """

    portfolio_rvol = metrics_model.rolling_volatility(portfolio_engine.returns, window)
    if portfolio_rvol.empty:
        return pd.DataFrame()

    benchmark_rvol = metrics_model.rolling_volatility(
        portfolio_engine.benchmark_returns, window
    )
    if benchmark_rvol.empty:
        return pd.DataFrame()

    df = pd.DataFrame(portfolio_rvol).join(pd.DataFrame(benchmark_rvol))
    df.columns.values[0] = "portfolio"
    df.columns.values[1] = "benchmark"

    return df


def get_rolling_sharpe(
    portfolio_engine: pd.DataFrame, risk_free_rate: float = 0, window: str = "1y"
) -> pd.DataFrame:
    """Get rolling sharpe ratio

    Parameters
    ----------
    portfolio_returns : pd.Series
        Series of portfolio returns
    risk_free_rate : float
        Risk free rate
    window : str
        Rolling window to use
        Possible options: mtd, qtd, ytd, 1d, 5d, 10d, 1m, 3m, 6m, 1y, 3y, 5y, 10y

    Returns
    -------
    pd.DataFrame
        Rolling sharpe ratio DataFrame

    Examples
    --------
    >>> from openbb_terminal.sdk import openbb
    >>> p = openbb.portfolio.load("openbb_terminal/miscellaneous/portfolio_examples/holdings/example.csv")
    >>> output = openbb.portfolio.rsharpe(p)
    """

    portfolio_rsharpe = metrics_model.rolling_sharpe(
        portfolio_engine.returns, risk_free_rate, window
    )
    if portfolio_rsharpe.empty:
        return pd.DataFrame()

    benchmark_rsharpe = metrics_model.rolling_sharpe(
        portfolio_engine.benchmark_returns, risk_free_rate, window
    )
    if benchmark_rsharpe.empty:
        return pd.DataFrame()

    df = pd.DataFrame(portfolio_rsharpe).join(pd.DataFrame(benchmark_rsharpe))
    df.columns.values[0] = "portfolio"
    df.columns.values[1] = "benchmark"

    return df


def get_rolling_sortino(
    portfolio_engine: PortfolioEngine,
    risk_free_rate: float = 0,
    window: str = "1y",
) -> pd.DataFrame:
    """Get rolling sortino

    Parameters
    ----------
    portfolio : PortfolioEngine
        PortfolioEngine object
    window: str
        interval for window to consider
        Possible options: mtd, qtd, ytd, 1d, 5d, 10d, 1m, 3m, 6m, 1y, 3y, 5y, 10y
    risk_free_rate: float
        Value to use for risk free rate in sharpe/other calculations

    Returns
    -------
    pd.DataFrame
        Rolling sortino ratio DataFrame

    Examples
    --------
    >>> from openbb_terminal.sdk import openbb
    >>> p = openbb.portfolio.load("openbb_terminal/miscellaneous/portfolio_examples/holdings/example.csv")
    >>> output = openbb.portfolio.rsort(p)
    """

    portfolio_rsortino = metrics_model.rolling_sortino(
        portfolio_engine.returns, risk_free_rate, window
    )
    if portfolio_rsortino.empty:
        return pd.DataFrame()

    benchmark_rsortino = metrics_model.rolling_sortino(
        portfolio_engine.benchmark_returns, risk_free_rate, window
    )
    if benchmark_rsortino.empty:
        return pd.DataFrame()

    df = pd.DataFrame(portfolio_rsortino).join(pd.DataFrame(benchmark_rsortino))
    df.columns.values[0] = "portfolio"
    df.columns.values[1] = "benchmark"

    return df


@log_start_end(log=logger)
def get_rolling_beta(
    portfolio_engine: PortfolioEngine,
    window: str = "1y",
) -> pd.DataFrame:
    """Get rolling beta using portfolio and benchmark returns

    Parameters
    ----------
    portfolio : PortfolioEngine
        PortfolioEngine object
    window: string
        Interval used for rolling values.
        Possible options: mtd, qtd, ytd, 1d, 5d, 10d, 1m, 3m, 6m, 1y, 3y, 5y, 10y.

    Returns
    -------
    pd.DataFrame
        DataFrame of the portfolio's rolling beta

    Examples
    --------
    >>> from openbb_terminal.sdk import openbb
    >>> p = openbb.portfolio.load("openbb_terminal/miscellaneous/portfolio_examples/holdings/example.csv")
    >>> output = openbb.portfolio.rbeta(p)
    """

    df = metrics_model.rolling_beta(
        portfolio_engine.returns, portfolio_engine.benchmark_returns, window
    )

    return df


def get_summary(
    portfolio_engine: PortfolioEngine,
    window: str = "all",
    risk_free_rate: float = 0,
) -> pd.DataFrame:
    """Get portfolio and benchmark returns summary

    Parameters
    ----------
    portfolio_engine: PortfolioEngine
        PortfolioEngine class instance, this will hold transactions and perform calculations.
        Use `portfolio.load` to create a PortfolioEngine.
    window : str
        interval to compare cumulative returns and benchmark
    risk_free_rate : float
        Risk free rate for calculations

    Returns
    -------
    pd.DataFrame
        DataFrame with portfolio and benchmark returns summary

    Examples
    --------
    >>> from openbb_terminal.sdk import openbb
    >>> p = openbb.portfolio.load("openbb_terminal/miscellaneous/portfolio_examples/holdings/example.csv")
    >>> output = openbb.portfolio.summary(p)
    """

    portfolio_returns = portfolio_helper.filter_df_by_period(
        portfolio_engine.returns, window
    )
    benchmark_returns = portfolio_helper.filter_df_by_period(
        portfolio_engine.benchmark_returns, window
    )

    metrics = {
        "Volatility": [portfolio_returns.std(), benchmark_returns.std()],
        "Skew": [
            scipy.stats.skew(portfolio_returns),
            scipy.stats.skew(benchmark_returns),
        ],
        "Kurtosis": [
            scipy.stats.kurtosis(portfolio_returns),
            scipy.stats.kurtosis(benchmark_returns),
        ],
        "Maximum Drawdown": [
            metrics_model.maximum_drawdown(portfolio_returns),
            metrics_model.maximum_drawdown(benchmark_returns),
        ],
        "Sharpe ratio": [
            metrics_model.sharpe_ratio(portfolio_returns, risk_free_rate),
            metrics_model.sharpe_ratio(benchmark_returns, risk_free_rate),
        ],
        "Sortino ratio": [
            metrics_model.sortino_ratio(portfolio_returns, risk_free_rate),
            metrics_model.sortino_ratio(benchmark_returns, risk_free_rate),
        ],
        "R2 Score": [
            r2_score(portfolio_returns, benchmark_returns),
            r2_score(portfolio_returns, benchmark_returns),
        ],
    }

    summary = pd.DataFrame(
        metrics.values(), index=metrics.keys(), columns=["Portfolio", "Benchmark"]
    )
    summary["Difference"] = summary["Portfolio"] - summary["Benchmark"]
    summary.loc["Volatility"] = summary.loc["Volatility"].apply("{:.2%}".format)
    summary.loc["Maximum Drawdown"] = summary.loc["Maximum Drawdown"].apply(
        "{:.2%}".format
    )
    summary.loc["R2 Score"] = summary.loc["R2 Score"].apply("{:.2%}".format)

    return summary


@log_start_end(log=logger)
def get_assets_allocation(
    portfolio_engine: PortfolioEngine,
    tables: bool = False,
    limit: int = 10,
    recalculate: bool = False,
) -> Union[pd.DataFrame, Tuple[pd.DataFrame, pd.DataFrame, pd.DataFrame]]:
    """Display portfolio asset allocation compared to the benchmark

    Parameters
    ----------
    portfolio_engine: PortfolioEngine
        PortfolioEngine class instance, this will hold transactions and perform calculations.
        Use `portfolio.load` to create a PortfolioEngine.
    tables: bool
        Whether to include separate allocation tables
    limit: int
        The amount of assets you wish to show, by default this is set to 10
    recalculate: bool
        Flag to force recalculate allocation if already exists

    Returns
    -------
    Union[pd.DataFrame, Tuple[pd.DataFrame, pd.DataFrame, pd.DataFrame]]
        DataFrame with combined allocation plus individual allocation if tables is `True`.

    Examples
    --------
    >>> from openbb_terminal.sdk import openbb
    >>> p = openbb.portfolio.load("openbb_terminal/miscellaneous/portfolio_examples/holdings/example.csv")
    >>> output = openbb.portfolio.alloc.assets(p)
    """

    portfolio_engine.calculate_allocation(category="Asset", recalculate=recalculate)

    benchmark_allocation = portfolio_engine.benchmark_assets_allocation.iloc[:limit]
    portfolio_allocation = portfolio_engine.portfolio_assets_allocation.iloc[:limit]

    combined = join_allocation(portfolio_allocation, benchmark_allocation, "Symbol")

    if tables:
        return combined, portfolio_allocation, benchmark_allocation
    return combined


def get_sectors_allocation(
    portfolio_engine: PortfolioEngine,
    limit: int = 10,
    tables: bool = False,
    recalculate: bool = False,
):
    """Display portfolio sector allocation compared to the benchmark

    Parameters
    ----------
    portfolio_engine: PortfolioEngine
        PortfolioEngine class instance, this will hold transactions and perform calculations.
        Use `portfolio.load` to create a PortfolioEngine.
    tables: bool
        Whether to include separate allocation tables
    limit: int
        The amount of assets you wish to show, by default this is set to 10
    recalculate: bool
        Flag to force recalculate allocation if already exists

    Returns
    -------
    Union[pd.DataFrame, Tuple[pd.DataFrame, pd.DataFrame, pd.DataFrame]]
        DataFrame with combined allocation plus individual allocation if tables is `True`.

    Examples
    --------
    >>> from openbb_terminal.sdk import openbb
    >>> p = openbb.portfolio.load("openbb_terminal/miscellaneous/portfolio_examples/holdings/example.csv")
    >>> output = openbb.portfolio.alloc.sectors(p)
    """

    portfolio_engine.calculate_allocation(category="Sector", recalculate=recalculate)

    benchmark_allocation = portfolio_engine.benchmark_sectors_allocation.iloc[:limit]
    portfolio_allocation = portfolio_engine.portfolio_sectors_allocation.iloc[:limit]

    combined = join_allocation(portfolio_allocation, benchmark_allocation, "Sector")

    if tables:
        return combined, portfolio_allocation, benchmark_allocation
    return combined


def get_countries_allocation(
    portfolio_engine: PortfolioEngine,
    limit: int = 10,
    tables: bool = False,
    recalculate: bool = False,
):
    """Display portfolio country allocation compared to the benchmark

    Parameters
    ----------
    portfolio_engine: PortfolioEngine
        PortfolioEngine class instance, this will hold transactions and perform calculations.
        Use `portfolio.load` to create a PortfolioEngine.
    tables: bool
        Whether to include separate allocation tables
    limit: int
        The amount of assets you wish to show, by default this is set to 10
    recalculate: bool
        Flag to force recalculate allocation if already exists

    Returns
    -------
    Union[pd.DataFrame, Tuple[pd.DataFrame, pd.DataFrame, pd.DataFrame]]
        DataFrame with combined allocation plus individual allocation if tables is `True`.

    Examples
    --------
    >>> from openbb_terminal.sdk import openbb
    >>> p = openbb.portfolio.load("openbb_terminal/miscellaneous/portfolio_examples/holdings/example.csv")
    >>> output = openbb.portfolio.alloc.countries(p)
    """

    portfolio_engine.calculate_allocation(category="Country", recalculate=recalculate)

    benchmark_allocation = portfolio_engine.benchmark_countries_allocation.iloc[:limit]
    portfolio_allocation = portfolio_engine.portfolio_countries_allocation.iloc[:limit]

    combined = join_allocation(portfolio_allocation, benchmark_allocation, "Country")

    if tables:
        return combined, portfolio_allocation, benchmark_allocation
    return combined


def get_regions_allocation(
    portfolio_engine: PortfolioEngine,
    limit: int = 10,
    tables: bool = False,
    recalculate: bool = False,
):
    """Display portfolio region allocation compared to the benchmark

    Parameters
    ----------
    portfolio_engine: PortfolioEngine
        PortfolioEngine class instance, this will hold transactions and perform calculations.
        Use `portfolio.load` to create a PortfolioEngine.
    tables: bool
        Whether to include separate allocation tables
    limit: int
        The amount of assets you wish to show, by default this is set to 10
    recalculate: bool
        Flag to force recalculate allocation if already exists

    Returns
    -------
    Union[pd.DataFrame, Tuple[pd.DataFrame, pd.DataFrame, pd.DataFrame]]
        DataFrame with combined allocation plus individual allocation if tables is `True`.

    Examples
    --------
    >>> from openbb_terminal.sdk import openbb
    >>> p = openbb.portfolio.load("openbb_terminal/miscellaneous/portfolio_examples/holdings/example.csv")
    >>> output = openbb.portfolio.alloc.regions(p)
    """

    portfolio_engine.calculate_allocation(category="Region", recalculate=recalculate)

    benchmark_allocation = portfolio_engine.benchmark_regions_allocation.iloc[:limit]
    portfolio_allocation = portfolio_engine.portfolio_regions_allocation.iloc[:limit]

    combined = join_allocation(portfolio_allocation, benchmark_allocation, "Region")

    if tables:
        return combined, portfolio_allocation, benchmark_allocation
    return combined


@log_start_end(log=logger)
def get_r2_score(portfolio_engine: PortfolioEngine) -> pd.DataFrame:
    """Get R2 Score for portfolio and benchmark selected

    Parameters
    ----------
    portfolio_engine: PortfolioEngine
        PortfolioEngine class instance, this will hold transactions and perform calculations.
        Use `portfolio.load` to create a PortfolioEngine.

    Returns
    -------
    pd.DataFrame
        DataFrame with R2 Score between portfolio and benchmark for different periods

    Examples
    --------
    >>> from openbb_terminal.sdk import openbb
    >>> p = openbb.portfolio.load("openbb_terminal/miscellaneous/portfolio_examples/holdings/example.csv")
    >>> output = openbb.portfolio.metric.rsquare(p)
    """

    vals = list()
    for period in PERIODS:
        vals.append(
            round(
                r2_score(
                    portfolio_helper.filter_df_by_period(
                        portfolio_engine.returns, period
                    ),
                    portfolio_helper.filter_df_by_period(
                        portfolio_engine.benchmark_returns, period
                    ),
                ),
                3,
            )
        )
    return pd.DataFrame(vals, index=PERIODS, columns=["R2 Score"])


@log_start_end(log=logger)
def get_skewness(portfolio_engine: PortfolioEngine) -> pd.DataFrame:
    """Get skewness for portfolio and benchmark selected

    portfolio_engine: PortfolioEngine
        PortfolioEngine class instance, this will hold transactions and perform calculations.
        Use `portfolio.load` to create a PortfolioEngine.

    Returns
    -------
    pd.DataFrame
        DataFrame with skewness for portfolio and benchmark for different periods

    Examples
    --------
    >>> from openbb_terminal.sdk import openbb
    >>> p = openbb.portfolio.load("openbb_terminal/miscellaneous/portfolio_examples/holdings/example.csv")
    >>> output = openbb.portfolio.metric.skew(p)
    """

    vals = list()
    for period in PERIODS:
        vals.append(
            [
                round(
                    scipy.stats.skew(
                        portfolio_helper.filter_df_by_period(
                            portfolio_engine.returns, period
                        )
                    ),
                    3,
                ),
                round(
                    scipy.stats.skew(
                        portfolio_helper.filter_df_by_period(
                            portfolio_engine.benchmark_returns, period
                        )
                    ),
                    3,
                ),
            ]
        )
    return pd.DataFrame(vals, index=PERIODS, columns=["Portfolio", "Benchmark"])


@log_start_end(log=logger)
def get_kurtosis(portfolio_engine: PortfolioEngine) -> pd.DataFrame:
    """Get kurtosis for portfolio and benchmark selected

    Parameters
    ----------
    portfolio_engine: PortfolioEngine
        PortfolioEngine class instance, this will hold transactions and perform calculations.
        Use `portfolio.load` to create a PortfolioEngine.

    Returns
    -------
    pd.DataFrame
        DataFrame with kurtosis for portfolio and benchmark for different periods

    Examples
    --------
    >>> from openbb_terminal.sdk import openbb
    >>> p = openbb.portfolio.load("openbb_terminal/miscellaneous/portfolio_examples/holdings/example.csv")
    >>> output = openbb.portfolio.metric.kurtosis(p)
    """

    vals = list()
    for period in PERIODS:
        vals.append(
            [
                round(
                    scipy.stats.kurtosis(
                        portfolio_helper.filter_df_by_period(
                            portfolio_engine.returns, period
                        )
                    ),
                    3,
                ),
                round(
                    scipy.stats.skew(
                        portfolio_helper.filter_df_by_period(
                            portfolio_engine.benchmark_returns, period
                        )
                    ),
                    3,
                ),
            ]
        )
    return pd.DataFrame(vals, index=PERIODS, columns=["Portfolio", "Benchmark"])


@log_start_end(log=logger)
def get_stats(portfolio_engine: PortfolioEngine, window: str = "all") -> pd.DataFrame:
    """Get stats for portfolio and benchmark selected based on a certain interval

    Parameters
    ----------
    portfolio_engine: PortfolioEngine
        PortfolioEngine class instance, this will hold transactions and perform calculations.
        Use `portfolio.load` to create a PortfolioEngine.
    window : str
        interval to consider. Choices are: mtd, qtd, ytd, 3m, 6m, 1y, 3y, 5y, 10y, all

    Returns
    -------
    pd.DataFrame
        DataFrame with overall stats for portfolio and benchmark for a certain period
    """

    df = (
        portfolio_helper.filter_df_by_period(portfolio_engine.returns, window)
        .describe()
        .to_frame()
        .join(
            portfolio_helper.filter_df_by_period(
                portfolio_engine.benchmark_returns, window
            ).describe()
        )
    )
    df.columns = ["Portfolio", "Benchmark"]
    return df


@log_start_end(log=logger)
def get_volatility(portfolio_engine: PortfolioEngine) -> pd.DataFrame:
    """Get volatility for portfolio and benchmark selected

    Parameters
    ----------
    portfolio_engine: PortfolioEngine
        PortfolioEngine class instance, this will hold transactions and perform calculations.
        Use `portfolio.load` to create a PortfolioEngine.

    Returns
    -------
    pd.DataFrame
        DataFrame with volatility for portfolio and benchmark for different periods

    Examples
    --------
    >>> from openbb_terminal.sdk import openbb
    >>> p = openbb.portfolio.load("openbb_terminal/miscellaneous/portfolio_examples/holdings/example.csv")
    >>> output = openbb.portfolio.metric.volatility(p)
    """

    vals = list()
    for period in PERIODS:
        port_rets = portfolio_helper.filter_df_by_period(
            portfolio_engine.returns, period
        )
        bench_rets = portfolio_helper.filter_df_by_period(
            portfolio_engine.benchmark_returns, period
        )
        vals.append(
            [
                round(
                    port_rets.std() * (len(port_rets) ** 0.5),
                    3,
                ),
                round(
                    bench_rets.std() * (len(bench_rets) ** 0.5),
                    3,
                ),
            ]
        )
    return pd.DataFrame(
        vals,
        index=PERIODS,
        columns=["Portfolio [%]", "Benchmark [%]"],
    )


@log_start_end(log=logger)
def get_sharpe_ratio(
    portfolio_engine: PortfolioEngine, risk_free_rate: float = 0
) -> pd.DataFrame:
    """Get sharpe ratio for portfolio and benchmark selected

    Parameters
    ----------
    portfolio_engine: PortfolioEngine
        PortfolioEngine class instance, this will hold transactions and perform calculations.
        Use `portfolio.load` to create a PortfolioEngine.
    risk_free_rate: float
        Risk free rate value

    Returns
    -------
    pd.DataFrame
        DataFrame with sharpe ratio for portfolio and benchmark for different periods

    Examples
    --------
    >>> from openbb_terminal.sdk import openbb
    >>> p = openbb.portfolio.load("openbb_terminal/miscellaneous/portfolio_examples/holdings/example.csv")
    >>> output = openbb.portfolio.metric.sharpe(p)
    """

    vals = list()
    for period in PERIODS:
        vals.append(
            [
                round(
                    metrics_model.sharpe_ratio(
                        portfolio_helper.filter_df_by_period(
                            portfolio_engine.returns, period
                        ),
                        risk_free_rate,
                    ),
                    3,
                ),
                round(
                    metrics_model.sharpe_ratio(
                        portfolio_helper.filter_df_by_period(
                            portfolio_engine.benchmark_returns, period
                        ),
                        risk_free_rate,
                    ),
                    3,
                ),
            ]
        )
    return pd.DataFrame(vals, index=PERIODS, columns=["Portfolio", "Benchmark"])


@log_start_end(log=logger)
def get_sortino_ratio(
    portfolio_engine: PortfolioEngine, risk_free_rate: float = 0
) -> pd.DataFrame:
    """Get sortino ratio for portfolio and benchmark selected

    Parameters
    ----------
    portfolio_engine: PortfolioEngine
        PortfolioEngine class instance, this will hold transactions and perform calculations.
        Use `portfolio.load` to create a PortfolioEngine.
    risk_free_rate: float
        Risk free rate value

    Returns
    -------
    pd.DataFrame
        DataFrame with sortino ratio for portfolio and benchmark for different periods

    Examples
    --------
    >>> from openbb_terminal.sdk import openbb
    >>> p = openbb.portfolio.load("openbb_terminal/miscellaneous/portfolio_examples/holdings/example.csv")
    >>> output = openbb.portfolio.metric.sortino(p)
    """

    vals = list()
    for period in PERIODS:
        vals.append(
            [
                round(
                    metrics_model.sortino_ratio(
                        portfolio_helper.filter_df_by_period(
                            portfolio_engine.returns, period
                        ),
                        risk_free_rate,
                    ),
                    3,
                ),
                round(
                    metrics_model.sortino_ratio(
                        portfolio_helper.filter_df_by_period(
                            portfolio_engine.benchmark_returns, period
                        ),
                        risk_free_rate,
                    ),
                    3,
                ),
            ]
        )
    return pd.DataFrame(vals, index=PERIODS, columns=["Portfolio", "Benchmark"])


@log_start_end(log=logger)
def get_maximum_drawdown_ratio(portfolio_engine: PortfolioEngine) -> pd.DataFrame:
    """Get maximum drawdown ratio for portfolio and benchmark selected

    Parameters
    ----------
    portfolio_engine: PortfolioEngine
        PortfolioEngine class instance, this will hold transactions and perform calculations.
        Use `portfolio.load` to create a PortfolioEngine.

    Returns
    -------
    pd.DataFrame
        DataFrame with maximum drawdown for portfolio and benchmark for different periods

    Examples
    --------
    >>> from openbb_terminal.sdk import openbb
    >>> p = openbb.portfolio.load("openbb_terminal/miscellaneous/portfolio_examples/holdings/example.csv")
    >>> output = openbb.portfolio.metric.maxdrawdown(p)
    """

    vals = list()
    for period in PERIODS:
        vals.append(
            [
                round(
                    metrics_model.maximum_drawdown(
                        portfolio_helper.filter_df_by_period(
                            portfolio_engine.returns, period
                        )
                    ),
                    3,
                ),
                round(
                    metrics_model.maximum_drawdown(
                        portfolio_helper.filter_df_by_period(
                            portfolio_engine.benchmark_returns, period
                        )
                    ),
                    3,
                ),
            ]
        )
    return pd.DataFrame(vals, index=PERIODS, columns=["Portfolio", "Benchmark"])


@log_start_end(log=logger)
def get_gaintopain_ratio(portfolio_engine: PortfolioEngine) -> pd.DataFrame:
    """Get Pain-to-Gain ratio based on historical data

    Parameters
    ----------
    portfolio_engine: PortfolioEngine
        PortfolioEngine class instance, this will hold transactions and perform calculations.
        Use `portfolio.load` to create a PortfolioEngine.

    Returns
    -------
    pd.DataFrame
        DataFrame of the portfolio's gain-to-pain ratio

    Examples
    --------
    >>> from openbb_terminal.sdk import openbb
    >>> p = openbb.portfolio.load("openbb_terminal/miscellaneous/portfolio_examples/holdings/example.csv")
    >>> output = openbb.portfolio.metric.gaintopain(p)
    """

    gtp_period_df = metrics_model.get_gaintopain_ratio(
        portfolio_engine.historical_trade_data,
        portfolio_engine.benchmark_trades,
        portfolio_engine.benchmark_returns,
    )

    return gtp_period_df


@log_start_end(log=logger)
def get_tracking_error(
    portfolio_engine: PortfolioEngine, window: int = 252
) -> Tuple[pd.DataFrame, pd.Series]:
    """Get tracking error

    Parameters
    ----------
    portfolio_engine: PortfolioEngine
        PortfolioEngine class instance, this will hold transactions and perform calculations.
        Use `portfolio.load` to create a PortfolioEngine.
    window: int
        Interval used for rolling values

    Returns
    -------
    pd.DataFrame
        DataFrame of tracking errors during different time windows
    pd.Series
        Series of rolling tracking error

    Examples
    --------
    >>> from openbb_terminal.sdk import openbb
    >>> p = openbb.portfolio.load("openbb_terminal/miscellaneous/portfolio_examples/holdings/example.csv")
    >>> output = openbb.portfolio.metric.trackerr(p)
    """

    trackr_period_df, trackr_rolling = metrics_model.get_tracking_error(
        portfolio_engine.returns, portfolio_engine.benchmark_returns, window
    )

    return trackr_period_df, trackr_rolling


@log_start_end(log=logger)
def get_information_ratio(portfolio_engine: PortfolioEngine) -> pd.DataFrame:
    """Get information ratio

    Parameters
    ----------
    portfolio_engine: PortfolioEngine
        PortfolioEngine class instance, this will hold transactions and perform calculations.
        Use `portfolio.load` to create a PortfolioEngine.

    Returns
    -------
    pd.DataFrame
        DataFrame of the information ratio during different time periods

    Examples
    --------
    >>> from openbb_terminal.sdk import openbb
    >>> p = openbb.portfolio.load("openbb_terminal/miscellaneous/portfolio_examples/holdings/example.csv")
    >>> output = openbb.portfolio.metric.information(p)
    """

    ir_period_df = metrics_model.get_information_ratio(
        portfolio_engine.returns,
        portfolio_engine.historical_trade_data,
        portfolio_engine.benchmark_trades,
        portfolio_engine.benchmark_returns,
    )

    return ir_period_df


@log_start_end(log=logger)
def get_tail_ratio(
    portfolio_engine: PortfolioEngine, window: int = 252
) -> Tuple[pd.DataFrame, pd.Series, pd.Series]:
    """Get tail ratio

    Parameters
    ----------
    portfolio_engine: PortfolioEngine
        PortfolioEngine class instance, this will hold transactions and perform calculations.
        Use `portfolio.load` to create a PortfolioEngine.
    window: int
        Interval used for rolling values

    Returns
    -------
    pd.DataFrame
        DataFrame of the portfolios and the benchmarks tail ratio during different time windows
    pd.Series
        Series of the portfolios rolling tail ratio
    pd.Series
        Series of the benchmarks rolling tail ratio

    Examples
    --------
    >>> from openbb_terminal.sdk import openbb
    >>> p = openbb.portfolio.load("openbb_terminal/miscellaneous/portfolio_examples/holdings/example.csv")
    >>> output = openbb.portfolio.metric.tail(p)
    """

    tailr_period_df, portfolio_tr, benchmark_tr = metrics_model.get_tail_ratio(
        portfolio_engine.returns, portfolio_engine.benchmark_returns, window
    )

    return tailr_period_df, portfolio_tr, benchmark_tr


@log_start_end(log=logger)
def get_common_sense_ratio(portfolio_engine: PortfolioEngine) -> pd.DataFrame:
    """Get common sense ratio

    Parameters
    ----------
    portfolio_engine: PortfolioEngine
        PortfolioEngine class instance, this will hold transactions and perform calculations.
        Use `portfolio.load` to create a PortfolioEngine.

    Returns
    -------
    pd.DataFrame
        DataFrame of the portfolios and the benchmarks common sense ratio during different time periods

    Examples
    --------
    >>> from openbb_terminal.sdk import openbb
    >>> p = openbb.portfolio.load("openbb_terminal/miscellaneous/portfolio_examples/holdings/example.csv")
    >>> output = openbb.portfolio.metric.commonsense(p)
    """

    csr_period_df = metrics_model.get_common_sense_ratio(
        portfolio_engine.returns,
        portfolio_engine.historical_trade_data,
        portfolio_engine.benchmark_trades,
        portfolio_engine.benchmark_returns,
    )

    return csr_period_df


@log_start_end(log=logger)
def get_jensens_alpha(
    portfolio_engine: PortfolioEngine, risk_free_rate: float = 0, window: str = "1y"
) -> Tuple[pd.DataFrame, pd.Series]:
    """Get jensen's alpha

    Parameters
    ----------
    portfolio_engine: PortfolioEngine
        PortfolioEngine class instance, this will hold transactions and perform calculations.
        Use `portfolio.load` to create a PortfolioEngine.
    window: str
        Interval used for rolling values
    risk_free_rate: float
        Risk free rate

    Returns
    -------
    pd.DataFrame
        DataFrame of jensens's alpha during different time windows
    pd.Series
        Series of jensens's alpha data

    Examples
    --------
    >>> from openbb_terminal.sdk import openbb
    >>> p = openbb.portfolio.load("openbb_terminal/miscellaneous/portfolio_examples/holdings/example.csv")
    >>> output = openbb.portfolio.metric.jensens(p)
    """

    ja_period_df, ja_rolling = metrics_model.jensens_alpha(
        portfolio_engine.returns,
        portfolio_engine.historical_trade_data,
        portfolio_engine.benchmark_trades,
        portfolio_engine.benchmark_returns,
        risk_free_rate,
        window,
    )

    return ja_period_df, ja_rolling


@log_start_end(log=logger)
def get_calmar_ratio(
    portfolio_engine: PortfolioEngine, window: int = 756
) -> Tuple[pd.DataFrame, pd.Series]:
    """Get calmar ratio

    Parameters
    ----------
    portfolio_engine: PortfolioEngine
        PortfolioEngine class instance, this will hold transactions and perform calculations.
        Use `portfolio.load` to create a PortfolioEngine.
    window: int
        Interval used for rolling values

    Returns
    -------
    pd.DataFrame
        DataFrame of calmar ratio of the benchmark and portfolio during different time periods
    pd.Series
        Series of calmar ratio data

    Examples
    --------
    >>> from openbb_terminal.sdk import openbb
    >>> p = openbb.portfolio.load("openbb_terminal/miscellaneous/portfolio_examples/holdings/example.csv")
    >>> output = openbb.portfolio.metric.calmar(p)
    """

    cr_period_df, cr_rolling = metrics_model.get_calmar_ratio(
        portfolio_engine.returns,
        portfolio_engine.historical_trade_data,
        portfolio_engine.benchmark_trades,
        portfolio_engine.benchmark_returns,
        window,
    )

    return cr_period_df, cr_rolling


@log_start_end(log=logger)
def get_kelly_criterion(portfolio_engine: PortfolioEngine) -> pd.DataFrame:
    """Get kelly criterion

    Parameters
    ----------
    portfolio_engine: PortfolioEngine
        PortfolioEngine class instance, this will hold transactions and perform calculations.
        Use `portfolio.load` to create a PortfolioEngine.

    Returns
    -------
    pd.DataFrame
        DataFrame of kelly criterion of the portfolio during different time periods

    Examples
    --------
    >>> from openbb_terminal.sdk import openbb
    >>> p = openbb.portfolio.load("openbb_terminal/miscellaneous/portfolio_examples/holdings/example.csv")
    >>> output = openbb.portfolio.metric.kelly(p)
    """

    kc_period_df = metrics_model.get_kelly_criterion(
        portfolio_engine.returns, portfolio_engine.portfolio_trades
    )

    return kc_period_df


@log_start_end(log=logger)
def get_payoff_ratio(portfolio_engine: PortfolioEngine) -> pd.DataFrame:
    """Get payoff ratio

    Returns
    -------
    pd.DataFrame
        DataFrame of payoff ratio of the portfolio during different time periods

    Examples
    --------
    >>> from openbb_terminal.sdk import openbb
    >>> p = openbb.portfolio.load("openbb_terminal/miscellaneous/portfolio_examples/holdings/example.csv")
    >>> output = openbb.portfolio.metric.payoff(p)
    During some time periods there were no losing trades. Thus some values could not be calculated.
    """

    pr_period_ratio = metrics_model.get_payoff_ratio(portfolio_engine.portfolio_trades)

    return pr_period_ratio


<<<<<<< HEAD
def get_sectors_allocation(
    portfolio_engine: PortfolioEngine,
    limit: int = 10,
    tables: bool = False,
    recalculate: bool = False,
):
    """Display portfolio sector allocation compared to the benchmark
=======
@log_start_end(log=logger)
def get_profit_factor(portfolio_engine: PortfolioEngine) -> pd.DataFrame:
    """Get profit factor
>>>>>>> 570e5790

    Parameters
    ----------
    portfolio_engine: PortfolioEngine
        PortfolioEngine class instance, this will hold transactions and perform calculations.
        Use `portfolio.load` to create a PortfolioEngine.

    Returns
    -------
    pd.DataFrame
        DataFrame of profit factor of the portfolio during different time periods

    Examples
    --------
    >>> from openbb_terminal.sdk import openbb
    >>> p = openbb.portfolio.load("openbb_terminal/miscellaneous/portfolio_examples/holdings/example.csv")
    >>> output = openbb.portfolio.metric.profitfactor(p)
    During some time periods there were no losing trades. Thus some values could not be calculated.
    """

    pf_period_df = metrics_model.get_profit_factor(portfolio_engine.portfolio_trades)

    return pf_period_df


<<<<<<< HEAD
def get_countries_allocation(
    portfolio_engine: PortfolioEngine,
    limit: int = 10,
    tables: bool = False,
    recalculate: bool = False,
):
    """Display portfolio country allocation compared to the benchmark
=======
@log_start_end(log=logger)
def get_performance_vs_benchmark(
    portfolio_engine: PortfolioEngine,
    show_all_trades: bool = False,
) -> pd.DataFrame:
    """Get portfolio performance vs the benchmark
>>>>>>> 570e5790

    Parameters
    ----------
    portfolio_engine: PortfolioEngine
        PortfolioEngine class instance, this will hold transactions and perform calculations.
        Use `portfolio.load` to create a PortfolioEngine.
    show_all_trades: bool
        Whether to also show all trades made and their performance (default is False)

    Returns
    -------
    pd.DataFrame
        DataFrame with portfolio performance vs the benchmark

    Examples
    --------
    >>> from openbb_terminal.sdk import openbb
    >>> p = openbb.portfolio.load("openbb_terminal/miscellaneous/portfolio_examples/holdings/example.csv")
    >>> output = openbb.portfolio.perf(p)
    """

    portfolio_trades = portfolio_engine.portfolio_trades
    benchmark_trades = portfolio_engine.benchmark_trades

    portfolio_trades.index = pd.to_datetime(portfolio_trades["Date"].values)
    benchmark_trades.index = pd.to_datetime(benchmark_trades["Date"].values)

    if show_all_trades:
        # Combine DataFrames
        combined = pd.concat(
            [
                portfolio_trades[
                    ["Date", "Ticker", "Portfolio Value", "Portfolio % Return"]
                ],
                benchmark_trades[["Benchmark Value", "Benchmark % Return"]],
            ],
            axis=1,
        )

        # Calculate alpha
        combined["Alpha"] = (
            combined["Portfolio % Return"] - combined["Benchmark % Return"]
        )

        combined["Date"] = pd.to_datetime(combined["Date"]).dt.date

<<<<<<< HEAD
def get_regions_allocation(
    portfolio_engine: PortfolioEngine,
    limit: int = 10,
    tables: bool = False,
    recalculate: bool = False,
):
    """Display portfolio region allocation compared to the benchmark
=======
        return combined

    # Calculate total value and return
    total_investment_difference = (
        portfolio_trades["Portfolio Investment"].sum()
        - benchmark_trades["Benchmark Investment"].sum()
    )
    total_value_difference = (
        portfolio_trades["Portfolio Value"].sum()
        - benchmark_trades["Benchmark Value"].sum()
    )
    total_portfolio_return = (
        portfolio_trades["Portfolio Value"].sum()
        / portfolio_trades["Portfolio Investment"].sum()
    ) - 1
    total_benchmark_return = (
        benchmark_trades["Benchmark Value"].sum()
        / benchmark_trades["Benchmark Investment"].sum()
    ) - 1
    total_abs_return_difference = (
        portfolio_trades["Portfolio Value"].sum()
        - portfolio_trades["Portfolio Investment"].sum()
    ) - (
        benchmark_trades["Benchmark Value"].sum()
        - benchmark_trades["Benchmark Investment"].sum()
    )

    totals = pd.DataFrame.from_dict(
        {
            "Total Investment": [
                portfolio_trades["Portfolio Investment"].sum(),
                benchmark_trades["Benchmark Investment"].sum(),
                total_investment_difference,
            ],
            "Total Value": [
                portfolio_trades["Portfolio Value"].sum(),
                benchmark_trades["Benchmark Value"].sum(),
                total_value_difference,
            ],
            "Total % Return": [
                f"{total_portfolio_return:.2%}",
                f"{total_benchmark_return:.2%}",
                f"{total_portfolio_return - total_benchmark_return:.2%}",
            ],
            "Total Abs Return": [
                portfolio_trades["Portfolio Value"].sum()
                - portfolio_trades["Portfolio Investment"].sum(),
                benchmark_trades["Benchmark Value"].sum()
                - benchmark_trades["Benchmark Investment"].sum(),
                total_abs_return_difference,
            ],
        },
        orient="index",
        columns=["Portfolio", "Benchmark", "Difference"],
    )

    return totals.replace(0, "-")


@log_start_end(log=logger)
def get_var(
    portfolio_engine: PortfolioEngine,
    use_mean: bool = False,
    adjusted_var: bool = False,
    student_t: bool = False,
    percentile: float = 99.9,
) -> pd.DataFrame:
    """Get portfolio VaR
>>>>>>> 570e5790

    Parameters
    ----------
    portfolio_engine: PortfolioEngine
        PortfolioEngine class instance, this will hold transactions and perform calculations.
        Use `portfolio.load` to create a PortfolioEngine.
    use_mean: bool
        if one should use the data mean return
    adjusted_var: bool
        if one should have VaR adjusted for skew and kurtosis (Cornish-Fisher-Expansion)
    student_t: bool
        If one should use the student-t distribution
    percentile: float
        var percentile (%)

    Returns
    -------
    pd.DataFrame
        DataFrame with portfolio VaR

    Examples
    --------
    >>> from openbb_terminal.sdk import openbb
    >>> p = openbb.portfolio.load("openbb_terminal/miscellaneous/portfolio_examples/holdings/example.csv")
    >>> output = openbb.portfolio.var(p)
    """

    return qa_model.get_var(
        data=portfolio_engine.returns,
        use_mean=use_mean,
        adjusted_var=adjusted_var,
        student_t=student_t,
        percentile=percentile,
        portfolio=True,
    )


@log_start_end(log=logger)
def get_es(
    portfolio_engine: PortfolioEngine,
    use_mean: bool = False,
    distribution: str = "normal",
    percentile: float = 99.9,
) -> pd.DataFrame:
    """Get portfolio expected shortfall

    Parameters
    ----------
    portfolio_engine: PortfolioEngine
        PortfolioEngine class instance, this will hold transactions and perform calculations.
        Use `portfolio.load` to create a PortfolioEngine.
    use_mean:
        if one should use the data mean return
    distribution: str
        choose distribution to use: logistic, laplace, normal
    percentile: float
        es percentile (%)

    Returns
    -------
    pd.DataFrame
        DataFrame with portfolio expected shortfall

    Examples
    --------
    >>> from openbb_terminal.sdk import openbb
    >>> p = openbb.portfolio.load("openbb_terminal/miscellaneous/portfolio_examples/holdings/example.csv")
    >>> output = openbb.portfolio.es(p)
    """

    return qa_model.get_es(
        data=portfolio_engine.returns,
        use_mean=use_mean,
        distribution=distribution,
        percentile=percentile,
        portfolio=True,
    )


@log_start_end(log=logger)
def get_omega(
    portfolio_engine: PortfolioEngine,
    threshold_start: float = 0,
    threshold_end: float = 1.5,
) -> pd.DataFrame:
    """Get omega ratio

    Parameters
    ----------
    portfolio_engine: PortfolioEngine
        PortfolioEngine class instance, this will hold transactions and perform calculations.
        Use `portfolio.load` to create a PortfolioEngine.
    threshold_start: float
        annualized target return threshold start of plotted threshold range
    threshold_end: float
        annualized target return threshold end of plotted threshold range

    Returns
    -------
    pd.DataFrame
        DataFrame with portfolio omega ratio

    Examples
    --------
    >>> from openbb_terminal.sdk import openbb
    >>> p = openbb.portfolio.load("openbb_terminal/miscellaneous/portfolio_examples/holdings/example.csv")
    >>> output = openbb.portfolio.om(p)
    """

    return qa_model.get_omega(
        data=portfolio_engine.returns,
        threshold_start=threshold_start,
        threshold_end=threshold_end,
    )<|MERGE_RESOLUTION|>--- conflicted
+++ resolved
@@ -1608,19 +1608,9 @@
     return pr_period_ratio
 
 
-<<<<<<< HEAD
-def get_sectors_allocation(
-    portfolio_engine: PortfolioEngine,
-    limit: int = 10,
-    tables: bool = False,
-    recalculate: bool = False,
-):
-    """Display portfolio sector allocation compared to the benchmark
-=======
 @log_start_end(log=logger)
 def get_profit_factor(portfolio_engine: PortfolioEngine) -> pd.DataFrame:
     """Get profit factor
->>>>>>> 570e5790
 
     Parameters
     ----------
@@ -1646,22 +1636,12 @@
     return pf_period_df
 
 
-<<<<<<< HEAD
-def get_countries_allocation(
-    portfolio_engine: PortfolioEngine,
-    limit: int = 10,
-    tables: bool = False,
-    recalculate: bool = False,
-):
-    """Display portfolio country allocation compared to the benchmark
-=======
 @log_start_end(log=logger)
 def get_performance_vs_benchmark(
     portfolio_engine: PortfolioEngine,
     show_all_trades: bool = False,
 ) -> pd.DataFrame:
     """Get portfolio performance vs the benchmark
->>>>>>> 570e5790
 
     Parameters
     ----------
@@ -1708,15 +1688,6 @@
 
         combined["Date"] = pd.to_datetime(combined["Date"]).dt.date
 
-<<<<<<< HEAD
-def get_regions_allocation(
-    portfolio_engine: PortfolioEngine,
-    limit: int = 10,
-    tables: bool = False,
-    recalculate: bool = False,
-):
-    """Display portfolio region allocation compared to the benchmark
-=======
         return combined
 
     # Calculate total value and return
@@ -1785,7 +1756,6 @@
     percentile: float = 99.9,
 ) -> pd.DataFrame:
     """Get portfolio VaR
->>>>>>> 570e5790
 
     Parameters
     ----------

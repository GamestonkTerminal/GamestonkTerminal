--- conflicted
+++ resolved
@@ -293,19 +293,11 @@
 
     Parameters
     ----------
-<<<<<<< HEAD
     dependent_series : pd.Series
         The first time series of the pair to analyse.
 
     independent_series : pd.Series
         The second time series of the pair to analyse.
-=======
-    y : pd.Series
-        The first time series of the pair to analyze.
-
-    x : pd.Series
-        The second time series of the pair to analyze.
->>>>>>> 864af4ad
 
     Returns
     -------

"""Regression Model"""
__docformat__ = "numpy"

import os
import warnings
import logging
from typing import List, Tuple, Dict, Any

import pandas as pd
from linearmodels import PooledOLS
from linearmodels.panel import (
    RandomEffects,
    BetweenOLS,
    PanelOLS,
    FirstDifferenceOLS,
    compare,
)
from pandas import DataFrame
from statsmodels.api import add_constant
import statsmodels.api as sm
from statsmodels.stats.api import het_breuschpagan
from statsmodels.stats.diagnostic import acorr_breusch_godfrey
from statsmodels.stats.stattools import durbin_watson

from openbb_terminal.decorators import log_start_end
from openbb_terminal.helper_funcs import export_data
from openbb_terminal.rich_config import console
from openbb_terminal.econometrics.econometrics_helpers import get_datasets

logger = logging.getLogger(__name__)


def get_regressions_results(
    regression_type: str,
    regression_variables: List[Tuple],
    data: Dict[str, pd.DataFrame],
    entity_effects: bool = False,
    time_effects: bool = False,
) -> Tuple[DataFrame, Any, List[Any], Any]:
    """Based on the regression type, this function decides what regression to run.

    Parameters
    ----------
    regression_type: str
        The type of regression you wish to execute.
    regression_variables : list
        The regressions variables entered where the first variable is
        the dependent variable.
    data : dict
        A dictionary containing the datasets.
    entity_effects: bool
        Whether to apply Fixed Effects on entities.
    time_effects: bool
        Whether to apply Fixed Effects on time.

    Returns
    -------
    A regression model

    Examples
    --------
    >>> from openbb_terminal.sdk import openbb
    >>> df = openbb.econometrics.load("wage_panel")
    >>> df = df.set_index(["nr","year"])
    >>> X = df[["exper","educ","union"]]
    >>> Y = df["lwage"]
    >>> pooled_ols_model = openbb.econometrics.panel(Y,X,"POLS")
    >>> print(pooled_ols_model.summary)
    SDK Snippet:
<<<<<<< HEAD
    >>>                         PooledOLS Estimation Summary
=======
    >>>                     PooledOLS Estimation Summary
>>>>>>> 15d18701
    >>> ================================================================================
    >>> Dep. Variable:                  lwage   R-squared:                        0.1634
    >>> Estimator:                  PooledOLS   R-squared (Between):              0.1686
    >>> No. Observations:                4360   R-squared (Within):               0.1575
    >>> Date:                Sun, Nov 13 2022   R-squared (Overall):              0.1634
    >>> Time:                        13:04:02   Log-likelihood                   -3050.4
    >>> Cov. Estimator:            Unadjusted
    >>>                                         F-statistic:                      283.68
    >>> Entities:                         545   P-value                           0.0000
    >>> Avg Obs:                       8.0000   Distribution:                  F(3,4356)
    >>> Min Obs:                       8.0000
    >>> Max Obs:                       8.0000   F-statistic (robust):             283.68
    >>>                                         P-value                           0.0000
    >>> Time periods:                       8   Distribution:                  F(3,4356)
    >>> Avg Obs:                       545.00
    >>> Min Obs:                       545.00
    >>> Max Obs:                       545.00
<<<<<<< HEAD
    >>> \n
=======
>>>>>>> 15d18701
    >>>                             Parameter Estimates
    >>> ==============================================================================
    >>>             Parameter  Std. Err.     T-stat    P-value    Lower CI    Upper CI
    >>> ------------------------------------------------------------------------------
    >>> const         -0.0308     0.0620    -0.4965     0.6196     -0.1523      0.0908
    >>> exper          0.0561     0.0028     20.220     0.0000      0.0507      0.0616
    >>> educ           0.1080     0.0045     24.034     0.0000      0.0992      0.1168
    >>> union          0.1777     0.0172     10.344     0.0000      0.1441      0.2114
    >>> ==============================================================================
    Results:
    """
    regressions = {
        "OLS": lambda: get_ols(regression_variables, data, False),
        "POLS": lambda: get_pols(regression_variables, data),
        "RE": lambda: get_re(regression_variables, data),
        "BOLS": lambda: get_bols(regression_variables, data),
        "FE": lambda: get_fe(regression_variables, data, entity_effects, time_effects),
        "FDOLS": lambda: get_fdols(regression_variables, data),
    }
    if regression_type in regressions:
        return regressions[regression_type]()

    return console.print(f"{regression_type} is not an option.")


def get_regression_data(
    regression_variables: List[tuple],
    data: Dict[str, pd.DataFrame],
    regression_type: str = "",
) -> Tuple[DataFrame, Any, List[Any]]:
    """This function creates a DataFrame with the required regression data as
    well sets up the dependent and independent variables.

    Parameters
    ----------
    regression_variables : list
        The regressions variables entered where the first variable is
        the dependent variable.
    data : dict
        A dictionary containing the datasets.
    regression_type: str
        The type of regression that is executed.

    Returns
    -------
<<<<<<< HEAD
    The dataset used, the dependent variable, the independent variable and
    the OLS model.
=======
    Tuple[DataFrame, Any, List[Any]]
        The dataset used,
        Dependent variable,
        Independent variable,
        OLS model.
>>>>>>> 15d18701
    """

    datasets = get_datasets(data)
    regression = {}
    independent_variables = []
    dependent_variable = None

    for variable in regression_variables:
        column, dataset = datasets[variable].keys()
        regression[f"{dataset}.{column}"] = data[dataset][column]

        if variable == regression_variables[0]:
            dependent_variable = f"{dataset}.{column}"
        elif variable in regression_variables[1:]:
            independent_variables.append(f"{dataset}.{column}")

    regression_df = pd.DataFrame(regression)
    nan_values = regression_df.isnull().sum().sum()

    if nan_values > 0:
        regression_df = regression_df.dropna(how="any", axis="index")

        if regression_df.empty:
            console.print(
                f"The resulting DataFrame only consists of NaN values. This is usually due to an index "
                f"mismatch. Therefore, no {regression_type} regression can be performed. Consider revisiting your "
                "dataset(s) and adjust accordingly."
            )
        else:
            console.print(
                f"The resulting DataFrame has {nan_values} NaN values. This is usually due to "
                f"an index mismatch. Rows that contain NaNs are dropped to be able to perform the {regression_type} "
                f"regression. Consider revisiting your dataset(s) and adjust accordingly."
            )

    return regression_df, dependent_variable, independent_variables


@log_start_end(log=logger)
def get_ols(
    regression_variables: List[Tuple],
    data: Dict[str, pd.DataFrame],
    show_regression: bool = True,
    export: str = "",
) -> Tuple[DataFrame, Any, List[Any], Any]:
    """Performs an OLS regression on timeseries data. [Source: Statsmodels]

    Parameters
    ----------
    regression_variables : list
        The regressions variables entered where the first variable is
        the dependent variable.
    data : dict
        A dictionary containing the datasets.
    show_regression: bool
        Whether to show the regression results table.
    export: str
        Format to export data

    Returns
    -------
    statsmodels.regression.linear_model.RegressionResultsWrapper
        Regression model wrapper from statsmodels.

    Examples
    --------
    >>> from openbb_terminal.sdk import openbb
    >>> df = openbb.econometrics.load("wage_panel")
    >>> OLS_model = openbb.econometrics.OLS(df["lwage"], df[["educ", "exper", "expersq"]])
    >>> print(OLS_model.summary())`
    SDK Snippet:
<<<<<<< HEAD
=======
    >>>                              OLS Regression Results
>>>>>>> 15d18701
    >>> =======================================================================================
    >>> Dep. Variable:                  lwage   R-squared (uncentered):                   0.920
    >>> Model:                            OLS   Adj. R-squared (uncentered):              0.919
    >>> Method:                 Least Squares   F-statistic:                          1.659e+04
    >>> Date:                Thu, 10 Nov 2022   Prob (F-statistic):                        0.00
    >>> Time:                        15:28:11   Log-Likelihood:                         -3091.3
    >>> No. Observations:                4360   AIC:                                      6189.
    >>> Df Residuals:                    4357   BIC:                                      6208.
    >>> Df Model:                           3
    >>> Covariance Type:            nonrobust
    >>> ==============================================================================
    >>>                 coef    std err          t      P>|t|      [0.025      0.975]
    >>> ------------------------------------------------------------------------------
    >>> educ           0.0986      0.002     39.879      0.000       0.094       0.103
    >>> exper          0.1018      0.009     10.737      0.000       0.083       0.120
    >>> expersq       -0.0034      0.001     -4.894      0.000      -0.005      -0.002
    >>> ==============================================================================
    >>> Omnibus:                     1249.642   Durbin-Watson:                   0.954
    >>> Prob(Omnibus):                  0.000   Jarque-Bera (JB):             9627.436
    >>> Skew:                          -1.152   Prob(JB):                         0.00
    >>> Kurtosis:                       9.905   Cond. No.                         86.4
    >>> ==============================================================================
    >>> Notes:
    >>> [1] R² is computed without centering (uncentered) since the model does not contain a constant.
    >>> [2] Standard Errors assume that the covariance matrix of the errors is correctly specified.
<<<<<<< HEAD
    OLS Regression Results:
=======
    Results:
>>>>>>> 15d18701
    """
    regression_df, dependent_variable, independent_variables = get_regression_data(
        regression_variables, data, "OLS"
    )

    if regression_df.empty:
        model = None
    else:
        with warnings.catch_warnings(record=True) as warning_messages:
            model = sm.OLS(
                regression_df[dependent_variable], regression_df[independent_variables]
            ).fit()

            if show_regression:
                console.print(model.summary())
                console.print("")
            if len(warning_messages) > 0:
                console.print("Warnings:")
                for warning in warning_messages:
                    console.print(f"[red]{warning.message}[/red]".replace("\n", ""))

        if export:
            results_as_html = model.summary().tables[1].as_html()
            df = pd.read_html(results_as_html, header=0, index_col=0)[0]

            export_data(
                export,
                os.path.dirname(os.path.abspath(__file__)),
                f"{dependent_variable}_ols_regression",
                df,
            )
        else:
            console.print("")

    return regression_df, dependent_variable, independent_variables, model

<<<<<<< HEAD

@log_start_end(log=logger)
def get_pols(
    regression_variables: List[Tuple],
    data: Dict[str, pd.DataFrame],
) -> Tuple[DataFrame, Any, List[Any], Any]:
    """PooledOLS is just plain OLS that understands that various panel data structures.
        It is useful as a base model. [Source: LinearModels]

        Parameters
        ----------
        regression_variables : list
            The regressions variables entered where the first variable is
            the dependent variable.
        data : dict
            A dictionary containing the datasets.

        Returns
        -------
    <<<<<<< Updated upstream
        The dataset used, the dependent variable, the independent variable and
        the Pooled OLS model.
    =======
=======
    Parameters
    ----------
    regression_variables : list
        The regressions variables entered where the first variable is
        the dependent variable.
    data : dict
        A dictionary containing the datasets.

    Returns
    -------
    Tuple[DataFrame, Any, List[Any], Any]
        The dataset used,
        Dependent variable,
        Independent variable,
>>>>>>> 15d18701
        PooledOLS model
    >>>>>>> Stashed changes
    """

    regression_df, dependent_variable, independent_variables = get_regression_data(
        regression_variables, data, "POLS"
    )

    if regression_df.empty:
        model = None
    else:
        with warnings.catch_warnings(record=True) as warning_messages:
            exogenous = add_constant(regression_df[independent_variables])
            model = PooledOLS(regression_df[dependent_variable], exogenous).fit()
            console.print(model)

            if len(warning_messages) > 0:
                console.print("Warnings:")
                for warning in warning_messages:
                    console.print(f"[red]{warning.message}[/red]".replace("\n", ""))

    return regression_df, dependent_variable, independent_variables, model


@log_start_end(log=logger)
def get_re(
    regression_variables: List[Tuple],
    data: Dict[str, pd.DataFrame],
) -> Tuple[DataFrame, Any, List[Any], Any]:
    """The random effects model is virtually identical to the pooled OLS model except that is accounts for the
<<<<<<< HEAD
        structure of the model and so is more efficient. Random effects uses a quasi-demeaning strategy which
        subtracts the time average of the within entity values to account for the common shock. [Source: LinearModels]

        Parameters
        ----------
        regression_variables : list
            The regressions variables entered where the first variable is
            the dependent variable.
        data : dict
            A dictionary containing the datasets.

        Returns
        -------
    <<<<<<< Updated upstream
        The dataset used, the dependent variable, the independent variable and
        the RandomEffects model.
    =======
=======
    structure of the model and so is more efficient. Random effects uses a quasi-demeaning strategy which
    subtracts the time average of the within entity values to account for the common shock. [Source: LinearModels]

    Parameters
    ----------
    regression_variables : list
        The regressions variables entered where the first variable is
        the dependent variable.
    data : dict
        A dictionary containing the datasets.

    Returns
    -------
    Tuple[DataFrame, Any, List[Any], Any]
        The dataset used,
        Dependent variable,
        Independent variable,
>>>>>>> 15d18701
        RandomEffects model
    >>>>>>> Stashed changes
    """

    regression_df, dependent_variable, independent_variables = get_regression_data(
        regression_variables, data, "RE"
    )

    if regression_df.empty:
        model = None
    else:
        with warnings.catch_warnings(record=True) as warning_messages:
            exogenous = add_constant(regression_df[independent_variables])
            model = RandomEffects(regression_df[dependent_variable], exogenous).fit()
            console.print(model)

            if len(warning_messages) > 0:
                console.print("Warnings:")
                for warning in warning_messages:
                    console.print(f"[red]{warning.message}[/red]".replace("\n", ""))

    return regression_df, dependent_variable, independent_variables, model


@log_start_end(log=logger)
def get_bols(
    regression_variables: List[Tuple],
    data: Dict[str, pd.DataFrame],
) -> Tuple[DataFrame, Any, List[Any], Any]:
    """The between estimator is an alternative, usually less efficient estimator, can can be used to
<<<<<<< HEAD
        estimate model parameters. It is particular simple since it first computes the time averages of
        y and x and then runs a simple regression using these averages. [Source: LinearModels]

        Parameters
        ----------
        regression_variables : list
            The regressions variables entered where the first variable is
            the dependent variable.
        data : dict
            A dictionary containing the datasets.

        Returns
        -------
    <<<<<<< Updated upstream
        The dataset used, the dependent variable, the independent variable and
        the Between OLS model.
    =======
        BetweenOLS model
    >>>>>>> Stashed changes
=======
     estimate model parameters. It is particular simple since it first computes the time averages of
     y and x and then runs a simple regression using these averages. [Source: LinearModels]

    Parameters
    ----------
    regression_variables : list
        The regressions variables entered where the first variable is
        the dependent variable.
    data : dict
        A dictionary containing the datasets.

    Returns
    -------
    Tuple[DataFrame, Any, List[Any], Any]
        The dataset used,
        Dependent variable,
        Independent variable,
        Between OLS model.
>>>>>>> 15d18701
    """

    regression_df, dependent_variable, independent_variables = get_regression_data(
        regression_variables, data, "BOLS"
    )

    if regression_df.empty:
        model = None
    else:
        with warnings.catch_warnings(record=True) as warning_messages:
            exogenous = add_constant(regression_df[independent_variables])
            model = BetweenOLS(regression_df[dependent_variable], exogenous).fit()
            console.print(model)

            if len(warning_messages) > 0:
                console.print("Warnings:")
                for warning in warning_messages:
                    console.print(f"[red]{warning.message}[/red]".replace("\n", ""))

    return regression_df, dependent_variable, independent_variables, model


@log_start_end(log=logger)
def get_fe(
    regression_variables: List[Tuple],
    data: Dict[str, pd.DataFrame],
    entity_effects: bool = False,
    time_effects: bool = False,
) -> Tuple[DataFrame, Any, List[Any], Any]:
    """When effects are correlated with the regressors the RE and BE estimators are not consistent.
<<<<<<< HEAD
        The usual solution is to use Fixed Effects which are called entity_effects when applied to
        entities and time_effects when applied to the time dimension. [Source: LinearModels]

        Parameters
        ----------
        regression_variables : list
            The regressions variables entered where the first variable is
            the dependent variable.
        data : dict
            A dictionary containing the datasets.
        entity_effects : bool
            Whether to include entity effects
        time_effects : bool
            Whether to include time effects

        Returns
        -------
    <<<<<<< Updated upstream
        The dataset used, the dependent variable, the independent variable and
        the OLS model.
    =======
=======
    The usual solution is to use Fixed Effects which are called entity_effects when applied to
    entities and time_effects when applied to the time dimension. [Source: LinearModels]

    Parameters
    ----------
    regression_variables : list
        The regressions variables entered where the first variable is
        the dependent variable.
    data : dict
        A dictionary containing the datasets.
    entity_effects : bool
        Whether to include entity effects
    time_effects : bool
        Whether to include time effects

    Returns
    -------
    Tuple[DataFrame, Any, List[Any], Any]
        The dataset used,
        Dependent variable,
        Independent variable,
>>>>>>> 15d18701
        PanelOLS model with Fixed Effects
    >>>>>>> Stashed changes
    """

    regression_df, dependent_variable, independent_variables = get_regression_data(
        regression_variables, data, "FE"
    )

    if regression_df.empty:
        model = None
    else:
        with warnings.catch_warnings(record=True) as warning_messages:
            exogenous = add_constant(regression_df[independent_variables])
            model = PanelOLS(
                regression_df[dependent_variable],
                exogenous,
                entity_effects=entity_effects,
                time_effects=time_effects,
            ).fit()
            console.print(model)

            if len(warning_messages) > 0:
                console.print("Warnings:")
                for warning in warning_messages:
                    console.print(f"[red]{warning.message}[/red]".replace("\n", ""))

    return regression_df, dependent_variable, independent_variables, model


@log_start_end(log=logger)
def get_fdols(
    regression_variables: List[Tuple],
    data: Dict[str, pd.DataFrame],
) -> Tuple[DataFrame, Any, List[Any], Any]:
    """First differencing is an alternative to using fixed effects when there might be correlation.
<<<<<<< HEAD
        When using first differences, time-invariant variables must be excluded. Additionally,
        only one linear time-trending variable can be included since this will look like a constant.
        This variable will soak up all time-trends in the data, and so interpretations of
        these variable can be challenging. [Source: LinearModels]

        Parameters
        ----------
        regression_variables : list
            The regressions variables entered where the first variable is
            the dependent variable.
        data : dict
            A dictionary containing the datasets.

        Returns
        -------
    <<<<<<< Updated upstream
        The dataset used, the dependent variable, the independent variable and
        the OLS model.
    =======
=======
    When using first differences, time-invariant variables must be excluded. Additionally,
    only one linear time-trending variable can be included since this will look like a constant.
    This variable will soak up all time-trends in the data, and so interpretations of
    these variable can be challenging. [Source: LinearModels]

    Parameters
    ----------
    regression_variables : list
        The regressions variables entered where the first variable is
        the dependent variable.
    data : dict
        A dictionary containing the datasets.

    Returns
    -------
    Tuple[DataFrame, Any, List[Any], Any]
        The dataset used,
        Dependent variable,
        Independent variable,
>>>>>>> 15d18701
        First Difference OLS model
    >>>>>>> Stashed changes
    """

    regression_df, dependent_variable, independent_variables = get_regression_data(
        regression_variables, data, "FDOLS"
    )

    if regression_df.empty:
        model = None
    else:
        with warnings.catch_warnings(record=True) as warning_messages:
            model = FirstDifferenceOLS(
                regression_df[dependent_variable], regression_df[independent_variables]
            ).fit()
            console.print(model)

            if len(warning_messages) > 0:
                console.print("Warnings:")
                for warning in warning_messages:
                    console.print(f"[red]{warning.message}[/red]".replace("\n", ""))

    return regression_df, dependent_variable, independent_variables, model


@log_start_end(log=logger)
def get_comparison(regressions, export: str = ""):
    """Compare regression results between Panel Data regressions.

    Parameters
    ----------
    regressions : Dict
        Dictionary with regression results.
    export : str
        Format to export data

    Returns
    -------
    Returns a PanelModelComparison which shows an overview of the different regression results.
    """
    comparison = {}

    for regression_type, data in regressions.items():
        if regression_type == "OLS":
            continue
        if data["model"]:
            comparison[regression_type] = data["model"]

    if not comparison:
        # When the dictionary is empty, it means no Panel regression
        # estimates are available and thus the function will have no output
        return console.print(
            "No Panel regression estimates available. Please use the "
            "command 'panel' before using this command."
        )

    comparison_result = compare(comparison)
    console.print(comparison_result)

    if export:
        results_as_html = comparison_result.summary.tables[0].as_html()
        df = pd.read_html(results_as_html, header=0, index_col=0)[0]

        export_data(
            export,
            os.path.dirname(os.path.abspath(__file__)),
            "regressions_compare",
            df,
        )

    return comparison_result


@log_start_end(log=logger)
def get_dwat(residual: pd.DataFrame) -> pd.DataFrame:
    """Calculate test statistics for Durbing Watson autocorrelation

    Parameters
    ----------
    residual : OLS Model
        Model containing residual values.

    Returns
    -------
    float
        Test statistic of the Durbin Watson test.

    Notes
    ------
    When using chart = True, the dependent variable in the regression must be passed to view the residuals

    Example
    -------
<<<<<<< HEAD
    from openbb_terminal.sdk import openbb
    df = openbb.econometrics.load("wage_panel")
    Y, X = df["lwage"], df[["exper","educ"]]
    model = openbb.econometrics.ols(Y,X)
    durbin_watson_value = openbb.econometrics.dwat(model)
    durbin_watson_value
        0.96
=======
    >>> from openbb_terminal.sdk import openbb
    >>> df = openbb.econometrics.load("wage_panel")
    >>> Y, X = df["lwage"], df[["exper","educ"]]
    >>> model = openbb.econometrics.ols(Y,X)
    >>> durbin_watson_value = openbb.econometrics.dwat(model)
    SDK Snippet:
    >>> 0.96
    Result:
>>>>>>> 15d18701
    """
    # Durbin Watson test: The test statistic is approximately equal to 2*(1-r) where r is the
    # sample autocorrelation of the residuals. Thus, for r == 0, indicating no serial correlation,
    # the test statistic equals 2. This statistic will always be between 0 and 4. The closer
    # to 0 the statistic, the more evidence for positive serial correlation. The closer to 4,
    # the more evidence for negative serial correlation.
    result = durbin_watson(residual)

    return round(result, 2)


@log_start_end(log=logger)
<<<<<<< HEAD
def get_bgod(model: pd.DataFrame, lags: int = 3) -> tuple:
=======
def get_bgod(model: pd.DataFrame, lags: int = 3) -> Tuple[float, float, float, float]:
>>>>>>> 15d18701
    """Calculate test statistics for autocorrelation

    Parameters
    ----------
    model : OLS Model
        Model containing residual values.
    lags : int
        The amount of lags.

    Returns
    -------
    Test results from the Breusch-Godfrey Test
    """

    lm_stat, p_value, f_stat, fp_value = acorr_breusch_godfrey(model, nlags=lags)

    return lm_stat, p_value, f_stat, fp_value


@log_start_end(log=logger)
def get_bpag(model: pd.DataFrame) -> tuple:
    """Calculate test statistics for heteroscedasticity

    Parameters
    ----------
    model : OLS Model
        Model containing residual values.

    Returns
    -------
    Test results from the Breusch-Pagan Test
    """

    lm_stat, p_value, f_stat, fp_value = het_breuschpagan(model.resid, model.model.exog)

    return lm_stat, p_value, f_stat, fp_value<|MERGE_RESOLUTION|>--- conflicted
+++ resolved
@@ -1,53 +1,53 @@
 """Regression Model"""
 __docformat__ = "numpy"
 
+import logging
 import os
 import warnings
-import logging
-from typing import List, Tuple, Dict, Any
+from typing import Any, Dict, List, Tuple
 
 import pandas as pd
+import statsmodels
+import statsmodels.api as sm
 from linearmodels import PooledOLS
 from linearmodels.panel import (
+    BetweenOLS,
+    FirstDifferenceOLS,
+    PanelOLS,
     RandomEffects,
-    BetweenOLS,
-    PanelOLS,
-    FirstDifferenceOLS,
     compare,
 )
 from pandas import DataFrame
 from statsmodels.api import add_constant
-import statsmodels.api as sm
 from statsmodels.stats.api import het_breuschpagan
 from statsmodels.stats.diagnostic import acorr_breusch_godfrey
 from statsmodels.stats.stattools import durbin_watson
 
 from openbb_terminal.decorators import log_start_end
+from openbb_terminal.econometrics.econometrics_helpers import get_datasets
 from openbb_terminal.helper_funcs import export_data
 from openbb_terminal.rich_config import console
-from openbb_terminal.econometrics.econometrics_helpers import get_datasets
 
 logger = logging.getLogger(__name__)
 
 
 def get_regressions_results(
-    regression_type: str,
-    regression_variables: List[Tuple],
-    data: Dict[str, pd.DataFrame],
+    Y: pd.DataFrame,
+    X: pd.DataFrame,
+    regression_type: str = "OLS",
     entity_effects: bool = False,
     time_effects: bool = False,
-) -> Tuple[DataFrame, Any, List[Any], Any]:
+) -> Any:
     """Based on the regression type, this function decides what regression to run.
 
     Parameters
     ----------
+    Y: pd.DataFrame
+        Dataframe containing the dependent variable.
+    X: pd.DataFrame
+        Dataframe containing the independent variables.
     regression_type: str
         The type of regression you wish to execute.
-    regression_variables : list
-        The regressions variables entered where the first variable is
-        the dependent variable.
-    data : dict
-        A dictionary containing the datasets.
     entity_effects: bool
         Whether to apply Fixed Effects on entities.
     time_effects: bool
@@ -55,7 +55,8 @@
 
     Returns
     -------
-    A regression model
+    Any
+        A regression model
 
     Examples
     --------
@@ -67,11 +68,7 @@
     >>> pooled_ols_model = openbb.econometrics.panel(Y,X,"POLS")
     >>> print(pooled_ols_model.summary)
     SDK Snippet:
-<<<<<<< HEAD
-    >>>                         PooledOLS Estimation Summary
-=======
     >>>                     PooledOLS Estimation Summary
->>>>>>> 15d18701
     >>> ================================================================================
     >>> Dep. Variable:                  lwage   R-squared:                        0.1634
     >>> Estimator:                  PooledOLS   R-squared (Between):              0.1686
@@ -89,10 +86,6 @@
     >>> Avg Obs:                       545.00
     >>> Min Obs:                       545.00
     >>> Max Obs:                       545.00
-<<<<<<< HEAD
-    >>> \n
-=======
->>>>>>> 15d18701
     >>>                             Parameter Estimates
     >>> ==============================================================================
     >>>             Parameter  Std. Err.     T-stat    P-value    Lower CI    Upper CI
@@ -105,12 +98,12 @@
     Results:
     """
     regressions = {
-        "OLS": lambda: get_ols(regression_variables, data, False),
-        "POLS": lambda: get_pols(regression_variables, data),
-        "RE": lambda: get_re(regression_variables, data),
-        "BOLS": lambda: get_bols(regression_variables, data),
-        "FE": lambda: get_fe(regression_variables, data, entity_effects, time_effects),
-        "FDOLS": lambda: get_fdols(regression_variables, data),
+        "OLS": lambda: get_ols(Y, X),
+        "POLS": lambda: get_pols(Y, X),
+        "RE": lambda: get_re(Y, X),
+        "BOLS": lambda: get_bols(Y, X),
+        "FE": lambda: get_fe(Y, X, entity_effects, time_effects),
+        "FDOLS": lambda: get_fdols(Y, X),
     }
     if regression_type in regressions:
         return regressions[regression_type]()
@@ -138,16 +131,11 @@
 
     Returns
     -------
-<<<<<<< HEAD
-    The dataset used, the dependent variable, the independent variable and
-    the OLS model.
-=======
     Tuple[DataFrame, Any, List[Any]]
         The dataset used,
         Dependent variable,
         Independent variable,
         OLS model.
->>>>>>> 15d18701
     """
 
     datasets = get_datasets(data)
@@ -188,24 +176,17 @@
 
 @log_start_end(log=logger)
 def get_ols(
-    regression_variables: List[Tuple],
-    data: Dict[str, pd.DataFrame],
-    show_regression: bool = True,
-    export: str = "",
-) -> Tuple[DataFrame, Any, List[Any], Any]:
+    Y: pd.DataFrame,
+    X: pd.DataFrame,
+) -> Any:
     """Performs an OLS regression on timeseries data. [Source: Statsmodels]
 
     Parameters
     ----------
-    regression_variables : list
-        The regressions variables entered where the first variable is
-        the dependent variable.
-    data : dict
-        A dictionary containing the datasets.
-    show_regression: bool
-        Whether to show the regression results table.
-    export: str
-        Format to export data
+    Y: pd.DataFrame
+        Dependent variable series.
+    X: pd.DataFrame
+        Dataframe of independent variables series.
 
     Returns
     -------
@@ -214,15 +195,12 @@
 
     Examples
     --------
-    >>> from openbb_terminal.sdk import openbb
+    >>> import openbb_terminal.sdk as openbb
     >>> df = openbb.econometrics.load("wage_panel")
     >>> OLS_model = openbb.econometrics.OLS(df["lwage"], df[["educ", "exper", "expersq"]])
     >>> print(OLS_model.summary())`
     SDK Snippet:
-<<<<<<< HEAD
-=======
     >>>                              OLS Regression Results
->>>>>>> 15d18701
     >>> =======================================================================================
     >>> Dep. Variable:                  lwage   R-squared (uncentered):                   0.920
     >>> Model:                            OLS   Adj. R-squared (uncentered):              0.919
@@ -248,72 +226,27 @@
     >>> Notes:
     >>> [1] R² is computed without centering (uncentered) since the model does not contain a constant.
     >>> [2] Standard Errors assume that the covariance matrix of the errors is correctly specified.
-<<<<<<< HEAD
-    OLS Regression Results:
-=======
     Results:
->>>>>>> 15d18701
-    """
-    regression_df, dependent_variable, independent_variables = get_regression_data(
-        regression_variables, data, "OLS"
-    )
-
-    if regression_df.empty:
+    """
+
+    if X.empty or Y.empty:
         model = None
     else:
         with warnings.catch_warnings(record=True) as warning_messages:
-            model = sm.OLS(
-                regression_df[dependent_variable], regression_df[independent_variables]
-            ).fit()
-
-            if show_regression:
-                console.print(model.summary())
-                console.print("")
+            model = sm.OLS(Y, X).fit()
             if len(warning_messages) > 0:
                 console.print("Warnings:")
                 for warning in warning_messages:
                     console.print(f"[red]{warning.message}[/red]".replace("\n", ""))
 
-        if export:
-            results_as_html = model.summary().tables[1].as_html()
-            df = pd.read_html(results_as_html, header=0, index_col=0)[0]
-
-            export_data(
-                export,
-                os.path.dirname(os.path.abspath(__file__)),
-                f"{dependent_variable}_ols_regression",
-                df,
-            )
-        else:
-            console.print("")
-
-    return regression_df, dependent_variable, independent_variables, model
-
-<<<<<<< HEAD
-
-@log_start_end(log=logger)
-def get_pols(
-    regression_variables: List[Tuple],
-    data: Dict[str, pd.DataFrame],
-) -> Tuple[DataFrame, Any, List[Any], Any]:
+    return model
+
+
+@log_start_end(log=logger)
+def get_pols(Y: pd.DataFrame, X: pd.DataFrame) -> Any:
     """PooledOLS is just plain OLS that understands that various panel data structures.
-        It is useful as a base model. [Source: LinearModels]
-
-        Parameters
-        ----------
-        regression_variables : list
-            The regressions variables entered where the first variable is
-            the dependent variable.
-        data : dict
-            A dictionary containing the datasets.
-
-        Returns
-        -------
-    <<<<<<< Updated upstream
-        The dataset used, the dependent variable, the independent variable and
-        the Pooled OLS model.
-    =======
-=======
+    It is useful as a base model. [Source: LinearModels]
+
     Parameters
     ----------
     regression_variables : list
@@ -328,56 +261,27 @@
         The dataset used,
         Dependent variable,
         Independent variable,
->>>>>>> 15d18701
         PooledOLS model
-    >>>>>>> Stashed changes
-    """
-
-    regression_df, dependent_variable, independent_variables = get_regression_data(
-        regression_variables, data, "POLS"
-    )
-
-    if regression_df.empty:
+    """
+
+    if Y.empty or X.empty:
         model = None
     else:
         with warnings.catch_warnings(record=True) as warning_messages:
-            exogenous = add_constant(regression_df[independent_variables])
-            model = PooledOLS(regression_df[dependent_variable], exogenous).fit()
-            console.print(model)
+            exogenous = add_constant(X)
+            model = PooledOLS(Y, exogenous).fit()
 
             if len(warning_messages) > 0:
                 console.print("Warnings:")
                 for warning in warning_messages:
                     console.print(f"[red]{warning.message}[/red]".replace("\n", ""))
 
-    return regression_df, dependent_variable, independent_variables, model
-
-
-@log_start_end(log=logger)
-def get_re(
-    regression_variables: List[Tuple],
-    data: Dict[str, pd.DataFrame],
-) -> Tuple[DataFrame, Any, List[Any], Any]:
+    return model
+
+
+@log_start_end(log=logger)
+def get_re(Y: pd.DataFrame, X: pd.DataFrame) -> Any:
     """The random effects model is virtually identical to the pooled OLS model except that is accounts for the
-<<<<<<< HEAD
-        structure of the model and so is more efficient. Random effects uses a quasi-demeaning strategy which
-        subtracts the time average of the within entity values to account for the common shock. [Source: LinearModels]
-
-        Parameters
-        ----------
-        regression_variables : list
-            The regressions variables entered where the first variable is
-            the dependent variable.
-        data : dict
-            A dictionary containing the datasets.
-
-        Returns
-        -------
-    <<<<<<< Updated upstream
-        The dataset used, the dependent variable, the independent variable and
-        the RandomEffects model.
-    =======
-=======
     structure of the model and so is more efficient. Random effects uses a quasi-demeaning strategy which
     subtracts the time average of the within entity values to account for the common shock. [Source: LinearModels]
 
@@ -395,58 +299,27 @@
         The dataset used,
         Dependent variable,
         Independent variable,
->>>>>>> 15d18701
         RandomEffects model
-    >>>>>>> Stashed changes
-    """
-
-    regression_df, dependent_variable, independent_variables = get_regression_data(
-        regression_variables, data, "RE"
-    )
-
-    if regression_df.empty:
+    """
+
+    if X.empty or Y.empty:
         model = None
     else:
         with warnings.catch_warnings(record=True) as warning_messages:
-            exogenous = add_constant(regression_df[independent_variables])
-            model = RandomEffects(regression_df[dependent_variable], exogenous).fit()
-            console.print(model)
+            exogenous = add_constant(X)
+            model = RandomEffects(Y, exogenous).fit()
 
             if len(warning_messages) > 0:
                 console.print("Warnings:")
                 for warning in warning_messages:
                     console.print(f"[red]{warning.message}[/red]".replace("\n", ""))
 
-    return regression_df, dependent_variable, independent_variables, model
-
-
-@log_start_end(log=logger)
-def get_bols(
-    regression_variables: List[Tuple],
-    data: Dict[str, pd.DataFrame],
-) -> Tuple[DataFrame, Any, List[Any], Any]:
+    return model
+
+
+@log_start_end(log=logger)
+def get_bols(Y: pd.DataFrame, X: pd.DataFrame) -> Any:
     """The between estimator is an alternative, usually less efficient estimator, can can be used to
-<<<<<<< HEAD
-        estimate model parameters. It is particular simple since it first computes the time averages of
-        y and x and then runs a simple regression using these averages. [Source: LinearModels]
-
-        Parameters
-        ----------
-        regression_variables : list
-            The regressions variables entered where the first variable is
-            the dependent variable.
-        data : dict
-            A dictionary containing the datasets.
-
-        Returns
-        -------
-    <<<<<<< Updated upstream
-        The dataset used, the dependent variable, the independent variable and
-        the Between OLS model.
-    =======
-        BetweenOLS model
-    >>>>>>> Stashed changes
-=======
      estimate model parameters. It is particular simple since it first computes the time averages of
      y and x and then runs a simple regression using these averages. [Source: LinearModels]
 
@@ -465,60 +338,30 @@
         Dependent variable,
         Independent variable,
         Between OLS model.
->>>>>>> 15d18701
-    """
-
-    regression_df, dependent_variable, independent_variables = get_regression_data(
-        regression_variables, data, "BOLS"
-    )
-
-    if regression_df.empty:
+    """
+    if Y.empty or X.empty:
         model = None
     else:
         with warnings.catch_warnings(record=True) as warning_messages:
-            exogenous = add_constant(regression_df[independent_variables])
-            model = BetweenOLS(regression_df[dependent_variable], exogenous).fit()
-            console.print(model)
+            exogenous = add_constant(X)
+            model = BetweenOLS(Y, exogenous).fit()
 
             if len(warning_messages) > 0:
                 console.print("Warnings:")
                 for warning in warning_messages:
                     console.print(f"[red]{warning.message}[/red]".replace("\n", ""))
 
-    return regression_df, dependent_variable, independent_variables, model
+    return model
 
 
 @log_start_end(log=logger)
 def get_fe(
-    regression_variables: List[Tuple],
-    data: Dict[str, pd.DataFrame],
+    Y: pd.DataFrame,
+    X: pd.DataFrame,
     entity_effects: bool = False,
     time_effects: bool = False,
-) -> Tuple[DataFrame, Any, List[Any], Any]:
+) -> Any:
     """When effects are correlated with the regressors the RE and BE estimators are not consistent.
-<<<<<<< HEAD
-        The usual solution is to use Fixed Effects which are called entity_effects when applied to
-        entities and time_effects when applied to the time dimension. [Source: LinearModels]
-
-        Parameters
-        ----------
-        regression_variables : list
-            The regressions variables entered where the first variable is
-            the dependent variable.
-        data : dict
-            A dictionary containing the datasets.
-        entity_effects : bool
-            Whether to include entity effects
-        time_effects : bool
-            Whether to include time effects
-
-        Returns
-        -------
-    <<<<<<< Updated upstream
-        The dataset used, the dependent variable, the independent variable and
-        the OLS model.
-    =======
-=======
     The usual solution is to use Fixed Effects which are called entity_effects when applied to
     entities and time_effects when applied to the time dimension. [Source: LinearModels]
 
@@ -540,63 +383,31 @@
         The dataset used,
         Dependent variable,
         Independent variable,
->>>>>>> 15d18701
         PanelOLS model with Fixed Effects
-    >>>>>>> Stashed changes
-    """
-
-    regression_df, dependent_variable, independent_variables = get_regression_data(
-        regression_variables, data, "FE"
-    )
-
-    if regression_df.empty:
+    """
+    if X.empty or Y.empty:
         model = None
     else:
         with warnings.catch_warnings(record=True) as warning_messages:
-            exogenous = add_constant(regression_df[independent_variables])
+            exogenous = add_constant(X)
             model = PanelOLS(
-                regression_df[dependent_variable],
+                Y,
                 exogenous,
                 entity_effects=entity_effects,
                 time_effects=time_effects,
             ).fit()
-            console.print(model)
 
             if len(warning_messages) > 0:
                 console.print("Warnings:")
                 for warning in warning_messages:
                     console.print(f"[red]{warning.message}[/red]".replace("\n", ""))
 
-    return regression_df, dependent_variable, independent_variables, model
-
-
-@log_start_end(log=logger)
-def get_fdols(
-    regression_variables: List[Tuple],
-    data: Dict[str, pd.DataFrame],
-) -> Tuple[DataFrame, Any, List[Any], Any]:
+    return model
+
+
+@log_start_end(log=logger)
+def get_fdols(Y: pd.DataFrame, X: pd.DataFrame) -> Any:
     """First differencing is an alternative to using fixed effects when there might be correlation.
-<<<<<<< HEAD
-        When using first differences, time-invariant variables must be excluded. Additionally,
-        only one linear time-trending variable can be included since this will look like a constant.
-        This variable will soak up all time-trends in the data, and so interpretations of
-        these variable can be challenging. [Source: LinearModels]
-
-        Parameters
-        ----------
-        regression_variables : list
-            The regressions variables entered where the first variable is
-            the dependent variable.
-        data : dict
-            A dictionary containing the datasets.
-
-        Returns
-        -------
-    <<<<<<< Updated upstream
-        The dataset used, the dependent variable, the independent variable and
-        the OLS model.
-    =======
-=======
     When using first differences, time-invariant variables must be excluded. Additionally,
     only one linear time-trending variable can be included since this will look like a constant.
     This variable will soak up all time-trends in the data, and so interpretations of
@@ -616,34 +427,24 @@
         The dataset used,
         Dependent variable,
         Independent variable,
->>>>>>> 15d18701
         First Difference OLS model
-    >>>>>>> Stashed changes
-    """
-
-    regression_df, dependent_variable, independent_variables = get_regression_data(
-        regression_variables, data, "FDOLS"
-    )
-
-    if regression_df.empty:
+    """
+    if X.empty or Y.empty:
         model = None
     else:
         with warnings.catch_warnings(record=True) as warning_messages:
-            model = FirstDifferenceOLS(
-                regression_df[dependent_variable], regression_df[independent_variables]
-            ).fit()
-            console.print(model)
+            model = FirstDifferenceOLS(Y, X).fit()
 
             if len(warning_messages) > 0:
                 console.print("Warnings:")
                 for warning in warning_messages:
                     console.print(f"[red]{warning.message}[/red]".replace("\n", ""))
 
-    return regression_df, dependent_variable, independent_variables, model
-
-
-@log_start_end(log=logger)
-def get_comparison(regressions, export: str = ""):
+    return model
+
+
+@log_start_end(log=logger)
+def get_comparison(regressions: Dict, export: str = ""):
     """Compare regression results between Panel Data regressions.
 
     Parameters
@@ -655,7 +456,8 @@
 
     Returns
     -------
-    Returns a PanelModelComparison which shows an overview of the different regression results.
+    dict
+        Returns a PanelModelComparison which shows an overview of the different regression results.
     """
     comparison = {}
 
@@ -691,13 +493,15 @@
 
 
 @log_start_end(log=logger)
-def get_dwat(residual: pd.DataFrame) -> pd.DataFrame:
-    """Calculate test statistics for Durbing Watson autocorrelation
-
-    Parameters
-    ----------
-    residual : OLS Model
-        Model containing residual values.
+def get_dwat(
+    model: statsmodels.regression.linear_model.RegressionResultsWrapper,
+) -> float:
+    """Calculate test statistics for Durbin Watson autocorrelation
+
+    Parameters
+    ----------
+    model : statsmodels.regression.linear_model.RegressionResultsWrapper
+        Previously fit statsmodels OLS.
 
     Returns
     -------
@@ -710,15 +514,6 @@
 
     Example
     -------
-<<<<<<< HEAD
-    from openbb_terminal.sdk import openbb
-    df = openbb.econometrics.load("wage_panel")
-    Y, X = df["lwage"], df[["exper","educ"]]
-    model = openbb.econometrics.ols(Y,X)
-    durbin_watson_value = openbb.econometrics.dwat(model)
-    durbin_watson_value
-        0.96
-=======
     >>> from openbb_terminal.sdk import openbb
     >>> df = openbb.econometrics.load("wage_panel")
     >>> Y, X = df["lwage"], df[["exper","educ"]]
@@ -727,57 +522,61 @@
     SDK Snippet:
     >>> 0.96
     Result:
->>>>>>> 15d18701
     """
     # Durbin Watson test: The test statistic is approximately equal to 2*(1-r) where r is the
     # sample autocorrelation of the residuals. Thus, for r == 0, indicating no serial correlation,
     # the test statistic equals 2. This statistic will always be between 0 and 4. The closer
     # to 0 the statistic, the more evidence for positive serial correlation. The closer to 4,
     # the more evidence for negative serial correlation.
-    result = durbin_watson(residual)
+    result = durbin_watson(model.resid)
 
     return round(result, 2)
 
 
 @log_start_end(log=logger)
-<<<<<<< HEAD
-def get_bgod(model: pd.DataFrame, lags: int = 3) -> tuple:
-=======
 def get_bgod(model: pd.DataFrame, lags: int = 3) -> Tuple[float, float, float, float]:
->>>>>>> 15d18701
     """Calculate test statistics for autocorrelation
+
+    Parameters
+    ----------
+    model : OLS Model
+        OLS model that has been fit.
+    lags : int
+        The amount of lags.
+
+    Returns
+    -------
+    pd.DataFrame
+        Test results from the Breusch-Godfrey Test
+    """
+
+    lm_stat, p_value, f_stat, fp_value = acorr_breusch_godfrey(model, nlags=lags)
+
+    return pd.DataFrame(
+        [lm_stat, p_value, f_stat, fp_value],
+        index=["lm-stat", "p-value", "f-stat", "fp-value"],
+    )
+
+
+@log_start_end(log=logger)
+def get_bpag(
+    model: statsmodels.regression.linear_model.RegressionResultsWrapper,
+) -> pd.DataFrame:
+    """Calculate test statistics for heteroscedasticity
 
     Parameters
     ----------
     model : OLS Model
         Model containing residual values.
-    lags : int
-        The amount of lags.
-
-    Returns
-    -------
-    Test results from the Breusch-Godfrey Test
-    """
-
-    lm_stat, p_value, f_stat, fp_value = acorr_breusch_godfrey(model, nlags=lags)
-
-    return lm_stat, p_value, f_stat, fp_value
-
-
-@log_start_end(log=logger)
-def get_bpag(model: pd.DataFrame) -> tuple:
-    """Calculate test statistics for heteroscedasticity
-
-    Parameters
-    ----------
-    model : OLS Model
-        Model containing residual values.
-
-    Returns
-    -------
-    Test results from the Breusch-Pagan Test
+
+    Returns
+    -------
+    pd.DataFrame
+        Test results from the Breusch-Pagan Test
     """
 
     lm_stat, p_value, f_stat, fp_value = het_breuschpagan(model.resid, model.model.exog)
-
-    return lm_stat, p_value, f_stat, fp_value+    return pd.DataFrame(
+        [lm_stat, p_value, f_stat, fp_value],
+        index=["lm-stat", "p-value", "f-stat", "fp-value"],
+    )
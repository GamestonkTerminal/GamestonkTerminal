"""Econometrics Controller Module"""
__docformat__ = "numpy"

# pylint: disable=too-many-lines, too-many-branches, inconsistent-return-statements

import argparse
import logging
from itertools import chain
import os
from pathlib import Path
from typing import List, Dict, Any

import numpy as np
import pandas as pd
from prompt_toolkit.completion import NestedCompleter

import openbb_terminal.econometrics.regression_model
import openbb_terminal.econometrics.regression_view
from openbb_terminal.core.config.paths import CUSTOM_IMPORTS_DIRECTORY
from openbb_terminal import feature_flags as obbff
from openbb_terminal.core.config.paths import USER_EXPORTS_DIRECTORY
from openbb_terminal.decorators import log_start_end
from openbb_terminal.helper_funcs import (
    check_positive,
    check_positive_float,
    NO_EXPORT,
    EXPORT_ONLY_FIGURES_ALLOWED,
    EXPORT_ONLY_RAW_DATA_ALLOWED,
    EXPORT_BOTH_RAW_DATA_AND_FIGURES,
    export_data,
)
from openbb_terminal.helper_funcs import (
    print_rich_table,
    check_list_values,
)
from openbb_terminal.menu import session
from openbb_terminal.parent_classes import BaseController
from openbb_terminal.rich_config import console, MenuText
from openbb_terminal.econometrics import econometrics_model, econometrics_view

logger = logging.getLogger(__name__)

# pylint: disable=R0902,C0302


class EconometricsController(BaseController):
    """Econometrics class"""

    CHOICES_COMMANDS: List[str] = [
        "load",
        "export",
        "remove",
        "plot",
        "show",
        "type",
        "desc",
        "index",
        "clean",
        "add",
        "delete",
        "combine",
        "rename",
        "ols",
        "norm",
        "root",
        "panel",
        "compare",
        "dwat",
        "bgod",
        "bpag",
        "granger",
        "coint",
    ]
    CHOICES_MENUS: List[str] = ["qa", "pred"]
    pandas_plot_choices = [
        "line",
        "scatter",
        "bar",
        "barh",
        "hist",
        "box",
        "kde",
        "area",
        "pie",
        "hexbin",
    ]
    PATH = "/econometrics/"

    loaded_dataset_cols = "\n"
    list_dataset_cols: List = list()

    def __init__(self, queue: List[str] = None):
        """Constructor"""
        super().__init__(queue)
        self.files: List[str] = list()
        self.datasets: Dict[str, pd.DataFrame] = dict()
        self.regression: Dict[Any[Dict, Any], Any] = dict()

        self.DATA_EXAMPLES: Dict[str, str] = {
            "anes96": "American National Election Survey 1996",
            "cancer": "Breast Cancer Data",
            "ccard": "Bill Greene’s credit scoring data.",
            "cancer_china": "Smoking and lung cancer in eight cities in China.",
            "co2": "Mauna Loa Weekly Atmospheric CO2 Data",
            "committee": "First 100 days of the US House of Representatives 1995",
            "copper": "World Copper Market 1951-1975 Dataset",
            "cpunish": "US Capital Punishment dataset.",
            "danish_data": "Danish Money Demand Data",
            "elnino": "El Nino - Sea Surface Temperatures",
            "engel": "Engel (1857) food expenditure data",
            "fair": "Affairs dataset",
            "fertility": "World Bank Fertility Data",
            "grunfeld": "Grunfeld (1950) Investment Data",
            "heart": "Transplant Survival Data",
            "interest_inflation": "(West) German interest and inflation rate 1972-1998",
            "longley": "Longley dataset",
            "macrodata": "United States Macroeconomic data",
            "modechoice": "Travel Mode Choice",
            "nile": "Nile River flows at Ashwan 1871-1970",
            "randhie": "RAND Health Insurance Experiment Data",
            "scotland": "Taxation Powers Vote for the Scottish Parliament 1997",
            "spector": "Spector and Mazzeo (1980) - Program Effectiveness Data",
            "stackloss": "Stack loss data",
            "star98": "Star98 Educational Dataset",
            "statecrim": "Statewide Crime Data 2009",
            "strikes": "U.S. Strike Duration Data",
            "sunspots": "Yearly sunspots data 1700-2008",
            "wage_panel": "Veila and M. Verbeek (1998): Whose Wages Do Unions Raise?",
        }

        self.DATA_TYPES: List[str] = ["int", "float", "str", "bool", "category", "date"]

        for regression in [
            "OLS",
            "POLS",
            "BOLS",
            "RE",
            "FE",
            "FE_EE",
            "FE_IE",
            "FE_EE_IE",
            "FDOLS",
        ]:
            self.regression[regression] = {
                "data": {},
                "independent": {},
                "dependent": {},
                "model": {},
            }

        self.signs: Dict[Any, Any] = {
            "div": "/",
            "mul": "*",
            "add": "+",
            "sub": "-",
            "mod": "%",
            "pow": "**",
        }
        self.file_types = ["csv", "xlsx"]
        self.DATA_FILES = {
            filepath.name: filepath
            for file_type in self.file_types
            for filepath in chain(
<<<<<<< HEAD
                USER_EXPORTS_DIRECTORY.rglob(f"*.{file_type}"),
                Path("custom_imports").rglob(f"*.{file_type}"),
=======
                Path(obbff.EXPORT_FOLDER_PATH).rglob(f"*.{file_type}"),
                Path(CUSTOM_IMPORTS_DIRECTORY / "econometrics").rglob(f"*.{file_type}"),
>>>>>>> c4658b63
            )
            if filepath.is_file()
        }

        if session and obbff.USE_PROMPT_TOOLKIT:
            choices: dict = {c: {} for c in self.controller_choices}
            choices["load"]["-f"] = {c: None for c in self.DATA_FILES.keys()}
            choices["show"] = {c: None for c in self.files}

            for feature in ["export", "show", "desc", "clear", "index"]:
                choices[feature] = {c: None for c in self.files}

            for feature in [
                "general",
                "type",
                "plot",
                "norm",
                "root",
                "granger",
                "coint",
            ]:
                choices[feature] = dict()

            self.choices = choices

            choices["support"] = self.SUPPORT_CHOICES
            choices["about"] = self.ABOUT_CHOICES

            self.completer = NestedCompleter.from_nested_dict(choices)

    def update_runtime_choices(self):
        if session and obbff.USE_PROMPT_TOOLKIT:
            dataset_columns = {
                f"{dataset}.{column}": {column: None, dataset: None}
                for dataset, dataframe in self.datasets.items()
                for column in dataframe.columns
            }

            for feature in [
                "general",
                "plot",
                "norm",
                "root",
                "coint",
                "regressions",
                "ols",
                "panel",
                "delete",
            ]:
                self.choices[feature] = dataset_columns
            for feature in [
                "export",
                "show",
                "clean",
                "index",
                "remove",
                "combine",
                "rename",
            ]:
                self.choices[feature] = {c: None for c in self.files}

            self.choices["type"] = {
                c: None for c in self.files + list(dataset_columns.keys())
            }
            self.choices["desc"] = {
                c: None for c in self.files + list(dataset_columns.keys())
            }

            pairs_timeseries = list()
            for dataset_col in list(dataset_columns.keys()):
                pairs_timeseries += [
                    f"{dataset_col},{dataset_col2}"
                    for dataset_col2 in list(dataset_columns.keys())
                    if dataset_col != dataset_col2
                ]

            self.choices["granger"] = {c: None for c in pairs_timeseries}

            self.completer = NestedCompleter.from_nested_dict(self.choices)

    def print_help(self):
        """Print help"""
        mt = MenuText("econometrics/")
        mt.add_param(
            "_data_loc",
<<<<<<< HEAD
            f"\n\t{str(USER_EXPORTS_DIRECTORY)}\n\t{Path('custom_imports').resolve()}",
=======
            f"\n\t{obbff.EXPORT_FOLDER_PATH}\n\t{str(CUSTOM_IMPORTS_DIRECTORY/'econometrics')}",
>>>>>>> c4658b63
        )
        mt.add_raw("\n")
        mt.add_cmd("load")
        mt.add_cmd("remove", self.files)
        mt.add_raw("\n")
        mt.add_param("_loaded", self.loaded_dataset_cols)

        mt.add_info("_exploration_")
        mt.add_cmd("show", self.files)
        mt.add_cmd("plot", self.files)
        mt.add_cmd("type", self.files)
        mt.add_cmd("desc", self.files)
        mt.add_cmd("index", self.files)
        mt.add_cmd("clean", self.files)
        mt.add_cmd("add", self.files)
        mt.add_cmd("delete", self.files)
        mt.add_cmd("combine", self.files)
        mt.add_cmd("rename", self.files)
        mt.add_cmd("export", self.files)
        mt.add_info("_tests_")
        mt.add_cmd("norm", self.files)
        mt.add_cmd("root", self.files)
        mt.add_cmd("granger", self.files)
        mt.add_cmd("coint", self.files)
        mt.add_info("_regression_")
        mt.add_cmd("ols", self.files)
        mt.add_cmd("panel", self.files)
        mt.add_cmd("compare", self.files)
        mt.add_info("_regression_tests_")
        mt.add_cmd("dwat", self.files and self.regression["OLS"]["model"])
        mt.add_cmd("bgod", self.files and self.regression["OLS"]["model"])
        mt.add_cmd("bpag", self.files and self.regression["OLS"]["model"])

        console.print(text=mt.menu_text, menu="Econometrics")

    def custom_reset(self):
        """Class specific component of reset command"""
        if self.files:
            load_files = [f"load -f {file}" for file in self.files]
            return ["econometrics"] + load_files
        return []

    @log_start_end(log=logger)
    def call_load(self, other_args: List[str]):
        """Process load"""
        parser = argparse.ArgumentParser(
            add_help=False,
            formatter_class=argparse.ArgumentDefaultsHelpFormatter,
            prog="load",
            description="Load custom dataset (from previous export, custom imports or StatsModels).",
        )
        parser.add_argument(
            "-f",
            "--file",
            help="File to load data in (can be custom import, "
            "may have been exported before or can be from Statsmodels)",
            type=str,
        )
        parser.add_argument(
            "-a",
            "--alias",
            help="Alias name to give to the dataset",
            type=str,
        )

        parser.add_argument(
            "-e",
            "--examples",
            help="Use this argument to show examples of Statsmodels to load in. "
            "See: https://www.statsmodels.org/devel/datasets/index.html",
            action="store_true",
            default=False,
            dest="examples",
        )

        if other_args and "-e" not in other_args and "-f" not in other_args:
            other_args.insert(0, "-f")

        ns_parser = self.parse_known_args_and_warn(parser, other_args)

        if ns_parser:
            # show examples from statsmodels
            if ns_parser.examples:
                df = pd.DataFrame.from_dict(self.DATA_EXAMPLES, orient="index")
                print_rich_table(
                    df,
                    headers=list(["description"]),
                    show_index=True,
                    index_name="file name",
                    title="Examples from Statsmodels",
                )
                return

            if ns_parser.file:
                possible_data = list(self.DATA_EXAMPLES.keys()) + list(
                    self.DATA_FILES.keys()
                )
                if ns_parser.file not in possible_data:
                    file = ""
                    # Try to see if the user is just missing the extension
                    for file_ext in list(self.DATA_FILES.keys()):
                        if file_ext.startswith(ns_parser.file):
                            # found the correct file
                            file = file_ext
                            break

                    if not file:
                        console.print(
                            "[red]The file/dataset selected does not exist.[/red]\n"
                        )
                        return
                else:
                    file = ns_parser.file

                if ns_parser.alias:
                    alias = ns_parser.alias
                else:
                    if "." in ns_parser.file:
                        alias = ".".join(ns_parser.file.split(".")[:-1])
                    else:
                        alias = ns_parser.file

                # check if this dataset has been added already
                if alias in self.files:
                    console.print(
                        "[red]The file/dataset selected has already been loaded.[/red]\n"
                    )
                    return

                data = econometrics_model.load(
                    file, self.file_types, self.DATA_FILES, self.DATA_EXAMPLES
                )

                if not data.empty:
                    data.columns = data.columns.map(
                        lambda x: x.lower().replace(" ", "_")
                    )

                    self.files.append(alias)
                    self.datasets[alias] = data

                    self.update_runtime_choices()

                    # Process new datasets to be updated
                    self.list_dataset_cols = list()
                    maxfile = max(len(file) for file in self.files)
                    self.loaded_dataset_cols = "\n"
                    for dataset, data in self.datasets.items():
                        self.loaded_dataset_cols += (
                            f"  {dataset} {(maxfile - len(dataset)) * ' '}: "
                            f"{', '.join(data.columns)}\n"
                        )

                        for col in data.columns:
                            self.list_dataset_cols.append(f"{dataset}.{col}")

                    console.print()

    @log_start_end(log=logger)
    def call_export(self, other_args: List[str]):
        """Process export command"""
        parser = argparse.ArgumentParser(
            add_help=False,
            formatter_class=argparse.ArgumentDefaultsHelpFormatter,
            prog="export",
            description="Export dataset to Excel",
        )

        parser.add_argument(
            "-n",
            "--name",
            dest="name",
            help="The name of the dataset you wish to export",
            type=str,
        )

        parser.add_argument(
            "-t",
            "--type",
            help="The file type you wish to export to",
            dest="type",
            choices=self.file_types,
            type=str,
            default="xlsx",
        )

        if other_args and "-" not in other_args[0][0]:
            other_args.insert(0, "-n")
        ns_parser = self.parse_known_args_and_warn(
            parser, other_args, export_allowed=NO_EXPORT
        )

        if ns_parser:
            if not ns_parser.name or ns_parser.name not in self.datasets:
                console.print("Please enter a valid dataset.")
            else:
                export_data(
                    ns_parser.type,
                    os.path.dirname(os.path.abspath(__file__)),
                    ns_parser.name,
                    self.datasets[ns_parser.name],
                )

        console.print()

    @log_start_end(log=logger)
    def call_remove(self, other_args: List[str]):
        """Process clear"""
        parser = argparse.ArgumentParser(
            add_help=False,
            formatter_class=argparse.ArgumentDefaultsHelpFormatter,
            prog="remove",
            description="Remove a dataset from the loaded dataset list",
        )
        parser.add_argument(
            "-n",
            "--name",
            help="The name of the dataset you want to remove",
            dest="name",
            type=str,
            choices=list(self.datasets.keys()),
        )

        if other_args and "-" not in other_args[0][0]:
            other_args.insert(0, "-n")
        ns_parser = self.parse_known_args_and_warn(parser, other_args, NO_EXPORT)

        if not ns_parser.name:
            console.print("Please enter a valid dataset.\n")
            return

        if ns_parser.name not in self.datasets:
            console.print(f"[red]'{ns_parser.name}' is not a loaded dataset.[/red]\n")
            return

        del self.datasets[ns_parser.name]
        self.files.remove(ns_parser.name)

        self.update_runtime_choices()

        # Process new datasets to be updated
        self.list_dataset_cols = list()
        maxfile = max(len(file) for file in self.files)
        self.loaded_dataset_cols = "\n"
        for dataset, data in self.datasets.items():
            self.loaded_dataset_cols += f"\t{dataset} {(maxfile - len(dataset)) * ' '}: {', '.join(data.columns)}\n"

            for col in data.columns:
                self.list_dataset_cols.append(f"{dataset}.{col}")

    @log_start_end(log=logger)
    def call_plot(self, other_args: List[str]):
        """Process plot command"""
        parser = argparse.ArgumentParser(
            add_help=False,
            formatter_class=argparse.ArgumentDefaultsHelpFormatter,
            prog="plot",
            description="Plot data based on the index",
        )
        parser.add_argument(
            "-v",
            "--values",
            help="Dataset.column values to be displayed in a plot",
            dest="values",
            type=check_list_values(self.choices["plot"]),
        )

        if other_args and "-" not in other_args[0][0]:
            other_args.insert(0, "-v")
        ns_parser = self.parse_known_args_and_warn(
            parser, other_args, export_allowed=EXPORT_ONLY_FIGURES_ALLOWED
        )

        if ns_parser and ns_parser.values:
            data: Dict = {}
            for datasetcol in ns_parser.values:
                dataset, col = datasetcol.split(".")
                data[datasetcol] = self.datasets[dataset][col]

            econometrics_view.display_plot(
                data,
                ns_parser.export,
            )

    @log_start_end(log=logger)
    def call_show(self, other_args: List[str]):
        """Process show command"""
        parser = argparse.ArgumentParser(
            add_help=False,
            formatter_class=argparse.ArgumentDefaultsHelpFormatter,
            prog="show",
            description="Show a portion of the DataFrame",
        )

        parser.add_argument(
            "-n",
            "--name",
            type=str,
            choices=self.files,
            dest="name",
            help="The name of the database you want to show data for",
        )

        parser.add_argument(
            "-s",
            "--sortcol",
            help="Sort based on a column in the DataFrame",
            nargs="+",
            type=str,
            dest="sortcol",
            default="",
        )
        parser.add_argument(
            "-a",
            "--ascend",
            help="Use this argument to sort in a descending order",
            action="store_true",
            default=False,
            dest="ascend",
        )

        if other_args and "-" not in other_args[0][0]:
            other_args.insert(0, "-n")
        ns_parser = self.parse_known_args_and_warn(
            parser, other_args, EXPORT_ONLY_RAW_DATA_ALLOWED, limit=10
        )

        if ns_parser:
            if not ns_parser.name:
                dataset_names = list(self.datasets.keys())
            else:
                dataset_names = [ns_parser.name]

            for name in dataset_names:
                df = self.datasets[name]

                if name in self.datasets and self.datasets[name].empty:
                    return console.print(
                        f"[red]No data available for {ns_parser.name}.[/red]\n"
                    )
                if ns_parser.sortcol:
                    sort_column = " ".join(ns_parser.sortcol)
                    if sort_column not in self.datasets[name].columns:
                        console.print(
                            f"[red]{sort_column} not a valid column. Showing without sorting.\n[/red]"
                        )
                    else:
                        df = df.sort_values(by=sort_column, ascending=ns_parser.ascend)

                print_rich_table(
                    df.head(ns_parser.limit),
                    headers=list(df.columns),
                    show_index=True,
                    title=f"Dataset {name} | Showing {ns_parser.limit} of {len(df)} rows",
                )

                export_data(
                    ns_parser.export,
                    os.path.dirname(os.path.abspath(__file__)),
                    f"{ns_parser.name}_show",
                    df.head(ns_parser.limit),
                )

    @log_start_end(log=logger)
    def call_desc(self, other_args: List[str]):
        """Process desc command"""
        parser = argparse.ArgumentParser(
            add_help=False,
            formatter_class=argparse.ArgumentDefaultsHelpFormatter,
            prog="desc",
            description="Show the descriptive statistics of the dataset",
        )
        parser.add_argument(
            "-n",
            "--name",
            type=str,
            choices=self.choices["desc"],
            dest="name",
            help="The name of the dataset.column you want to show the descriptive statistics",
            required="-h" not in other_args,
        )
        if other_args and "-" not in other_args[0][0]:
            other_args.insert(0, "-n")
        ns_parser = self.parse_known_args_and_warn(
            parser, other_args, EXPORT_ONLY_RAW_DATA_ALLOWED
        )

        if ns_parser:
            if "." in ns_parser.name:
                dataset, col = ns_parser.name.split(".")

                df = self.datasets[dataset][col].describe()
                print_rich_table(
                    df.to_frame(),
                    headers=[col],
                    show_index=True,
                    title=f"Statistics for dataset: '{dataset}'",
                )

                export_data(
                    ns_parser.export,
                    os.path.dirname(os.path.abspath(__file__)),
                    f"{dataset}_{col}_desc",
                    df,
                )
            else:
                df = self.datasets[ns_parser.name]
                if not df.empty:
                    df = df.describe()
                    print_rich_table(
                        df,
                        headers=self.datasets[ns_parser.name].columns,
                        show_index=True,
                        title=f"Statistics for dataset: '{ns_parser.name}'",
                    )

                    export_data(
                        ns_parser.export,
                        os.path.dirname(os.path.abspath(__file__)),
                        f"{ns_parser.name}_desc",
                        df,
                    )
                else:
                    console.print("Empty dataset")

    @log_start_end(log=logger)
    def call_type(self, other_args: List[str]):
        """Process type"""
        parser = argparse.ArgumentParser(
            add_help=False,
            formatter_class=argparse.ArgumentDefaultsHelpFormatter,
            prog="type",
            description="Show the type of the columns of the dataset and/or change the type of the column",
        )
        parser.add_argument(
            "-n",
            "--name",
            type=str,
            dest="name",
            help="Provide dataset.column series to change type or dataset to see types.",
            choices=self.choices["type"],
        )
        parser.add_argument(
            "--format",
            type=str,
            choices=self.DATA_TYPES,
            dest="format",
            help=(
                "Set the format for the dataset.column defined. This can be: "
                "date, int, float, str, bool or category"
            ),
        )

        if other_args and "-" not in other_args[0][0]:
            other_args.insert(0, "-n")
        ns_parser = self.parse_known_args_and_warn(parser, other_args, NO_EXPORT)

        if ns_parser:
            if ns_parser.name:
                if "." in ns_parser.name:
                    dataset, column = ns_parser.name.split(".")
                    if ns_parser.format:
                        if ns_parser.format == "date":
                            self.datasets[dataset][column] = pd.to_datetime(
                                self.datasets[dataset][column].values,
                            )
                        else:
                            self.datasets[dataset][column] = self.datasets[dataset][
                                column
                            ].astype(ns_parser.format)

                        console.print(
                            f"Update '{ns_parser.name}' with type '{ns_parser.format}'"
                        )
                    else:
                        console.print(
                            f"The type of '{ns_parser.name}' is '{self.datasets[dataset][column].dtypes}'"
                        )

                else:
                    print_rich_table(
                        pd.DataFrame(self.datasets[ns_parser.name].dtypes),
                        headers=list(["dtype"]),
                        show_index=True,
                        index_name="column",
                        title=str(ns_parser.name),
                    )
            else:
                for dataset_name, data in self.datasets.items():
                    print_rich_table(
                        pd.DataFrame(data.dtypes),
                        headers=list(["dtype"]),
                        show_index=True,
                        index_name="column",
                        title=str(dataset_name),
                    )

        console.print()

    @log_start_end(log=logger)
    def call_index(self, other_args: List[str]):
        """Process index"""
        parser = argparse.ArgumentParser(
            add_help=False,
            formatter_class=argparse.ArgumentDefaultsHelpFormatter,
            prog="index",
            description="Set a (multi) index for the dataset",
        )
        parser.add_argument(
            "-n",
            "--name",
            type=str,
            dest="name",
            choices=list(self.datasets.keys()),
            help="Name of dataset to select index from",
            required="-h" not in other_args,
        )
        parser.add_argument(
            "-i",
            "--index",
            type=str,
            dest="index",
            help="Columns from the dataset the user wishes to set as default",
            default="",
        )
        parser.add_argument(
            "-a",
            "--adjustment",
            help="Whether to allow for making adjustments to the dataset to align it with the use case for "
            "Timeseries and Panel Data regressions",
            dest="adjustment",
            action="store_true",
            default=False,
        )
        parser.add_argument(
            "-d",
            "--drop",
            help="Whether to drop the column(s) the index is set for.",
            dest="drop",
            action="store_true",
            default=False,
        )
        if other_args and "-" not in other_args[0][0]:
            other_args.insert(0, "-n")
        ns_parser = self.parse_known_args_and_warn(parser, other_args, NO_EXPORT)

        if ns_parser:
            name = ns_parser.name
            index = ns_parser.index

            if index:
                if "," in index:
                    values_found = [val.strip() for val in index.split(",")]
                else:
                    values_found = [index]

                columns = list()
                for value in values_found:
                    # check if the value is valid
                    if value in self.datasets[name].columns:
                        columns.append(value)
                    else:
                        console.print(f"[red]'{value}' is not valid.[/red]")

                dataset = self.datasets[name]

                if not pd.Index(np.arange(0, len(dataset))).equals(dataset.index):
                    console.print(
                        "As an index has been set, resetting the current index."
                    )
                    if dataset.index.name in dataset.columns:
                        dataset = dataset.reset_index(drop=True)
                    else:
                        dataset = dataset.reset_index(drop=False)

                for column in columns:
                    if column not in dataset.columns:
                        console.print(
                            f"[red]The column '{column}' is not available in the dataset {name}."
                            f"Please choose one of the following: {', '.join(dataset.columns)}[/red]"
                        )
                        return

                if ns_parser.adjustment:
                    if len(columns) > 1 and dataset[columns[0]].isnull().any():
                        null_values = dataset[dataset[columns[0]].isnull()]
                        console.print(
                            f"The column '{columns[0]}' contains {len(null_values)} NaN "
                            "values. As multiple columns are provided, it is assumed this "
                            "column represents entities (i), the NaN values are forward "
                            "filled. Remove the -a argument to disable this."
                        )
                        dataset[columns[0]] = dataset[columns[0]].fillna(method="ffill")
                    if dataset[columns[-1]].isnull().any():
                        # This checks whether NaT (missing values) exists within the DataFrame
                        null_values = dataset[dataset[columns[-1]].isnull()]
                        console.print(
                            f"The time index '{columns[-1]}' contains {len(null_values)} "
                            "NaNs which are removed from the dataset. Remove the -a argument to disable this."
                        )
                    dataset = dataset[dataset[columns[-1]].notnull()]

                self.datasets[name] = dataset.set_index(columns, drop=ns_parser.drop)
                console.print(
                    f"Successfully updated '{name}' index to be '{', '.join(columns)}'\n"
                )

                self.update_runtime_choices()
            else:
                print_rich_table(
                    self.datasets[name].head(3),
                    headers=list(self.datasets[name].columns),
                    show_index=True,
                    title=f"Dataset '{name}'",
                )

    @log_start_end(log=logger)
    def call_clean(self, other_args: List[str]):
        """Process clean"""
        parser = argparse.ArgumentParser(
            add_help=False,
            formatter_class=argparse.ArgumentDefaultsHelpFormatter,
            prog="clean",
            description="Clean a dataset by filling and dropping NaN values.",
        )
        parser.add_argument(
            "-n",
            "--name",
            help="The name of the dataset you want to clean up",
            dest="name",
            type=str,
            choices=list(self.datasets.keys()),
        )
        parser.add_argument(
            "--fill",
            help="The method of filling NaNs. This has options to fill rows (rfill, rbfill, rffill) or fill "
            "columns (cfill, cbfill, cffill). Furthermore, it has the option to forward fill and backward fill "
            "(up to --limit) which refer to how many rows/columns can be set equal to the last non-NaN value",
            dest="fill",
            choices=["rfill", "cfill", "rbfill", "cbfill", "rffill", "bffill"],
            default="",
        )
        parser.add_argument(
            "-d",
            "--drop",
            help="The method of dropping NaNs. This either has the option rdrop (drop rows that contain NaNs) "
            "or cdrop (drop columns that contain NaNs)",
            dest="drop",
            choices=["rdrop", "cdrop"],
            default="",
        )
        if other_args and "-" not in other_args[0][0]:
            other_args.insert(0, "-n")
        ns_parser = self.parse_known_args_and_warn(
            parser, other_args, NO_EXPORT, limit=5
        )
        if ns_parser:
            self.datasets[ns_parser.name] = econometrics_model.clean(
                self.datasets[ns_parser.name],
                ns_parser.fill,
                ns_parser.drop,
                ns_parser.limit,
            )
            console.print(f"Successfully cleaned '{ns_parser.name}' dataset")
        console.print()

    @log_start_end(log=logger)
    def call_add(self, other_args: List[str]):
        """Process add"""
        parser = argparse.ArgumentParser(
            add_help=False,
            formatter_class=argparse.ArgumentDefaultsHelpFormatter,
            prog="add",
            description="Add columns to your dataframe with the option to use formulas. E.g."
            "   newdatasetcol = basedatasetcol sign criteriaordatasetcol"
            "   thesis.high_revenue = thesis.revenue > 1000"
            "   dataset.debt_ratio = dataset.debt div dataset2.assets",
        )
        parser.add_argument(
            "-n",
            "--newdatasetcol",
            help="New dataset column to be added with format: dataset.column",
            dest="newdatasetcol",
            type=str,
            required="-h" not in other_args,
        )
        parser.add_argument(
            "-b",
            "--basedatasetcol",
            help="Base dataset column to be used as base with format: dataset.column",
            dest="basedatasetcol",
            type=str,
            required="-h" not in other_args,
        )
        parser.add_argument(
            "-s",
            "--sign",
            help="Sign to be applied to the base dataset column",
            dest="sign",
            choices=list(self.signs.keys()) + [">", "<", ">=", "<=", "=="],
            required="-h" not in other_args,
            type=str,
        )
        parser.add_argument(
            "-c",
            "--criteriaordatasetcol",
            help="Either dataset column to be applied on top of base dataset or criteria",
            dest="criteriaordatasetcol",
            required="-h" not in other_args,
            type=str,
        )
        if other_args and "-" not in other_args[0][0]:
            other_args.insert(0, "-n")
        ns_parser = self.parse_known_args_and_warn(parser, other_args, NO_EXPORT)

        if ns_parser:
            dataset, new_column = ns_parser.newdatasetcol.split(".")
            dataset2, existing_column = ns_parser.basedatasetcol.split(".")

            for sign, operator in self.signs.items():
                if sign == ns_parser.sign:
                    ns_parser.sign = operator

            if dataset not in self.datasets:
                console.print(
                    f"Not able to find the dataset {dataset}. Please choose one of "
                    f"the following: {', '.join(self.datasets)}"
                )
            elif dataset2 not in self.datasets:
                console.print(
                    f"Not able to find the dataset {dataset2}. Please choose one of "
                    f"the following: {', '.join(self.datasets)}"
                )
            elif existing_column not in self.datasets[dataset2]:
                console.print(
                    f"Not able to find the column {existing_column}. Please choose one of "
                    f"the following: {', '.join(self.datasets[dataset2].columns)}"
                )
            elif len(ns_parser.criteriaordatasetcol.split(".")) > 1:
                dataset3, existing_column2 = ns_parser.criteriaordatasetcol.split(".")

                if dataset3 not in self.datasets:
                    console.print(
                        f"Not able to find the dataset {dataset3}. Please choose one of "
                        f"the following: {', '.join(self.datasets)}"
                    )

                elif existing_column2 not in self.datasets[dataset3]:
                    console.print(
                        f"Not able to find the column {existing_column2}. Please choose one of "
                        f"the following: {', '.join(self.datasets[dataset3].columns)}"
                    )
                else:
                    pd.eval(
                        f"{new_column} = self.datasets[dataset2][existing_column] "
                        f"{ns_parser.sign} self.datasets[dataset3][existing_column2]",
                        target=self.datasets[dataset],
                        inplace=True,
                    )
            else:
                pd.eval(
                    f"{new_column} = self.datasets[dataset2][existing_column] "
                    f"{ns_parser.sign} {ns_parser.criteriaordatasetcol}",
                    target=self.datasets[dataset],
                    inplace=True,
                )

            self.update_runtime_choices()
        console.print()

    @log_start_end(log=logger)
    def call_delete(self, other_args: List[str]):
        """Process add"""
        parser = argparse.ArgumentParser(
            add_help=False,
            formatter_class=argparse.ArgumentDefaultsHelpFormatter,
            prog="delete",
            description="The column you want to delete from a dataset.",
        )
        parser.add_argument(
            "-d",
            "--delete",
            help="The columns you want to delete from a dataset. Use format: <dataset.column> or"
            " multiple with <dataset.column>,<dataset.column2>",
            dest="delete",
            type=check_list_values(self.choices["delete"]),
        )
        if other_args and "-" not in other_args[0][0]:
            other_args.insert(0, "-d")
        ns_parser = self.parse_known_args_and_warn(parser, other_args, NO_EXPORT)

        if ns_parser:
            for option in ns_parser.delete:
                dataset, column = option.split(".")

                if dataset not in self.datasets:
                    console.print(
                        f"Not able to find the dataset {dataset}. Please choose one of "
                        f"the following: {', '.join(self.datasets)}"
                    )
                elif column not in self.datasets[dataset]:
                    console.print(
                        f"Not able to find the column {column}. Please choose one of "
                        f"the following: {', '.join(self.datasets[dataset].columns)}"
                    )
                else:
                    del self.datasets[dataset][column]

            self.update_runtime_choices()
        console.print()

    @log_start_end(log=logger)
    def call_combine(self, other_args: List[str]):
        """Process combine"""
        parser = argparse.ArgumentParser(
            add_help=False,
            formatter_class=argparse.ArgumentDefaultsHelpFormatter,
            prog="combine",
            description="The columns you want to add to a dataset. The first argument is the dataset to add columns in"
            "and the remaining could be: <datasetX.column2>,<datasetY.column3>",
        )
        parser.add_argument(
            "-d",
            "--dataset",
            help="Dataset to add columns to",
            dest="dataset",
            choices=self.choices["combine"],
        )
        parser.add_argument(
            "-c",
            "--columns",
            help="The columns we want to add <dataset.column>,<dataset.column2>",
            dest="columns",
            type=check_list_values(self.choices["delete"]),
        )
        if other_args and "-" not in other_args[0][0]:
            other_args.insert(0, "-d")
        ns_parser = self.parse_known_args_and_warn(parser, other_args, NO_EXPORT)

        if ns_parser:
            if ns_parser.dataset not in self.datasets:
                console.print(
                    f"Not able to find the dataset {ns_parser.dataset}. Please choose one of "
                    f"the following: {', '.join(self.datasets)}"
                )
                return

            data = self.datasets[ns_parser.dataset]

            for option in ns_parser.columns:
                dataset, column = option.split(".")

                if dataset not in self.datasets:
                    console.print(
                        f"Not able to find the dataset {dataset}. Please choose one of "
                        f"the following: {', '.join(self.datasets)}"
                    )
                elif column not in self.datasets[dataset]:
                    console.print(
                        f"Not able to find the column {column}. Please choose one of "
                        f"the following: {', '.join(self.datasets[dataset].columns)}"
                    )
                else:
                    data[f"{dataset}_{column}"] = self.datasets[dataset][column]

            self.update_runtime_choices()

        console.print()

    @log_start_end(log=logger)
    def call_rename(self, other_args: List[str]):
        """Process rename"""
        parser = argparse.ArgumentParser(
            add_help=False,
            formatter_class=argparse.ArgumentDefaultsHelpFormatter,
            prog="rename",
            description="The column you want to rename from a dataset.",
        )
        parser.add_argument(
            "-d",
            "--dataset",
            help="Dataset that will get a column renamed",
            dest="dataset",
            choices=self.choices["rename"],
            type=str,
        )
        parser.add_argument(
            "-o",
            "--oldcol",
            help="Old column from dataset to be renamed",
            dest="oldcol",
            type=str,
            required="-h" not in other_args,
        )
        parser.add_argument(
            "-n",
            "--newcol",
            help="New column from dataset to be renamed",
            dest="newcol",
            type=str,
            required="-h" not in other_args,
        )
        if other_args and "-" not in other_args[0][0]:
            other_args.insert(0, "-d")
        ns_parser = self.parse_known_args_and_warn(parser, other_args, NO_EXPORT)

        if ns_parser:
            dataset = ns_parser.dataset
            column_old = ns_parser.oldcol
            column_new = ns_parser.newcol

            if dataset not in self.datasets:
                console.print(
                    f"Not able to find the dataset {dataset}. Please choose one of "
                    f"the following: {', '.join(self.datasets)}"
                )
            elif column_old not in self.datasets[dataset]:
                console.print(
                    f"Not able to find the column {column_old}. Please choose one of "
                    f"the following: {', '.join(self.datasets[dataset].columns)}"
                )
            else:
                self.datasets[dataset] = self.datasets[dataset].rename(
                    columns={column_old: column_new}
                )

            self.update_runtime_choices()

        console.print()

    @log_start_end(log=logger)
    def call_ols(self, other_args: List[str]):
        """Process ols command"""
        parser = argparse.ArgumentParser(
            add_help=False,
            formatter_class=argparse.ArgumentDefaultsHelpFormatter,
            prog="ols",
            description="Performs an OLS regression on timeseries data.",
        )
        parser.add_argument(
            "-d",
            "--dependent",
            type=str,
            dest="dependent",
            help="The dependent variable on the regression you would like to perform",
            required="-h" not in other_args,
        )
        parser.add_argument(
            "-i",
            "--independent",
            type=check_list_values(self.choices["regressions"]),
            dest="independent",
            help=(
                "The independent variables on the regression you would like to perform. "
                "E.g. historical.high,historical.low"
            ),
            required="-h" not in other_args,
        )

        if other_args and "-" not in other_args[0][0]:
            other_args.insert(0, "-d")
        ns_parser = self.parse_known_args_and_warn(
            parser, other_args, EXPORT_ONLY_RAW_DATA_ALLOWED
        )
        if ns_parser:
            if "," in ns_parser.dependent:
                console.print(
                    "It appears you have selected multiple variables for the dependent variable. "
                    "Please select one.\nDid you intend to include these variables as independent "
                    f"variables? Use -i {ns_parser.dependent} in this case.\n"
                )
            elif ns_parser.dependent in self.choices["regressions"]:
                (
                    self.regression["OLS"]["data"],
                    self.regression["OLS"]["dependent"],
                    self.regression["OLS"]["independent"],
                    self.regression["OLS"]["model"],
                ) = openbb_terminal.econometrics.regression_model.get_ols(
                    [ns_parser.dependent] + ns_parser.independent,
                    self.datasets,
                    export=ns_parser.export,
                )
            else:
                console.print(
                    f"{ns_parser.dependent} not in {','.join(self.choices['regressions'])}\n"
                    f"Please choose a valid dataset and column combination.\n"
                )

    @log_start_end(log=logger)
    def call_norm(self, other_args: List[str]):
        """Process normality command"""
        parser = argparse.ArgumentParser(
            add_help=False,
            formatter_class=argparse.ArgumentDefaultsHelpFormatter,
            prog="norm",
            description="Test whether the used data is normally distributed.",
        )
        parser.add_argument(
            "-v",
            "--value",
            type=str,
            choices=self.choices["norm"],
            dest="column",
            help="The dataset.column you want to test normality for",
            required="-h" not in other_args,
        )
        parser.add_argument(
            "-p",
            "--plot",
            dest="plot",
            help="Whether you wish to plot a histogram to visually depict normality",
            action="store_true",
            default=False,
        )

        if other_args and "-" not in other_args[0][0]:
            other_args.insert(0, "-v")
        ns_parser = self.parse_known_args_and_warn(
            parser, other_args, EXPORT_BOTH_RAW_DATA_AND_FIGURES
        )

        if ns_parser and ns_parser.column:
            column, dataset = self.choices["norm"][ns_parser.column].keys()

            if isinstance(self.datasets[dataset][column].index, pd.MultiIndex):
                return console.print(
                    f"The column '{column}' from the dataset '{dataset}' is a MultiIndex. To test for normality in a "
                    "timeseries, make sure to set a singular time index.\n"
                )

            if dataset in self.datasets:
                if isinstance(self.datasets[dataset], pd.Series):
                    data = self.datasets[dataset]
                elif isinstance(self.datasets[dataset], pd.DataFrame):
                    data = self.datasets[dataset][column]
                else:
                    return console.print(
                        f"The type of {dataset} ({type(dataset)} is not an option."
                    )
            else:
                return console.print(f"Can not find {dataset}. Did you load the data?")

            return econometrics_view.display_norm(
                data, dataset, column, ns_parser.plot, ns_parser.export
            )

    @log_start_end(log=logger)
    def call_root(self, other_args: List[str]):
        """Process unit root command"""
        parser = argparse.ArgumentParser(
            add_help=False,
            formatter_class=argparse.ArgumentDefaultsHelpFormatter,
            prog="root",
            description="Show unit root tests of a column of a dataset",
        )
        parser.add_argument(
            "-v",
            "--value",
            type=str,
            choices=self.choices["root"],
            dest="column",
            help="The column and name of the database you want test unit root for",
            required="-h" not in other_args,
        )

        parser.add_argument(
            "-r",
            "--fuller_reg",
            help="Type of regression. Can be 'c','ct','ctt','nc'. c - Constant and t - trend order",
            choices=["c", "ct", "ctt", "nc"],
            default="c",
            type=str,
            dest="fuller_reg",
        )
        parser.add_argument(
            "-k",
            "--kps_reg",
            help="Type of regression. Can be 'c', 'ct'. c - Constant and t - trend order",
            choices=["c", "ct"],
            type=str,
            dest="kpss_reg",
            default="c",
        )

        if other_args and "-" not in other_args[0][0]:
            other_args.insert(0, "-v")
        ns_parser = self.parse_known_args_and_warn(
            parser, other_args, EXPORT_ONLY_RAW_DATA_ALLOWED
        )

        if ns_parser and ns_parser.column:
            column, dataset = self.choices["root"][ns_parser.column].keys()

            if isinstance(self.datasets[dataset][column].index, pd.MultiIndex):
                console.print(
                    f"The column '{column}' from the dataset '{dataset}' is a MultiIndex. To test for unitroot in a "
                    "timeseries, make sure to set a singular time index.\n"
                )
            else:
                if isinstance(self.datasets[dataset], pd.Series):
                    data = self.datasets[dataset]
                elif isinstance(self.datasets[dataset], pd.DataFrame):
                    data = self.datasets[dataset][column]
                else:
                    return console.print(
                        "Can not select data due to the data not being a DataFrame or Series."
                    )

                econometrics_view.display_root(
                    data,
                    dataset,
                    column,
                    ns_parser.fuller_reg,
                    ns_parser.kpss_reg,
                    ns_parser.export,
                )

    @log_start_end(log=logger)
    def call_panel(self, other_args: List[str]):
        """Process panel command"""
        parser = argparse.ArgumentParser(
            add_help=False,
            formatter_class=argparse.ArgumentDefaultsHelpFormatter,
            prog="panel",
            description="Performs regression analysis on Panel Data. There are a multitude of options to select "
            "from to fit the needs of restrictions of the dataset.",
        )
        parser.add_argument(
            "-d",
            "--dependent",
            type=str,
            dest="dependent",
            help="The dependent variable on the regression you would like to perform",
            required="-h" not in other_args,
        )
        parser.add_argument(
            "-i",
            "--independent",
            type=check_list_values(self.choices["regressions"]),
            dest="independent",
            help=(
                "The independent variables on the regression you would like to perform. "
                "E.g. wage_panel.married,wage_panel.union"
            ),
            required="-h" not in other_args,
        )
        parser.add_argument(
            "-r",
            "--regression",
            type=str,
            choices=[
                "pols",
                "re",
                "bols",
                "fe",
                "fdols",
                "POLS",
                "RE",
                "BOLS",
                "FE",
                "FDOLS",
            ],
            dest="type",
            help="The type of regression you wish to perform. This can be either pols (Pooled OLS), "
            "re (Random Effects), bols (Between OLS), fe (Fixed Effects) or fdols (First Difference OLS)",
            default="pols",
        )
        parser.add_argument(
            "-e",
            "--entity_effects",
            dest="entity_effects",
            help="Using this command creates entity effects, which is equivalent to including dummies for each entity. "
            "This is only used within Fixed Effects estimations (when type is set to 'fe')",
            action="store_true",
            default=False,
        )
        parser.add_argument(
            "-t",
            "--time_effects",
            dest="time_effects",
            help="Using this command creates time effects, which is equivalent to including dummies for each time. "
            "This is only used within Fixed Effects estimations (when type is set to 'fe')",
            action="store_true",
            default=False,
        )
        if other_args and "-" not in other_args[0][0]:
            other_args.insert(0, "-d")
        ns_parser = self.parse_known_args_and_warn(
            parser, other_args, EXPORT_ONLY_RAW_DATA_ALLOWED
        )

        if ns_parser:
            if "," in ns_parser.dependent:
                console.print(
                    "It appears you have selected multiple variables for the dependent variable. "
                    "The model only accepts one.\nDid you intend to include these variables as independent "
                    f"variables? Use -i {ns_parser.dependent} in this case.\n"
                )
            elif ns_parser.dependent in self.choices["regressions"]:
                regression_vars = [ns_parser.dependent] + ns_parser.independent

                if regression_vars and len(regression_vars) > 1:
                    for variable in regression_vars:
                        column, dataset = self.choices["regressions"][variable].keys()
                        if not isinstance(
                            self.datasets[dataset][column].index, pd.MultiIndex
                        ):
                            other_column = (
                                self.datasets[dataset].drop(column, axis=1).columns[0]
                            )
                            return console.print(
                                f"The column '{column}' from the dataset '{dataset}' is not a MultiIndex. Make sure "
                                f"you set the index correctly with the index (e.g. index {dataset} -i {column},"
                                f"{other_column}) command where the first level is the entity (e.g. Tesla Inc.) and "
                                f"the second level the date (e.g. 2021-03-31)\n"
                            )

                    # Ensure that OLS is always ran to be able to perform tests
                    regression_types = ["OLS", ns_parser.type.upper()]

                    for regression in regression_types:
                        regression_name = regression
                        if regression == "FE":
                            if ns_parser.entity_effects:
                                regression_name = regression_name + "_EE"
                            if ns_parser.time_effects:
                                regression_name = regression_name + "_IE"

                        (
                            self.regression[regression_name]["data"],
                            self.regression[regression_name]["dependent"],
                            self.regression[regression_name]["independent"],
                            self.regression[regression_name]["model"],
                        ) = openbb_terminal.econometrics.regression_view.display_panel(
                            self.datasets,
                            regression_vars,
                            regression,
                            ns_parser.entity_effects,
                            ns_parser.time_effects,
                        )
                        console.print()
            else:
                console.print(
                    f"{ns_parser.dependent} not in {','.join(self.choices['regressions'])}\n"
                    f"Please choose a valid dataset and column combination.\n"
                )

    @log_start_end(log=logger)
    def call_compare(self, other_args: List[str]):
        """Process compare command"""
        parser = argparse.ArgumentParser(
            add_help=False,
            formatter_class=argparse.ArgumentDefaultsHelpFormatter,
            prog="compare",
            description="Compare results between all activated Panel regression models",
        )
        ns_parser = self.parse_known_args_and_warn(
            parser, other_args, EXPORT_ONLY_RAW_DATA_ALLOWED
        )
        if ns_parser:
            openbb_terminal.econometrics.regression_model.get_comparison(
                self.regression, ns_parser.export
            )
            console.print()

    @log_start_end(log=logger)
    def call_dwat(self, other_args: List[str]):
        """Process unitroot command"""
        parser = argparse.ArgumentParser(
            add_help=False,
            formatter_class=argparse.ArgumentDefaultsHelpFormatter,
            prog="dwat",
            description=(
                "Show autocorrelation tests from Durbin-Watson. "
                "Needs OLS to be run in advance with independent and dependent variables"
            ),
        )
        parser.add_argument(
            "-p",
            "--plot",
            help="Plot the residuals",
            dest="plot",
            action="store_true",
            default=False,
        )
        ns_parser = self.parse_known_args_and_warn(
            parser, other_args, EXPORT_ONLY_RAW_DATA_ALLOWED
        )
        if ns_parser:
            if not self.regression["OLS"]["model"]:
                console.print(
                    "Please perform an OLS regression before estimating the Durbin-Watson statistic.\n"
                )
            else:
                dependent_variable = self.regression["OLS"]["data"][
                    self.regression["OLS"]["dependent"]
                ]
                openbb_terminal.econometrics.regression_view.display_dwat(
                    dependent_variable,
                    self.regression["OLS"]["model"].resid,
                    ns_parser.plot,
                    ns_parser.export,
                )

    @log_start_end(log=logger)
    def call_bgod(self, other_args):
        """Process bgod command"""
        parser = argparse.ArgumentParser(
            add_help=False,
            formatter_class=argparse.ArgumentDefaultsHelpFormatter,
            prog="bgod",
            description=(
                "Show Breusch-Godfrey autocorrelation test results."
                "Needs OLS to be run in advance with independent and dependent variables"
            ),
        )
        parser.add_argument(
            "-l",
            "--lags",
            type=check_positive,
            dest="lags",
            help="The lags for the Breusch-Godfrey test",
            default=3,
        )
        if other_args and "-" not in other_args[0][0]:
            other_args.insert(0, "-l")

        ns_parser = self.parse_known_args_and_warn(
            parser, other_args, EXPORT_ONLY_RAW_DATA_ALLOWED
        )

        if ns_parser:
            if not self.regression["OLS"]["model"]:
                console.print(
                    "Perform an OLS regression before estimating the Breusch-Godfrey statistic.\n"
                )
            else:
                openbb_terminal.econometrics.regression_view.display_bgod(
                    self.regression["OLS"]["model"], ns_parser.lags, ns_parser.export
                )

    @log_start_end(log=logger)
    def call_bpag(self, other_args):
        """Process bpag command"""
        parser = argparse.ArgumentParser(
            add_help=False,
            formatter_class=argparse.ArgumentDefaultsHelpFormatter,
            prog="bpag",
            description=(
                "Show Breusch-Pagan heteroscedasticity test results."
                "Needs OLS to be run in advance with independent and dependent variables"
            ),
        )

        ns_parser = self.parse_known_args_and_warn(
            parser, other_args, EXPORT_ONLY_RAW_DATA_ALLOWED
        )

        if ns_parser:
            if not self.regression["OLS"]["model"]:
                console.print(
                    "Perform an OLS regression before estimating the Breusch-Pagan statistic.\n"
                )
            else:
                openbb_terminal.econometrics.regression_view.display_bpag(
                    self.regression["OLS"]["model"], ns_parser.export
                )

    @log_start_end(log=logger)
    def call_granger(self, other_args: List[str]):
        """Process granger command"""
        parser = argparse.ArgumentParser(
            add_help=False,
            formatter_class=argparse.ArgumentDefaultsHelpFormatter,
            prog="granger",
            description="Show Granger causality between two timeseries",
        )
        parser.add_argument(
            "-t",
            "--timeseries",
            choices=self.choices["granger"],
            help="Requires two time series, the first time series is assumed to be Granger-caused "
            "by the second time series.",
            type=str,
            dest="ts",
        )
        parser.add_argument(
            "-l",
            "--lags",
            help="How many lags should be included",
            type=int,
            dest="lags",
            default=3,
        )
        parser.add_argument(
            "-c",
            "--confidence",
            help="Set the confidence level",
            type=check_positive_float,
            dest="confidence",
            default=0.05,
        )

        if other_args and "-" not in other_args[0][0]:
            other_args.insert(0, "-t")
        ns_parser = self.parse_known_args_and_warn(
            parser, other_args, EXPORT_BOTH_RAW_DATA_AND_FIGURES
        )

        if ns_parser and ns_parser.ts:

            datasetcol_y, datasetcol_x = ns_parser.ts.split(",")

            dataset_y, column_y = datasetcol_y.split(".")
            dataset_x, column_x = datasetcol_x.split(".")

            econometrics_view.display_granger(
                self.datasets[dataset_y][column_y].rename(datasetcol_y),
                self.datasets[dataset_x][column_x].rename(datasetcol_x),
                ns_parser.lags,
                ns_parser.confidence,
                ns_parser.export,
            )

    @log_start_end(log=logger)
    def call_coint(self, other_args: List[str]):
        """Process coint command"""
        parser = argparse.ArgumentParser(
            add_help=False,
            formatter_class=argparse.ArgumentDefaultsHelpFormatter,
            prog="coint",
            description="Show co-integration between two timeseries",
        )
        parser.add_argument(
            "-t",
            "--time_series",
            help="The time series you wish to test co-integration on. E.g. historical.open,historical2.close.",
            dest="ts",
            type=check_list_values(self.choices["coint"]),
            required="-h" not in other_args,
        )
        parser.add_argument(
            "-p",
            "--plot",
            help="Plot Z-Values",
            dest="plot",
            action="store_true",
            default=False,
        )
        parser.add_argument(
            "-s",
            "--significant",
            help="Show only companies that have p-values lower than this percentage",
            dest="significant",
            type=float,
            default=0,
        )
        if other_args and "-" not in other_args[0][0]:
            other_args.insert(0, "-t")

        ns_parser = self.parse_known_args_and_warn(
            parser, other_args, EXPORT_BOTH_RAW_DATA_AND_FIGURES
        )

        if ns_parser:

            if ns_parser.ts:

                if len(ns_parser.ts) > 1:
                    datasets = {}
                    for stock in ns_parser.ts:
                        column, dataset = self.choices["coint"][stock].keys()
                        datasets[stock] = self.datasets[dataset][column]

                    econometrics_view.display_cointegration_test(
                        datasets,
                        ns_parser.significant,
                        ns_parser.plot,
                        ns_parser.export,
                    )

                else:
                    console.print(
                        "[red]More than one dataset.column must be provided.\n[/red]"
                    )<|MERGE_RESOLUTION|>--- conflicted
+++ resolved
@@ -161,13 +161,8 @@
             filepath.name: filepath
             for file_type in self.file_types
             for filepath in chain(
-<<<<<<< HEAD
-                USER_EXPORTS_DIRECTORY.rglob(f"*.{file_type}"),
-                Path("custom_imports").rglob(f"*.{file_type}"),
-=======
-                Path(obbff.EXPORT_FOLDER_PATH).rglob(f"*.{file_type}"),
+                Path(USER_EXPORTS_DIRECTORY).rglob(f"*.{file_type}"),
                 Path(CUSTOM_IMPORTS_DIRECTORY / "econometrics").rglob(f"*.{file_type}"),
->>>>>>> c4658b63
             )
             if filepath.is_file()
         }
@@ -253,11 +248,7 @@
         mt = MenuText("econometrics/")
         mt.add_param(
             "_data_loc",
-<<<<<<< HEAD
-            f"\n\t{str(USER_EXPORTS_DIRECTORY)}\n\t{Path('custom_imports').resolve()}",
-=======
-            f"\n\t{obbff.EXPORT_FOLDER_PATH}\n\t{str(CUSTOM_IMPORTS_DIRECTORY/'econometrics')}",
->>>>>>> c4658b63
+            f"\n\t{str(USER_EXPORTS_DIRECTORY)}\n\t{str(CUSTOM_IMPORTS_DIRECTORY/'econometrics')}",
         )
         mt.add_raw("\n")
         mt.add_cmd("load")

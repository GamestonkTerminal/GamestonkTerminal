--- conflicted
+++ resolved
@@ -1904,7 +1904,6 @@
     return date_ts
 
 
-<<<<<<< HEAD
 def update_news_from_tweet_to_be_displayed() -> str:
     """Update news from tweet to be displayed.
 
@@ -1977,7 +1976,8 @@
             NEWS_TWEET = f"{last_tweet_dt.hour}:{last_tweet_dt.hour} - @{handle_to_use} - {url}\n\n{news_tweet_to_use}"
 
     return NEWS_TWEET
-=======
+
+
 def check_start_less_than_end(start_date: str, end_date: str) -> bool:
     """Check if start_date is equal to end_date.
 
@@ -2001,5 +2001,4 @@
     if start_date > end_date:
         console.print("[red]Start date cannot be greater than end date.[/red]")
         return True
-    return False
->>>>>>> fc587571
+    return False
"""Helper functions."""
__docformat__ = "numpy"
# pylint: disable=too-many-lines
import argparse
import io
import logging
from pathlib import Path
from typing import List, Union, Optional, Dict
from functools import lru_cache
from datetime import datetime, timedelta, timezone
from datetime import date as d
import types
from collections.abc import Iterable
import os
import re
import random
import sys
from difflib import SequenceMatcher
import webbrowser
import urllib.parse
import json
import tweepy

import pytz
import pandas as pd
from rich.table import Table
import iso8601
import dotenv
import matplotlib
import matplotlib.pyplot as plt
from holidays import US as us_holidays
from pandas._config.config import get_option
from pandas.plotting import register_matplotlib_converters
import pandas.io.formats.format
import requests
from screeninfo import get_monitors
import yfinance as yf
import numpy as np
import tweepy

from PIL import Image, ImageDraw

from openbb_terminal.rich_config import console
from openbb_terminal import config_terminal as cfg
from openbb_terminal import feature_flags as obbff
from openbb_terminal import config_plot as cfgPlot
from openbb_terminal.core.config.paths import (
    HOME_DIRECTORY,
    USER_ENV_FILE,
    USER_EXPORTS_DIRECTORY,
)
from openbb_terminal.core.config import paths

try:
    twitter_api = tweepy.API(
        tweepy.OAuth2BearerHandler(
            cfg.API_TWITTER_BEARER_TOKEN,
<<<<<<< HEAD
        ),
        timeout=5,
=======
        )
>>>>>>> c1eaff36
    )
    # A test to ensure that the Twitter API key is correct,
    # otherwise we disable the Toolbar with Tweet News
    twitter_api.user_timeline(screen_name="openbb_finance", count=1)
except tweepy.errors.Unauthorized:
    # Set toolbar tweet news to False because the Twitter API is not set up correctly
    obbff.TOOLBAR_TWEET_NEWS = False


logger = logging.getLogger(__name__)

register_matplotlib_converters()
if cfgPlot.BACKEND is not None:
    matplotlib.use(cfgPlot.BACKEND)

NO_EXPORT = 0
EXPORT_ONLY_RAW_DATA_ALLOWED = 1
EXPORT_ONLY_FIGURES_ALLOWED = 2
EXPORT_BOTH_RAW_DATA_AND_FIGURES = 3

MENU_GO_BACK = 0
MENU_QUIT = 1
MENU_RESET = 2

NEWS_TWEET = ""
LAST_TWEET_NEWS_UPDATE_CHECK_TIME = datetime.now() - timedelta(hours=1)

# Command location path to be shown in the figures depending on watermark flag
command_location = ""

NEWS_TWEET = ""
LAST_TWEET_NEWS_UPDATE_CHECK_TIME = datetime.now() - timedelta(hours=1)

# pylint: disable=R1702,R0912


# pylint: disable=global-statement
def set_command_location(cmd_loc: str):
    """Set command location.

    Parameters
    ----------
    cmd_loc: str
        Command location called by user
    """
    global command_location
    command_location = cmd_loc


# pylint: disable=global-statement
def set_user_data_folder(env_file: str = ".env", path_folder: str = ""):
    """Set user data folder location.

    Parameters
    ----------
    env_file : str
        Env file to be updated
    path_folder: str
        Path folder location
    """
    dotenv.set_key(env_file, "OPENBB_USER_DATA_DIRECTORY", path_folder)
    paths.USER_DATA_DIRECTORY = Path(path_folder)


def check_path(path: str) -> str:
    """Check that path file exists.

    Parameters
    ----------
    path: str
        path of file

    Returns
    -------
    str:
        Ratio of similarity between two strings
    """
    # Just return empty path because this will be handled outside this function
    if not path:
        return ""
    if path[0] == "~":
        path = path.replace("~", HOME_DIRECTORY.as_posix())
    # Return string of path if such relative path exists
    if os.path.isfile(path):
        return path
    # Return string of path if an absolute path exists
    if os.path.isfile("/" + path):
        return f"/{path}"
    logger.error("The path file '%s' does not exist.", path)
    console.print(f"[red]The path file '{path}' does not exist.\n[/red]")
    return ""


def parse_and_split_input(an_input: str, custom_filters: List) -> List[str]:
    """Filter and split the input queue.

    Uses regex to filters command arguments that have forward slashes so that it doesn't
    break the execution of the command queue.
    Currently handles unix paths and sorting settings for screener menus.

    Parameters
    ----------
    an_input : str
        User input as string
    custom_filters : List
        Additional regular expressions to match

    Returns
    -------
    List[str]
        Command queue as list
    """
    # Make sure that the user can go back to the root when doing "/"
    if an_input:
        if an_input == "/":
            an_input = "home"
        elif an_input[0] == "/":
            an_input = "home" + an_input

    # everything from ` -f ` to the next known extension
    file_flag = r"(\ -f |\ --file )"
    up_to = r".*?"
    known_extensions = r"(\.xlsx|.csv|.xls|.tsv|.json|.yaml|.ini|.openbb|.ipynb)"
    unix_path_arg_exp = f"({file_flag}{up_to}{known_extensions})"

    # Add custom expressions to handle edge cases of individual controllers
    custom_filter = ""
    for exp in custom_filters:
        if exp is not None:
            custom_filter += f"|{exp}"
            del exp

    slash_filter_exp = f"({unix_path_arg_exp}){custom_filter}"

    filter_input = True
    placeholders: Dict[str, str] = {}
    while filter_input:
        match = re.search(pattern=slash_filter_exp, string=an_input)
        if match is not None:
            placeholder = f"{{placeholder{len(placeholders)+1}}}"
            placeholders[placeholder] = an_input[
                match.span()[0] : match.span()[1]  # noqa:E203
            ]
            an_input = (
                an_input[: match.span()[0]]
                + placeholder
                + an_input[match.span()[1] :]  # noqa:E203
            )
        else:
            filter_input = False

    commands = an_input.split("/")

    for command_num, command in enumerate(commands):
        if command == commands[command_num] == commands[-1] == "":
            return list(filter(None, commands))
        matching_placeholders = [tag for tag in placeholders if tag in command]
        if len(matching_placeholders) > 0:
            for tag in matching_placeholders:
                commands[command_num] = command.replace(tag, placeholders[tag])
    return commands


def log_and_raise(error: Union[argparse.ArgumentTypeError, ValueError]) -> None:
    """Log and output an error."""
    logger.error(str(error))
    raise error


def similar(a: str, b: str) -> float:
    """Return a similarity float between string a and string b.

    Parameters
    ----------
    a: str
        string a
    b: str
        string b

    Returns
    -------
    float:
        Ratio of similarity between two strings
    """
    return SequenceMatcher(None, a, b).ratio()


def return_colored_value(value: str):
    """Return the string value with green, yellow, red or white color based on
    whether the number is positive, negative, zero or other, respectively.

    Parameters
    ----------
    value: str
        string to be checked

    Returns
    -------
    value: str
        string with color based on value of number if it exists
    """
    values = re.findall(r"[-+]?(?:\d*\.\d+|\d+)", value)

    # Finds exactly 1 number in the string
    if len(values) == 1:
        if float(values[0]) > 0:
            return f"[green]{value}[/green]"

        if float(values[0]) < 0:
            return f"[red]{value}[/red]"

        if float(values[0]) == 0:
            return f"[yellow]{value}[/yellow]"

    return f"{value}"


# pylint: disable=too-many-arguments
def print_rich_table(
    df: pd.DataFrame,
    show_index: bool = False,
    title: str = "",
    index_name: str = "",
    headers: Union[List[str], pd.Index] = None,
    floatfmt: Union[str, List[str]] = ".2f",
    show_header: bool = True,
    automatic_coloring: bool = False,
    columns_to_auto_color: List[str] = None,
    rows_to_auto_color: List[str] = None,
):
    """Prepare a table from df in rich.

    Parameters
    ----------
    df: pd.DataFrame
        Dataframe to turn into table
    show_index: bool
        Whether to include index
    title: str
        Title for table
    index_name : str
        Title for index column
    headers: List[str]
        Titles for columns
    floatfmt: Union[str, List[str]]
        Float number formatting specs as string or list of strings. Defaults to ".2f"
    show_header: bool
        Whether to show the header row.
    automatic_coloring: bool
        Automatically color a table based on positive and negative values
    columns_to_auto_color: List[str]
        Columns to automatically color
    rows_to_auto_color: List[str]
        Rows to automatically color
    """
    if obbff.USE_TABULATE_DF:
        table = Table(title=title, show_lines=True, show_header=show_header)

        if obbff.USE_COLOR and automatic_coloring:
            if columns_to_auto_color:
                for col in columns_to_auto_color:
                    # checks whether column exists
                    if col in df.columns:
                        df[col] = df[col].apply(lambda x: return_colored_value(str(x)))
            if rows_to_auto_color:
                for row in rows_to_auto_color:
                    # checks whether row exists
                    if row in df.index:
                        df.loc[row] = df.loc[row].apply(
                            lambda x: return_colored_value(str(x))
                        )

            if columns_to_auto_color is None and rows_to_auto_color is None:
                df = df.applymap(lambda x: return_colored_value(str(x)))

        if show_index:
            table.add_column(index_name)

        if headers is not None:
            if isinstance(headers, pd.Index):
                headers = list(headers)
            if len(headers) != len(df.columns):
                log_and_raise(
                    ValueError("Length of headers does not match length of DataFrame")
                )
            for header in headers:
                table.add_column(str(header))
        else:
            for column in df.columns:
                table.add_column(str(column))

        if isinstance(floatfmt, list):
            if len(floatfmt) != len(df.columns):
                log_and_raise(
                    ValueError(
                        "Length of floatfmt list does not match length of DataFrame columns."
                    )
                )
        if isinstance(floatfmt, str):
            floatfmt = [floatfmt for _ in range(len(df.columns))]

        for idx, values in zip(df.index.tolist(), df.values.tolist()):
            # remove hour/min/sec from timestamp index - Format: YYYY-MM-DD # make better
            row_idx = [str(idx)] if show_index else []
            row_idx += [
                str(x)
                if not isinstance(x, float) and not isinstance(x, np.float64)
                else (
                    f"{x:{floatfmt[idx]}}"
                    if isinstance(floatfmt, list)
                    else (
                        f"{x:.2e}" if 0 < abs(float(x)) <= 0.0001 else f"{x:floatfmt}"
                    )
                )
                for idx, x in enumerate(values)
            ]
            table.add_row(*row_idx)
        console.print(table)
    else:

        if obbff.USE_COLOR and automatic_coloring:
            if columns_to_auto_color:
                for col in columns_to_auto_color:
                    # checks whether column exists
                    if col in df.columns:
                        df[col] = df[col].apply(lambda x: return_colored_value(str(x)))
            if rows_to_auto_color:
                for row in rows_to_auto_color:
                    # checks whether row exists
                    if row in df.index:
                        df.loc[row] = df.loc[row].apply(
                            lambda x: return_colored_value(str(x))
                        )

            if columns_to_auto_color is None and rows_to_auto_color is None:
                df = df.applymap(lambda x: return_colored_value(str(x)))

        console.print(df.to_string(col_space=0))


def check_int_range(mini: int, maxi: int):
    """Check if argparse argument is an int between 2 values.

    Parameters
    ----------
    mini: int
        Min value to compare
    maxi: int
        Max value to compare

    Returns
    -------
    int_range_checker:
        Function that compares the three integers
    """
    # Define the function with default arguments
    def int_range_checker(num: int) -> int:
        """Check if int is between a high and low value.

        Parameters
        ----------
        num: int
            Input integer

        Returns
        ----------
        num: int
            Input number if conditions are met

        Raises
        ------
        argparse.ArgumentTypeError
            Input number not between min and max values
        """
        num = int(num)
        if num < mini or num > maxi:
            log_and_raise(
                argparse.ArgumentTypeError(f"Argument must be in range [{mini},{maxi}]")
            )
        return num

    # Return function handle to checking function
    return int_range_checker


def check_non_negative(value) -> int:
    """Argparse type to check non negative int."""
    new_value = int(value)
    if new_value < 0:
        log_and_raise(argparse.ArgumentTypeError(f"{value} is negative"))
    return new_value


def check_terra_address_format(address: str) -> str:
    """Validate that terra account address has proper format.

    Example: ^terra1[a-z0-9]{38}$

    Parameters
    ----------
    address: str
        terra blockchain account address
    Returns
    -------
    str
        Terra blockchain address or raise argparse exception
    """
    pattern = re.compile(r"^terra1[a-z0-9]{38}$")
    if not pattern.match(address):
        log_and_raise(
            argparse.ArgumentTypeError(
                f"Terra address: {address} has invalid format. Valid format: ^terra1[a-z0-9]{{38}}$"
            )
        )
    return address


def check_non_negative_float(value) -> float:
    """Argparse type to check non negative int."""
    new_value = float(value)
    if new_value < 0:
        log_and_raise(argparse.ArgumentTypeError(f"{value} is negative"))
    return new_value


def check_positive_list(value) -> List[int]:
    """Argparse type to return list of positive ints."""
    list_of_nums = value.split(",")
    list_of_pos = []
    for a_value in list_of_nums:
        new_value = int(a_value)
        if new_value <= 0:
            log_and_raise(
                argparse.ArgumentTypeError(f"{value} is an invalid positive int value")
            )
        list_of_pos.append(new_value)
    return list_of_pos


def check_positive(value) -> int:
    """Argparse type to check positive int."""
    new_value = int(value)
    if new_value <= 0:
        log_and_raise(
            argparse.ArgumentTypeError(f"{value} is an invalid positive int value")
        )
    return new_value


def check_positive_float(value) -> float:
    """Argparse type to check positive int."""
    new_value = float(value)
    if new_value <= 0:
        log_and_raise(
            argparse.ArgumentTypeError(f"{value} is not a positive float value")
        )
    return new_value


def check_percentage_range(num) -> float:
    """Check if float is between 0 and 100. If so, return it.

    Parameters
    ----------
    num: float
        Input float

    Returns
    -------
    num: float
        Input number if conditions are met

    Raises
    ------
    argparse.ArgumentTypeError
        Input number not between min and max values
    """
    num = float(num)
    maxi = 100.0
    mini = 0.0
    if num <= mini or num >= maxi:
        log_and_raise(argparse.ArgumentTypeError("Value must be between 0 and 100"))
    return num


def check_proportion_range(num) -> float:
    """Check if float is between 0 and 1. If so, return it.

    Parameters
    ----------
    num: float
        Input float
    Returns
    -------
    num: float
        Input number if conditions are met
    Raises
    ----------
    argparse.ArgumentTypeError
        Input number not between min and max values
    """
    num = float(num)
    maxi = 1.0
    mini = 0.0
    if num < mini or num > maxi:
        log_and_raise(argparse.ArgumentTypeError("Value must be between 0 and 1"))
    return num


def valid_date_in_past(s: str) -> datetime:
    """Argparse type to check date is in valid format."""
    try:
        delta = datetime.now() - datetime.strptime(s, "%Y-%m-%d")
        if delta.days < 1:
            log_and_raise(
                argparse.ArgumentTypeError(
                    f"Not a valid date: {s}. Must be earlier than today"
                )
            )
        return datetime.strptime(s, "%Y-%m-%d")
    except ValueError as value_error:
        logging.exception(str(value_error))
        raise argparse.ArgumentTypeError(f"Not a valid date: {s}") from value_error


def check_list_dates(str_dates: str) -> List[datetime]:
    """Argparse type to check list of dates provided have a valid format.

    Parameters
    ----------
    str_dates: str
        string with dates separated by ","

    Returns
    -------
    list_dates: List[datetime]
        List of valid dates
    """
    list_dates = list()
    if str_dates:
        if "," in str_dates:
            for dt_marker in str_dates.split(","):
                list_dates.append(valid_date(dt_marker))
        else:
            list_dates.append(valid_date(str_dates))

    return list_dates


def valid_date(s: str) -> datetime:
    """Argparse type to check date is in valid format."""
    try:
        return datetime.strptime(s, "%Y-%m-%d")
    except ValueError as value_error:
        logging.exception(str(value_error))
        raise argparse.ArgumentTypeError(f"Not a valid date: {s}") from value_error


def valid_repo(repo: str) -> str:
    """Argparse type to check github repo is in valid format."""
    result = re.search(r"^[a-zA-Z0-9-_.]+\/[a-zA-Z0-9-_.]+$", repo)  # noqa: W605
    if not result:
        log_and_raise(
            argparse.ArgumentTypeError(
                f"{repo} is not a valid repo. Valid repo: org/repo"
            )
        )
    return repo


def valid_hour(hr: str) -> int:
    """Argparse type to check hour is valid with 24-hour notation."""
    new_hr = int(hr)

    if (new_hr < 0) or (new_hr > 24):
        log_and_raise(
            argparse.ArgumentTypeError(f"{hr} doesn't follow 24-hour notion.")
        )
    return new_hr


def plot_view_stock(df: pd.DataFrame, symbol: str, interval: str):
    """Plot the loaded stock dataframe.

    Parameters
    ----------
    df: Dataframe
        Dataframe of prices and volumes
    symbol: str
        Symbol of ticker
    interval: str
        Stock data resolution for plotting purposes
    """
    df.sort_index(ascending=True, inplace=True)
    bar_colors = ["r" if x[1].Open < x[1].Close else "g" for x in df.iterrows()]

    try:
        fig, ax = plt.subplots(
            2,
            1,
            gridspec_kw={"height_ratios": [3, 1]},
            figsize=plot_autoscale(),
            dpi=cfgPlot.PLOT_DPI,
        )
    except Exception as e:
        console.print(e)
        console.print(
            "Encountered an error trying to open a chart window. Check your X server configuration."
        )
        logging.exception("%s", type(e).__name__)
        return

    # In order to make nice Volume plot, make the bar width = interval
    if interval == "1440min":
        bar_width = timedelta(days=1)
        title_string = "Daily"
    else:
        bar_width = timedelta(minutes=int(interval.split("m")[0]))
        title_string = f"{int(interval.split('m')[0])} min"

    ax[0].yaxis.tick_right()
    if "Adj Close" in df.columns:
        ax[0].plot(df.index, df["Adj Close"], c=cfgPlot.VIEW_COLOR)
    else:
        ax[0].plot(df.index, df["Close"], c=cfgPlot.VIEW_COLOR)
    ax[0].set_xlim(df.index[0], df.index[-1])
    ax[0].set_xticks([])
    ax[0].yaxis.set_label_position("right")
    ax[0].set_ylabel("Share Price ($)")
    ax[0].grid(axis="y", color="gainsboro", linestyle="-", linewidth=0.5)

    ax[0].spines["top"].set_visible(False)
    ax[0].spines["left"].set_visible(False)
    ax[1].bar(
        df.index, df.Volume / 1_000_000, color=bar_colors, alpha=0.8, width=bar_width
    )
    ax[1].set_xlim(df.index[0], df.index[-1])
    ax[1].yaxis.tick_right()
    ax[1].yaxis.set_label_position("right")
    ax[1].set_ylabel("Volume [1M]")
    ax[1].grid(axis="y", color="gainsboro", linestyle="-", linewidth=0.5)
    ax[1].spines["top"].set_visible(False)
    ax[1].spines["left"].set_visible(False)
    ax[1].set_xlabel("Time")
    fig.suptitle(
        symbol + " " + title_string,
        size=20,
        x=0.15,
        y=0.95,
        fontfamily="serif",
        fontstyle="italic",
    )
    if obbff.USE_ION:
        plt.ion()
    fig.tight_layout(pad=2)
    plt.setp(ax[1].get_xticklabels(), rotation=20, horizontalalignment="right")

    plt.show()


def us_market_holidays(years) -> list:
    """Get US market holidays."""
    if isinstance(years, int):
        years = [
            years,
        ]
    # https://www.nyse.com/markets/hours-calendars
    market_holidays = [
        "Martin Luther King Jr. Day",
        "Washington's Birthday",
        "Memorial Day",
        "Independence Day",
        "Labor Day",
        "Thanksgiving",
        "Christmas Day",
    ]
    #   http://www.maa.clell.de/StarDate/publ_holidays.html
    good_fridays = {
        2010: "2010-04-02",
        2011: "2011-04-22",
        2012: "2012-04-06",
        2013: "2013-03-29",
        2014: "2014-04-18",
        2015: "2015-04-03",
        2016: "2016-03-25",
        2017: "2017-04-14",
        2018: "2018-03-30",
        2019: "2019-04-19",
        2020: "2020-04-10",
        2021: "2021-04-02",
        2022: "2022-04-15",
        2023: "2023-04-07",
        2024: "2024-03-29",
        2025: "2025-04-18",
        2026: "2026-04-03",
        2027: "2027-03-26",
        2028: "2028-04-14",
        2029: "2029-03-30",
        2030: "2030-04-19",
    }
    market_and_observed_holidays = market_holidays + [
        holiday + " (Observed)" for holiday in market_holidays
    ]
    all_holidays = us_holidays(years=years)
    valid_holidays = [
        date
        for date in list(all_holidays)
        if all_holidays[date] in market_and_observed_holidays
    ]

    for year in years:
        new_Year = datetime.strptime(f"{year}-01-01", "%Y-%m-%d")
        if new_Year.weekday() != 5:  # ignore saturday
            valid_holidays.append(new_Year.date())
        if new_Year.weekday() == 6:  # add monday for Sunday
            valid_holidays.append(new_Year.date() + timedelta(1))
    for year in years:
        valid_holidays.append(datetime.strptime(good_fridays[year], "%Y-%m-%d").date())
    return valid_holidays


def lambda_long_number_format(num, round_decimal=3) -> str:
    """Format a long number."""
    if isinstance(num, float):
        magnitude = 0
        while abs(num) >= 1000:
            magnitude += 1
            num /= 1000.0

        string_fmt = f".{round_decimal}f"

        num_str = int(num) if num.is_integer() else f"{num:{string_fmt}}"

        return f"{num_str} {' KMBTP'[magnitude]}".strip()
    if isinstance(num, int):
        num = str(num)
    if isinstance(num, str) and num.lstrip("-").isdigit():
        num = int(num)
        num /= 1.0
        magnitude = 0
        while abs(num) >= 1000:
            magnitude += 1
            num /= 1000.0

        string_fmt = f".{round_decimal}f"
        num_str = int(num) if num.is_integer() else f"{num:{string_fmt}}"

        return f"{num_str} {' KMBTP'[magnitude]}".strip()
    return num


def lambda_long_number_format_y_axis(df, y_column, ax):
    """Format long number that goes onto Y axis."""
    max_values = df[y_column].values.max()

    magnitude = 0
    while abs(max_values) >= 1000:
        magnitude += 1
        max_values /= 1000.0

    magnitude_sym = " KMBTP"[magnitude]

    # Second y label axis -
    if magnitude_sym == " ":
        ax[2].set_ylabel(f"{y_column}")
    else:
        ax[2].set_ylabel(f"{y_column} [{magnitude_sym}]")

    divider_map = {" ": 1, "K": 1000, "M": 1000000, "B": 1000000000}
    divider = divider_map[magnitude_sym]

    ax[2].get_yaxis().set_major_formatter(
        matplotlib.ticker.FuncFormatter(lambda x, _: int(x / divider))
    )


def lambda_clean_data_values_to_float(val: str) -> float:
    """Clean data to float based on string ending."""
    # Remove any leading or trailing parentheses and spaces
    val = val.strip("( )")
    if val == "-":
        val = "0"

    # Convert percentage to decimal
    if val.endswith("%"):
        return float(val[:-1]) / 100.0
    if val.endswith("B"):
        return float(val[:-1]) * 1_000_000_000
    if val.endswith("M"):
        return float(val[:-1]) * 1_000_000
    if val.endswith("K"):
        return float(val[:-1]) * 1000
    return float(val)


def lambda_int_or_round_float(x) -> str:
    """Format int or round float."""
    # If the data is inf, -inf, or NaN then simply return '~' because it is either too
    # large, too small, or we do not have data to display for it
    if x in (np.inf, -np.inf, np.nan):
        return " " + "~"
    if (x - int(x) < -sys.float_info.epsilon) or (x - int(x) > sys.float_info.epsilon):
        return " " + str(round(x, 2))

    return " " + str(int(x))


def divide_chunks(data, n):
    """Split into chunks."""
    # looping till length of data
    for i in range(0, len(data), n):
        yield data[i : i + n]  # noqa: E203


def get_next_stock_market_days(last_stock_day, n_next_days) -> list:
    """Get the next stock market day.

    Checks against weekends and holidays.
    """
    n_days = 0
    l_pred_days = []
    years: list = []
    holidays: list = []
    if isinstance(last_stock_day, datetime):
        while n_days < n_next_days:
            last_stock_day += timedelta(hours=24)
            year = last_stock_day.date().year
            if year not in years:
                years.append(year)
                holidays += us_market_holidays(year)
            # Check if it is a weekend
            if last_stock_day.date().weekday() > 4:
                continue
            # Check if it is a holiday
            if last_stock_day.strftime("%Y-%m-%d") in holidays:
                continue
            # Otherwise stock market is open
            n_days += 1
            l_pred_days.append(last_stock_day)
    else:
        while n_days < n_next_days:
            l_pred_days.append(last_stock_day + 1 + n_days)
            n_days += 1

    return l_pred_days


def is_intraday(df: pd.DataFrame) -> bool:
    """Check if the data granularity is intraday.

    Parameters
    ----------
    df : pd.DataFrame
        Price data

    Returns
    -------
    bool
        True if data is intraday
    """
    granularity = df.index[1] - df.index[0]
    if granularity >= timedelta(days=1):
        intraday = False
    else:
        intraday = True
    return intraday


def reindex_dates(df: pd.DataFrame) -> pd.DataFrame:
    """Reindex dataframe to exclude non-trading days.

    Resets the index of a df to an integer and prepares the 'date' column to become
    x tick labels on a plot.

    Parameters
    ----------
    df : pd.DataFrame
        Source dataframe

    Returns
    -------
    pd.DataFrame
        Reindexed dataframe
    """
    if is_intraday(df):
        date_format = "%b %d %H:%M"
    else:
        date_format = "%Y-%m-%d"
    reindexed_df = df.reset_index()
    reindexed_df["date"] = reindexed_df["date"].dt.strftime(date_format)
    return reindexed_df


def get_data(tweet):
    """Get twitter data from API request."""
    if "+" in tweet["created_at"]:
        s_datetime = tweet["created_at"].split(" +")[0]
    else:
        s_datetime = iso8601.parse_date(tweet["created_at"]).strftime(
            "%Y-%m-%d %H:%M:%S"
        )

    s_text = tweet["full_text"] if "full_text" in tweet.keys() else tweet["text"]
    return {"created_at": s_datetime, "text": s_text}


def clean_tweet(tweet: str, symbol: str) -> str:
    """Clean tweets to be fed to sentiment model."""
    whitespace = re.compile(r"\s+")
    web_address = re.compile(r"(?i)http(s):\/\/[a-z0-9.~_\-\/]+")
    ticker = re.compile(rf"(?i)@{symbol}(?=\b)")
    user = re.compile(r"(?i)@[a-z0-9_]+")

    tweet = whitespace.sub(" ", tweet)
    tweet = web_address.sub("", tweet)
    tweet = ticker.sub(symbol, tweet)
    tweet = user.sub("", tweet)

    return tweet


def get_user_agent() -> str:
    """Get a not very random user agent."""
    user_agent_strings = [
        "Mozilla/5.0 (Macintosh; U; Intel Mac OS X 10.10; rv:86.1) Gecko/20100101 Firefox/86.1",
        "Mozilla/5.0 (Windows NT 6.1; WOW64; rv:86.1) Gecko/20100101 Firefox/86.1",
        "Mozilla/5.0 (Macintosh; Intel Mac OS X 10.10; rv:82.1) Gecko/20100101 Firefox/82.1",
        "Mozilla/5.0 (Macintosh; Intel Mac OS X 10.13; rv:86.0) Gecko/20100101 Firefox/86.0",
        "Mozilla/5.0 (Windows NT 10.0; WOW64; rv:86.0) Gecko/20100101 Firefox/86.0",
        "Mozilla/5.0 (Macintosh; U; Intel Mac OS X 10.10; rv:83.0) Gecko/20100101 Firefox/83.0",
        "Mozilla/5.0 (Windows NT 6.1; WOW64; rv:84.0) Gecko/20100101 Firefox/84.0",
    ]

    return random.choice(user_agent_strings)  # nosec


def text_adjustment_init(self):
    """Adjust text monkey patch for Pandas."""
    self.ansi_regx = re.compile(r"\x1B[@-_][0-?]*[ -/]*[@-~]")
    self.encoding = get_option("display.encoding")


def text_adjustment_len(self, text):
    """Get the length of the text adjustment."""
    # return compat.strlen(self.ansi_regx.sub("", text), encoding=self.encoding)
    return len(self.ansi_regx.sub("", text))


def text_adjustment_justify(self, texts, max_len, mode="right"):
    """Apply 'Justify' text alignment."""
    justify = (
        str.ljust
        if (mode == "left")
        else str.rjust
        if (mode == "right")
        else str.center
    )
    out = []
    for s in texts:
        escapes = self.ansi_regx.findall(s)
        if len(escapes) == 2:
            out.append(
                escapes[0].strip()
                + justify(self.ansi_regx.sub("", s), max_len)
                + escapes[1].strip()
            )
        else:
            out.append(justify(s, max_len))
    return out


# pylint: disable=unused-argument
def text_adjustment_join_unicode(self, lines, sep=""):
    """Join Unicode."""
    try:
        return sep.join(lines)
    except UnicodeDecodeError:
        # sep = compat.text_type(sep)
        return sep.join([x.decode("utf-8") if isinstance(x, str) else x for x in lines])


# pylint: disable=unused-argument
def text_adjustment_adjoin(self, space, *lists, **kwargs):
    """Join text."""
    # Add space for all but the last column:
    pads = ([space] * (len(lists) - 1)) + [0]
    max_col_len = max(len(col) for col in lists)
    new_cols = []
    for col, pad in zip(lists, pads):
        width = max(self.len(s) for s in col) + pad
        c = self.justify(col, width, mode="left")
        # Add blank cells to end of col if needed for different col lens:
        if len(col) < max_col_len:
            c.extend([" " * width] * (max_col_len - len(col)))
        new_cols.append(c)

    rows = [self.join_unicode(row_tup) for row_tup in zip(*new_cols)]
    return self.join_unicode(rows, sep="\n")


# https://github.com/pandas-dev/pandas/issues/18066#issuecomment-522192922
def patch_pandas_text_adjustment():
    """Set pandas text adjustment settings."""
    pandas.io.formats.format.TextAdjustment.__init__ = text_adjustment_init
    pandas.io.formats.format.TextAdjustment.len = text_adjustment_len
    pandas.io.formats.format.TextAdjustment.justify = text_adjustment_justify
    pandas.io.formats.format.TextAdjustment.join_unicode = text_adjustment_join_unicode
    pandas.io.formats.format.TextAdjustment.adjoin = text_adjustment_adjoin


def lambda_financials_colored_values(val: str) -> str:
    """Add a color to a value."""
    if val == "N/A" or str(val) == "nan":
        val = "[yellow]N/A[/yellow]"
    elif sum(c.isalpha() for c in val) < 2:
        if "%" in val and "-" in val or "%" not in val and "(" in val:
            val = f"[red]{val}[/red]"
        elif "%" in val:
            val = f"[green]{val}[/green]"
    return val


def check_ohlc(type_ohlc: str) -> str:
    """Check that data is in ohlc."""
    if bool(re.match("^[ohlca]+$", type_ohlc)):
        return type_ohlc
    raise argparse.ArgumentTypeError("The type specified is not recognized")


def lett_to_num(word: str) -> str:
    """Match ohlca to integers."""
    replacements = [("o", "1"), ("h", "2"), ("l", "3"), ("c", "4"), ("a", "5")]
    for (a, b) in replacements:
        word = word.replace(a, b)
    return word


def get_flair() -> str:
    """Get a flair icon."""
    flairs = {
        ":openbb": "(🦋)",
        ":rocket": "(🚀)",
        ":diamond": "(💎)",
        ":stars": "(✨)",
        ":baseball": "(⚾)",
        ":boat": "(⛵)",
        ":phone": "(☎)",
        ":mercury": "(☿)",
        ":hidden": "",
        ":sun": "(☼)",
        ":moon": "(☾)",
        ":nuke": "(☢)",
        ":hazard": "(☣)",
        ":tunder": "(☈)",
        ":king": "(♔)",
        ":queen": "(♕)",
        ":knight": "(♘)",
        ":recycle": "(♻)",
        ":scales": "(⚖)",
        ":ball": "(⚽)",
        ":golf": "(⛳)",
        ":piece": "(☮)",
        ":yy": "(☯)",
    }

    flair = (
        flairs[str(obbff.USE_FLAIR)]
        if str(obbff.USE_FLAIR) in flairs
        else str(obbff.USE_FLAIR)
    )

    set_default_timezone()
    if obbff.USE_DATETIME and get_user_timezone_or_invalid() != "INVALID":
        dtime = datetime.now(pytz.timezone(get_user_timezone())).strftime(
            "%Y %b %d, %H:%M"
        )

        # if there is no flair, don't add an extra space after the time
        if flair == "":
            return f"{dtime}"

        return f"{dtime} {flair}"

    return flair


def set_default_timezone() -> None:
    """Set a default (America/New_York) timezone if one doesn't exist."""
    dotenv.load_dotenv(USER_ENV_FILE)
    user_tz = os.getenv("OPENBB_TIMEZONE")
    if not user_tz:
        dotenv.set_key(USER_ENV_FILE, "OPENBB_TIMEZONE", "America/New_York")


def is_timezone_valid(user_tz: str) -> bool:
    """Check whether user timezone is valid.

    Parameters
    ----------
    user_tz: str
        Timezone to check for validity

    Returns
    -------
    bool
        True if timezone provided is valid
    """
    return user_tz in pytz.all_timezones


def get_user_timezone() -> str:
    """Get user timezone if it is a valid one.

    Returns
    -------
    str
        user timezone based on .env file
    """
    dotenv.load_dotenv(USER_ENV_FILE)
    user_tz = os.getenv("OPENBB_TIMEZONE")
    if user_tz:
        return user_tz
    return ""


def get_user_timezone_or_invalid() -> str:
    """Get user timezone if it is a valid one.

    Returns
    -------
    str
        user timezone based on timezone.openbb file or INVALID
    """
    user_tz = get_user_timezone()
    if is_timezone_valid(user_tz):
        return f"{user_tz}"
    return "INVALID"


def replace_user_timezone(user_tz: str) -> None:
    """Replace user timezone.

    Parameters
    ----------
    user_tz: str
        User timezone to set
    """
    if is_timezone_valid(user_tz):
        dotenv.set_key(USER_ENV_FILE, "OPENBB_TIMEZONE", user_tz)
        console.print("Timezone successfully updated", "\n")
    else:
        console.print("Timezone selected is not valid", "\n")


def str_to_bool(value) -> bool:
    """Match a string to a boolean value."""
    if isinstance(value, bool):
        return value
    if value.lower() in {"false", "f", "0", "no", "n"}:
        return False
    if value.lower() in {"true", "t", "1", "yes", "y"}:
        return True
    raise ValueError(f"{value} is not a valid boolean value")


def get_screeninfo():
    """Get screeninfo."""
    screens = get_monitors()  # Get all available monitors
    if len(screens) - 1 < cfgPlot.MONITOR:  # Check to see if chosen monitor is detected
        monitor = 0
        console.print(
            f"Could not locate monitor {cfgPlot.MONITOR}, using primary monitor."
        )
    else:
        monitor = cfgPlot.MONITOR
    main_screen = screens[monitor]  # Choose what monitor to get

    return (main_screen.width, main_screen.height)


def plot_autoscale():
    """Autoscale plot."""
    if obbff.USE_PLOT_AUTOSCALING:
        x, y = get_screeninfo()  # Get screen size
        x = ((x) * cfgPlot.PLOT_WIDTH_PERCENTAGE * 10**-2) / (
            cfgPlot.PLOT_DPI
        )  # Calculate width
        if cfgPlot.PLOT_HEIGHT_PERCENTAGE == 100:  # If full height
            y = y - 60  # Remove the height of window toolbar
        y = ((y) * cfgPlot.PLOT_HEIGHT_PERCENTAGE * 10**-2) / (cfgPlot.PLOT_DPI)
    else:  # If not autoscale, use size defined in config_plot.py
        x = cfgPlot.PLOT_WIDTH / (cfgPlot.PLOT_DPI)
        y = cfgPlot.PLOT_HEIGHT / (cfgPlot.PLOT_DPI)
    return x, y


def get_last_time_market_was_open(dt):
    """Get last time the US market was open."""
    # Check if it is a weekend
    if dt.date().weekday() > 4:
        dt = get_last_time_market_was_open(dt - timedelta(hours=24))

    # Check if it is a holiday
    if dt.strftime("%Y-%m-%d") in us_holidays():
        dt = get_last_time_market_was_open(dt - timedelta(hours=24))

    dt = dt.replace(hour=21, minute=0, second=0)

    return dt


def check_file_type_saved(valid_types: List[str] = None):
    """Provide valid types for the user to be able to select.

    Parameters
    ----------
    valid_types: List[str]
        List of valid types to export data

    Returns
    -------
    check_filenames: Optional[List[str]]
        Function that returns list of filenames to export data
    """

    def check_filenames(filenames: str = "") -> str:
        """Check if filenames are valid.

        Parameters
        ----------
        filenames: str
            filenames to be saved separated with comma

        Returns
        ----------
        str
            valid filenames separated with comma
        """
        if not filenames or not valid_types:
            return ""
        valid_filenames = list()
        for filename in filenames.split(","):
            if filename.endswith(tuple(valid_types)):
                valid_filenames.append(filename)
            else:
                console.print(
                    f"[red]Filename '{filename}' provided is not valid!\nPlease use one of the following file types:"
                    f"{','.join(valid_types)}[/red]\n"
                )
        return ",".join(valid_filenames)

    return check_filenames


def compose_export_path(func_name: str, dir_path: str) -> Path:
    """Compose export path for data from the terminal.

    Creates a path to a folder and a filename based on conditions.

    Parameters
    ----------
    func_name : str
        Name of the command that invokes this function
    dir_path : str
        Path of directory from where this function is called

    Returns
    -------
    Path
        Path variable containing the path of the exported file
    """
    now = datetime.now()
    # Resolving all symlinks and also normalizing path.
    resolve_path = Path(dir_path).resolve()
    # Getting the directory names from the path. Instead of using split/replace (Windows doesn't like that)
    # check if this is done in a main context to avoid saving with openbb_terminal
    if resolve_path.parts[-2] == "openbb_terminal":
        path_cmd = f"{resolve_path.parts[-1]}"
    else:
        path_cmd = f"{resolve_path.parts[-2]}_{resolve_path.parts[-1]}"

    default_filename = f"{now.strftime('%Y%m%d_%H%M%S')}_{path_cmd}_{func_name}"

    full_path = USER_EXPORTS_DIRECTORY / default_filename

    return full_path


def export_data(
    export_type: str, dir_path: str, func_name: str, df: pd.DataFrame = pd.DataFrame()
) -> None:
    """Export data to a file.

    Parameters
    ----------
    export_type : str
        Type of export between: csv,json,xlsx,xls
    dir_path : str
        Path of directory from where this function is called
    func_name : str
        Name of the command that invokes this function
    df : pd.Dataframe
        Dataframe of data to save
    """
    if export_type:
        export_path = compose_export_path(func_name, dir_path)
        export_folder = str(export_path.parent)
        export_filename = export_path.name
        export_path.parent.mkdir(parents=True, exist_ok=True)
        for exp_type in export_type.split(","):
            # In this scenario the path was provided, e.g. --export pt.csv, pt.jpg
            if "." in exp_type:
                saved_path = os.path.join(export_folder, exp_type)
            # In this scenario we use the default filename
            else:
                if ".OpenBB_openbb_terminal" in export_filename:
                    export_filename = export_filename.replace(
                        ".OpenBB_openbb_terminal", "OpenBBTerminal"
                    )
                saved_path = os.path.join(
                    export_folder, f"{export_filename}.{exp_type}"
                )

            df = df.replace(
                {
                    r"\[yellow\]": "",
                    r"\[/yellow\]": "",
                    r"\[green\]": "",
                    r"\[/green\]": "",
                    r"\[red\]": "",
                    r"\[/red\]": "",
                    r"\[magenta\]": "",
                    r"\[/magenta\]": "",
                },
                regex=True,
            )

            if exp_type.endswith("csv"):
                df.to_csv(saved_path)
            elif exp_type.endswith("json"):
                df.reset_index(drop=True, inplace=True)
                df.to_json(saved_path)
            elif exp_type.endswith("xlsx"):
                df.to_excel(saved_path, index=True, header=True)
            elif exp_type.endswith("png"):
                plt.savefig(saved_path)
            elif exp_type.endswith("jpg"):
                plt.savefig(saved_path)
            elif exp_type.endswith("pdf"):
                plt.savefig(saved_path)
            elif exp_type.endswith("svg"):
                plt.savefig(saved_path)
            else:
                console.print("\nWrong export file specified.")

            console.print(f"\nSaved file: {saved_path}")


def get_rf() -> float:
    """Use the fiscaldata.gov API to get most recent T-Bill rate.

    Returns
    -------
    rate : float
        The current US T-Bill rate
    """
    try:
        base = "https://api.fiscaldata.treasury.gov/services/api/fiscal_service"
        end = "/v2/accounting/od/avg_interest_rates"
        filters = "?filter=security_desc:eq:Treasury Bills&sort=-record_date"
        response = requests.get(base + end + filters)
        latest = response.json()["data"][0]
        return round(float(latest["avg_interest_rate_amt"]) / 100, 8)
    except Exception:
        return 0.02


def system_clear():
    """Clear screen."""
    os.system("cls||clear")  # nosec


def excel_columns() -> List[str]:
    """Return potential columns for excel.

    Returns
    -------
    letters : List[str]
        Letters to be used as excel columns
    """
    letters = ["A", "B", "C", "D", "E", "F", "G", "H", "I", "J", "K", "L", "M"]
    letters += ["N", "O", "P", "Q", "R", "S", "T", "U", "V", "W", "X", "Y", "Z"]

    opts = (
        [f"{x}" for x in letters]
        + [f"{x}{y}" for x in letters for y in letters]
        + [f"{x}{y}{z}" for x in letters for y in letters for z in letters]
    )
    return opts


def handle_error_code(requests_obj, error_code_map):
    """Handle error code of HTTP requests.

    Parameters
    ----------
    requests_obj: Object
        Request object
    error_code_map: Dict
        Dictionary mapping of HTTP error code and output message

    """
    for error_code, error_msg in error_code_map.items():
        if requests_obj.status_code == error_code:
            console.print(error_msg)


def prefill_form(ticket_type, menu, path, command, message):
    """Pre-fill Google Form and open it in the browser."""
    form_url = "https://openbb.co/support?"

    params = {
        "type": ticket_type,
        "menu": menu,
        "path": path,
        "command": command,
        "message": message,
    }

    url_params = urllib.parse.urlencode(params)

    webbrowser.open(form_url + url_params)


def get_closing_price(ticker, days):
    """Get historical close price for n days in past for market asset.

    Parameters
    ----------
    ticker : str
        Ticker to get data for
    days : datetime
        No. of days in past

    Returns
    -------
    data : pd.DataFrame
        Historic close prices for ticker for given days
    """
    tick = yf.Ticker(ticker)
    df = tick.history(
        start=d.today() - timedelta(days=days),
        interval="1d",
    )["Close"]
    df = df.to_frame().reset_index()
    df = df.rename(columns={0: "Close"})
    df.index.name = "index"
    return df


def camel_case_split(string: str) -> str:
    """Convert a camel-case string to separate words.

    Parameters
    ----------
    string : str
        The string to be converted

    Returns
    -------
    new_string: str
        The formatted string
    """
    words = [[string[0]]]

    for c in string[1:]:
        if words[-1][-1].islower() and c.isupper():
            words.append(list(c))
        else:
            words[-1].append(c)

    results = ["".join(word) for word in words]
    return " ".join(results).title()


def choice_check_after_action(action=None, choices=None):
    """Return an action class that checks choice after action call.

    Does that for argument of argparse.ArgumentParser.add_argument function.

    Parameters
    ----------
    action : Union[class, function]
        Action for set args before check choices.
        If action is class, it must implement argparse.Action methods
        If action is function, it takes 4 args(parser, namespace, values, option_string)
        and needs to return value to set dest

    choices : Union[Iterable, function]
        A container of values that should be allowed.
        If choices is function, it takes 1 args(value) to check and
        return bool that value is allowed or not

    Returns
    -------
    Class
        Class extended argparse.Action
    """
    if isinstance(choices, Iterable):

        def choice_checker(value):
            return value in choices

    elif isinstance(choices, types.FunctionType):
        choice_checker = choices
    else:
        raise NotImplementedError("choices argument must be iterable or function")

    if isinstance(action, type):

        class ActionClass(action):
            def __call__(self, parser, namespace, values, option_string=None):
                super().__call__(parser, namespace, values, option_string)
                if not choice_checker(getattr(namespace, self.dest)):
                    raise ValueError(
                        f"{getattr(namespace, self.dest)} is not in {choices}"
                    )

    elif isinstance(action, types.FunctionType):

        class ActionClass(argparse.Action):
            def __call__(self, parser, namespace, values, option_string=None):
                setattr(
                    namespace,
                    self.dest,
                    action(parser, namespace, values, option_string),
                )
                if not choice_checker(getattr(namespace, self.dest)):
                    raise ValueError(
                        f"{getattr(namespace, self.dest)} is not in {choices}"
                    )

    else:
        raise NotImplementedError("action argument must be class or function")

    return ActionClass


def is_valid_axes_count(
    axes: List[plt.Axes],
    n: int,
    custom_text: Optional[str] = None,
    prefix_text: Optional[str] = None,
    suffix_text: Optional[str] = None,
):
    """Check if axes list length is equal to n and log text if check result is false.

    Parameters
    ----------
    axes: List[plt.Axes]
        External axes (2 axes are expected in the list)
    n: int
        number of expected axes
    custom_text: Optional[str] = None
        custom text to log
    prefix_text: Optional[str] = None
        prefix text to add before text to log
    suffix_text: Optional[str] = None
        suffix text to add after text to log
    """
    if len(axes) == n:
        return True

    if custom_text:
        print_text = custom_text
    else:
        print_text = f"Expected list of {n} axis item{'s' if n>1 else ''}."

    if prefix_text:
        print_text = f"{prefix_text} {print_text}"
    if suffix_text:
        print_text = f"{suffix_text} {print_text}"

    logger.error(print_text)
    console.print(f"[red]{print_text}\n[/red]")
    return False


def support_message(s: str) -> str:
    """Argparse type to check string is in valid format for the support command."""
    return s.replace('"', "")


def check_list_values(valid_values: List[str]):
    """Get valid values to test arguments given by user.

    Parameters
    ----------
    valid_values: List[str]
        List of valid values to be checked

    Returns
    -------
    check_list_values_from_valid_values_list:
        Function that ensures that the valid values go through and notifies user when value is not valid.
    """
    # Define the function with default arguments
    def check_list_values_from_valid_values_list(given_values: str) -> List[str]:
        """Check if argparse argument is an str format.

        Ensure that value1,value2,value3 and that the values value1, value2 and value3 are valid.

        Parameters
        ----------
        given_values: str
            values provided by the user

        Raises
        ------
        argparse.ArgumentTypeError
            Input number not between min and max values
        """
        success_values = list()

        if "," in given_values:
            values_found = [val.strip() for val in given_values.split(",")]
        else:
            values_found = [given_values]

        for value in values_found:
            # check if the value is valid
            if value in valid_values:
                success_values.append(value)
            else:
                console.print(f"[red]'{value}' is not valid.[/red]")

        if not success_values:
            log_and_raise(
                argparse.ArgumentTypeError("No correct arguments have been found")
            )
        return success_values

    # Return function handle to checking function
    return check_list_values_from_valid_values_list


def search_wikipedia(expression: str) -> None:
    """Search wikipedia for a given expression.

    Parameters
    ----------
    expression: str
        Expression to search for
    """
    url = f"https://en.wikipedia.org/api/rest_v1/page/summary/{expression}"

    response = requests.request("GET", url, headers={}, data={})

    if response.status_code == 200:
        response_json = json.loads(response.text)
        res = {
            "title": response_json["title"],
            "url": f"[blue]{response_json['content_urls']['desktop']['page']}[/blue]",
            "summary": response_json["extract"],
        }
    else:
        res = {
            "title": "[red]Not Found[/red]",
        }

    df = pd.json_normalize(res)

    print_rich_table(
        df,
        headers=list(df.columns),
        show_index=False,
        title=f"Wikipedia results for {expression}",
    )


def screenshot() -> None:
    """Screenshot the terminal window or the plot window.

    Parameters
    ----------
    terminal_window_target: bool
        Target the terminal window
    """
    try:
        if plt.get_fignums():
            img_buf = io.BytesIO()
            plt.savefig(img_buf, format="png")
            shot = Image.open(img_buf)
            screenshot_to_canvas(shot, plot_exists=True)

        else:
            console.print("No plots found.\n")

    except Exception as e:
        console.print(f"Cannot reach window - {e}\n")


def screenshot_to_canvas(shot, plot_exists: bool = False):
    """Frame image to OpenBB canvas.

    Parameters
    ----------
    shot
        Image to frame with OpenBB Canvas
    plot_exists: bool
        Variable to say whether the image is a plot or screenshot of terminal
    """
    WHITE_LINE_WIDTH = 3
    OUTSIDE_CANVAS_WIDTH = shot.width + 4 * WHITE_LINE_WIDTH + 5
    OUTSIDE_CANVAS_HEIGHT = shot.height + 4 * WHITE_LINE_WIDTH + 5
    UPPER_SPACE = 40
    BACKGROUND_WIDTH_SLACK = 150
    BACKGROUND_HEIGHT_SLACK = 150

    background = Image.open(
        Path(os.path.abspath(__file__), "../../images/background.png")
    )
    logo = Image.open(
        Path(os.path.abspath(__file__), "../../images/openbb_horizontal_logo.png")
    )

    try:
        if plot_exists:
            HEADER_HEIGHT = 0
            RADIUS = 8

            background = background.resize(
                (
                    shot.width + BACKGROUND_WIDTH_SLACK,
                    shot.height + BACKGROUND_HEIGHT_SLACK,
                )
            )

            x = int((background.width - OUTSIDE_CANVAS_WIDTH) / 2)
            y = UPPER_SPACE

            white_shape = (
                (x, y),
                (x + OUTSIDE_CANVAS_WIDTH, y + OUTSIDE_CANVAS_HEIGHT),
            )
            img = ImageDraw.Draw(background)
            img.rounded_rectangle(
                white_shape,
                fill="black",
                outline="white",
                width=WHITE_LINE_WIDTH,
                radius=RADIUS,
            )
            background.paste(shot, (x + WHITE_LINE_WIDTH + 5, y + WHITE_LINE_WIDTH + 5))

            # Logo
            background.paste(
                logo,
                (
                    int((background.width - logo.width) / 2),
                    UPPER_SPACE
                    + OUTSIDE_CANVAS_HEIGHT
                    + HEADER_HEIGHT
                    + int(
                        (
                            background.height
                            - UPPER_SPACE
                            - OUTSIDE_CANVAS_HEIGHT
                            - HEADER_HEIGHT
                            - logo.height
                        )
                        / 2
                    ),
                ),
                logo,
            )

            background.show(title="screenshot")

    except Exception:
        console.print("Shot failed.")


@lru_cache
def load_json(path: str) -> Dict[str, str]:
    """Load a dictionary from a json file path.

    Parameter
    ----------
    path : str
        The path for the json file

    Returns
    -------
    Dict[str, str]
        The dictionary loaded from json
    """
    try:
        with open(path) as file:
            return json.load(file)
    except Exception as e:
        console.print(
            f"[red]Failed to load preferred source from file: "
            f"{obbff.PREFERRED_DATA_SOURCE_FILE}[/red]"
        )
        console.print(f"[red]{e}[/red]")
        return {}


def list_from_str(value: str) -> List[str]:
    """Convert a string to a list.

    Parameter
    ---------
    value : str
        The string to convert

    Returns
    -------
    new_value: List[str]
        The list of strings
    """
    if value:
        return value.split(",")
    return []


def str_date_to_timestamp(date: str) -> int:
    """Transform string date to timestamp

    Parameters
    ----------
    start_date : str
        Initial date, format YYYY-MM-DD

    Returns
    -------
    date_ts : int
        Initial date timestamp (e.g., 1_614_556_800)
    """

    date_ts = int(
        datetime.strptime(date + " 00:00:00+0000", "%Y-%m-%d %H:%M:%S%z").timestamp()
    )

    return date_ts


def update_news_from_tweet_to_be_displayed() -> str:
    """Update news from tweet to be displayed.

    Returns
    -------
    str
        The news from tweet to be displayed
    """
    global LAST_TWEET_NEWS_UPDATE_CHECK_TIME

    # Check whether it has passed a certain amount of time since the last news update
<<<<<<< HEAD
    if (
        datetime.now() - LAST_TWEET_NEWS_UPDATE_CHECK_TIME
    ).seconds > obbff.TOOLBAR_TWEET_NEWS_SECONDS_BETWEEN_UPDATES:
=======
    if (datetime.now() - LAST_TWEET_NEWS_UPDATE_CHECK_TIME).seconds > 60:
>>>>>>> c1eaff36

        # This doesn't depende on the time of the tweet but the time that the check was made
        LAST_TWEET_NEWS_UPDATE_CHECK_TIME = datetime.now()

<<<<<<< HEAD
        if "," in obbff.TOOLBAR_TWEET_NEWS_ACCOUNTS_TO_TRACK:
            news_sources_twitter_handles = (
                obbff.TOOLBAR_TWEET_NEWS_ACCOUNTS_TO_TRACK.split(",")
            )
        else:
            news_sources_twitter_handles = [obbff.TOOLBAR_TWEET_NEWS_ACCOUNTS_TO_TRACK]

        news_tweet_to_use = ""
        handle_to_use = ""
        url = ""
=======
        news_sources_twitter_handles = [
            "unusual_whales",
            "gurgavin",
            "WatcherGuru",
            "CBSNews",
        ]

        news_tweet_to_use = ""
        handle_to_use = ""
>>>>>>> c1eaff36
        last_tweet_dt = (datetime.now() - timedelta(hours=1)).replace(
            tzinfo=timezone.utc
        )
        for handle in news_sources_twitter_handles:

<<<<<<< HEAD
            try:
                # Get last N tweets from each handle
                for last_tweet in twitter_api.user_timeline(
                    screen_name=handle,
                    count=obbff.TOOLBAR_TWEET_NEWS_NUM_LAST_TWEETS_TO_READ,
                )[: obbff.TOOLBAR_TWEET_NEWS_NUM_LAST_TWEETS_TO_READ]:
                    # Check if the tweet contains "JUST IN:" or "BREAKING:"
                    if "JUST IN" in last_tweet.text or "BREAKING" in last_tweet.text:
                        # Check if the tweet is newer than the last one
                        # we want to grab the most recent one
                        if last_tweet.created_at > last_tweet_dt:
                            handle_to_use = handle
                            last_tweet_dt = last_tweet.created_at
                            news_tweet_to_use = last_tweet.text.replace(
                                "JUST IN: ", ""
                            ).replace("BREAKING: ", "")

                            # Get url associated with tweet
                            if last_tweet.entities:
                                if "urls" in last_tweet.entities:
                                    if last_tweet.entities["urls"]:
                                        if (
                                            "expanded_url"
                                            in last_tweet.entities["urls"][-1]
                                        ):
                                            url = last_tweet.entities["urls"][-1][
                                                "expanded_url"
                                            ]

            # In case the handle provided doesn't exist, we skip it
            except tweepy.errors.NotFound:
                pass
=======
            # Get last N tweets from each handle
            for last_tweet in twitter_api.user_timeline(screen_name=handle, count=3)[
                :3
            ]:
                # Check if the tweet contains "JUST IN:" or "BREAKING:"
                if "JUST IN:" in last_tweet.text or "BREAKING:" in last_tweet.text:
                    # Check if the tweet is newer than the last one
                    # we want to grab the most recent one
                    if last_tweet.created_at > last_tweet_dt:
                        handle_to_use = handle
                        last_tweet_dt = last_tweet.created_at
                        news_tweet_to_use = last_tweet.text.replace(
                            "JUST IN: ", ""
                        ).replace("BREAKING: ", "")
>>>>>>> c1eaff36

        if news_tweet_to_use:
            global NEWS_TWEET
            # Update NEWS_TWEET with the new news tweet found
<<<<<<< HEAD
            NEWS_TWEET = f"{last_tweet_dt.hour}:{last_tweet_dt.hour} - @{handle_to_use} - {url}\n\n{news_tweet_to_use}"
=======
            NEWS_TWEET = f"{last_tweet_dt.hour}:{last_tweet_dt.hour} - @{handle_to_use} - {news_tweet_to_use}"
>>>>>>> c1eaff36

    return NEWS_TWEET<|MERGE_RESOLUTION|>--- conflicted
+++ resolved
@@ -19,7 +19,6 @@
 import webbrowser
 import urllib.parse
 import json
-import tweepy
 
 import pytz
 import pandas as pd
@@ -55,12 +54,8 @@
     twitter_api = tweepy.API(
         tweepy.OAuth2BearerHandler(
             cfg.API_TWITTER_BEARER_TOKEN,
-<<<<<<< HEAD
         ),
         timeout=5,
-=======
-        )
->>>>>>> c1eaff36
     )
     # A test to ensure that the Twitter API key is correct,
     # otherwise we disable the Toolbar with Tweet News
@@ -1920,18 +1915,13 @@
     global LAST_TWEET_NEWS_UPDATE_CHECK_TIME
 
     # Check whether it has passed a certain amount of time since the last news update
-<<<<<<< HEAD
     if (
         datetime.now() - LAST_TWEET_NEWS_UPDATE_CHECK_TIME
     ).seconds > obbff.TOOLBAR_TWEET_NEWS_SECONDS_BETWEEN_UPDATES:
-=======
-    if (datetime.now() - LAST_TWEET_NEWS_UPDATE_CHECK_TIME).seconds > 60:
->>>>>>> c1eaff36
 
         # This doesn't depende on the time of the tweet but the time that the check was made
         LAST_TWEET_NEWS_UPDATE_CHECK_TIME = datetime.now()
 
-<<<<<<< HEAD
         if "," in obbff.TOOLBAR_TWEET_NEWS_ACCOUNTS_TO_TRACK:
             news_sources_twitter_handles = (
                 obbff.TOOLBAR_TWEET_NEWS_ACCOUNTS_TO_TRACK.split(",")
@@ -1942,23 +1932,11 @@
         news_tweet_to_use = ""
         handle_to_use = ""
         url = ""
-=======
-        news_sources_twitter_handles = [
-            "unusual_whales",
-            "gurgavin",
-            "WatcherGuru",
-            "CBSNews",
-        ]
-
-        news_tweet_to_use = ""
-        handle_to_use = ""
->>>>>>> c1eaff36
         last_tweet_dt = (datetime.now() - timedelta(hours=1)).replace(
             tzinfo=timezone.utc
         )
         for handle in news_sources_twitter_handles:
 
-<<<<<<< HEAD
             try:
                 # Get last N tweets from each handle
                 for last_tweet in twitter_api.user_timeline(
@@ -1991,30 +1969,10 @@
             # In case the handle provided doesn't exist, we skip it
             except tweepy.errors.NotFound:
                 pass
-=======
-            # Get last N tweets from each handle
-            for last_tweet in twitter_api.user_timeline(screen_name=handle, count=3)[
-                :3
-            ]:
-                # Check if the tweet contains "JUST IN:" or "BREAKING:"
-                if "JUST IN:" in last_tweet.text or "BREAKING:" in last_tweet.text:
-                    # Check if the tweet is newer than the last one
-                    # we want to grab the most recent one
-                    if last_tweet.created_at > last_tweet_dt:
-                        handle_to_use = handle
-                        last_tweet_dt = last_tweet.created_at
-                        news_tweet_to_use = last_tweet.text.replace(
-                            "JUST IN: ", ""
-                        ).replace("BREAKING: ", "")
->>>>>>> c1eaff36
 
         if news_tweet_to_use:
             global NEWS_TWEET
             # Update NEWS_TWEET with the new news tweet found
-<<<<<<< HEAD
             NEWS_TWEET = f"{last_tweet_dt.hour}:{last_tweet_dt.hour} - @{handle_to_use} - {url}\n\n{news_tweet_to_use}"
-=======
-            NEWS_TWEET = f"{last_tweet_dt.hour}:{last_tweet_dt.hour} - @{handle_to_use} - {news_tweet_to_use}"
->>>>>>> c1eaff36
 
     return NEWS_TWEET
--- conflicted
+++ resolved
@@ -43,7 +43,6 @@
 from rich.table import Table
 from screeninfo import get_monitors
 
-<<<<<<< HEAD
 logging.basicConfig(stream=sys.stdout, level=logging.CRITICAL)
 logging.getLogger().addHandler(logging.StreamHandler(stream=sys.stdout))
 
@@ -60,9 +59,7 @@
     OpenBBFigure,
     plots_backend,
 )
-=======
 from openbb_terminal import OpenBBFigure, plots_backend
->>>>>>> f4a5064f
 from openbb_terminal.core.config.paths import HOME_DIRECTORY
 from openbb_terminal.core.plots.plotly_ta.ta_class import PlotlyTA
 from openbb_terminal.core.config.paths import (
@@ -94,14 +91,11 @@
 MENU_QUIT = 1
 MENU_RESET = 2
 
-<<<<<<< HEAD
 LAST_TWEET_NEWS_UPDATE_CHECK_TIME = None
 
 GPT_INDEX_DIRECTORY = MISCELLANEOUS_DIRECTORY / "gpt_index/"
 GPT_MODEL_NAME = "gpt-3.5-turbo"
 
-=======
->>>>>>> f4a5064f
 # Command location path to be shown in the figures depending on watermark flag
 command_location = ""
 
@@ -332,9 +326,6 @@
         current_user.preferences.USE_INTERACTIVE_DF and plots_backend().isatty
     )
 
-    # Make a copy of the dataframe to avoid SettingWithCopyWarning
-    df = df.copy()
-
     show_index = not isinstance(df.index, pd.RangeIndex) and show_index
     #  convert non-str that are not timestamp or int into str
     # eg) praw.models.reddit.subreddit.Subreddit
@@ -374,14 +365,10 @@
                 df_outgoing = df_outgoing.rename(columns={col: "  "})
 
         plots_backend().send_table(
-<<<<<<< HEAD
-            df_table=df_outgoing, title=title, source=source  # type: ignore
-=======
             df_table=df_outgoing,
             title=title,
             source=source,  # type: ignore
             theme=current_user.preferences.TABLE_STYLE,
->>>>>>> f4a5064f
         )
         return
 

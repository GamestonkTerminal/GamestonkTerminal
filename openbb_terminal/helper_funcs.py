--- conflicted
+++ resolved
@@ -36,14 +36,7 @@
 from openbb_terminal.rich_config import console
 from openbb_terminal import feature_flags as obbff
 from openbb_terminal import config_plot as cfgPlot
-<<<<<<< HEAD
-from openbb_terminal.core.config.constants import (
-    ENV_FILE_DEFAULT,
-    USER_HOME,
-)
-=======
-from openbb_terminal.core.config.paths import HOME_DIRECTORY
->>>>>>> 3d0190e3
+from openbb_terminal.core.config.paths import HOME_DIRECTORY, USER_ENV_FILE
 
 logger = logging.getLogger(__name__)
 
@@ -1078,10 +1071,10 @@
 def set_default_timezone() -> None:
     """Sets a default (America/New_York) timezone if one doesn't exist"""
 
-    dotenv.load_dotenv(ENV_FILE_DEFAULT)
+    dotenv.load_dotenv(USER_ENV_FILE)
     user_tz = os.getenv("TIMEZONE")
     if not user_tz:
-        dotenv.set_key(ENV_FILE_DEFAULT, "TIMEZONE", "America/New_York")
+        dotenv.set_key(USER_ENV_FILE, "TIMEZONE", "America/New_York")
 
 
 def is_timezone_valid(user_tz: str) -> bool:
@@ -1108,7 +1101,7 @@
     str
         user timezone based on timezone.openbb file
     """
-    dotenv.load_dotenv(ENV_FILE_DEFAULT)
+    dotenv.load_dotenv(USER_ENV_FILE)
     user_tz = os.getenv("TIMEZONE")
     if user_tz:
         return user_tz
@@ -1138,7 +1131,7 @@
         User timezone to set
     """
     if is_timezone_valid(user_tz):
-        dotenv.set_key(ENV_FILE_DEFAULT, "TIMEZONE", user_tz)
+        dotenv.set_key(USER_ENV_FILE, "TIMEZONE", user_tz)
         console.print("Timezone successfully updated", "\n")
     else:
         console.print("timezone.openbb file does not exist", "\n")

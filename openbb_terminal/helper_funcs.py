--- conflicted
+++ resolved
@@ -1660,33 +1660,6 @@
 
     response = requests.request("GET", url, headers={}, data={})
 
-<<<<<<< HEAD
-    except Exception as e:
-        console.print(
-            f"[red]Failed to load preferred source from file: "
-            f"{obbff.PREFERRED_DATA_SOURCE_FILE}[/red]"
-        )
-        console.print(f"[red]{e}[/red]")
-        return None
-
-
-@lru_cache
-def load_json(path: str) -> Dict[str, str]:
-    """Loads a dictionary from a json file path
-
-    Parameter
-    ----------
-    path : str
-        The path for the json file
-
-    Returns
-    ----------
-    Dict[str, str]
-        The dictionary loaded from json
-    """
-    with open(path) as file:
-        return json.load(file)
-=======
     if response.status_code == 200:
         response_json = json.loads(response.text)
         res = {
@@ -1707,4 +1680,29 @@
         show_index=False,
         title=f"Wikipedia results for {expression}",
     )
->>>>>>> 10fce6d1
+
+
+@lru_cache
+def load_json(path: str) -> Dict[str, str]:
+    """Loads a dictionary from a json file path
+
+    Parameter
+    ----------
+    path : str
+        The path for the json file
+
+    Returns
+    ----------
+    Dict[str, str]
+        The dictionary loaded from json
+    """
+    try:
+        with open(path) as file:
+            return json.load(file)
+    except Exception as e:
+        console.print(
+            f"[red]Failed to load preferred source from file: "
+            f"{obbff.PREFERRED_DATA_SOURCE_FILE}[/red]"
+        )
+        console.print(f"[red]{e}[/red]")
+        return {}
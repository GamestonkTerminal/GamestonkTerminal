"""FinancialModelingPrep view"""
__docformat__ = "numpy"

import logging
import os
from typing import Optional

import pandas as pd

<<<<<<< HEAD
=======
from openbb_terminal import OpenBBFigure
>>>>>>> 2a880524
from openbb_terminal.config_terminal import theme
from openbb_terminal.core.session.current_user import get_current_user
from openbb_terminal.decorators import log_start_end
from openbb_terminal.etf import fmp_model
from openbb_terminal.helper_funcs import (
    export_data,
    print_rich_table,
)
from openbb_terminal.rich_config import console

logger = logging.getLogger(__name__)


@log_start_end(log=logger)
def display_etf_weightings(
    name: str,
    raw: bool = False,
    export: str = "",
    sheet_name: Optional[str] = None,
    external_axes: bool = False,
):
    """Display sector weightings allocation of ETF. [Source: FinancialModelingPrep]

    Parameters
    ----------
    name: str
        ETF name
    raw: bool
        Display sector weighting allocation
    min_pct_to_display: float
        Minimum percentage to display sector
    sheet_name: str
        Optionally specify the name of the sheet the data is exported to.
    export: str
        Type of format to export data
    external_axes : bool, optional
        Whether to return the figure object or not, by default False
    """
    sectors = fmp_model.get_etf_sector_weightings(name)
    if not sectors:
        return console.print("No data was found for that ETF\n")

    title = f"Sector holdings of {name}"

    sector_weights_formatted = {}
    for sector_weight in sectors:
        sector_weights_formatted[sector_weight["sector"]] = (
            float(sector_weight["weightPercentage"].strip("%")) / 100
        )
    sector_weights_formatted = dict(sorted(sector_weights_formatted.items()))

    legend, values = zip(*sector_weights_formatted.items())
    colors = theme.get_colors()

<<<<<<< HEAD
    else:
        legend, values = zip(*sector_weights_formatted.items())
        leg = [f"{le}\n{round(v * 100,2)}%" for le, v in zip(legend, values)]

        if external_axes is None:
            _, ax = plt.subplots(
                figsize=plot_autoscale(), dpi=get_current_user().preferences.PLOT_DPI
            )
        elif is_valid_axes_count(external_axes, 1):
            (ax,) = external_axes
        else:
            return

        ax.pie(
            values,
            labels=leg,
            wedgeprops=theme.pie_wedgeprops,
            colors=theme.get_colors(),
            startangle=theme.pie_startangle,
        )
        ax.set_title(title)
        theme.style_primary_axis(ax)
        if external_axes is None:
            theme.visualize_output()
=======
    fig = OpenBBFigure.create_subplots(
        1,
        3,
        specs=[[{"type": "domain"}, {"type": "pie", "colspan": 2}, None]],
        row_heights=[1],
        column_widths=[0.1, 0.8, 0.1],
    )

    fig.add_pie(
        labels=legend,
        values=values,
        textinfo="label+percent",
        hoverinfo="label+percent",
        automargin=True,
        rotation=45,
        row=1,
        col=2,
    )
    fig.update_traces(
        textposition="outside",
        textfont_size=15,
        marker=dict(
            colors=colors,
            line=dict(color="#F5EFF3", width=0.8),
        ),
    )

    fig.update_layout(
        margin=dict(t=40, b=20),
        title=dict(
            text=title,
            y=0.98,
            x=0.5,
            xanchor="center",
            yanchor="top",
        ),
        colorway=colors,
        showlegend=False,
    )
>>>>>>> 2a880524

    export_data(
        export,
        os.path.dirname(os.path.abspath(__file__)),
        "weights",
        pd.DataFrame([sector_weights_formatted]).T,
        sheet_name,
        fig,
    )

    if raw:
        sectors_df = pd.DataFrame(sectors).sort_values(by="sector")
        return print_rich_table(
            sectors_df,
            headers=["Sector", "Weight"],
            show_index=False,
            title=f"\n{title}",
            export=bool(export),
        )

    return fig.show(external=external_axes)<|MERGE_RESOLUTION|>--- conflicted
+++ resolved
@@ -7,10 +7,7 @@
 
 import pandas as pd
 
-<<<<<<< HEAD
-=======
 from openbb_terminal import OpenBBFigure
->>>>>>> 2a880524
 from openbb_terminal.config_terminal import theme
 from openbb_terminal.core.session.current_user import get_current_user
 from openbb_terminal.decorators import log_start_end
@@ -65,32 +62,6 @@
     legend, values = zip(*sector_weights_formatted.items())
     colors = theme.get_colors()
 
-<<<<<<< HEAD
-    else:
-        legend, values = zip(*sector_weights_formatted.items())
-        leg = [f"{le}\n{round(v * 100,2)}%" for le, v in zip(legend, values)]
-
-        if external_axes is None:
-            _, ax = plt.subplots(
-                figsize=plot_autoscale(), dpi=get_current_user().preferences.PLOT_DPI
-            )
-        elif is_valid_axes_count(external_axes, 1):
-            (ax,) = external_axes
-        else:
-            return
-
-        ax.pie(
-            values,
-            labels=leg,
-            wedgeprops=theme.pie_wedgeprops,
-            colors=theme.get_colors(),
-            startangle=theme.pie_startangle,
-        )
-        ax.set_title(title)
-        theme.style_primary_axis(ax)
-        if external_axes is None:
-            theme.visualize_output()
-=======
     fig = OpenBBFigure.create_subplots(
         1,
         3,
@@ -130,7 +101,6 @@
         colorway=colors,
         showlegend=False,
     )
->>>>>>> 2a880524
 
     export_data(
         export,

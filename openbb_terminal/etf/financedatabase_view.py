"""Finance Database view"""
__docformat__ = "numpy"

import logging
import os
from typing import Optional

from openbb_terminal.decorators import log_start_end
from openbb_terminal.etf import financedatabase_model
from openbb_terminal.helper_funcs import export_data, print_rich_table
from openbb_terminal.rich_config import console

logger = logging.getLogger(__name__)


@log_start_end(log=logger)
def display_etf_by_name(
    name: str,
    limit: int = 10,
    export: str = "",
    sheet_name: Optional[str] = None,
):
    """Display a selection of ETFs based on name. [Source: Finance Database]

    Parameters
    ----------
    name: str
        Search by name to find ETFs matching the criteria.
    limit: int
        Limit of ETFs to display
    sheet_name: str
        Optionally specify the name of the sheet the data is exported to.
    export: str
        Type of format to export data
    """
    data = financedatabase_model.get_etfs_by_name(name)

    if data.empty:
        console.print("No data was found with that name.")
        return

    table_data = data[["name", "family", "category_group", "category"]]

    print_rich_table(
        table_data.iloc[:limit],
        show_index=True,
<<<<<<< HEAD
        headers=["Name", "Family", "Category"],
        title="ETFs by Total Assets",
        export=bool(export),
=======
        headers=["Name", "Family", "Category Group", "Category"],
        title="ETFs",
>>>>>>> 696027b7
    )

    export_data(
        export,
        os.path.dirname(os.path.abspath(__file__)),
        "ln_fd",
        table_data,
        sheet_name,
    )


@log_start_end(log=logger)
def display_etf_by_description(
    description: str,
    limit: int = 10,
    export: str = "",
    sheet_name: Optional[str] = None,
):
    """Display a selection of ETFs based on description. [Source: Finance Database]

    Parameters
    ----------
    description: str
        Search by description to find ETFs matching the criteria.
    limit: int
        Limit of ETFs to display
    sheet_name: str
        Optionally specify the name of the sheet the data is exported to.
    export: str
        Type of format to export data
    """
    data = financedatabase_model.get_etfs_by_description(description)

    if data.empty:
        console.print("No data was found with that description.")
        return

    table_data = data[["name", "family", "category_group", "category"]]

    print_rich_table(
        table_data.iloc[:limit],
        show_index=True,
<<<<<<< HEAD
        headers=["Name", "Family", "Category"],
        title="ETFs by Total Assets",
        export=bool(export),
=======
        headers=["Name", "Family", "Category Group", "Category"],
        title="ETFs",
>>>>>>> 696027b7
    )

    export_data(
        export,
        os.path.dirname(os.path.abspath(__file__)),
        "ld",
        table_data,
        sheet_name,
    )


@log_start_end(log=logger)
def display_etf_by_category(
    category: str,
    limit: int = 10,
    export: str = "",
    sheet_name: Optional[str] = None,
):
    """Display a selection of ETFs based on a category. [Source: Finance Database]

    Parameters
    ----------
    description: str
        Search by description to find ETFs matching the criteria.
    limit: int
        Limit of ETFs to display
    sheet_name: str
        Optionally specify the name of the sheet the data is exported to.
    export: str
        Type of format to export data
    """
    data = financedatabase_model.get_etfs_by_category(category)

    if data.empty:
        console.print("No data was found on that category.")
        return

    table_data = data[["name", "family", "category_group", "category"]]

    print_rich_table(
        table_data.iloc[:limit],
        show_index=True,
<<<<<<< HEAD
        headers=["Name", "Family", "Category"],
        title="ETFs by Category and Total Assets",
        export=bool(export),
=======
        headers=["Name", "Family", "Category Group", "Category"],
        title="ETFs by Category",
>>>>>>> 696027b7
    )

    export_data(
        export,
        os.path.join(os.path.dirname(os.path.abspath(__file__)), "screener"),
        "sbc",
        table_data,
        sheet_name,
    )<|MERGE_RESOLUTION|>--- conflicted
+++ resolved
@@ -44,14 +44,9 @@
     print_rich_table(
         table_data.iloc[:limit],
         show_index=True,
-<<<<<<< HEAD
-        headers=["Name", "Family", "Category"],
-        title="ETFs by Total Assets",
-        export=bool(export),
-=======
         headers=["Name", "Family", "Category Group", "Category"],
         title="ETFs",
->>>>>>> 696027b7
+        export=bool(export),
     )
 
     export_data(
@@ -94,14 +89,9 @@
     print_rich_table(
         table_data.iloc[:limit],
         show_index=True,
-<<<<<<< HEAD
-        headers=["Name", "Family", "Category"],
-        title="ETFs by Total Assets",
-        export=bool(export),
-=======
         headers=["Name", "Family", "Category Group", "Category"],
         title="ETFs",
->>>>>>> 696027b7
+        export=bool(export),
     )
 
     export_data(
@@ -144,14 +134,9 @@
     print_rich_table(
         table_data.iloc[:limit],
         show_index=True,
-<<<<<<< HEAD
-        headers=["Name", "Family", "Category"],
-        title="ETFs by Category and Total Assets",
-        export=bool(export),
-=======
         headers=["Name", "Family", "Category Group", "Category"],
         title="ETFs by Category",
->>>>>>> 696027b7
+        export=bool(export),
     )
 
     export_data(

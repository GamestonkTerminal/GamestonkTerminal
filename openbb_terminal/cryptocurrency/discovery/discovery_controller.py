"""Cryptocurrency Discovery Controller"""
__docformat__ = "numpy"

# pylint: disable=R0904, C0302, W0622, C0201
import argparse
import logging
from datetime import datetime, timedelta
from typing import List, Optional

from openbb_terminal.core.session.current_user import get_current_user
from openbb_terminal.cryptocurrency.discovery import (
    coinmarketcap_model,
    coinmarketcap_view,
    coinpaprika_model,
    coinpaprika_view,
    cryptostats_view,
    dappradar_model,
    dappradar_view,
    pycoingecko_model,
    pycoingecko_view,
)
from openbb_terminal.custom_prompt_toolkit import NestedCompleter
from openbb_terminal.decorators import log_start_end
<<<<<<< HEAD
from openbb_terminal.helper_funcs import (
    EXPORT_ONLY_RAW_DATA_ALLOWED,
    check_positive,
    valid_date,
)
=======
from openbb_terminal.helper_funcs import EXPORT_ONLY_RAW_DATA_ALLOWED, check_positive
>>>>>>> 30372676
from openbb_terminal.menu import session
from openbb_terminal.parent_classes import BaseController
from openbb_terminal.rich_config import MenuText, console, get_ordered_list_sources
from openbb_terminal.stocks import stocks_helper

logger = logging.getLogger(__name__)


class DiscoveryController(BaseController):
    """Discovery Controller class"""

    CHOICES_COMMANDS = [
        "search",
        "top",
        "trending",
        "gainers",
        "losers",
        "nft_mktp_chains",
        "nft_mktp",
        "dapps",
<<<<<<< HEAD
        "dex",
        "fees",
=======
        "dapp_categories",
        "dapp_chains",
        "dapp_metrics",
        "defi_chains",
        "tokens",
>>>>>>> 30372676
    ]

    PATH = "/crypto/disc/"
    CHOICES_GENERATION = True

    def __init__(self, queue: Optional[List[str]] = None):
        """Constructor"""
        super().__init__(queue)

        if session and get_current_user().preferences.USE_PROMPT_TOOLKIT:
            choices: dict = self.choices_default

            ordered_list_sources_top = get_ordered_list_sources(f"{self.PATH}top")
            if ordered_list_sources_top and ordered_list_sources_top[0] == "CoinGecko":
                choices["top"]["--sort"] = {
                    c: {}
                    for c in stocks_helper.format_parse_choices(
                        pycoingecko_view.COINS_COLUMNS
                    )
                }
            else:
                choices["top"]["--sort"] = {
                    c: {}
                    for c in stocks_helper.format_parse_choices(
                        coinmarketcap_model.FILTERS
                    )
                }

            choices["top"]["-s"] = choices["top"]["--sort"]

            self.completer = NestedCompleter.from_nested_dict(choices)

    def print_help(self):
        """Print help"""
        mt = MenuText("crypto/disc/")
        mt.add_cmd("top")
        mt.add_cmd("trending")
        mt.add_cmd("gainers")
        mt.add_cmd("losers")
        mt.add_cmd("search")
        mt.add_cmd("nft_mktp_chains")
        mt.add_cmd("nft_mktp")
        mt.add_cmd("dapps")
<<<<<<< HEAD
        mt.add_cmd("dex")
        mt.add_cmd("fees")
=======
        mt.add_cmd("dapp_categories")
        mt.add_cmd("dapp_chains")
        mt.add_cmd("dapp_metrics")
        mt.add_cmd("defi_chains")
        mt.add_cmd("tokens")
>>>>>>> 30372676
        console.print(text=mt.menu_text, menu="Cryptocurrency - Discovery")

    @log_start_end(log=logger)
    def call_fees(self, other_args: List[str]):
        """Process fees command"""

        parser = argparse.ArgumentParser(
            prog="fees",
            add_help=False,
            formatter_class=argparse.ArgumentDefaultsHelpFormatter,
            description="""
            Cryptos where users pay most fees on [Source: CryptoStats]
            """,
        )

        parser.add_argument(
            "--mc",
            action="store_true",
            dest="marketcap",
            default=False,
            help="Include the market cap rank",
        )
        parser.add_argument(
            "--tvl",
            action="store_true",
            dest="tvl",
            default=False,
            help="Include the total value locked",
        )

        parser.add_argument(
            "-d",
            "--date",
            dest="date",
            type=valid_date,
            help="Initial date. Default: yesterday",
            default=(datetime.now() - timedelta(days=1)).strftime("%Y-%m-%d"),
        )

        parser.add_argument(
            "-s",
            "--sort",
            dest="sortby",
            nargs="+",
            help="Sort by given column. Default: One Day Fees",
            default="One Day Fees",
            choices=["One Day Fees", "Market Cap Rank"],
            metavar="SORTBY",
        )

        parser.add_argument(
            "-r",
            "--reverse",
            action="store_true",
            dest="reverse",
            default=False,
            help=(
                "Data is sorted in descending order by default. "
                "Reverse flag will sort it in an ascending way. "
                "Only works when raw data is displayed."
            ),
        )

        ns_parser = self.parse_known_args_and_warn(
            parser, other_args, EXPORT_ONLY_RAW_DATA_ALLOWED, limit=10
        )

        if ns_parser:
            cryptostats_view.display_fees(
                marketcap=ns_parser.marketcap,
                tvl=ns_parser.tvl,
                date=ns_parser.date,
                limit=ns_parser.limit,
                sortby=ns_parser.sortby,
                ascend=ns_parser.reverse,
                export=ns_parser.export,
            )

    @log_start_end(log=logger)
    def call_top(self, other_args):
        """Process top command"""
        ordered_list_sources_top = get_ordered_list_sources(f"{self.PATH}top")

        if ordered_list_sources_top and ordered_list_sources_top[0] == "CoinGecko":
            argument_sort_default = "Market Cap Rank"
        else:
            argument_sort_default = "CMC_Rank"

        parser = argparse.ArgumentParser(
            prog="top",
            add_help=False,
            formatter_class=argparse.ArgumentDefaultsHelpFormatter,
            description="""Display N coins from the data source, if the data source is CoinGecko it
            can receive a category as argument (-c decentralized-finance-defi or -c stablecoins)
            and will show only the top coins in that category.
            can also receive sort arguments (these depend on the source), e.g., --sort Volume [$]
            You can sort by {Symbol,Name,Price [$],Market Cap,Market Cap Rank,Volume [$]} with CoinGecko
            Number of coins to show: -l 10
            """,
        )

        parser.add_argument(
            "-c",
            "--category",
            default="",
            dest="category",
            help="Category (e.g., stablecoins). Empty for no category. Only works for 'CoinGecko' source.",
            choices=pycoingecko_model.get_categories_keys(),
            metavar="CATEGORY",
        )

        parser.add_argument(
            "-l",
            "--limit",
            default=10,
            dest="limit",
            help="Limit of records",
            type=check_positive,
        )
        parser.add_argument(
            "-s",
            "--sort",
            dest="sortby",
            nargs="+",
            help="Sort by given column. Default: Market Cap Rank",
            default=stocks_helper.format_parse_choices([argument_sort_default]),
            metavar="SORTBY",
        )

        parser.add_argument(
            "-r",
            "--reverse",
            action="store_true",
            dest="reverse",
            default=False,
            help=(
                "Data is sorted in descending order by default. "
                "Reverse flag will sort it in an ascending way. "
                "Only works when raw data is displayed."
            ),
        )
        if other_args and other_args[0][0] != "-":
            other_args.insert(0, "-c")

        ns_parser = self.parse_known_args_and_warn(
            parser, other_args, EXPORT_ONLY_RAW_DATA_ALLOWED
        )
        if ns_parser:
            if ns_parser.source == "CoinGecko":
                pycoingecko_view.display_coins(
                    sortby=" ".join(ns_parser.sortby),
                    category=ns_parser.category,
                    limit=ns_parser.limit,
                    export=ns_parser.export,
                    sheet_name=" ".join(ns_parser.sheet_name)
                    if ns_parser.sheet_name
                    else None,
                    ascend=ns_parser.reverse,
                )
            elif ns_parser.source == "CoinMarketCap":
                coinmarketcap_view.display_cmc_top_coins(
                    limit=ns_parser.limit,
                    sortby=ns_parser.sortby,
                    ascend=ns_parser.reverse,
                    export=ns_parser.export,
                    sheet_name=" ".join(ns_parser.sheet_name)
                    if ns_parser.sheet_name
                    else None,
                )

    @log_start_end(log=logger)
    def call_dapps(self, other_args):
        """Process dapps command"""
        parser = argparse.ArgumentParser(
            prog="dapps",
            add_help=False,
            formatter_class=argparse.ArgumentDefaultsHelpFormatter,
            description="""
            Shows available decentralized applications [Source: https://dappradar.com/]
            Accepts --chain argument to filter by blockchain
                    --page argument to show a specific page. Default: 1
                    --limit argument to limit the number of records per page. Default: 15
            """,
        )
        parser.add_argument(
            "-c",
            "--chain",
            dest="chain",
            help="Filter by blockchain",
            metavar="CHAIN",
        )
        parser.add_argument(
            "-p",
            "--page",
            dest="page",
            type=check_positive,
            help="Page number",
            default=1,
        )
        parser.add_argument(
            "-l",
            "--limit",
            dest="limit",
            type=check_positive,
            help="Number of records to display per page",
            default=15,
        )

        ns_parser = self.parse_known_args_and_warn(
            parser, other_args, EXPORT_ONLY_RAW_DATA_ALLOWED
        )
        if ns_parser:
            dappradar_view.display_dapps(
                chain=ns_parser.chain,
                page=ns_parser.page,
                resultPerPage=ns_parser.limit,
                export=ns_parser.export,
                sheet_name=" ".join(ns_parser.sheet_name)
                if ns_parser.sheet_name
                else None,
            )

    @log_start_end(log=logger)
    def call_dapp_categories(self, other_args):
        """Process dapp_categories command"""
        parser = argparse.ArgumentParser(
            prog="dapp_categories",
            add_help=False,
            formatter_class=argparse.ArgumentDefaultsHelpFormatter,
            description="""
            Shows available dapp categories [Source: https://dappradar.com/]
            """,
        )
        ns_parser = self.parse_known_args_and_warn(
            parser, other_args, EXPORT_ONLY_RAW_DATA_ALLOWED
        )
        if ns_parser:
            dappradar_view.display_dapp_categories(
                export=ns_parser.export,
                sheet_name=" ".join(ns_parser.sheet_name)
                if ns_parser.sheet_name
                else None,
            )

    @log_start_end(log=logger)
    def call_dapp_chains(self, other_args):
        """Process dapp_chains command"""
        parser = argparse.ArgumentParser(
            prog="dapp_chains",
            add_help=False,
            formatter_class=argparse.ArgumentDefaultsHelpFormatter,
            description="""
            Shows available dapp chains [Source: https://dappradar.com/]
            """,
        )
        ns_parser = self.parse_known_args_and_warn(
            parser, other_args, EXPORT_ONLY_RAW_DATA_ALLOWED
        )
        if ns_parser:
            dappradar_view.display_dapp_chains(
                export=ns_parser.export,
                sheet_name=" ".join(ns_parser.sheet_name)
                if ns_parser.sheet_name
                else None,
            )

    @log_start_end(log=logger)
    def call_dapp_metrics(self, other_args):
        """Process dapp_metrics command"""
        parser = argparse.ArgumentParser(
            prog="dapp_metrics",
            add_help=False,
            formatter_class=argparse.ArgumentDefaultsHelpFormatter,
            description="""
            Shows dapp metrics [Source: https://dappradar.com/]
            Accepts --dappId argument to specify the dapp
                    --chain argument to filter by blockchain for multi-chain dapps
                    --time_range argument to specify the time range. Default: 7d (can be 24h, 7d, 30d)
            """,
        )
        parser.add_argument(
            "-d",
            "--dappId",
            dest="dappId",
            help="Dapp ID",
            metavar="DAPP_ID",
        )
        parser.add_argument(
            "-c",
            "--chain",
            dest="chain",
            help="Filter by blockchain",
            metavar="CHAIN",
        )
        parser.add_argument(
            "-t",
            "--time_range",
            dest="time_range",
            help="Time range",
            metavar="TIME_RANGE",
            choices=["24h", "7d", "30d"],
            default="7d",
        )

        ns_parser = self.parse_known_args_and_warn(
            parser, other_args, EXPORT_ONLY_RAW_DATA_ALLOWED
        )
        if ns_parser:
            dappradar_view.display_dapp_metrics(
                dappId=ns_parser.dappId,
                chain=ns_parser.chain,
                time_range=ns_parser.time_range,
                export=ns_parser.export,
                sheet_name=" ".join(ns_parser.sheet_name)
                if ns_parser.sheet_name
                else None,
            )

    @log_start_end(log=logger)
    def call_gainers(self, other_args):
        """Process gainers command"""
        parser = argparse.ArgumentParser(
            prog="gainers",
            add_help=False,
            formatter_class=argparse.ArgumentDefaultsHelpFormatter,
            description="""
            Shows Largest Gainers - coins which gain the most in given period.
            You can use parameter --interval to set which timeframe are you interested in: {14d,1h,1y,200d,24h,30d,7d}
            You can look on only N number of records with --limit,
            You can sort by {Symbol,Name,Price [$],Market Cap,Market Cap Rank,Volume [$]} with --sort.
            """,
        )

        parser.add_argument(
            "-i",
            "--interval",
            dest="interval",
            type=str,
            help="time period, one from {14d,1h,1y,200d,24h,30d,7d}",
            default="1h",
            choices=pycoingecko_model.API_PERIODS,
        )

        parser.add_argument(
            "-l",
            "--limit",
            dest="limit",
            type=check_positive,
            help="Number of records to display",
            default=15,
        )

        parser.add_argument(
            "-s",
            "--sort",
            dest="sortby",
            nargs="+",
            help="Sort by given column. Default: Market Cap Rank",
            default=["market_cap"],
            choices=stocks_helper.format_parse_choices(
                pycoingecko_model.GAINERS_LOSERS_COLUMNS
            ),
            metavar="SORTBY",
        )
        parser.add_argument(
            "-r",
            "--reverse",
            action="store_true",
            dest="reverse",
            default=False,
            help=(
                "Data is sorted in descending order by default. "
                "Reverse flag will sort it in an ascending way. "
                "Only works when raw data is displayed."
            ),
        )

        ns_parser = self.parse_known_args_and_warn(
            parser, other_args, EXPORT_ONLY_RAW_DATA_ALLOWED
        )
        if ns_parser:
            pycoingecko_view.display_gainers(
                interval=ns_parser.interval,
                limit=ns_parser.limit,
                export=ns_parser.export,
                sheet_name=" ".join(ns_parser.sheet_name)
                if ns_parser.sheet_name
                else None,
                sortby=" ".join(ns_parser.sortby),
                ascend=ns_parser.reverse,
            )

    @log_start_end(log=logger)
    def call_losers(self, other_args):
        """Process losers command"""
        parser = argparse.ArgumentParser(
            prog="losers",
            add_help=False,
            formatter_class=argparse.ArgumentDefaultsHelpFormatter,
            description="""
           Shows Largest Losers - coins which price dropped the most in given period
           You can use parameter --interval to set which timeframe are you interested in: {14d,1h,1y,200d,24h,30d,7d}
           You can look on only N number of records with --limit,
           You can sort by {Symbol,Name,Price [$],Market Cap,Market Cap Rank,Volume [$]} with --sort.
            """,
        )

        parser.add_argument(
            "-i",
            "--interval",
            dest="interval",
            type=str,
            help="time period, one from {14d,1h,1y,200d,24h,30d,7d}",
            default="1h",
            choices=pycoingecko_model.API_PERIODS,
        )
        parser.add_argument(
            "-l",
            "--limit",
            dest="limit",
            type=check_positive,
            help="Number of records to display",
            default=15,
        )
        parser.add_argument(
            "-s",
            "--sort",
            dest="sortby",
            nargs="+",
            help="Sort by given column. Default: Market Cap Rank",
            default=["Market Cap"],
            choices=stocks_helper.format_parse_choices(
                pycoingecko_model.GAINERS_LOSERS_COLUMNS
            ),
            metavar="SORTBY",
        )
        parser.add_argument(
            "-r",
            "--reverse",
            action="store_true",
            dest="reverse",
            default=False,
            help=(
                "Data is sorted in descending order by default. "
                "Reverse flag will sort it in an ascending way. "
                "Only works when raw data is displayed."
            ),
        )
        ns_parser = self.parse_known_args_and_warn(
            parser, other_args, EXPORT_ONLY_RAW_DATA_ALLOWED
        )
        if ns_parser:
            pycoingecko_view.display_losers(
                interval=ns_parser.interval,
                limit=ns_parser.limit,
                export=ns_parser.export,
                sheet_name=" ".join(ns_parser.sheet_name)
                if ns_parser.sheet_name
                else None,
                sortby=" ".join(ns_parser.sortby),
                ascend=ns_parser.reverse,
            )

    @log_start_end(log=logger)
    def call_trending(self, other_args):
        """Process trending command"""
        parser = argparse.ArgumentParser(
            prog="trending",
            add_help=False,
            formatter_class=argparse.ArgumentDefaultsHelpFormatter,
            description="""Discover trending coins (Top-7) on CoinGecko in the last 24 hours
            """,
        )

        ns_parser = self.parse_known_args_and_warn(
            parser,
            other_args,
            EXPORT_ONLY_RAW_DATA_ALLOWED,
        )
        if ns_parser:
            pycoingecko_view.display_trending(
                export=ns_parser.export,
                sheet_name=" ".join(ns_parser.sheet_name)
                if ns_parser.sheet_name
                else None,
            )

    @log_start_end(log=logger)
    def call_search(self, other_args):
        """Process search command"""
        parser = argparse.ArgumentParser(
            add_help=False,
            formatter_class=argparse.ArgumentDefaultsHelpFormatter,
            prog="search",
            description="""Search over CoinPaprika API
            You can display only N number of results with --limit parameter.
            You can sort data by id, name , category --sort parameter and also with --reverse flag to sort descending.
            To choose category in which you are searching for use --cat/-c parameter. Available categories:
            currencies|exchanges|icos|people|tags|all
            Displays:
                id, name, category""",
        )
        parser.add_argument(
            "-q",
            "--query",
            help="phrase for search",
            dest="query",
            nargs="+",
            type=str,
            required="-h" not in other_args,
        )
        parser.add_argument(
            "-c",
            "--category",
            help="Categories to search: currencies|exchanges|icos|people|tags|all. Default: all",
            dest="category",
            default="all",
            type=str,
            choices=coinpaprika_model.CATEGORIES,
        )
        parser.add_argument(
            "-l",
            "--limit",
            default=10,
            dest="limit",
            help="Limit of records",
            type=check_positive,
        )
        parser.add_argument(
            "-s",
            "--sort",
            dest="sortby",
            type=str,
            help="Sort by given column. Default: id",
            default="id",
            choices=coinpaprika_model.FILTERS,
        )
        parser.add_argument(
            "-r",
            "--reverse",
            action="store_true",
            dest="reverse",
            default=False,
            help=(
                "Data is sorted in descending order by default. "
                "Reverse flag will sort it in an ascending way. "
                "Only works when raw data is displayed."
            ),
        )
        if other_args and other_args[0][0] != "-":
            other_args.insert(0, "-q")

        ns_parser = self.parse_known_args_and_warn(
            parser, other_args, EXPORT_ONLY_RAW_DATA_ALLOWED
        )
        if ns_parser:
            coinpaprika_view.display_search_results(
                limit=ns_parser.limit,
                sortby=ns_parser.sortby,
                ascend=ns_parser.reverse,
                export=ns_parser.export,
                sheet_name=" ".join(ns_parser.sheet_name)
                if ns_parser.sheet_name
                else None,
                query=" ".join(ns_parser.query),
                category=ns_parser.category,
            )

    @log_start_end(log=logger)
    def call_nft_mktp_chains(self, other_args):
        """Process nft_mktp_chains command"""
        parser = argparse.ArgumentParser(
            prog="nft_mktp_chains",
            add_help=False,
            formatter_class=argparse.ArgumentDefaultsHelpFormatter,
            description="""
            Shows NFT marketplace chains [Source: https://dappradar.com/]
            """,
        )

        ns_parser = self.parse_known_args_and_warn(
            parser, other_args, EXPORT_ONLY_RAW_DATA_ALLOWED
        )

        if ns_parser:
            dappradar_view.display_nft_marketplace_chains(
                export=ns_parser.export,
                sheet_name=" ".join(ns_parser.sheet_name)
                if ns_parser.sheet_name
                else None,
            )

    @log_start_end(log=logger)
    def call_defi_chains(self, other_args):
        """Process defi_chains command"""
        parser = argparse.ArgumentParser(
            prog="defi_chains",
            add_help=False,
            formatter_class=argparse.ArgumentDefaultsHelpFormatter,
            description="""
            Shows DeFi chains [Source: https://dappradar.com/]
            """,
        )

        ns_parser = self.parse_known_args_and_warn(
            parser, other_args, EXPORT_ONLY_RAW_DATA_ALLOWED
        )

        if ns_parser:
            dappradar_view.display_defi_chains(
                export=ns_parser.export,
                sheet_name=" ".join(ns_parser.sheet_name)
                if ns_parser.sheet_name
                else None,
            )

    @log_start_end(log=logger)
    def call_nft_mktp(self, other_args):
        """Process nft_mktp command"""
        parser = argparse.ArgumentParser(
            prog="nft_mktp",
            add_help=False,
            formatter_class=argparse.ArgumentDefaultsHelpFormatter,
            description="""
            Shows NFT marketplaces [Source: https://dappradar.com/]
            Accepts --chain  to filter by blockchain
                    --sortby {name, avgPrice, volume, traders...} to sort by column
                    --order {asc, desc} to sort ascending or descending
                    --limit to limit number of records
            """,
        )
        parser.add_argument(
            "-c",
            "--chain",
            dest="chain",
            help="Name of the blockchain to filter by.",
        )
        parser.add_argument(
            "-s",
            "--sortby",
            dest="sortby",
            nargs="+",
            help="Sort by given column.",
            choices=stocks_helper.format_parse_choices(dappradar_model.NFT_COLUMNS),
            metavar="SORTBY",
        )
        parser.add_argument(
            "-o",
            "--order",
            dest="order",
            help="Order of sorting. Default: desc",
            default="desc",
        )
        parser.add_argument(
            "-l",
            "--limit",
            dest="limit",
            type=check_positive,
            help="Number of records to display",
            default=10,
        )
        ns_parser = self.parse_known_args_and_warn(
            parser, other_args, EXPORT_ONLY_RAW_DATA_ALLOWED
        )
        if ns_parser:
            dappradar_view.display_nft_marketplaces(
                sortby=ns_parser.sortby,
                order=ns_parser.order,
                chain=ns_parser.chain,
                limit=ns_parser.limit,
                export=ns_parser.export,
                sheet_name=" ".join(ns_parser.sheet_name)
                if ns_parser.sheet_name
                else None,
            )

    @log_start_end(log=logger)
    def call_tokens(self, other_args):
        """Process tokens command"""
        parser = argparse.ArgumentParser(
            prog="tokens",
            add_help=False,
            formatter_class=argparse.ArgumentDefaultsHelpFormatter,
            description="""
            Shows chains that support tokens [Source: https://dappradar.com/]
            """,
        )

        ns_parser = self.parse_known_args_and_warn(
            parser, other_args, EXPORT_ONLY_RAW_DATA_ALLOWED
        )
        if ns_parser:
            dappradar_view.display_token_chains(
                export=ns_parser.export,
                sheet_name=" ".join(ns_parser.sheet_name)
                if ns_parser.sheet_name
                else None,
            )<|MERGE_RESOLUTION|>--- conflicted
+++ resolved
@@ -21,15 +21,7 @@
 )
 from openbb_terminal.custom_prompt_toolkit import NestedCompleter
 from openbb_terminal.decorators import log_start_end
-<<<<<<< HEAD
-from openbb_terminal.helper_funcs import (
-    EXPORT_ONLY_RAW_DATA_ALLOWED,
-    check_positive,
-    valid_date,
-)
-=======
-from openbb_terminal.helper_funcs import EXPORT_ONLY_RAW_DATA_ALLOWED, check_positive
->>>>>>> 30372676
+from openbb_terminal.helper_funcs import EXPORT_ONLY_RAW_DATA_ALLOWED, check_positive, valid_date
 from openbb_terminal.menu import session
 from openbb_terminal.parent_classes import BaseController
 from openbb_terminal.rich_config import MenuText, console, get_ordered_list_sources
@@ -50,16 +42,12 @@
         "nft_mktp_chains",
         "nft_mktp",
         "dapps",
-<<<<<<< HEAD
-        "dex",
         "fees",
-=======
         "dapp_categories",
         "dapp_chains",
         "dapp_metrics",
         "defi_chains",
         "tokens",
->>>>>>> 30372676
     ]
 
     PATH = "/crypto/disc/"
@@ -103,16 +91,12 @@
         mt.add_cmd("nft_mktp_chains")
         mt.add_cmd("nft_mktp")
         mt.add_cmd("dapps")
-<<<<<<< HEAD
-        mt.add_cmd("dex")
         mt.add_cmd("fees")
-=======
         mt.add_cmd("dapp_categories")
         mt.add_cmd("dapp_chains")
         mt.add_cmd("dapp_metrics")
         mt.add_cmd("defi_chains")
         mt.add_cmd("tokens")
->>>>>>> 30372676
         console.print(text=mt.menu_text, menu="Cryptocurrency - Discovery")
 
     @log_start_end(log=logger)

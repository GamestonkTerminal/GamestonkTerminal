"""Rekt Model"""
import logging
from typing import List, Union

import pandas as pd
import requests
from bs4 import BeautifulSoup
from requests.adapters import HTTPAdapter, RetryError
from urllib3.util.retry import Retry

from openbb_terminal.decorators import log_start_end
from openbb_terminal.helper_funcs import get_user_agent
from openbb_terminal.rich_config import console

logger = logging.getLogger(__name__)

HACKS_COLUMNS = ["Platform", "Date", "Amount [$]", "Audit", "Slug", "URL"]


@log_start_end(log=logger)
def _retry_session(
    url: str, retries: int = 3, backoff_factor: float = 1.0
) -> requests.Session:
    """Helper methods that retries to make request


    Parameters
    ----------
    url: str
        Url to mount a session
    retries: int
        How many retries
    backoff_factor: float
        Backoff schema - time periods between retry

    Returns
    -------
    requests.Session
        Mounted session
    """

    session = requests.Session()
    retry = Retry(
        total=retries,
        read=retries,
        connect=retries,
        status_forcelist=[500, 502, 503, 504],
        backoff_factor=backoff_factor,
    )
    adapter = HTTPAdapter(max_retries=retry)
    session.mount(url, adapter)
    return session


@log_start_end(log=logger)
def _make_request(url: str) -> Union[BeautifulSoup, None]:
    """Helper method to scrap

    Parameters
    ----------
    url : str
        url to scrape

    Returns
    -------
    Union[BeautifulSoup, None]
        BeautifulSoup object or None
    """
    headers = {"User-Agent": get_user_agent()}
    session = _retry_session("https://www.coingecko.com")
    try:
        req = session.get(url, headers=headers, timeout=5)
    except Exception as error:
        logger.exception(str(error))
        console.print(error)
        raise RetryError(
            "Connection error. Couldn't connect to CoinGecko and scrape the data. "
            "Please visit CoinGecko site, and check if it's not under maintenance"
        ) from error

    if req.status_code == 404:
        return None

    if req.status_code >= 400:
        raise Exception(
            f"Couldn't connect to {url}. Status code: {req.status_code}. Reason: {req.reason}"
        )

    return BeautifulSoup(req.text, features="lxml")


@log_start_end(log=logger)
def get_crypto_hacks(sortby: str = "Platform", ascend: bool = False) -> pd.DataFrame:
    """Get major crypto-related hacks
    [Source: https://rekt.news]

    Parameters
    ----------
    sortby: str
        Key by which to sort data {Platform,Date,Amount [$],Audit,Slug,URL}
    ascend: bool
        Flag to sort data ascending

    Returns
    -------
<<<<<<< HEAD
    pd.DataFrame:
=======
    pd.DataFrame
>>>>>>> 1435227c
        Hacks with columns {Platform,Date,Amount [$],Audited,Slug,URL}
    """
    soup = _make_request("https://rekt.news/leaderboard")
    if soup:
        rekt_list = soup.find("ol", {"class": "leaderboard-content"}).find_all("li")
        df = pd.DataFrame(columns=HACKS_COLUMNS)
        for item in rekt_list:
            a = item.find("a", href=True)
            audit = item.find("span", {"class": "leaderboard-audit"}).text
            details = item.find("div", {"class": "leaderboard-row-details"}).text.split(
                "|"
            )
            url = a["href"]
            title = a.text
            amount = int(details[0][1:].replace(",", ""))
            date = details[1].replace(" ", "")
            df.loc[len(df.index)] = [
                title,
                date,
                amount,
                audit,
                url.replace("/", ""),
                f"https://rekt.news{url}",
            ]
        df["Date"] = pd.to_datetime(df["Date"])
        if sortby in HACKS_COLUMNS:
            df = df.sort_values(by=sortby, ascending=ascend)
        return df
    return pd.DataFrame()


@log_start_end(log=logger)
def get_crypto_hack(slug: str) -> Union[str, None]:
    """Get crypto hack
    [Source: https://rekt.news]

    Parameters
    ----------
    slug: str
        slug of crypto hack

    Returns
    -------
<<<<<<< HEAD
    pd.DataFrame:
        Hacks with columns {Platform,Date,Amount [$],Audited,URL}
=======
    Union[str, None]
        Crypto hack
>>>>>>> 1435227c
    """
    url = f"https://rekt.news/{slug}"
    soup = _make_request(url)
    if not soup:
        console.print(f'Slug "{slug}" not found\n')
        return None
    title = soup.find("h1", {"class": "post-title"}).text
    date = soup.find("time").text
    content = (
        soup.find("section", {"class": "post-content"})
        .get_text("\n")
        .replace("\r\n,", ", ")
        .replace("\n,", ", ")
        .replace("\r\n.", ".\n\t")
        .replace("\n.", ".\n\t")
        .replace("\r\n ", " ")
        .replace("\n ", " ")
    ).split("""SUBSCRIBE""")[0]
    final_str = f"""
    {title}
    {date}

    {content}

    Detailed history in {url}
    """
    return final_str


@log_start_end(log=logger)
def get_crypto_hack_slugs() -> List[str]:
    """Get all crypto hack slugs
    [Source: https://rekt.news]

    Returns
    -------
    List[str]
        List with slugs
    """
    soup = _make_request("https://rekt.news/leaderboard")
    href_list = []
    if soup:
        rekt_list = soup.find("ol", {"class": "leaderboard-content"}).find_all("li")
        for item in rekt_list:
            a = item.find("a", href=True)["href"].replace("/", "")
            href_list.append(a)
        return href_list
    return href_list<|MERGE_RESOLUTION|>--- conflicted
+++ resolved
@@ -103,11 +103,7 @@
 
     Returns
     -------
-<<<<<<< HEAD
-    pd.DataFrame:
-=======
     pd.DataFrame
->>>>>>> 1435227c
         Hacks with columns {Platform,Date,Amount [$],Audited,Slug,URL}
     """
     soup = _make_request("https://rekt.news/leaderboard")
@@ -151,13 +147,8 @@
 
     Returns
     -------
-<<<<<<< HEAD
-    pd.DataFrame:
-        Hacks with columns {Platform,Date,Amount [$],Audited,URL}
-=======
     Union[str, None]
         Crypto hack
->>>>>>> 1435227c
     """
     url = f"https://rekt.news/{slug}"
     soup = _make_request(url)

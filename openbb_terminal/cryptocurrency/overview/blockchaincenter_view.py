"""Blockchain Center View"""
import logging
import os
from typing import List, Optional
from datetime import datetime

from matplotlib import pyplot as plt

from openbb_terminal.config_terminal import theme
from openbb_terminal.config_plot import PLOT_DPI
from openbb_terminal.cryptocurrency.overview.blockchaincenter_model import (
    DAYS,
    get_altcoin_index,
)
from openbb_terminal.decorators import log_start_end
from openbb_terminal.helper_funcs import (
    export_data,
    plot_autoscale,
    is_valid_axes_count,
)
from openbb_terminal.rich_config import console

logger = logging.getLogger(__name__)


@log_start_end(log=logger)
def display_altcoin_index(
    period: int = 365,
    start_date: str = "2010-01-01",
<<<<<<< HEAD
    end_date: str = datetime.now().strftime("%Y-%m-%d"),
=======
    end_date: str = None,
>>>>>>> 1900225b
    export: str = "",
    external_axes: Optional[List[plt.Axes]] = None,
) -> None:
    """Displays altcoin index overtime
     [Source: https://blockchaincenter.net]

    Parameters
    ----------
    start_date : str
        Initial date, format YYYY-MM-DD
    end_date : str
        Final date, format YYYY-MM-DD
    period: int
        Number of days to check the performance of coins and calculate the altcoin index.
        E.g., 365 will check yearly performance , 90 will check seasonal performance (90 days),
        30 will check monthly performance (30 days).
    export : str
        Export dataframe data to csv,json,xlsx file
    external_axes : Optional[List[plt.Axes]], optional
        External axes (1 axis is expected in the list), by default None
    """

    if end_date is None:
        end_date = datetime.now().strftime("%Y-%m-%d")

    if period in DAYS:
        df = get_altcoin_index(period, start_date, end_date)

        if df.empty:
            console.print("\nError scraping blockchain central\n")
        else:

            # This plot has 1 axis
            if not external_axes:
                _, ax = plt.subplots(figsize=plot_autoscale(), dpi=PLOT_DPI)
            elif is_valid_axes_count(external_axes, 1):
                (ax,) = external_axes
            else:
                return

            ax.set_ylabel("Altcoin Index")
            ax.axhline(y=75, color=theme.up_color, label="Altcoin Season (75)")
            ax.axhline(y=25, color=theme.down_color, label="Bitcoin Season (25)")
            ax.set_title(f"Altcoin Index (Performance based on {period} days)")

            ax.plot(df.index, df["Value"], label="Altcoin Index")
            ax.legend(loc="best")

            theme.style_primary_axis(ax)

            if not external_axes:
                theme.visualize_output()

            export_data(
                export,
                os.path.dirname(os.path.abspath(__file__)),
                "altindex",
                df,
            )<|MERGE_RESOLUTION|>--- conflicted
+++ resolved
@@ -27,11 +27,7 @@
 def display_altcoin_index(
     period: int = 365,
     start_date: str = "2010-01-01",
-<<<<<<< HEAD
-    end_date: str = datetime.now().strftime("%Y-%m-%d"),
-=======
     end_date: str = None,
->>>>>>> 1900225b
     export: str = "",
     external_axes: Optional[List[plt.Axes]] = None,
 ) -> None:

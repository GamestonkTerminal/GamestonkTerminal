"""Token Terminal View"""
import logging
import os

<<<<<<< HEAD
from matplotlib import pyplot as plt

from openbb_terminal import config_terminal as cfg
from openbb_terminal.config_terminal import theme
from openbb_terminal.core.session.current_user import get_current_user
=======
from openbb_terminal import (
    OpenBBFigure,
    config_terminal as cfg,
)
>>>>>>> 2a880524
from openbb_terminal.cryptocurrency.overview.tokenterminal_model import (
    CATEGORIES,
    METRICS,
    TIMELINES,
    get_fundamental_metrics,
)
from openbb_terminal.decorators import check_api_key, log_start_end
from openbb_terminal.helper_funcs import export_data
from openbb_terminal.rich_config import console

logger = logging.getLogger(__name__)


@log_start_end(log=logger)
@check_api_key(["API_TOKEN_TERMINAL_KEY"])
def display_fundamental_metrics(
    metric: str,
    category: str = "",
    timeline: str = "24h",
    ascend: bool = False,
    limit: int = 10,
    export: str = "",
    external_axes: bool = False,
):
    """Display fundamental metrics [Source: Token Terminal]

    Parameters
    ----------
    metric : str
        The metric of interest. See `get_possible_metrics()` for available metrics.
    category : str
        The category of interest. See `get_possible_categories()` for available categories.
        The default value is an empty string which means that all categories are considered.
    timeline : str
        The category of interest. See `get_possible_timelines()` for available timelines.
    ascend : bool
        Direction of the sort. If True, the data is sorted in ascending order.
    limit : int
        The number of rows to display.
    export : str
        Export dataframe data to csv,json,xlsx file
    external_axes : bool, optional
        Whether to return the figure object or not, by default False
    """
    if metric not in METRICS:
        return console.print(
            "[red]Invalid metric selected. See available metrics with get_possible_metrics()[/red]\n"
        )

    if category not in CATEGORIES and category != "":
        return console.print(
            "[red]Invalid category selected. See available categories with get_possible_categories()[/red]\n"
        )

    if timeline not in TIMELINES:
        return console.print(
            "[red]Invalid timeline selected. See available timelines with get_possible_timelines()[/red]\n"
        )

    metric_series = get_fundamental_metrics(
        metric=metric, category=category, timeline=timeline, ascend=ascend
    )

    if metric_series.empty:
        return console.print("\n[/red]No data found[/red]\n")

<<<<<<< HEAD
    else:
        # This plot has 1 axis
        if external_axes is None:
            _, ax = plt.subplots(
                figsize=plot_autoscale(), dpi=get_current_user().preferences.PLOT_DPI
            )
        elif is_valid_axes_count(external_axes, 1):
            (ax,) = external_axes
        else:
            return

        num = max(metric_series[:limit].values)
        magnitude = 0
        while abs(num) >= 1000:
            magnitude += 1
            num /= 1000.0

        ax.bar(
            metric_series[:limit].index,
            metric_series[:limit].values
            if magnitude == 0
            else metric_series[:limit].values / (1000.0**magnitude),
            color=cfg.theme.get_colors(reverse=True)[:limit],
        )
=======
    fig = OpenBBFigure()
>>>>>>> 2a880524

    fig.add_bar(
        x=metric_series[:limit].index,
        y=metric_series[:limit].values,
        marker_color=cfg.theme.get_colors(reverse=True)[:limit],
    )

    if category:
        fig.set_xaxis_title(category, tickangle=-15)
    else:
        fig.set_xaxis_title("Dapps and Blockchains", tickangle=-15)

    labeltouse = "Followers" if metric == "twitter_followers" else "[USD]"

    fig.set_yaxis_title(f"{metric.replace('_', ' ').capitalize()} {labeltouse}")

    fig.set_title(f"{metric.replace('_', ' ').capitalize()} from past {timeline}")

    export_data(
        export,
        os.path.dirname(os.path.abspath(__file__)),
        "fun",
        metric_series,
        figure=fig,
    )

    return fig.show(external=external_axes)<|MERGE_RESOLUTION|>--- conflicted
+++ resolved
@@ -2,18 +2,10 @@
 import logging
 import os
 
-<<<<<<< HEAD
-from matplotlib import pyplot as plt
-
-from openbb_terminal import config_terminal as cfg
-from openbb_terminal.config_terminal import theme
-from openbb_terminal.core.session.current_user import get_current_user
-=======
 from openbb_terminal import (
     OpenBBFigure,
     config_terminal as cfg,
 )
->>>>>>> 2a880524
 from openbb_terminal.cryptocurrency.overview.tokenterminal_model import (
     CATEGORIES,
     METRICS,
@@ -80,34 +72,7 @@
     if metric_series.empty:
         return console.print("\n[/red]No data found[/red]\n")
 
-<<<<<<< HEAD
-    else:
-        # This plot has 1 axis
-        if external_axes is None:
-            _, ax = plt.subplots(
-                figsize=plot_autoscale(), dpi=get_current_user().preferences.PLOT_DPI
-            )
-        elif is_valid_axes_count(external_axes, 1):
-            (ax,) = external_axes
-        else:
-            return
-
-        num = max(metric_series[:limit].values)
-        magnitude = 0
-        while abs(num) >= 1000:
-            magnitude += 1
-            num /= 1000.0
-
-        ax.bar(
-            metric_series[:limit].index,
-            metric_series[:limit].values
-            if magnitude == 0
-            else metric_series[:limit].values / (1000.0**magnitude),
-            color=cfg.theme.get_colors(reverse=True)[:limit],
-        )
-=======
     fig = OpenBBFigure()
->>>>>>> 2a880524
 
     fig.add_bar(
         x=metric_series[:limit].index,

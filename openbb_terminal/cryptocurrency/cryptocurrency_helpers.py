"""Cryptocurrency helpers"""
# pylint: disable=too-many-lines,too-many-return-statements

from __future__ import annotations

import os
import json
from datetime import datetime, timedelta
from typing import Any
import difflib
import logging

import pandas as pd
import numpy as np
import ccxt
from binance.client import Client
import matplotlib.pyplot as plt
import yfinance as yf
import mplfinance as mpf
from pycoingecko import CoinGeckoAPI

from openbb_terminal.helper_funcs import (
    lambda_long_number_format,
    plot_autoscale,
    export_data,
    print_rich_table,
    lambda_long_number_format_y_axis,
    is_valid_axes_count,
)
from openbb_terminal.config_plot import PLOT_DPI
from openbb_terminal.cryptocurrency.due_diligence import (
    pycoingecko_model,
    coinpaprika_model,
)
from openbb_terminal.cryptocurrency.discovery.pycoingecko_model import get_coin_list
from openbb_terminal.cryptocurrency.overview.coinpaprika_model import get_list_of_coins
from openbb_terminal.cryptocurrency.due_diligence.binance_model import (
    check_valid_binance_str,
    show_available_pairs_for_given_symbol,
)

from openbb_terminal.config_terminal import theme
from openbb_terminal.cryptocurrency.due_diligence import coinbase_model
import openbb_terminal.config_terminal as cfg
from openbb_terminal.rich_config import console

logger = logging.getLogger(__name__)

__docformat__ = "numpy"

INTERVALS = ["1H", "3H", "6H", "1D"]

CCXT_INTERVAL_MAP = {
    "1": "1m",
    "15": "15m",
    "30": "30m",
    "60": "1h",
    "240": "4h",
    "1440": "1d",
    "10080": "1w",
    "43200": "1M",
}

SOURCES_INTERVALS = {
    "Binance": [
        "1day",
        "3day",
        "1hour",
        "2hour",
        "4hour",
        "6hour",
        "8hour",
        "12hour",
        "1week",
        "1min",
        "3min",
        "5min",
        "15min",
        "30min",
        "1month",
    ],
    "Coinbase": [
        "1min",
        "5min",
        "15min",
        "1hour",
        "6hour",
        "24hour",
        "1day",
    ],
    "YahooFinance": [
        "1min",
        "2min",
        "5min",
        "15min",
        "30min",
        "60min",
        "90min",
        "1hour",
        "1day",
        "5day",
        "1week",
        "1month",
        "3month",
    ],
}


YF_CURRENCY = [
    "CAD",
    "CNY",
    "ETH",
    "EUR",
    "GBP",
    "INR",
    "JPY",
    "KRW",
    "RUB",
    "USD",
    "AUD",
    "BTC",
]


def _load_coin_map(file_name: str) -> pd.DataFrame:
    if file_name.split(".")[1] != "json":
        raise TypeError("Please load json file")

    current_dir = os.path.dirname(os.path.abspath(__file__))
    path = os.path.join(current_dir, "data", file_name)
    with open(path, encoding="utf8") as f:
        coins = json.load(f)

    coins_df = pd.Series(coins).reset_index()
    coins_df.columns = ["symbol", "id"]
    return coins_df


def read_data_file(file_name: str):
    if file_name.split(".")[1] != "json":
        raise TypeError("Please load json file")

    current_dir = os.path.dirname(os.path.abspath(__file__))
    path = os.path.join(current_dir, "data", file_name)
    with open(path, encoding="utf8") as f:
        return json.load(f)


def load_coins_list(file_name: str, return_raw: bool = False) -> pd.DataFrame:
    if file_name.split(".")[1] != "json":
        raise TypeError("Please load json file")

    current_dir = os.path.dirname(os.path.abspath(__file__))
    path = os.path.join(current_dir, "data", file_name)
    with open(path, encoding="utf8") as f:
        coins = json.load(f)
    if return_raw:
        return coins
    return pd.DataFrame(coins)


def load_binance_map():
    return _load_coin_map("binance_gecko_map.json")


def load_coinbase_map():
    return _load_coin_map("coinbase_gecko_map.json")


def prepare_all_coins_df() -> pd.DataFrame:
    """Helper method which loads coins from all sources: CoinGecko, CoinPaprika,
    Binance, Yahoo Finance and merge those coins on keys:

        CoinGecko - > name < - CoinPaprika
        CoinGecko - > id <- Binance

    Returns
    -------
    pd.DataFrame
        CoinGecko - id for coin in CoinGecko API: uniswap
        CoinPaprika - id for coin in CoinPaprika API: uni-uniswap
        Binance - symbol (baseAsset) for coin in Binance API: UNI
        Coinbase - symbol for coin in Coinbase Pro API e.g UNI
        Yahoo Finance - symbol for coin in Yahoo Finance e.g. UNI1-USD

        Symbol: uni
    """

    gecko_coins_df = load_coins_list("coingecko_coins.json")

    paprika_coins_df = load_coins_list("coinpaprika_coins.json")
    paprika_coins_df = paprika_coins_df[paprika_coins_df["is_active"]]
    paprika_coins_df = paprika_coins_df[["rank", "id", "name", "symbol", "type"]]
    yahoofinance_coins_df = load_coins_list("yahoofinance_coins.json")

    # TODO: Think about scheduled job, that once a day will update data

    binance_coins_df = load_binance_map().rename(columns={"symbol": "Binance"})
    coinbase_coins_df = load_coinbase_map().rename(columns={"symbol": "Coinbase"})
    gecko_coins_df.symbol = gecko_coins_df.symbol.str.upper()

    gecko_paprika_coins_df = pd.merge(
        gecko_coins_df, paprika_coins_df, on="symbol", how="right"
    )

    df_merged = pd.merge(
        left=gecko_paprika_coins_df,
        right=binance_coins_df,
        left_on="id_x",
        right_on="id",
        how="left",
    )
    df_merged.rename(
        columns={
            "id_x": "CoinGecko",
            "symbol": "Symbol",
            "id_y": "CoinPaprika",
        },
        inplace=True,
    )

    df_merged = pd.merge(
        left=df_merged,
        right=coinbase_coins_df,
        left_on="CoinGecko",
        right_on="id",
        how="left",
    )

    yahoofinance_coins_df.rename(
        columns={
            "symbol": "Symbol",
        },
        inplace=True,
    )

    yahoofinance_coins_df.Symbol = yahoofinance_coins_df.Symbol.str.upper()

    df_merged = pd.merge(
        left=df_merged,
        right=yahoofinance_coins_df[["Symbol", "id"]],
        on="Symbol",
        how="left",
    )

    df_merged.rename(
        columns={
            "id": "YahooFinance",
        },
        inplace=True,
    )

    return df_merged[
        ["CoinGecko", "CoinPaprika", "Binance", "Coinbase", "YahooFinance", "Symbol"]
    ]


def _create_closest_match_df(
    coin: str, coins: pd.DataFrame, limit: int, cutoff: float
) -> pd.DataFrame:
    """Helper method. Creates a DataFrame with best matches for given coin found in given list of coins.
    Based on difflib.get_close_matches func.

    Parameters
    ----------
    coin: str
        coin you search for
    coins: list
        list of coins in which you want to find similarities
    limit: int
        limit of matches
    cutoff: float
        float between <0, 1>. Show only coins matches with score higher then cutoff.

    Returns
    -------
    pd.DataFrame
        index, id, name, symbol - > depends on source of data.
    """

    coins_list = coins["id"].to_list()
    sim = difflib.get_close_matches(coin, coins_list, limit, cutoff)
    df = pd.Series(sim).to_frame().reset_index()
    df.columns = ["index", "id"]
    return df.merge(coins, on="id")


def get_coingecko_id(symbol: str):
    client = CoinGeckoAPI()
    coin_list = client.get_coins_list()
    for coin in coin_list:
        if coin["symbol"] == symbol.lower():
            return coin["id"]
    return None


def get_coinpaprika_id(symbol: str):
    paprika_coins = get_list_of_coins()
    paprika_coins_dict = dict(zip(paprika_coins.id, paprika_coins.symbol))
    coinpaprika_id, _ = coinpaprika_model.validate_coin(
        symbol.upper(), paprika_coins_dict
    )
    return coinpaprika_id


def load(
    symbol: str,
    start_date: datetime = (datetime.now() - timedelta(days=1100)),
    interval: str = "1440",  # 1, 15, 30, 60, 240, 1440, 10080, 43200
    exchange: str = "binance",
    vs_currency: str = "usdt",
    end_date: datetime = datetime.now(),
    source: str = "ccxt",
):
    """Load crypto currency to perform analysis on CoinGecko is used as source for price and
    YahooFinance for volume.

    Parameters
    ----------
    symbol: str
        Coin to get
    vs: str
        Quote Currency (usd or eur), by default usd
    days: int
        Data up to number of days ago, by default 365

    Returns
    -------
    pd.DataFrame
        Dataframe consisting of price and volume data
    """
    df = pd.DataFrame()
    if source == "ccxt":
        pair = f"{symbol.upper()}/{vs_currency.upper()}"
        try:
            df = fetch_ccxt_ohlc(
                exchange,
                3,
                pair,
                CCXT_INTERVAL_MAP[interval],
                int(datetime.timestamp(start_date)) * 1000,
                1000,
            )
            if df.empty:
                console.print(f"\nPair {pair} not found in {exchange}\n")
                return pd.DataFrame()
        except Exception:
            console.print(f"\nPair {pair} not found on {exchange}\n")
            return df
    elif source == "CoinGecko":
        delta = datetime.now() - start_date
        days = delta.days
        if days > 365:
            console.print("Coingecko free tier only allows a max of 365 days\n")
            days = 365
        coingecko_id = get_coingecko_id(symbol)
        if not coingecko_id:
            console.print(f"{symbol} not found in Coingecko\n")
            return df
        df = pycoingecko_model.get_ohlc(coingecko_id, vs_currency, days)
        df_coin = yf.download(
            f"{symbol}-{vs_currency}",
            end=datetime.now(),
            start=start_date,
            progress=False,
            interval="1d",
        ).sort_index(ascending=False)

        if not df_coin.empty:
            df = pd.merge(
                df, df_coin[::-1][["Volume"]], left_index=True, right_index=True
            )
        df.index.name = "date"

    elif source == "YahooFinance":
        pair = f"{symbol}-{vs_currency}"
        if int(interval) >= 1440:
            YF_INTERVAL_MAP = {
                "1440": "1d",
                "10080": "1wk",
                "43200": "1mo",
            }
            df = yf.download(
                pair,
                end=end_date,
                start=start_date,
                progress=False,
                interval=YF_INTERVAL_MAP[interval],
            ).sort_index(ascending=True)
        else:
            s_int = str(interval) + "m"
            d_granularity = {"1m": 6, "5m": 59, "15m": 59, "30m": 59, "60m": 729}
            s_start_dt = datetime.utcnow() - timedelta(days=d_granularity[s_int])
            s_date_start = s_start_dt.strftime("%Y-%m-%d")
            df = yf.download(
                pair,
                start=s_date_start
                if s_start_dt > start_date
                else start_date.strftime("%Y-%m-%d"),
                progress=False,
                interval=s_int,
            )

        open_sum = df["Open"].sum()
        if open_sum == 0:
            console.print(f"\nPair {pair} has invalid data on Yahoo Finance\n")
            return pd.DataFrame()

        if df.empty:
            console.print(f"\nPair {pair} not found in Yahoo Finance\n")
            return pd.DataFrame()
        df.index.name = "date"
    return df


def show_quick_performance(
    crypto_df: pd.DataFrame,
    symbol: str,
    current_currency: str,
    source: str,
    exchange: str,
    interval: str,
):
    """Show quick performance stats of crypto prices. Daily prices expected"""
    closes = crypto_df["Close"]
    volumes = crypto_df["Volume"] if "Volume" in crypto_df else pd.DataFrame()

    perfs = {}
    if interval == "1440":
        perfs = {
            "1D": 100 * closes.pct_change(2)[-1],
            "7D": 100 * closes.pct_change(7)[-1],
            "1M": 100 * closes.pct_change(30)[-1],
            "1Y": 100 * closes.pct_change(365)[-1],
        }
    first_day_current_year = str(datetime.now().date().replace(month=1, day=1))
    if first_day_current_year in closes.index:
        closes_ytd = closes[closes.index > first_day_current_year]
        perfs["YTD"] = 100 * (closes_ytd[-1] - closes_ytd[0]) / closes_ytd[0]
    else:
        perfs["Period"] = 100 * (closes[-1] - closes[0]) / closes[0]

    df = pd.DataFrame.from_dict(perfs, orient="index").dropna().T
    df = df.applymap(lambda x: str(round(x, 2)) + " %")
    df = df.applymap(lambda x: f"[red]{x}[/red]" if "-" in x else f"[green]{x}[/green]")
    if len(closes) > 365:
        df["Volatility (1Y)"] = (
            str(round(100 * np.sqrt(365) * closes[-365:].pct_change().std(), 2)) + " %"
        )
    else:
        df["Volatility (Ann)"] = (
            str(round(100 * np.sqrt(365) * closes.pct_change().std(), 2)) + " %"
        )
    if len(volumes) > 7:
        df["Volume (7D avg)"] = lambda_long_number_format(np.mean(volumes[-9:-2]), 2)

    df.insert(0, f"\nPrice ({current_currency.upper()})", closes[-1])
    # df.insert(
    #    len(df.columns),
    #    f"Market Cap ({current_currency.upper()})",
    #    lambda_long_number_format(int(crypto_df["Market Cap"][-1])),
    # )

    try:
        coingecko_id = get_coingecko_id(symbol)

        coin_data_cg = pycoingecko_model.get_coin_tokenomics(coingecko_id)
        if not coin_data_cg.empty:
            df.insert(
                len(df.columns),
                "Circulating Supply",
                lambda_long_number_format(
                    int(
                        coin_data_cg.loc[
                            coin_data_cg["Metric"] == "Circulating Supply"
                        ]["Value"]
                    )
                ),
            )
    except Exception:
        pass

    console.print()
    exchange_str = f"in {exchange.capitalize()}" if source == "ccxt" else ""
    print_rich_table(
        df,
        show_index=False,
        headers=df.columns,
        title=f"{symbol.upper()}/{current_currency.upper()} Performance {exchange_str}",
    )
    console.print()


# pylint: disable=R0912
# TODO: verify vs, interval, days, depending on source
def load_deprecated(
    coin: str,
    source: str = "CoinPaprika",
    days: int = 60,
    vs: str = "usd",
    interval: str = "1day",
    should_load_ta_data: bool = False,
):
    """Load cryptocurrency from given source. Available sources are: CoinGecko, CoinPaprika,
    Coinbase, Binance and Yahoo Finance

    Loading coin from Binance and CoinPaprika means validation if given coins exists in chosen source,
    if yes then id of the coin is returned as a string.
    In case of CoinGecko load will return Coin object, if provided coin exists. Coin object has access to different coin
    information.

    Parameters
    ----------
    coin: str
        Coin symbol or id which is checked if exists in chosen data source.
    source : str
        Source of the loaded data. CoinGecko, CoinPaprika, Yahoo Finance or Binance

    Returns
    -------
    Tuple[Union[str, pycoingecko_model.Coin], str, str]
        - str or Coin object for provided coin
        - str with source of the loaded data. CoinGecko, CoinPaprika, Yahoo Finance or Binance
        - str with symbol
        - Dataframe with coin map to different sources
    """
    if source in ("CoinGecko", "CoinPaprika"):
        if vs not in ("USD", "BTC", "usd", "btc"):
            console.print("You can only compare with usd or btc (e.g., --vs usd)\n")
            return None, None, None, None, None, None
        if interval != "1day":
            console.print(
                "Only daily data is supported for coingecko and coinpaprika (e.g., -i 1day)\n"
            )
            return None, None, None, None, None, None

    current_coin: Any | None = ""

    coins_map_df = prepare_all_coins_df().set_index("Symbol").dropna(thresh=2)

    if source == "CoinGecko":
        coingecko = pycoingecko_model.Coin(coin.lower(), False)

        if not coingecko.symbol:
            return None, None, None, None, None, None
        try:
            coin_map_df = coins_map_df.loc[coingecko.symbol].copy()
            if not isinstance(coin_map_df, pd.Series):
                pd.options.mode.chained_assignment = None
                coin_map_df["null_values"] = coin_map_df.isna().sum(axis=1)
                coin_map_df = coin_map_df[
                    coin_map_df.null_values == coin_map_df.null_values.min()
                ]
                try:
                    coin_map_df = coin_map_df.iloc[0]
                except IndexError:
                    return None, None, None, None, None, None

            coin_map_df.fillna("")
        except KeyError:
            coin_map_df = pd.Series(
                {
                    "CoinGecko": coingecko,
                    "CoinPaprika": "",
                    "Binance": "",
                    "Coinbase": "",
                    "YahooFinance": "",
                }
            )
        # if it is dataframe, it means that found more than 1 coin
        if should_load_ta_data:
            df_prices, currency = load_ta_data(
                coin_map_df=coin_map_df,
                source=source,
                currency=vs,
                days=days,
                limit=0,
                interval=interval,
            )
            return (
                coin_map_df["CoinGecko"],
                source,
                coingecko.symbol,
                coin_map_df,
                df_prices,
                currency,
            )
        return (
            str(coingecko),
            source,
            coingecko.symbol,
            coin_map_df,
            None,
            None,
        )
    if source == "CoinPaprika":
        paprika_coins = get_list_of_coins()
        paprika_coins_dict = dict(zip(paprika_coins.id, paprika_coins.symbol))
        current_coin, symbol = coinpaprika_model.validate_coin(
            coin.upper(), paprika_coins_dict
        )

        if not symbol:
            return None, None, None, None, None, None

        try:
            coin_map_df = coins_map_df.loc[
                coins_map_df.index == symbol.upper() if symbol is not None else symbol
            ]

            if not isinstance(coin_map_df, pd.Series):
                pd.options.mode.chained_assignment = None
                coin_map_df["null_values"] = coin_map_df.isnull().sum(axis=1)

                coin_map_df = coin_map_df.loc[
                    coin_map_df.null_values == coin_map_df.null_values.min()
                ]

                try:
                    coin_map_df = coin_map_df.iloc[0]
                except IndexError:
                    return None, None, None, None, None, None

            coin_map_df.fillna("")
        except KeyError:
            coin_map_df = pd.Series(
                {
                    "CoinGecko": "",
                    "CoinPaprika": symbol,
                    "Binance": "",
                    "Coinbase": "",
                    "YahooFinance": "",
                }
            )

        if should_load_ta_data:
            df_prices, currency = load_ta_data(
                coin_map_df=coin_map_df,
                source=source,
                currency=vs,
                days=days,
                limit=0,
                interval=interval,
            )

            if not df_prices.empty:
                return (current_coin, source, symbol, coin_map_df, df_prices, currency)
        return (current_coin, source, symbol, coin_map_df, None, None)
    if source == "Binance":
        if vs == "usd":
            vs = "USDT"
        if interval not in SOURCES_INTERVALS["Binance"]:
            console.print(
                "Interval not available on binance. Run command again with one supported (e.g., -i 1day):\n",
                SOURCES_INTERVALS["Binance"],
            )
            return None, None, None, None, None, None

        # TODO: convert bitcoin to btc before searching pairs
        parsed_coin = coin.upper()
        current_coin, pairs = show_available_pairs_for_given_symbol(parsed_coin)
        if len(pairs) > 0:
            if vs not in pairs:
                console.print(
                    "vs specified not supported by binance. Run command again with one supported (e.g., --vs USDT):\n",
                    pairs,
                )
                return None, None, None, None, None, None
            try:
                coin_map_df = coins_map_df.loc[parsed_coin.lower()].copy()
                if not isinstance(coin_map_df, pd.Series):
                    coin_map_df["null_values"] = coin_map_df.apply(
                        lambda x: sum(x.isnull().values), axis=1
                    )
                    coin_map_df = coin_map_df[
                        coin_map_df.null_values == coin_map_df.null_values.min()
                    ]
                    coin_map_df = coin_map_df.iloc[0]
                coin_map_df.fillna("")
            except KeyError:
                coin_map_df = pd.Series(
                    {
                        "CoinGecko": "",
                        "CoinPaprika": "",
                        "Binance": parsed_coin.lower(),
                        "Coinbase": "",
                        "YahooFinance": "",
                    }
                )
            # console.print(f"Coin found : {current_coin}\n")
            if should_load_ta_data:
                df_prices, currency = load_ta_data(
                    coin_map_df=coin_map_df,
                    source=source,
                    currency=vs,
                    days=0,
                    limit=days,
                    interval=interval,
                )
                return (
                    current_coin,
                    source,
                    parsed_coin,
                    coin_map_df,
                    df_prices,
                    currency,
                )
            return (current_coin, source, parsed_coin, coin_map_df, None, None)
        return None, None, None, None, None, None

    if source == "Coinbase":
        if vs == "usd":
            vs = "USDT"
        if interval not in SOURCES_INTERVALS["Coinbase"]:
            console.print(
                "Interval not available on coinbase. Run command again with one supported (e.g., -i 1day):\n",
                SOURCES_INTERVALS["Coinbase"],
            )
            return None, None, None, None, None, None

        # TODO: convert bitcoin to btc before searching pairs
        coinbase_coin = coin.upper()
        current_coin, pairs = coinbase_model.show_available_pairs_for_given_symbol(
            coinbase_coin
        )
        if vs not in pairs:
            if len(pairs) > 0:
                console.print(
                    "vs specified not supported by coinbase. Run command again with one supported (e.g., --vs USDT):\n",
                    pairs,
                )
            return None, None, None, None, None, None
        if len(pairs) > 0:
            # console.print(f"Coin found : {current_coin}\n")
            try:
                coin_map_df = coins_map_df.loc[coin].copy()
                if not isinstance(coin_map_df, pd.Series):
                    coin_map_df["null_values"] = coin_map_df.apply(
                        lambda x: sum(x.isnull().values), axis=1
                    )
                    coin_map_df = coin_map_df[
                        coin_map_df.null_values == coin_map_df.null_values.min()
                    ]
                    coin_map_df = coin_map_df.iloc[0]
                coin_map_df.fillna("")
            except KeyError:
                coin_map_df = pd.Series(
                    {
                        "CoinGecko": "",
                        "CoinPaprika": "",
                        "Binance": "",
                        "Coinbase": coin,
                        "YahooFinance": "",
                    }
                )
            if should_load_ta_data:
                df_prices, currency = load_ta_data(
                    coin_map_df=coin_map_df,
                    source=source,
                    currency=vs,
                    days=0,
                    limit=days,
                    interval=interval,
                )
                return (current_coin, source, coin, coin_map_df, df_prices, currency)
            return (current_coin, source, coin, coin_map_df, None, None)
        return None, None, None, None, None, None

    if source == "YahooFinance":
        if vs.upper() not in YF_CURRENCY:
            console.print(
                "vs specified not supported by Yahoo Finance. Run command again with one supported (e.g., --vs USD):\n",
                YF_CURRENCY,
            )
            return None, None, None, None, None, None

        if interval not in SOURCES_INTERVALS["YahooFinance"]:
            console.print(
                "Interval not available on YahooFinance. Run command again with one supported (e.g., -i 1day):\n",
                SOURCES_INTERVALS["YahooFinance"],
            )
            return None, None, None, None, None, None

        # Search coin using crypto symbol
        coin_map_df = coins_map_df.loc[coins_map_df.index == coin]
        # Search coin using yfinance id
        # coin_map_df_2 = coins_map_df.loc[
        #    coins_map_df.YahooFinance == f"{coin.upper()}-{vs.upper()}"
        # ]
        # Search coin using crypto full name
        # coin_map_df_3 = coins_map_df.loc[coins_map_df.CoinGecko == coin]

        # for _df in [coin_map_df_1, coin_map_df_2, coin_map_df_3]:
        #    if not _df.empty:
        #        coin_map_df = _df
        #        break

        if coin_map_df.empty or (coin_map_df["YahooFinance"]).isna().all():
            # console.print(
            #    f"Cannot find {coin} against {vs} on Yahoo finance. Try another source or currency.\n"
            # )
            return None, None, None, None, None, None

        # Filter for the currency
        try:
            coin_map_df = coin_map_df[
                coin_map_df["YahooFinance"].str.upper().str.contains(vs.upper())
            ]

            coin_map_df = (
                coin_map_df.dropna().iloc[0]
                if isinstance(coin_map_df, pd.DataFrame)
                else coin_map_df
            )
        except Exception:
            return None, None, None, None, None, None

        if should_load_ta_data:
            df_prices, currency = load_ta_data(
                coin_map_df=coin_map_df,
                source=source,
                currency=vs,
                days=days,
                limit=0,
                interval=interval,
            )

            return (
                coin_map_df["YahooFinance"],
                source,
                coin,
                coin_map_df,
                df_prices,
                currency,
            )

        return (
            coin_map_df["YahooFinance"],
            source,
            coin,
            coin_map_df,
            None,
            None,
        )

    return None, None, None, None, None, None


FIND_KEYS = ["id", "symbol", "name"]

# TODO: Find better algorithm then difflib.get_close_matches to find most similar coins


def find(
    query: str,
    source: str = "CoinGecko",
    key: str = "symbol",
    limit: int = 10,
    export: str = "",
) -> None:
    """Find similar coin by coin name,symbol or id.

    If you don't know exact name or id of the Coin at CoinGecko CoinPaprika, Binance or Coinbase
    you use this command to display coins with similar name, symbol or id to your search query.
    Example: coin name is something like "polka". So I can try: find -c polka -k name -t 25
    It will search for coin that has similar name to polka and display top 25 matches.

        -c, --coin stands for coin - you provide here your search query
        -k, --key it's a searching key. You can search by symbol, id or name of coin
        -t, --top it displays top N number of records.

    Parameters
    ----------
    query: str
        Cryptocurrency
    source: str
        Data source of coins.  CoinGecko (cg) or CoinPaprika (cp) or Binance (bin), Coinbase (cb)
    key: str
        Searching key (symbol, id, name)
    limit: int
        Number of records to display
    export : str
        Export dataframe data to csv,json,xlsx file
    """

    if source == "CoinGecko":
        coins_df = get_coin_list()
        coins_list = coins_df[key].to_list()
        if key in ["symbol", "id"]:
            coin = query.lower()
        sim = difflib.get_close_matches(coin, coins_list, limit)
        df = pd.Series(sim).to_frame().reset_index()
        df.columns = ["index", key]
        coins_df.drop("index", axis=1, inplace=True)
        df = df.merge(coins_df, on=key)

    elif source == "CoinPaprika":
        coins_df = get_list_of_coins()
        coins_list = coins_df[key].to_list()
        keys = {"name": "title", "symbol": "upper", "id": "lower"}

        func_key = keys[key]
        coin = getattr(coin, str(func_key))()

        sim = difflib.get_close_matches(coin, coins_list, limit)
        df = pd.Series(sim).to_frame().reset_index()
        df.columns = ["index", key]
        df = df.merge(coins_df, on=key)

    elif source == "Binance":

        # TODO: Fix it in future. Determine if user looks for symbol like ETH or ethereum
        if len(coin) > 5:
            key = "id"

        coins_df_gecko = get_coin_list()
        coins_df_bin = load_binance_map()
        coins = pd.merge(
            coins_df_bin, coins_df_gecko[["id", "name"]], how="left", on="id"
        )
        coins_list = coins[key].to_list()

        sim = difflib.get_close_matches(coin, coins_list, limit)
        df = pd.Series(sim).to_frame().reset_index()
        df.columns = ["index", key]
        df = df.merge(coins, on=key)

    elif source == "Coinbase":
        if len(coin) > 5:
            key = "id"

        coins_df_gecko = get_coin_list()
        coins_df_bin = load_coinbase_map()
        coins = pd.merge(
            coins_df_bin, coins_df_gecko[["id", "name"]], how="left", on="id"
        )
        coins_list = coins[key].to_list()

        sim = difflib.get_close_matches(coin, coins_list, limit)
        df = pd.Series(sim).to_frame().reset_index()
        df.columns = ["index", key]
        df = df.merge(coins, on=key)

    else:
        console.print(
            "Couldn't execute find methods for CoinPaprika, Binance, Coinbase or CoinGecko\n"
        )
        df = pd.DataFrame()

    print_rich_table(
        df, headers=list(df.columns), show_index=False, title="Similar Coins"
    )

    export_data(
        export,
        os.path.dirname(os.path.abspath(__file__)),
        "find",
        df,
    )


def load_ta_data(
    coin_map_df: pd.DataFrame, source: str, currency: str, **kwargs: Any
) -> tuple[pd.DataFrame, str]:
    """Load data for Technical Analysis

    Parameters
    ----------
    coin_map_df: pd.DataFrame
        Cryptocurrency
    source: str
        Source of data: CoinGecko, Binance, CoinPaprika, Yahoo Finance
    currency: str
        Quotes currency
    kwargs:
        days: int
            Days limit for coingecko, coinpaprika
        limit: int
            Limit for binance quotes
        interval: str
            Time interval for Binance
    Returns
    ----------
    Tuple[pd.DataFrame, str]
        df with prices
        quoted currency
    """

    limit = kwargs.get("limit", 100)
    interval = kwargs.get("interval", "1day")
    days = kwargs.get("days", 30)

    if source == "Binance":
        client = Client(cfg.API_BINANCE_KEY, cfg.API_BINANCE_SECRET)

        interval_map = {
            "1day": client.KLINE_INTERVAL_1DAY,
            "3day": client.KLINE_INTERVAL_3DAY,
            "1hour": client.KLINE_INTERVAL_1HOUR,
            "2hour": client.KLINE_INTERVAL_2HOUR,
            "4hour": client.KLINE_INTERVAL_4HOUR,
            "6hour": client.KLINE_INTERVAL_6HOUR,
            "8hour": client.KLINE_INTERVAL_8HOUR,
            "12hour": client.KLINE_INTERVAL_12HOUR,
            "1week": client.KLINE_INTERVAL_1WEEK,
            "1min": client.KLINE_INTERVAL_1MINUTE,
            "3min": client.KLINE_INTERVAL_3MINUTE,
            "5min": client.KLINE_INTERVAL_5MINUTE,
            "15min": client.KLINE_INTERVAL_15MINUTE,
            "30min": client.KLINE_INTERVAL_30MINUTE,
            "1month": client.KLINE_INTERVAL_1MONTH,
        }

        symbol_binance = coin_map_df["Binance"]

        pair = symbol_binance.upper() + currency.upper()

        if check_valid_binance_str(pair):
            # console.print(f"{symbol_binance} loaded vs {currency.upper()}")

            candles = client.get_klines(
                symbol=pair,
                interval=interval_map[interval],
                limit=limit,
            )
            candles_df = pd.DataFrame(candles).astype(float).iloc[:, :6]
            candles_df.columns = [
                "date",
                "Open",
                "High",
                "Low",
                "Close",
                "Volume",
            ]
            df_coin = candles_df.set_index(
                pd.to_datetime(candles_df["date"], unit="ms")
            ).drop("date", axis=1)

            return df_coin, currency
        return pd.DataFrame(), currency

    if source == "CoinPaprika":
        symbol_coinpaprika = coin_map_df["CoinPaprika"]
        df = coinpaprika_model.get_ohlc_historical(
            symbol_coinpaprika, currency.upper(), days
        )

        if df.empty:
            # console.print("No data found", "\n")
            return pd.DataFrame(), ""

        df.drop(["time_close"], axis=1, inplace=True)

        if "market_cap" in df.columns:
            df.drop(["market_cap"], axis=1, inplace=True)

        df.columns = [
            "date",
            "Open",
            "High",
            "Low",
            "Close",
            "Volume",
        ]
        df = df.set_index(pd.to_datetime(df["date"])).drop("date", axis=1)
        return df, currency

    if source == "CoinGecko":
        if isinstance(coin_map_df["CoinGecko"], str):
            coin_id = coin_map_df["CoinGecko"]
        else:
            coin_id = coin_map_df["CoinGecko"].coin["id"]

        # coin = pycoingecko_model.Coin(symbol_coingecko)
        df = pycoingecko_model.get_coin_market_chart(coin_id, currency, days)
        df = df["price"].resample("1D").ohlc().ffill()
        df.columns = [
            "Open",
            "High",
            "Low",
            "Close",
        ]
        df.index.name = "date"
        return df, currency

    if source == "Coinbase":
        symbol_coinbase = coin_map_df["Coinbase"]
        coin, currency = symbol_coinbase.upper(), currency.upper()
        pair = f"{coin}-{currency}"

        if coinbase_model.check_validity_of_product(pair):
            # console.print(f"{coin} loaded vs {currency}")

            df = coinbase_model.get_candles(
                symbol=pair,
                interval=interval or "24hour",
            ).head(limit)

            df_coin = df.set_index(pd.to_datetime(df["date"], unit="s")).drop(
                "date", axis=1
            )

            return df_coin[::-1], currency

    if source == "YahooFinance":

        interval_map = {
            "1min": "1m",
            "2min": "2m",
            "5min": "5m",
            "15min": "15m",
            "30min": "30m",
            "60min": "60m",
            "90min": "90m",
            "1hour": "1h",
            "1day": "1d",
            "5day": "5d",
            "1week": "1wk",
            "1month": "1mo",
            "3month": "3mo",
        }

        symbol_yf = coin_map_df["YahooFinance"]

        df_coin = yf.download(
            symbol_yf,
            end=datetime.now(),
            start=datetime.now() - timedelta(days=days),
            progress=False,
            interval=interval_map[interval],
        ).sort_index(ascending=False)

        df_coin.index.names = ["date"]

        if df_coin.empty:
            console.print(f"Could not download data for {symbol_yf} from Yahoo Finance")
            return pd.DataFrame(), currency

        return df_coin[::-1], currency

    return pd.DataFrame(), currency


def load_yf_data(symbol: str, currency: str, interval: str, days: int):
    df_coin = yf.download(
        f"{symbol.upper()}-{currency.upper()}",
        end=datetime.now(),
        start=datetime.now() - timedelta(days=days),
        progress=False,
        interval=interval,
    ).sort_index(ascending=False)

    df_coin.index.names = ["date"]
    if df_coin.empty:
        console.print(
            f"Could not download data for {symbol}-{currency} from Yahoo Finance"
        )
        return pd.DataFrame(), currency

    return df_coin[::-1], currency


def display_all_coins(
    source: str, symbol: str, limit: int, skip: int, show_all: bool, export: str
) -> None:
    """Find similar coin by coin name,symbol or id.
    If you don't remember exact name or id of the Coin at CoinGecko, CoinPaprika, Coinbase, Binance
    you can use this command to display coins with similar name, symbol or id to your search query.
    Example of usage: coin name is something like "polka". So I can try: find -c polka -k name -t 25
    It will search for coin that has similar name to polka and display top 25 matches.
        -c, --coin stands for coin - you provide here your search query
        -t, --top it displays top N number of records.
    Parameters
    ----------
    limit: int
        Number of records to display
    symbol: str
        Cryptocurrency
    source: str
        Data source of coins.  CoinGecko (cg) or CoinPaprika (cp) or Binance (bin), Coinbase (cb)
    skip: int
        Skip N number of records
    show_all: bool
        Flag to show all sources of data
    export : str
        Export dataframe data to csv,json,xlsx file
    """
    sources = ["CoinGecko", "CoinPaprika", "Binance", "Coinbase"]
    limit, cutoff = 30, 0.75
    coins_func_map = {
        "CoinGecko": get_coin_list,
        "CoinPaprika": get_list_of_coins,
        "Binance": load_binance_map,
        "Coinbase": load_coinbase_map,
    }

    if show_all:
        coins_func = coins_func_map.get(source)
        if coins_func:
            df = coins_func()
        else:
            df = prepare_all_coins_df()

    elif not source or source not in sources:
        df = prepare_all_coins_df()
        cg_coins_list = df["CoinGecko"].to_list()
        sim = difflib.get_close_matches(symbol.lower(), cg_coins_list, limit, cutoff)
        df_matched = pd.Series(sim).to_frame().reset_index()
        df_matched.columns = ["index", "CoinGecko"]
        df = df.merge(df_matched, on="CoinGecko")
        df.drop("index", axis=1, inplace=True)

    else:

        if source == "CoinGecko":
            coins_df = get_coin_list().drop("index", axis=1)
            df = _create_closest_match_df(symbol.lower(), coins_df, limit, cutoff)
            df = df[["index", "id", "name"]]

        elif source == "CoinPaprika":
            coins_df = get_list_of_coins()
            df = _create_closest_match_df(symbol.lower(), coins_df, limit, cutoff)
            df = df[["index", "id", "name"]]

        elif source == "Binance":
            coins_df_gecko = get_coin_list()
            coins_df_bin = load_binance_map()
            coins_df_bin.columns = ["symbol", "id"]
            coins_df = pd.merge(
                coins_df_bin, coins_df_gecko[["id", "name"]], how="left", on="id"
            )
            df = _create_closest_match_df(symbol.lower(), coins_df, limit, cutoff)
            df = df[["index", "symbol", "name"]]
            df.columns = ["index", "id", "name"]

        elif source == "Coinbase":
            coins_df_gecko = get_coin_list()
            coins_df_cb = load_coinbase_map()
            coins_df_cb.columns = ["symbol", "id"]
            coins_df = pd.merge(
                coins_df_cb, coins_df_gecko[["id", "name"]], how="left", on="id"
            )
            df = _create_closest_match_df(symbol.lower(), coins_df, limit, cutoff)
            df = df[["index", "symbol", "name"]]
            df.columns = ["index", "id", "name"]

        else:
            df = pd.DataFrame(columns=["index", "id", "symbol"])
            console.print("Couldn't find any coins")
        console.print("")

    try:
        df = df[skip : skip + limit]  # noqa
    except Exception as e:
        logger.exception(str(e))
        console.print(e)

    print_rich_table(
        df.fillna("N/A"),
        headers=list(df.columns),
        show_index=False,
        title="Similar Coins",
    )

    export_data(
        export,
        os.path.dirname(os.path.abspath(__file__)),
        "coins",
        df,
    )


def plot_chart(
    prices_df: pd.DataFrame,
    symbol: str = "",
    currency: str = "",
    source: str = "",
    exchange: str = "",
<<<<<<< HEAD
    interval: str = "",
    external_axes: Optional[List[plt.Axes]] = None,
=======
    interval: str = "",  # pylint: disable=unused-argument
>>>>>>> 335a7b9e
) -> None:
    """Load data for Technical Analysis

    Parameters
    ----------
    prices_df: pd.DataFrame
        Cryptocurrency
    symbol: str
        Coin (only used for chart title), by default ""
    currency: str
        Currency (only used for chart title), by default ""
    """

    if prices_df.empty:
        console.print("There is not data to plot chart\n")
        return

    exchange_str = f"/{exchange}" if source == "ccxt" else ""
    title = (
        f"{source}{exchange_str} - {symbol.upper()}/{currency.upper()} from {prices_df.index[0].strftime('%Y/%m/%d')} "
        f"to {prices_df.index[-1].strftime('%Y/%m/%d')}"
    )

    volume_mean = prices_df["Volume"].mean()
    if volume_mean > 1_000_000:
        prices_df["Volume"] = prices_df["Volume"] / 1_000_000

    plot_candles(
        candles_df=prices_df,
        title=title,
        volume=True,
        ylabel="Volume [1M]" if volume_mean > 1_000_000 else "Volume",
        external_axes=external_axes,
    )

    console.print("")


def plot_candles(
    candles_df: pd.DataFrame,
    volume: bool = True,
    ylabel: str = "",
    title: str = "",
    external_axes: list[plt.Axes] | None = None,
) -> None:
    """Plot candle chart from dataframe. [Source: Binance]

    Parameters
    ----------
    candles_df: pd.DataFrame
        Dataframe containing time and OHLCV
    volume: bool
        If volume data shall be plotted, by default True
    ylabel: str
        Y-label of the graph, by default ""
    title: str
        Title of graph, by default ""
    external_axes : Optional[List[plt.Axes]], optional
        External axes (1 axis is expected in the list), by default None
    """
    candle_chart_kwargs = {
        "type": "candle",
        "style": theme.mpf_style,
        "volume": volume,
        "xrotation": theme.xticks_rotation,
        "ylabel_lower": ylabel,
        "scale_padding": {"left": 0.3, "right": 1, "top": 0.8, "bottom": 0.8},
        "update_width_config": {
            "candle_linewidth": 0.6,
            "candle_width": 0.8,
            "volume_linewidth": 0.8,
            "volume_width": 0.8,
        },
        "warn_too_much_data": 10000,
    }

    # This plot has 2 axes
    if external_axes is None:
        candle_chart_kwargs["returnfig"] = True
        candle_chart_kwargs["figratio"] = (10, 7)
        candle_chart_kwargs["figscale"] = 1.10
        candle_chart_kwargs["figsize"] = plot_autoscale()
        fig, ax = mpf.plot(candles_df, **candle_chart_kwargs)

        fig.suptitle(
            f"\n{title}",
            horizontalalignment="left",
            verticalalignment="top",
            x=0.05,
            y=1,
        )
        lambda_long_number_format_y_axis(candles_df, "Volume", ax)
        theme.visualize_output(force_tight_layout=False)
    else:
        nr_external_axes = 2 if volume else 1
        if not is_valid_axes_count(external_axes, nr_external_axes):
            return

        if volume:
            (ax, volume) = external_axes
            candle_chart_kwargs["volume"] = volume
        else:
            ax = external_axes[0]

        candle_chart_kwargs["ax"] = ax

        mpf.plot(candles_df, **candle_chart_kwargs)


def plot_order_book(
    bids: np.ndarray,
    asks: np.ndarray,
    coin: str,
    external_axes: list[plt.Axes] | None = None,
) -> None:
    """
    Plots Bid/Ask. Can be used for Coinbase and Binance

    Parameters
    ----------
    bids : np.array
        array of bids with columns: price, size, cumulative size
    asks : np.array
        array of asks with columns: price, size, cumulative size
    coin : str
        Coin being plotted
    external_axes : Optional[List[plt.Axes]], optional
        External axes (1 axis is expected in the list), by default None
    """
    # This plot has 1 axis
    if external_axes is None:
        _, ax = plt.subplots(figsize=plot_autoscale(), dpi=PLOT_DPI)
    elif is_valid_axes_count(external_axes, 1):
        (ax,) = external_axes
    else:
        return

    ax.plot(bids[:, 0], bids[:, 2], color=theme.up_color, label="bids")
    ax.fill_between(bids[:, 0], bids[:, 2], color=theme.up_color, alpha=0.4)

    ax.plot(asks[:, 0], asks[:, 2], color=theme.down_color, label="asks")
    ax.fill_between(asks[:, 0], asks[:, 2], color=theme.down_color, alpha=0.4)

    ax.legend()
    ax.set_xlabel("Price")
    ax.set_ylabel("Size (Coins)")
    ax.set_title(f"Order Book for {coin}")

    theme.style_primary_axis(ax)

    if external_axes is None:
        theme.visualize_output(force_tight_layout=False)


def check_cg_id(symbol: str):
    cg_id = get_coingecko_id(symbol)
    if not cg_id:
        print(f"\n{symbol} not found on CoinGecko")
        return ""
    return symbol


def fetch_ccxt_ohlc(exchange_id, max_retries, symbol, timeframe, since, limit):
    exchange = getattr(ccxt, exchange_id)(
        {
            "enableRateLimit": True,  # required by the Manual
        }
    )
    if isinstance(since, str):
        since = exchange.parse8601(since)
    ohlcv = get_ohlcv(exchange, max_retries, symbol, timeframe, since, limit)
    df = pd.DataFrame(ohlcv, columns=["date", "Open", "High", "Low", "Close", "Volume"])
    df["date"] = pd.to_datetime(df.date, unit="ms")
    df.set_index("date", inplace=True)
    return df


def retry_fetch_ohlcv(exchange, max_retries, symbol, timeframe, since, limit):
    num_retries = 0
    try:
        num_retries += 1
        ohlcv = exchange.fetch_ohlcv(symbol, timeframe, since, limit)
        return ohlcv
    except Exception:
        if num_retries > max_retries:
            raise
        return []


def get_ohlcv(exchange, max_retries, symbol, timeframe, since, limit):
    timeframe_duration_in_seconds = exchange.parse_timeframe(timeframe)
    timeframe_duration_in_ms = timeframe_duration_in_seconds * 1000
    timedelta_ = limit * timeframe_duration_in_ms
    now = exchange.milliseconds()
    all_ohlcv = []
    fetch_since = since
    while fetch_since < now:
        ohlcv = retry_fetch_ohlcv(
            exchange, max_retries, symbol, timeframe, fetch_since, limit
        )
        fetch_since = (ohlcv[-1][0] + 1) if len(ohlcv) else (fetch_since + timedelta_)
        all_ohlcv = all_ohlcv + ohlcv
    return exchange.filter_by_since_limit(all_ohlcv, since, None, key=0)


def get_exchanges_ohlc():
    arr = []
    for exchange in ccxt.exchanges:
        exchange_ccxt = getattr(ccxt, exchange)(
            {
                "enableRateLimit": True,
            }
        )
        if exchange_ccxt.has["fetchOHLCV"]:
            arr.append(exchange)
    return arr<|MERGE_RESOLUTION|>--- conflicted
+++ resolved
@@ -1276,12 +1276,8 @@
     currency: str = "",
     source: str = "",
     exchange: str = "",
-<<<<<<< HEAD
     interval: str = "",
     external_axes: Optional[List[plt.Axes]] = None,
-=======
-    interval: str = "",  # pylint: disable=unused-argument
->>>>>>> 335a7b9e
 ) -> None:
     """Load data for Technical Analysis
 

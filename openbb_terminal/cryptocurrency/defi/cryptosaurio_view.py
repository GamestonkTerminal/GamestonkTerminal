"""Cryptosaurio View"""
__docformat__ = "numpy"

import logging
import os
from typing import Optional, Union

<<<<<<< HEAD
import matplotlib.pyplot as plt

from openbb_terminal import config_terminal as cfg
from openbb_terminal.core.session.current_user import get_current_user
=======
from openbb_terminal import OpenBBFigure
>>>>>>> 2a880524
from openbb_terminal.cryptocurrency.defi import cryptosaurio_model
from openbb_terminal.decorators import log_start_end
from openbb_terminal.helper_funcs import export_data, print_rich_table
from openbb_terminal.rich_config import console

logger = logging.getLogger(__name__)


@log_start_end(log=logger)
def display_anchor_data(
    address: str = "",
    export: str = "",
    sheet_name: Optional[str] = None,
    show_transactions: bool = False,
    external_axes: bool = False,
) -> Union[OpenBBFigure, None]:
    """Plots anchor protocol earnings data of a certain terra address
    [Source: https://cryptosaurio.com/]

    Parameters
    ----------
    asset : str
        Terra asset {ust,luna,sdt}
    address : str
        Terra address. Valid terra addresses start with 'terra'
    show_transactions : bool
        Flag to show history of transactions in Anchor protocol for address. Default False
    export : str
        Export dataframe data to csv,json,xlsx file
    external_axes : bool, optional
        Whether to return the figure object or not, by default False
    """

    df, df_deposits, stats_str = cryptosaurio_model.get_anchor_data(address=address)

<<<<<<< HEAD
    # This plot has 1 axis
    if not external_axes:
        _, ax = plt.subplots(
            figsize=plot_autoscale(), dpi=get_current_user().preferences.PLOT_DPI
        )
    elif is_valid_axes_count(external_axes, 1):
        (ax,) = external_axes
    else:
        return
=======
>>>>>>> 2a880524
    console.print(f"\n{stats_str}\n")

    if show_transactions:
        print_rich_table(
            df_deposits,
            headers=list(df_deposits.columns),
            show_index=False,
            title="Transactions history in Anchor Earn",
            export=bool(export),
        )

    fig = OpenBBFigure(yaxis_title="Earnings Value [UST]")
    fig.set_title("Earnings in Anchor Earn")

    fig.add_scatter(x=df["time"], y=df["yield"], name="Earnings")

    export_data(
        export,
        os.path.dirname(os.path.abspath(__file__)),
        "anchor",
        df,
        sheet_name,
        fig,
    )

    return fig.show(external=external_axes)<|MERGE_RESOLUTION|>--- conflicted
+++ resolved
@@ -5,14 +5,7 @@
 import os
 from typing import Optional, Union
 
-<<<<<<< HEAD
-import matplotlib.pyplot as plt
-
-from openbb_terminal import config_terminal as cfg
-from openbb_terminal.core.session.current_user import get_current_user
-=======
 from openbb_terminal import OpenBBFigure
->>>>>>> 2a880524
 from openbb_terminal.cryptocurrency.defi import cryptosaurio_model
 from openbb_terminal.decorators import log_start_end
 from openbb_terminal.helper_funcs import export_data, print_rich_table
@@ -48,18 +41,6 @@
 
     df, df_deposits, stats_str = cryptosaurio_model.get_anchor_data(address=address)
 
-<<<<<<< HEAD
-    # This plot has 1 axis
-    if not external_axes:
-        _, ax = plt.subplots(
-            figsize=plot_autoscale(), dpi=get_current_user().preferences.PLOT_DPI
-        )
-    elif is_valid_axes_count(external_axes, 1):
-        (ax,) = external_axes
-    else:
-        return
-=======
->>>>>>> 2a880524
     console.print(f"\n{stats_str}\n")
 
     if show_transactions:

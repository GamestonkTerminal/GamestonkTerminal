"""Shroom view"""
__docformat__ = "numpy"

import logging
import os
from typing import Optional, Union

from openbb_terminal.config_terminal import theme
from openbb_terminal import OpenBBFigure
from openbb_terminal.cryptocurrency.onchain.shroom_model import (
    get_daily_transactions,
    get_dapp_stats,
    get_total_value_locked,
)
from openbb_terminal.decorators import check_api_key, log_start_end
from openbb_terminal.helper_funcs import export_data, print_rich_table
from openbb_terminal.rich_config import console

logger = logging.getLogger(__name__)


@log_start_end(log=logger)
@check_api_key(["API_SHROOM_KEY"])
def display_daily_transactions(
    export: str = "",
    sheet_name: Optional[str] = None,
<<<<<<< HEAD
    external_axes: bool = False,
) -> Union[OpenBBFigure, None]:
=======
    external_axes: Optional[List[plt.Axes]] = None,
):
>>>>>>> b1ced18f
    """Get daily transactions for certain symbols in ethereum blockchain
    [Source: https://sdk.flipsidecrypto.xyz/shroomdk]

    Parameters
    ----------

    export : str
        Export dataframe data to csv,json,xlsx file
    """
    symbols = ["DAI", "USDT", "BUSD", "USDC"]
    df = get_daily_transactions(symbols)
    if df.empty:
        return console.print("[red]No data found.[/red]")

    fig = OpenBBFigure(yaxis_title="Transactions", xaxis_title="Date")
    fig.set_title("Daily Transactions in Ethereum")

    for name in symbols:
        fig.add_scatter(x=df.index, y=df[name], name=name)

    export_data(
        export,
        os.path.dirname(os.path.abspath(__file__)),
        "dt",
        df,
        sheet_name,
    )

    return fig.show(external=external_axes)


@log_start_end(log=logger)
@check_api_key(["API_SHROOM_KEY"])
def display_dapp_stats(
    platform: str,
    raw: bool = False,
    limit: int = 10,
    export: str = "",
    sheet_name: Optional[str] = None,
<<<<<<< HEAD
    external_axes: bool = False,
) -> Union[OpenBBFigure, None]:
=======
    external_axes: Optional[List[plt.Axes]] = None,
):
>>>>>>> b1ced18f
    """Get daily transactions for certain symbols in ethereum blockchain
    [Source: https://sdk.flipsidecrypto.xyz/shroomdk]

    Parameters
    ----------
    platform : str
        Platform name (e.g., uniswap-v3)
    raw : bool
        Show raw data
    limit : int
        Limit of rows
    export : str
        Export dataframe data to csv,json,xlsx file
    external_axes : bool, optional
        Whether to return the figure object or not, by default False
    """
    df = get_dapp_stats(platform=platform)
    if df.empty:
        console.print("[red]No data found.[/red]")
    elif not df.empty:
        if raw:
            print_rich_table(df.head(limit), headers=list(df.columns), show_index=True)

        fig = OpenBBFigure.create_subplots(specs=[[{"secondary_y": True}]])
        fig.set_title(f"{platform} stats")

        fig.add_bar(
            x=df.index,
            y=df["n_users"],
            name="Number of Users",
            marker_color=theme.down_color,
            secondary_y=False,
        )

        fig.add_scatter(
            x=df.index,
            y=df["fees"],
            name="Platform Fees",
            marker_color=theme.up_color,
            secondary_y=True,
        )
        fig.update_yaxes(title_text="Number of Users", secondary_y=False, side="left")
        fig.update_yaxes(title_text="Platform Fees [USD]", secondary_y=True)

    export_data(
        export,
        os.path.dirname(os.path.abspath(__file__)),
        "ds",
        df,
        sheet_name,
    )

    return fig.show(external=external_axes)


@log_start_end(log=logger)
@check_api_key(["API_SHROOM_KEY"])
def display_total_value_locked(
    user_address: str,
    address_name: str,
    symbol: str = "USDC",
    interval: int = 1,
    export: str = "",
    sheet_name: Optional[str] = None,
<<<<<<< HEAD
    external_axes: bool = False,
) -> Union[OpenBBFigure, None]:
=======
    external_axes: Optional[List[plt.Axes]] = None,
) -> None:
>>>>>>> b1ced18f
    """
    Get total value locked for a certain address
    TVL measures the total amount of a token that is locked in a contract.
    [Source: https://sdk.flipsidecrypto.xyz/shroomdk]

    Parameters
    ----------
    user_address : str
        Address of the user (e.g., 0xa5407eae9ba41422680e2e00537571bcc53efbfd)
    address_name : str
        Name of the address (e.g., makerdao gem join usdc)
    symbol : str
        Symbol of the token
    interval : int
        Interval of months
    export : str
        Export dataframe data to csv,json,xlsx file
    external_axes : bool, optional
        Whether to return the figure object or not, by default False
    """

    # example user_address :
    # example addres_name :

    df = get_total_value_locked(
        user_address=user_address,
        address_name=address_name,
        symbol=symbol,
        interval=interval,
    )

    if df.empty:
        return console.print("[red]No data found.[/red]")

    fig = OpenBBFigure(yaxis_title="Amount [USD M]", xaxis_title="Date")
    fig.set_title("Total value locked Ethereum ERC20")

    fig.add_bar(
        x=df.index,
        y=df["amount_usd"],
        name="amount_usd",
        marker_color=theme.down_color,
    )

    export_data(
        export,
        os.path.dirname(os.path.abspath(__file__)),
        "tvl",
        df,
        sheet_name,
    )

    return fig.show(external=external_axes)<|MERGE_RESOLUTION|>--- conflicted
+++ resolved
@@ -5,8 +5,8 @@
 import os
 from typing import Optional, Union
 
+from openbb_terminal import OpenBBFigure
 from openbb_terminal.config_terminal import theme
-from openbb_terminal import OpenBBFigure
 from openbb_terminal.cryptocurrency.onchain.shroom_model import (
     get_daily_transactions,
     get_dapp_stats,
@@ -24,13 +24,8 @@
 def display_daily_transactions(
     export: str = "",
     sheet_name: Optional[str] = None,
-<<<<<<< HEAD
     external_axes: bool = False,
 ) -> Union[OpenBBFigure, None]:
-=======
-    external_axes: Optional[List[plt.Axes]] = None,
-):
->>>>>>> b1ced18f
     """Get daily transactions for certain symbols in ethereum blockchain
     [Source: https://sdk.flipsidecrypto.xyz/shroomdk]
 
@@ -70,13 +65,8 @@
     limit: int = 10,
     export: str = "",
     sheet_name: Optional[str] = None,
-<<<<<<< HEAD
     external_axes: bool = False,
 ) -> Union[OpenBBFigure, None]:
-=======
-    external_axes: Optional[List[plt.Axes]] = None,
-):
->>>>>>> b1ced18f
     """Get daily transactions for certain symbols in ethereum blockchain
     [Source: https://sdk.flipsidecrypto.xyz/shroomdk]
 
@@ -141,13 +131,8 @@
     interval: int = 1,
     export: str = "",
     sheet_name: Optional[str] = None,
-<<<<<<< HEAD
     external_axes: bool = False,
 ) -> Union[OpenBBFigure, None]:
-=======
-    external_axes: Optional[List[plt.Axes]] = None,
-) -> None:
->>>>>>> b1ced18f
     """
     Get total value locked for a certain address
     TVL measures the total amount of a token that is locked in a contract.

--- conflicted
+++ resolved
@@ -6,15 +6,7 @@
 from datetime import datetime
 from typing import Optional, Union
 
-<<<<<<< HEAD
-import matplotlib.pyplot as plt
-from matplotlib import ticker
-
-from openbb_terminal.config_terminal import theme
-from openbb_terminal.core.session.current_user import get_current_user
-=======
 from openbb_terminal import OpenBBFigure
->>>>>>> 2a880524
 from openbb_terminal.cryptocurrency.onchain import blockchain_model
 from openbb_terminal.decorators import log_start_end
 from openbb_terminal.helper_funcs import (
@@ -61,27 +53,8 @@
         & (df["x"] < datetime.fromtimestamp(ts_end_date))
     ]
 
-<<<<<<< HEAD
-    # This plot has 1 axis
-    if not external_axes:
-        _, ax = plt.subplots(
-            figsize=plot_autoscale(), dpi=get_current_user().preferences.PLOT_DPI
-        )
-    elif is_valid_axes_count(external_axes, 1):
-        (ax,) = external_axes
-    else:
-        return
-
-    ax.plot(df["x"], df["y"])
-    ax.set_ylabel("BTC")
-    ax.set_title("BTC Circulating Supply")
-    ax.get_yaxis().set_major_formatter(
-        ticker.FuncFormatter(lambda x, _: lambda_long_number_format(x))
-    )
-=======
     fig = OpenBBFigure(yaxis_title="BTC")
     fig.set_title("BTC Circulating Supply")
->>>>>>> 2a880524
 
     fig.add_scatter(x=df["x"], y=df["y"], mode="lines", showlegend=False)
 
@@ -132,29 +105,8 @@
         & (df["x"] < datetime.fromtimestamp(ts_end_date))
     ]
 
-<<<<<<< HEAD
-    # This plot has 1 axis
-    if not external_axes:
-        _, ax = plt.subplots(
-            figsize=plot_autoscale(), dpi=get_current_user().preferences.PLOT_DPI
-        )
-    elif is_valid_axes_count(external_axes, 1):
-        (ax,) = external_axes
-    else:
-        return
-
-    ax.plot(df["x"], df["y"], lw=0.8)
-    ax.set_ylabel("Transactions")
-    ax.set_title("BTC Confirmed Transactions")
-    ax.get_yaxis().set_major_formatter(
-        ticker.FuncFormatter(lambda x, _: lambda_long_number_format(x))
-    )
-
-    theme.style_primary_axis(ax)
-=======
     fig = OpenBBFigure(yaxis_title="Transactions")
     fig.set_title("BTC Confirmed Transactions")
->>>>>>> 2a880524
 
     fig.add_scatter(x=df["x"], y=df["y"], mode="lines", showlegend=False)
 

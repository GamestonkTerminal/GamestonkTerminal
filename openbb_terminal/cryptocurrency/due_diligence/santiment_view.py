--- conflicted
+++ resolved
@@ -1,6 +1,6 @@
 import logging
 import os
-from typing import List, Optional
+from typing import Optional
 
 from matplotlib import pyplot as plt
 
@@ -10,11 +10,7 @@
     get_github_activity,
 )
 from openbb_terminal.decorators import check_api_key, log_start_end
-from openbb_terminal.helper_funcs import (
-    export_data,
-    is_valid_axes_count,
-    plot_autoscale,
-)
+from openbb_terminal.helper_funcs import export_data, plot_autoscale
 
 logger = logging.getLogger(__name__)
 
@@ -28,12 +24,8 @@
     end_date: Optional[str] = None,
     interval: str = "1d",
     export: str = "",
-<<<<<<< HEAD
+    sheet_name: str = None,
     external_axes: bool = False,
-=======
-    sheet_name: str = None,
-    external_axes: Optional[List[plt.Axes]] = None,
->>>>>>> e28d12f3
 ) -> None:
     """Returns a list of github activity for a given coin and time interval.
 

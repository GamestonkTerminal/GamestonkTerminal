import logging
import os
from typing import Optional, Union

<<<<<<< HEAD
from matplotlib import pyplot as plt

from openbb_terminal.config_terminal import theme
from openbb_terminal.core.session.current_user import get_current_user
=======
from openbb_terminal import OpenBBFigure
>>>>>>> 2a880524
from openbb_terminal.cryptocurrency.due_diligence.santiment_model import (
    get_github_activity,
)
from openbb_terminal.decorators import check_api_key, log_start_end
from openbb_terminal.helper_funcs import export_data

logger = logging.getLogger(__name__)


@log_start_end(log=logger)
@check_api_key(["API_SANTIMENT_KEY"])
def display_github_activity(
    symbol: str,
    start_date: Optional[str] = None,
    dev_activity: bool = False,
    end_date: Optional[str] = None,
    interval: str = "1d",
    export: str = "",
    sheet_name: Optional[str] = None,
    external_axes: bool = False,
) -> Union[OpenBBFigure, None]:
    """Returns a list of github activity for a given coin and time interval.

    [Source: https://santiment.net/]

    Parameters
    ----------
    symbol : str
        Crypto symbol to check github activity
    dev_activity: bool
        Whether to filter only for development activity
    start_date : Optional[str]
        Initial date like string (e.g., 2021-10-01)
    end_date : Optional[str]
        End date like string (e.g., 2021-10-01)
    interval : str
        Interval frequency (some possible values are: 1h, 1d, 1w)
    export : str
        Export dataframe data to csv,json,xlsx file
    external_axes : bool, optional
        Whether to return the figure object or not, by default False
    """

    df = get_github_activity(
        symbol=symbol,
        dev_activity=dev_activity,
        start_date=start_date,
        end_date=end_date,
        interval=interval,
    )

    if df.empty:
<<<<<<< HEAD
        return

    # This plot has 1 axis
    if not external_axes:
        _, ax = plt.subplots(
            figsize=plot_autoscale(), dpi=get_current_user().preferences.PLOT_DPI
        )
    elif is_valid_axes_count(external_axes, 1):
        (ax,) = external_axes
    else:
        return

    ax.plot(df.index, df["value"])
=======
        return None
>>>>>>> 2a880524

    fig = OpenBBFigure(yaxis_title=f"{symbol}'s Activity count")
    fig.set_title(f"{symbol}'s Github activity over time")

    fig.add_scatter(x=df.index, y=df["value"], name=f"{symbol}'s Activity count")

    export_data(
        export,
        os.path.dirname(os.path.abspath(__file__)),
        "gh",
        df,
        sheet_name,
        fig,
    )

    return fig.show(external=external_axes)<|MERGE_RESOLUTION|>--- conflicted
+++ resolved
@@ -2,14 +2,7 @@
 import os
 from typing import Optional, Union
 
-<<<<<<< HEAD
-from matplotlib import pyplot as plt
-
-from openbb_terminal.config_terminal import theme
-from openbb_terminal.core.session.current_user import get_current_user
-=======
 from openbb_terminal import OpenBBFigure
->>>>>>> 2a880524
 from openbb_terminal.cryptocurrency.due_diligence.santiment_model import (
     get_github_activity,
 )
@@ -62,23 +55,7 @@
     )
 
     if df.empty:
-<<<<<<< HEAD
-        return
-
-    # This plot has 1 axis
-    if not external_axes:
-        _, ax = plt.subplots(
-            figsize=plot_autoscale(), dpi=get_current_user().preferences.PLOT_DPI
-        )
-    elif is_valid_axes_count(external_axes, 1):
-        (ax,) = external_axes
-    else:
-        return
-
-    ax.plot(df.index, df["value"])
-=======
         return None
->>>>>>> 2a880524
 
     fig = OpenBBFigure(yaxis_title=f"{symbol}'s Activity count")
     fig.set_title(f"{symbol}'s Github activity over time")

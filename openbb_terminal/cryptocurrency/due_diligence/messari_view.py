"""Messari view"""
__docformat__ = "numpy"

# pylint: disable=C0201

import logging
import os
from datetime import datetime, timedelta
from typing import Optional, Union

import numpy as np
import pandas as pd

<<<<<<< HEAD
=======
from openbb_terminal import OpenBBFigure
>>>>>>> 2a880524
from openbb_terminal.config_terminal import theme
from openbb_terminal.core.session.current_user import get_current_user
from openbb_terminal.cryptocurrency import cryptocurrency_helpers
from openbb_terminal.cryptocurrency.dataframe_helpers import prettify_paragraph
from openbb_terminal.cryptocurrency.due_diligence.messari_model import (
    get_available_timeseries,
    get_fundraising,
    get_governance,
    get_investors,
    get_links,
    get_marketcap_dominance,
    get_messari_timeseries,
    get_project_product_info,
    get_roadmap,
    get_team,
    get_tokenomics,
)
from openbb_terminal.decorators import check_api_key, log_start_end
from openbb_terminal.helper_funcs import (
    export_data,
    lambda_long_number_format,
    print_rich_table,
)
from openbb_terminal.rich_config import console

logger = logging.getLogger(__name__)


@log_start_end(log=logger)
@check_api_key(["API_MESSARI_KEY"])
def display_messari_timeseries_list(
    limit: int = 10,
    query: str = "",
    only_free: bool = True,
    export: str = "",
    sheet_name: Optional[str] = None,
) -> None:
    """Prints table showing messari timeseries list
    [Source: https://messari.io/]

    Parameters
    ----------
    limit : int
        number to show
    query : str
        Query to search across all messari timeseries
    only_free : bool
        Display only timeseries available for free
    export : str
        Export dataframe data to csv,json,xlsx file
    """

    df = get_available_timeseries(only_free)
    if not df.empty:
        if query:
            mask = np.column_stack(
                [
                    df[col].str.contains(query, na=False, regex=False, case=False)
                    for col in ["Title", "Description"]
                ]
            )
            df = df.loc[mask.any(axis=1)]
        if df.empty:
            console.print(f"\nNo timeseries found with query {query}\n")
        else:
            print_rich_table(
                df.head(limit),
                index_name="ID",
                headers=list(df.columns),
                show_index=True,
                title="Messari Timeseries",
                export=bool(export),
            )

        export_data(
            export,
            os.path.dirname(os.path.abspath(__file__)),
            "mt",
            df,
            sheet_name,
        )
    else:
        console.print("\nUnable to retrieve data from Messari.\n")


@log_start_end(log=logger)
@check_api_key(["API_MESSARI_KEY"])
def display_messari_timeseries(
    symbol: str,
    timeseries_id: str,
    start_date: Optional[str] = None,
    end_date: Optional[str] = None,
    interval: str = "1d",
    export: str = "",
    sheet_name: Optional[str] = None,
    external_axes: bool = False,
) -> Union[None, OpenBBFigure]:
    """Plots messari timeseries
    [Source: https://messari.io/]

    Parameters
    ----------
    symbol : str
        Crypto symbol to check market cap dominance
    timeseries_id: str
        Obtained by api.crypto.dd.get_mt command
    start_date : Optional[str]
        Initial date like string (e.g., 2021-10-01)
    end_date : Optional[str]
        End date like string (e.g., 2021-10-01)
    interval : str
        Interval frequency (possible values are: 5m, 15m, 30m, 1h, 1d, 1w)
    export : str
        Export dataframe data to csv,json,xlsx file
    external_axes : bool, optional
        Whether to return the figure object or not, by default False
    """

    if start_date is None:
        start_date = (datetime.now() - timedelta(days=365)).strftime("%Y-%m-%d")

    if end_date is None:
        end_date = datetime.now().strftime("%Y-%m-%d")

    df, title = get_messari_timeseries(
        symbol=symbol,
        timeseries_id=timeseries_id,
        start_date=start_date,
        end_date=end_date,
        interval=interval,
    )

    if not df.empty:
<<<<<<< HEAD
        # This plot has 1 axis
        if not external_axes:
            _, ax = plt.subplots(
                figsize=plot_autoscale(), dpi=get_current_user().preferences.PLOT_DPI
            )
        elif is_valid_axes_count(external_axes, 1):
            (ax,) = external_axes
        else:
            return

        ax.get_yaxis().set_major_formatter(
            ticker.FuncFormatter(lambda x, _: lambda_long_number_format(x))
=======
        fig = OpenBBFigure(yaxis_title=title)
        fig.set_title(f"{symbol}'s {title}")

        fig.add_scatter(
            x=df.index,
            y=df[df.columns[0]],
            mode="lines",
            name=df.columns[0],
>>>>>>> 2a880524
        )

        export_data(
            export,
            os.path.dirname(os.path.abspath(__file__)),
            "mt",
            df,
            sheet_name,
            fig,
        )

        return fig.show(external=external_axes)

    return None


@log_start_end(log=logger)
@check_api_key(["API_MESSARI_KEY"])
def display_marketcap_dominance(
    symbol: str,
    start_date: Optional[str] = None,
    end_date: Optional[str] = None,
    interval: str = "1d",
    export: str = "",
    sheet_name: Optional[str] = None,
    external_axes: bool = False,
) -> Union[None, OpenBBFigure]:
    """Plots market dominance of a coin over time
    [Source: https://messari.io/]

    Parameters
    ----------
    symbol : str
        Crypto symbol to check market cap dominance
    start_date : Optional[str]
        Initial date like string (e.g., 2021-10-01)
    end_date : Optional[str]
        End date like string (e.g., 2021-10-01)
    interval : str
        Interval frequency (possible values are: 5m, 15m, 30m, 1h, 1d, 1w)
    export : str
        Export dataframe data to csv,json,xlsx file
    external_axes : bool, optional
        Whether to return the figure object or not, by default False
    """

    if start_date is None:
        start_date = (datetime.now() - timedelta(days=365)).strftime("%Y-%m-%d")

    if end_date is None:
        end_date = datetime.now().strftime("%Y-%m-%d")

    df = get_marketcap_dominance(
        symbol=symbol, start_date=start_date, end_date=end_date, interval=interval
    )

    if not df.empty:
<<<<<<< HEAD
        # This plot has 1 axis
        if not external_axes:
            _, ax = plt.subplots(
                figsize=plot_autoscale(), dpi=get_current_user().preferences.PLOT_DPI
            )
        elif is_valid_axes_count(external_axes, 1):
            (ax,) = external_axes
        else:
            return

        ax.plot(df.index, df["marketcap_dominance"])

        ax.set_title(f"{symbol}'s Market Cap Dominance over time")
        ax.set_ylabel(f"{symbol} Percentage share")
        ax.set_xlim(df.index[0], df.index[-1])

        theme.style_primary_axis(ax)

        if not external_axes:
            theme.visualize_output()
=======
        fig = OpenBBFigure(yaxis_title="Percentage share")
        fig.set_title(f"{symbol}'s Market Cap Dominance over time")

        fig.add_scatter(
            x=df.index,
            y=df["marketcap_dominance"],
            mode="lines",
            name=symbol.upper(),
        )
>>>>>>> 2a880524

        export_data(
            export,
            os.path.dirname(os.path.abspath(__file__)),
            "mcapdom",
            df,
            sheet_name,
            fig,
        )

        return fig.show(external=external_axes)

    return None


@log_start_end(log=logger)
@check_api_key(["API_MESSARI_KEY"])
def display_links(
    symbol: str, export: str = "", sheet_name: Optional[str] = None
) -> None:
    """Prints table showing coin links
    [Source: https://messari.io/]

    Parameters
    ----------
    symbol : str
        Crypto symbol to check links
    export : str
        Export dataframe data to csv,json,xlsx file
    external_axes : bool, optional
        Whether to return the figure object or not, by default False
    """

    df = get_links(symbol)
    if not df.empty:
        print_rich_table(
            df,
            headers=list(df.columns),
            show_index=False,
            title=f"{symbol} Links",
            export=bool(export),
        )

        export_data(
            export,
            os.path.dirname(os.path.abspath(__file__)),
            "links",
            df,
            sheet_name,
        )
    else:
        console.print("\nUnable to retrieve data from Messari.\n")


@log_start_end(log=logger)
@check_api_key(["API_MESSARI_KEY"])
def display_roadmap(
    symbol: str,
    ascend: bool = True,
    limit: int = 5,
    export: str = "",
    sheet_name: Optional[str] = None,
    external_axes: bool = False,
) -> Union[None, OpenBBFigure]:
    """Plots coin roadmap
    [Source: https://messari.io/]

    Parameters
    ----------
    symbol : str
        Crypto symbol to check roadmap
    ascend: bool
        reverse order
    limit : int
        number to show
    export : str
        Export dataframe data to csv,json,xlsx file
    external_axes : bool, optional
        Whether to return the figure object or not, by default False
    """
    fig = OpenBBFigure()

    df = get_roadmap(symbol, ascend)

    if not df.empty:
        print_rich_table(
            df.head(limit),
            headers=list(df.columns),
            show_index=False,
            title=f"{symbol} Roadmap",
            export=bool(export),
        )
        if not fig.is_image_export(export):
            export_data(
                export,
                os.path.dirname(os.path.abspath(__file__)),
                "rm",
                df,
                sheet_name,
            )

        df_prices, _ = cryptocurrency_helpers.load_yf_data(
            symbol=symbol,
            currency="USD",
            days=4380,
            interval="1d",
        )
        if not df_prices.empty:
<<<<<<< HEAD
            if not external_axes:
                _, ax = plt.subplots(
                    figsize=plot_autoscale(),
                    dpi=get_current_user().preferences.PLOT_DPI,
                )
            elif is_valid_axes_count(external_axes, 1):
                (ax,) = external_axes
            else:
                return

            roadmap_dates = np.array(
                pd.to_datetime(df["Date"], format="%Y-%m-%d", errors="coerce")
=======
            fig = OpenBBFigure(yaxis_title="Price [$]")
            fig.set_title(f"{symbol.upper()} Price and Roadmap")

            roadmap_dates = pd.to_datetime(
                df["Date"], format="%Y-%m-%d", errors="coerce"
>>>>>>> 2a880524
            )

            df_copy = df
            df_copy["Date"] = pd.to_datetime(
                df_copy["Date"], format="%Y-%m-%d", errors="coerce"
            )

            df_copy = df_copy[df_copy["Date"].notnull()]
            titles = list(df_copy[df_copy["Date"] > df_prices.index[0]]["Title"])

            max_price = df_prices["Close"].max()
            for counter, x in enumerate(roadmap_dates):
                if x > df_prices.index[0]:
                    fig.add_annotation(
                        x=x,
                        y=max_price * 0.7,
                        text=titles[counter],
                        textangle=90,
                        font=dict(size=15),
                        xshift=10,
                    )
                    fig.add_vline(
                        x=x,
                        line=dict(
                            color="orange",
                            width=1.5,
                            dash="dash",
                        ),
                    )

            fig.add_scatter(
                x=df_prices.index,
                y=df_prices["Close"].values,
                mode="lines",
            )

            if fig.is_image_export(export):
                export_data(
                    export,
                    os.path.dirname(os.path.abspath(__file__)),
                    "rm",
                    df,
                    sheet_name,
                    fig,
                )
            return fig.show(external=external_axes)

    return console.print("\nUnable to retrieve data from Messari.\n")


@log_start_end(log=logger)
@check_api_key(["API_MESSARI_KEY"])
def display_tokenomics(
    symbol: str,
    export: str = "",
    sheet_name: Optional[str] = None,
    external_axes: bool = False,
) -> Union[None, OpenBBFigure]:
    """Plots coin tokenomics
    [Source: https://messari.io/]

    Parameters
    ----------
    symbol : str
        Crypto symbol to check tokenomics
    export : str
        Export dataframe data to csv,json,xlsx file
    external_axes : bool, optional
        Whether to return the figure object or not, by default False
    """
    coingecko_id = cryptocurrency_helpers.get_coingecko_id(symbol)
    df, circ_df = get_tokenomics(symbol, coingecko_id)

    if not df.empty and not circ_df.empty:
        df = df.applymap(lambda x: lambda_long_number_format(x, 2))
        print_rich_table(
            df,
            headers=list(df.columns),
            show_index=False,
            title=f"{symbol} Tokenomics",
            export=bool(export),
        )
<<<<<<< HEAD
        if not external_axes:
            _, ax = plt.subplots(
                figsize=plot_autoscale(), dpi=get_current_user().preferences.PLOT_DPI
            )
            ax2 = ax.twinx()
        elif is_valid_axes_count(external_axes, 2):
            (ax, ax2) = external_axes
        else:
            return
=======
        fig = OpenBBFigure.create_subplots(
            specs=[[{"secondary_y": True}]], vertical_spacing=0.1
        )

>>>>>>> 2a880524
        df_prices, _ = cryptocurrency_helpers.load_yf_data(
            symbol=symbol,
            currency="USD",
            days=4380,
            interval="1d",
        )
        merged_df = pd.concat([circ_df, df_prices], axis=1)

        color_palette = theme.get_colors()

        fig.add_scatter(
            x=merged_df.index,
            y=merged_df["circulating_supply"],
            mode="lines",
            name="Circ Supply",
            line=dict(color=color_palette[0]),
            secondary_y=True,
        )
        if not df_prices.empty:
            fig.add_scatter(
                x=merged_df.index,
                y=merged_df["Close"],
                mode="lines",
                name="Price",
                line=dict(color=color_palette[1]),
                secondary_y=False,
            )

            fig.set_yaxis_title(f"{symbol} price [$]", secondary_y=False)

        fig.set_title(f"{symbol} circulating supply over time")
        fig.set_yaxis_title("Number of tokens", secondary_y=True, side="left")

        export_data(
            export,
            os.path.dirname(os.path.abspath(__file__)),
            "tk",
            df,
            sheet_name,
            fig,
        )
        return fig.show(external=external_axes)

    return console.print("\nUnable to retrieve data from Messari.\n")


@log_start_end(log=logger)
@check_api_key(["API_MESSARI_KEY"])
def display_project_info(
    symbol: str,
    export: str = "",
    sheet_name: Optional[str] = None,
) -> None:
    """Prints table showing project info
    [Source: https://messari.io/]

    Parameters
    ----------
    symbol : str
        Crypto symbol to check project info
    export : str
        Export dataframe data to csv,json,xlsx file
    """
    (df_info, df_repos, df_audits, df_vulns) = get_project_product_info(symbol)

    for df, title in zip(
        [df_info, df_repos, df_audits, df_vulns],
        ["General Info", "Public Repos", "Audits", "Vulnerabilities"],
    ):
        if not df.empty:
            print_rich_table(
                df,
                headers=list(df.columns),
                show_index=False,
                title=f"{symbol} {title}",
                export=bool(export),
            )
        else:
            console.print(f"\n{title} not found\n")

    export_data(
        export,
        os.path.dirname(os.path.abspath(__file__)),
        "pi",
        df_info,
        sheet_name,
    )


@log_start_end(log=logger)
@check_api_key(["API_MESSARI_KEY"])
def display_investors(
    symbol: str,
    export: str = "",
    sheet_name: Optional[str] = None,
) -> None:
    """Prints table showing coin investors
    [Source: https://messari.io/]

    Parameters
    ----------
    symbol : str
        Crypto symbol to check coin investors
    export : str
        Export dataframe data to csv,json,xlsx file
    """
    (df_individuals, df_organizations) = get_investors(symbol)
    if not df_individuals.empty or not df_organizations.empty:
        if not df_individuals.empty:
            print_rich_table(
                df_individuals,
                headers=list(df_individuals.columns),
                show_index=False,
                title=f"{symbol} Investors - Individuals",
                export=bool(export),
            )
        else:
            console.print("\nIndividual investors not found\n")
        if not df_organizations.empty:
            print_rich_table(
                df_organizations,
                headers=list(df_organizations.columns),
                show_index=False,
                title=f"{symbol} Investors - Organizations",
                export=bool(export),
            )
        else:
            console.print("\nInvestors - Organizations not found\n")
        export_data(
            export,
            os.path.dirname(os.path.abspath(__file__)),
            "inv",
            df_individuals,
            sheet_name,
        )
    else:
        console.print("\nInvestors not found\n")


@log_start_end(log=logger)
@check_api_key(["API_MESSARI_KEY"])
def display_team(
    symbol: str,
    export: str = "",
    sheet_name: Optional[str] = None,
) -> None:
    """Prints table showing coin team
    [Source: https://messari.io/]

    Parameters
    ----------
    symbol : str
        Crypto symbol to check coin team
    export : str
        Export dataframe data to csv,json,xlsx file
    """
    (df_individuals, df_organizations) = get_team(symbol)
    if not df_individuals.empty or not df_organizations.empty:
        if not df_individuals.empty:
            print_rich_table(
                df_individuals,
                headers=list(df_individuals.columns),
                show_index=False,
                title=f"{symbol} Team - Individuals",
                export=bool(export),
            )
        else:
            console.print("\nIndividual team members not found\n")
        if not df_organizations.empty:
            print_rich_table(
                df_organizations,
                headers=list(df_organizations.columns),
                show_index=False,
                title=f"{symbol} Team - Organizations",
                export=bool(export),
            )
        else:
            console.print("\nTeam organizations not found\n")
        export_data(
            export,
            os.path.dirname(os.path.abspath(__file__)),
            "team",
            df_individuals,
            sheet_name,
        )
    else:
        console.print("\nTeam not found\n")


@log_start_end(log=logger)
@check_api_key(["API_MESSARI_KEY"])
def display_governance(
    symbol: str,
    export: str = "",
    sheet_name: Optional[str] = None,
) -> None:
    """Prints table showing coin governance
    [Source: https://messari.io/]

    Parameters
    ----------
    symbol : str
        Crypto symbol to check coin governance
    export : str
        Export dataframe data to csv,json,xlsx file
    """
    (summary, df) = get_governance(symbol)
    if summary:
        summary = prettify_paragraph(summary)
        console.print(summary, "\n")
        if not df.empty:
            print_rich_table(
                df,
                headers=list(df.columns),
                show_index=False,
                title=f"{symbol} Governance details",
                export=bool(export),
            )
        export_data(
            export,
            os.path.dirname(os.path.abspath(__file__)),
            "gov",
            df,
            sheet_name,
        )
    else:
        console.print(f"\n{symbol} governance details not found\n")


@log_start_end(log=logger)
@check_api_key(["API_MESSARI_KEY"])
def display_fundraising(
    symbol: str,
    export: str = "",
    sheet_name: Optional[str] = None,
    external_axes: bool = False,
) -> Union[OpenBBFigure, None]:
    """Display coin fundraising
    [Source: https://messari.io/]

    Parameters
    ----------
    symbol : str
        Crypto symbol to check coin fundraising
    export : str
        Export dataframe data to csv,json,xlsx file
    external_axes : bool, optional
        Whether to return the figure object or not, by default False
    """
    (summary, df_sales_rounds, df_treasury_accs, df_details) = get_fundraising(symbol)
    if summary:
        summary = prettify_paragraph(summary)
        console.print(summary, "\n")
    if not df_sales_rounds.empty:
        df_sales_rounds = df_sales_rounds.applymap(
            lambda x: lambda_long_number_format(x, 2)
        )
        print_rich_table(
            df_sales_rounds,
            headers=list(df_sales_rounds.columns),
            show_index=False,
            title=f"{symbol} Sales Rounds",
            export=bool(export),
        )
    else:
        console.print("\nSales rounds not found\n")

    if not df_treasury_accs.empty:
        print_rich_table(
            df_treasury_accs,
            headers=list(df_treasury_accs.columns),
            show_index=False,
            title=f"{symbol} Treasury Accounts",
            export=bool(export),
        )
    else:
        console.print("\nTreasury accounts not found\n")

    if not df_details.empty:
        values = []
        labels = []
        investors = df_details.loc[df_details["Metric"] == "Investors [%]"][
            "Value"
        ].item()
        founders = df_details.loc[df_details["Metric"] == "Organization/Founders [%]"][
            "Value"
        ].item()
        airdrops = (
            df_details.loc[df_details["Metric"] == "Rewards/Airdrops [%]"][
                "Value"
            ].item(),
        )

        df_details.fillna("-", inplace=True)

        print_rich_table(
            df_details,
            headers=list(df_details.columns),
            show_index=False,
            title=f"{symbol} Fundraising Details",
            export=bool(export),
        )
        export_data(
            export,
            os.path.dirname(os.path.abspath(__file__)),
            "fr",
            df_details,
            sheet_name,
        )

        if isinstance(investors, (int, float)) and investors > 0:
            values.append(investors)
            labels.append("Investors")
        if isinstance(founders, (int, float)) and founders > 0:
            values.append(founders)
            labels.append("Organization/Founders")
        if isinstance(airdrops[0], (int, float)) and airdrops[0] > 0:
            values.append(airdrops[0])
            labels.append("Rewards/Airdrops")
        if len(values) > 0 and sum(values) > 0:
<<<<<<< HEAD
            if not external_axes:
                _, ax = plt.subplots(
                    figsize=plot_autoscale(),
                    dpi=get_current_user().preferences.PLOT_DPI,
                )
            elif is_valid_axes_count(external_axes, 1):
                (ax,) = external_axes
            ax.pie(
                [s / 100 for s in values],
                normalize=False,
=======
            fig = OpenBBFigure.create_subplots(
                1,
                3,
                specs=[[{"type": "domain"}, {"type": "pie", "colspan": 2}, None]],
                row_heights=[1],
                column_widths=[0.1, 0.8, 0.1],
            )
            fig.set_title(f"{symbol} Fundraising Distribution")
            fig.add_pie(
>>>>>>> 2a880524
                labels=labels,
                values=[s / 100 for s in values],
                textinfo="label+percent",
                hoverinfo="label+percent",
                automargin=True,
                rotation=45,
                row=1,
                col=2,
            )
<<<<<<< HEAD
            ax.set_title(f"{symbol} Fundraising Distribution")
            if get_current_user().preferences.USE_ION:
                plt.ion()
            plt.show()

        df_details.fillna("-", inplace=True)
=======
            fig.update_traces(
                textposition="outside",
                textfont_size=15,
                marker=dict(
                    colors=theme.get_colors()[1:4],
                    line=dict(color="#F5EFF3", width=0.8),
                ),
            )
            return fig.show(external=external_axes)
>>>>>>> 2a880524

    return console.print("\nFundraising details not found\n")<|MERGE_RESOLUTION|>--- conflicted
+++ resolved
@@ -11,10 +11,7 @@
 import numpy as np
 import pandas as pd
 
-<<<<<<< HEAD
-=======
 from openbb_terminal import OpenBBFigure
->>>>>>> 2a880524
 from openbb_terminal.config_terminal import theme
 from openbb_terminal.core.session.current_user import get_current_user
 from openbb_terminal.cryptocurrency import cryptocurrency_helpers
@@ -148,20 +145,6 @@
     )
 
     if not df.empty:
-<<<<<<< HEAD
-        # This plot has 1 axis
-        if not external_axes:
-            _, ax = plt.subplots(
-                figsize=plot_autoscale(), dpi=get_current_user().preferences.PLOT_DPI
-            )
-        elif is_valid_axes_count(external_axes, 1):
-            (ax,) = external_axes
-        else:
-            return
-
-        ax.get_yaxis().set_major_formatter(
-            ticker.FuncFormatter(lambda x, _: lambda_long_number_format(x))
-=======
         fig = OpenBBFigure(yaxis_title=title)
         fig.set_title(f"{symbol}'s {title}")
 
@@ -170,7 +153,6 @@
             y=df[df.columns[0]],
             mode="lines",
             name=df.columns[0],
->>>>>>> 2a880524
         )
 
         export_data(
@@ -228,28 +210,6 @@
     )
 
     if not df.empty:
-<<<<<<< HEAD
-        # This plot has 1 axis
-        if not external_axes:
-            _, ax = plt.subplots(
-                figsize=plot_autoscale(), dpi=get_current_user().preferences.PLOT_DPI
-            )
-        elif is_valid_axes_count(external_axes, 1):
-            (ax,) = external_axes
-        else:
-            return
-
-        ax.plot(df.index, df["marketcap_dominance"])
-
-        ax.set_title(f"{symbol}'s Market Cap Dominance over time")
-        ax.set_ylabel(f"{symbol} Percentage share")
-        ax.set_xlim(df.index[0], df.index[-1])
-
-        theme.style_primary_axis(ax)
-
-        if not external_axes:
-            theme.visualize_output()
-=======
         fig = OpenBBFigure(yaxis_title="Percentage share")
         fig.set_title(f"{symbol}'s Market Cap Dominance over time")
 
@@ -259,7 +219,6 @@
             mode="lines",
             name=symbol.upper(),
         )
->>>>>>> 2a880524
 
         export_data(
             export,
@@ -368,26 +327,11 @@
             interval="1d",
         )
         if not df_prices.empty:
-<<<<<<< HEAD
-            if not external_axes:
-                _, ax = plt.subplots(
-                    figsize=plot_autoscale(),
-                    dpi=get_current_user().preferences.PLOT_DPI,
-                )
-            elif is_valid_axes_count(external_axes, 1):
-                (ax,) = external_axes
-            else:
-                return
-
-            roadmap_dates = np.array(
-                pd.to_datetime(df["Date"], format="%Y-%m-%d", errors="coerce")
-=======
             fig = OpenBBFigure(yaxis_title="Price [$]")
             fig.set_title(f"{symbol.upper()} Price and Roadmap")
 
             roadmap_dates = pd.to_datetime(
                 df["Date"], format="%Y-%m-%d", errors="coerce"
->>>>>>> 2a880524
             )
 
             df_copy = df
@@ -470,22 +414,10 @@
             title=f"{symbol} Tokenomics",
             export=bool(export),
         )
-<<<<<<< HEAD
-        if not external_axes:
-            _, ax = plt.subplots(
-                figsize=plot_autoscale(), dpi=get_current_user().preferences.PLOT_DPI
-            )
-            ax2 = ax.twinx()
-        elif is_valid_axes_count(external_axes, 2):
-            (ax, ax2) = external_axes
-        else:
-            return
-=======
         fig = OpenBBFigure.create_subplots(
             specs=[[{"secondary_y": True}]], vertical_spacing=0.1
         )
 
->>>>>>> 2a880524
         df_prices, _ = cryptocurrency_helpers.load_yf_data(
             symbol=symbol,
             currency="USD",
@@ -806,18 +738,6 @@
             values.append(airdrops[0])
             labels.append("Rewards/Airdrops")
         if len(values) > 0 and sum(values) > 0:
-<<<<<<< HEAD
-            if not external_axes:
-                _, ax = plt.subplots(
-                    figsize=plot_autoscale(),
-                    dpi=get_current_user().preferences.PLOT_DPI,
-                )
-            elif is_valid_axes_count(external_axes, 1):
-                (ax,) = external_axes
-            ax.pie(
-                [s / 100 for s in values],
-                normalize=False,
-=======
             fig = OpenBBFigure.create_subplots(
                 1,
                 3,
@@ -827,7 +747,6 @@
             )
             fig.set_title(f"{symbol} Fundraising Distribution")
             fig.add_pie(
->>>>>>> 2a880524
                 labels=labels,
                 values=[s / 100 for s in values],
                 textinfo="label+percent",
@@ -837,14 +756,6 @@
                 row=1,
                 col=2,
             )
-<<<<<<< HEAD
-            ax.set_title(f"{symbol} Fundraising Distribution")
-            if get_current_user().preferences.USE_ION:
-                plt.ion()
-            plt.show()
-
-        df_details.fillna("-", inplace=True)
-=======
             fig.update_traces(
                 textposition="outside",
                 textfont_size=15,
@@ -854,6 +765,5 @@
                 ),
             )
             return fig.show(external=external_axes)
->>>>>>> 2a880524
 
     return console.print("\nFundraising details not found\n")
--- conflicted
+++ resolved
@@ -237,9 +237,6 @@
 
 
 @log_start_end(log=logger)
-<<<<<<< HEAD
-def get_tickers_info_for_coin(symbol: str = "BTC", quotes: str = "USD") -> pd.DataFrame:
-=======
 def get_ohlc_historical(
     symbol: str = "eth-ethereum", quotes: str = "USD", days: int = 90
 ) -> pd.DataFrame:
@@ -292,7 +289,6 @@
 def get_tickers_info_for_coin(
     symbol: str = "btc-bitcoin", quotes: str = "USD"
 ) -> pd.DataFrame:
->>>>>>> 418fef58
     """Get all most important ticker related information for given coin id [Source: CoinPaprika]
 
     .. code-block:: json
@@ -381,9 +377,6 @@
 
 
 @log_start_end(log=logger)
-<<<<<<< HEAD
-def basic_coin_info(symbol: str = "BTC") -> pd.DataFrame:
-=======
 def validate_coin(symbol: str, coins_dct: dict) -> Tuple[Optional[Any], Optional[Any]]:
     """Helper method that validates if proper coin id or symbol was provided [Source: CoinPaprika]
 
@@ -408,7 +401,6 @@
 
 @log_start_end(log=logger)
 def basic_coin_info(symbol: str = "btc-bitcoin") -> pd.DataFrame:
->>>>>>> 418fef58
     """Basic coin information [Source: CoinPaprika]
 
     Parameters

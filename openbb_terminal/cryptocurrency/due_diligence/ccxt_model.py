--- conflicted
+++ resolved
@@ -1,11 +1,7 @@
 """Ccxt model"""
 __docformat__ = "numpy"
 
-<<<<<<< HEAD
-from typing import Any, Dict
-=======
 from typing import Any, Dict, List
->>>>>>> 1435227c
 import ccxt
 import pandas as pd
 from openbb_terminal.cryptocurrency.dataframe_helpers import prettify_column_names
@@ -47,11 +43,7 @@
     return [c["code"] for c in currencies.values()]
 
 
-<<<<<<< HEAD
-def get_orderbook(exchange_id: str, symbol: str, to_symbol: str) -> Dict[str, Any]:
-=======
 def get_orderbook(exchange: str, symbol: str, to_symbol: str) -> Dict[str, Any]:
->>>>>>> 1435227c
     """Returns orderbook for a coin in a given exchange
     [Source: https://docs.ccxt.com/en/latest/manual.html]
 

--- conflicted
+++ resolved
@@ -340,24 +340,12 @@
                 qa_controller,
             )
 
-<<<<<<< HEAD
             self.queue = self.load_class(
                 qa_controller.QaController,
                 self.symbol,
                 self.current_df,
                 self.queue,
             )
-=======
-            if self.current_interval != "1440":
-                console.print("Only interval `1day` is possible for now.\n")
-            else:
-                self.queue = self.load_class(
-                    qa_controller.QaController,
-                    self.symbol,
-                    self.current_df,
-                    self.queue,
-                )
->>>>>>> 7df711d3
 
     @log_start_end(log=logger)
     def call_pred(self, _):

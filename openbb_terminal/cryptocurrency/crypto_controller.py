--- conflicted
+++ resolved
@@ -357,8 +357,6 @@
                 )
 
     @log_start_end(log=logger)
-<<<<<<< HEAD
-=======
     def call_pred(self, _):
         """Process pred command"""
         # IMPORTANT: 8/11/22 prediction was discontinued on the installer packages
@@ -398,7 +396,6 @@
                 )
 
     @log_start_end(log=logger)
->>>>>>> 472b3795
     def call_onchain(self, _):
         """Process onchain command"""
         from openbb_terminal.cryptocurrency.onchain.onchain_controller import (

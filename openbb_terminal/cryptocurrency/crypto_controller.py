"""Cryptocurrency Context Controller"""
__docformat__ = "numpy"
# pylint: disable=R0904, C0302, R1710, W0622, C0201, C0301

import argparse
import logging
import os
from typing import List
from prompt_toolkit.completion import NestedCompleter

from openbb_terminal.cryptocurrency import cryptocurrency_helpers
from openbb_terminal import feature_flags as obbff
from openbb_terminal.cryptocurrency.cryptocurrency_helpers import (
    FIND_KEYS,
    display_all_coins,
    find,
    plot_chart,
)
from openbb_terminal.cryptocurrency.due_diligence import (
    binance_view,
    coinpaprika_view,
    finbrain_crypto_view,
    pycoingecko_view,
)
from openbb_terminal.decorators import log_start_end
from openbb_terminal.helper_funcs import (
    EXPORT_BOTH_RAW_DATA_AND_FIGURES,
    EXPORT_ONLY_RAW_DATA_ALLOWED,
    check_positive,
)
from openbb_terminal.menu import session
from openbb_terminal.parent_classes import CryptoBaseController
from openbb_terminal.rich_config import console, MenuText

# pylint: disable=import-outside-toplevel


logger = logging.getLogger(__name__)

CRYPTO_SOURCES = {
    "bin": "Binance",
    "cg": "CoinGecko",
    "cp": "CoinPaprika",
    "cb": "Coinbase",
    "yf": "YahooFinance",
}


class CryptoController(CryptoBaseController):
    """Crypto Controller"""

    CHOICES_COMMANDS = [
        "headlines",
        "candle",
        "load",
        "find",
        "prt",
        "resources",
    ]
    CHOICES_MENUS = [
        "ta",
        "dd",
        "ov",
        "disc",
        "onchain",
        "defi",
        "tools",
        "nft",
        "pred",
        "qa",
    ]

    DD_VIEWS_MAPPING = {
        "cg": pycoingecko_view,
        "cp": coinpaprika_view,
        "bin": binance_view,
    }
    PATH = "/crypto/"
    FILE_PATH = os.path.join(os.path.dirname(__file__), "README.md")

    def __init__(self, queue: List[str] = None):
        """Constructor"""
        super().__init__(queue)

        if session and obbff.USE_PROMPT_TOOLKIT:
            choices: dict = {c: {} for c in self.controller_choices}
            choices["load"]["-d"] = {
                c: {} for c in ["1", "7", "14", "30", "90", "180", "365"]
            }
            choices["load"]["--vs"] = {c: {} for c in ["usd", "eur"]}
            choices["find"]["-k"] = {c: {} for c in FIND_KEYS}
            choices["headlines"] = {c: {} for c in finbrain_crypto_view.COINS}
            # choices["prt"]["--vs"] = {c: {} for c in coingecko_coin_ids} # list is huge. makes typing buggy

            choices["support"] = self.SUPPORT_CHOICES

            self.completer = NestedCompleter.from_nested_dict(choices)

    def print_help(self):
        """Print help"""
        mt = MenuText("crypto/")
        mt.add_cmd("load")
        mt.add_cmd("find")
        mt.add_raw("\n")
        mt.add_param("_symbol", self.symbol.upper())
        mt.add_param(
            "_source", "CoinGecko (Price), YahooFinance (Volume)" if self.symbol else ""
        )
        mt.add_raw("\n")
        mt.add_cmd("headlines", "FinBrain")
        mt.add_cmd("chart", "", self.symbol)
        mt.add_cmd("prt", "", self.symbol)
        mt.add_raw("\n")
        mt.add_menu("disc")
        mt.add_menu("ov")
        mt.add_menu("onchain")
        mt.add_menu("defi")
        mt.add_menu("tools")
        mt.add_menu("nft")
        mt.add_menu("dd", self.symbol)
        mt.add_menu("ta", self.symbol)
        mt.add_menu("pred", self.symbol)
        mt.add_menu("qa", self.symbol)
        console.print(text=mt.menu_text, menu="Cryptocurrency")

    @log_start_end(log=logger)
    def call_prt(self, other_args):
        """Process prt command"""
        if self.symbol:
            parser = argparse.ArgumentParser(
                add_help=False,
                formatter_class=argparse.ArgumentDefaultsHelpFormatter,
                prog="prt",
                description="Potential Returns Tool"
                "Tool to check returns if loaded coin reaches provided price or other crypto market cap"
                "Uses CoinGecko to grab coin data (price and market cap).",
            )
            parser.add_argument(
                "--vs",
                help="Coin to compare with",
                dest="vs",
                type=str,
                required="-h" not in other_args,
            )
            parser.add_argument(
                "-p",
                "--price",
                help="Desired price",
                dest="price",
                type=int,
                default=None,
            )
            parser.add_argument(
                "-t",
                "--top",
                help="Compare with top N coins",
                dest="top",
                type=int,
                default=None,
            )
            if other_args and "-" not in other_args[0][0]:
                other_args.insert(0, "--vs")

            ns_parser = self.parse_known_args_and_warn(
                parser, other_args, EXPORT_ONLY_RAW_DATA_ALLOWED
            )

            if ns_parser:
                if ns_parser.vs:
                    current_coin_id = cryptocurrency_helpers.get_coingecko_id(
                        self.symbol
                    )
                    coin_found = cryptocurrency_helpers.get_coingecko_id(ns_parser.vs)
                    if not coin_found:
                        console.print(
                            f"VS Coin '{ns_parser.vs}' not found in CoinGecko\n"
                        )
                        return
                    pycoingecko_view.display_coin_potential_returns(
                        current_coin_id,
                        coin_found,
                        ns_parser.top,
                        ns_parser.price,
                    )

                else:
                    console.print(
                        "No coin selected. Use 'load' to load the coin you want to look at.\n"
                    )

    @log_start_end(log=logger)
    def call_candle(self, other_args):
        """Process candle command"""

        parser = argparse.ArgumentParser(
            add_help=False,
            formatter_class=argparse.ArgumentDefaultsHelpFormatter,
            prog="candle",
            description="""Display chart for loaded coin. You can specify currency vs which you want
            to show chart and also number of days to get data for.""",
        )

        ns_parser = self.parse_known_args_and_warn(
            parser, other_args, EXPORT_BOTH_RAW_DATA_AND_FIGURES
        )

        if ns_parser:
            if not self.symbol:
                console.print("No coin loaded. First use `load {symbol}`\n")
                return

            plot_chart(
                symbol=self.symbol,
                currency=self.current_currency,
                prices_df=self.current_df,
            )

    @log_start_end(log=logger)
    def call_ta(self, _):
        """Process ta command"""
        from openbb_terminal.cryptocurrency.technical_analysis.ta_controller import (
            TechnicalAnalysisController,
        )

        # TODO: Play with this to get correct usage
        if self.symbol:
            if self.current_currency != "" and not self.current_df.empty:
                self.queue = self.load_class(
                    TechnicalAnalysisController,
                    stock=self.current_df,
                    coin=self.symbol,
                    start=self.current_df.index[0],
                    interval="",
                    queue=self.queue,
                )

        else:
            console.print("No coin selected. Use 'load' to load a coin.\n")

    @log_start_end(log=logger)
    def call_tools(self, _):
        """Process tools command"""
        from openbb_terminal.cryptocurrency.tools.tools_controller import (
            ToolsController,
        )

        self.queue = self.load_class(ToolsController, self.queue)

    @log_start_end(log=logger)
    def call_disc(self, _):
        """Process disc command"""
        from openbb_terminal.cryptocurrency.discovery.discovery_controller import (
            DiscoveryController,
        )

        self.queue = self.load_class(DiscoveryController, self.queue)

    @log_start_end(log=logger)
    def call_ov(self, _):
        """Process ov command"""
        from openbb_terminal.cryptocurrency.overview.overview_controller import (
            OverviewController,
        )

        self.queue = self.load_class(OverviewController, self.queue)

    @log_start_end(log=logger)
    def call_defi(self, _):
        """Process defi command"""
        from openbb_terminal.cryptocurrency.defi.defi_controller import DefiController

        self.queue = self.load_class(DefiController, self.queue)

    @log_start_end(log=logger)
    def call_headlines(self, other_args):
        """Process sentiment command"""
        parser = argparse.ArgumentParser(
            add_help=False,
            formatter_class=argparse.ArgumentDefaultsHelpFormatter,
            prog="headlines",
            description="""Display sentiment analysis from FinBrain for chosen Cryptocurrencies""",
        )

        parser.add_argument(
            "-c",
            "--coin",
            default="BTC",
            type=str,
            dest="coin",
            help="Symbol of coin to load data for, ~100 symbols are available",
            choices=finbrain_crypto_view.COINS,
        )

        if other_args and "-" not in other_args[0][0]:
            other_args.insert(0, "-c")

        ns_parser = self.parse_known_args_and_warn(
            parser, other_args, EXPORT_BOTH_RAW_DATA_AND_FIGURES
        )

        if ns_parser:
            finbrain_crypto_view.display_crypto_sentiment_analysis(
                coin=ns_parser.coin, export=ns_parser.export
            )

    @log_start_end(log=logger)
    def call_dd(self, _):
        """Process dd command"""
        if self.symbol:
            from openbb_terminal.cryptocurrency.due_diligence.dd_controller import (
                DueDiligenceController,
            )

            self.queue = self.load_class(
                DueDiligenceController,
                self.symbol,
                self.source,
                queue=self.queue,
            )
        else:
            console.print("No coin selected. Use 'load' to load a coin.\n")

    @log_start_end(log=logger)
    def call_qa(self, _):
        """Process qa command"""
        if self.symbol:
            from openbb_terminal.cryptocurrency.quantitative_analysis import (
                qa_controller,
            )

            if self.current_interval != "1day":
                console.print("Only interval `1day` is possible for now.\n")
            else:
                self.queue = self.load_class(
                    qa_controller.QaController,
                    self.symbol,
                    self.current_df,
                    self.queue,
                )

    @log_start_end(log=logger)
    def call_pred(self, _):
        """Process pred command"""
        if obbff.ENABLE_PREDICT:
            if self.symbol:
                try:
                    from openbb_terminal.cryptocurrency.prediction_techniques import (
                        pred_controller,
                    )

                    if self.current_interval != "1day":
                        console.print("Only interval `1day` is possible for now.\n")
                    else:
                        self.queue = self.load_class(
                            pred_controller.PredictionTechniquesController,
                            self.symbol,
                            self.current_df,
                            self.queue,
                        )
                except ImportError:
                    logger.exception("Tensorflow not available")
                    console.print("[red]Run pip install tensorflow to continue[/red]\n")

            else:
                console.print(
                    "No coin selected. Use 'load' to load the coin you want to look at.\n"
                )
        else:
            console.print(
                "Predict is disabled. Check ENABLE_PREDICT flag on feature_flags.py",
                "\n",
            )

    @log_start_end(log=logger)
    def call_onchain(self, _):
        """Process onchain command"""
        from openbb_terminal.cryptocurrency.onchain.onchain_controller import (
            OnchainController,
        )

        self.queue = self.load_class(OnchainController, self.queue)

    @log_start_end(log=logger)
    def call_nft(self, _):
        """Process nft command"""
        from openbb_terminal.cryptocurrency.nft.nft_controller import NFTController

        self.queue = self.load_class(NFTController, self.queue)

    # TODO: merge the two views that this command calls. (find + previously called coins)
    @log_start_end(log=logger)
    def call_find(self, other_args):
        """Process find command"""
        parser = argparse.ArgumentParser(
            prog="find",
            add_help=False,
            formatter_class=argparse.ArgumentDefaultsHelpFormatter,
            description="""
            Find similar coin by name, symbol, or id. If you don't remember exact name or id of the Coin at CoinGecko,
            Binance, Coinbase or CoinPaprika you can use this command to display coins with similar name, symbol or id
            to your search query.
            Example of usage: coin name is something like "polka". So I can try: find -c polka -k name -t 25
            It will search for coin that has similar name to polka and display top 25 matches.
            -c, --coin stands for coin - you provide here your search query
            -k, --key it's a searching key. You can search by symbol, id or name of coin
            -l, --limit it displays top N number of records.
            coins: Shows list of coins available on CoinGecko, CoinPaprika and Binance.If you provide name of
            coin then in result you will see ids of coins with best match for all mentioned services.
            If you provide ALL keyword in your search query, then all coins will be displayed. To move over coins you
            can use pagination mechanism with skip, top params. E.g. coins ALL --skip 100 --limit 30 then all coins
            from 100 to 130 will be displayed. By default skip = 0, limit = 10.
            If you won't provide source of the data everything will be displayed (CoinGecko, CoinPaprika, Binance).
            If you want to search only in given source then use --source flag. E.g. if you want to find coin with name
            uniswap on CoinPaprika then use: coins uniswap --source cp --limit 10
            """,
        )

        parser.add_argument(
            "-c",
            "--coin",
            help="Symbol Name or Id of Coin",
            dest="coin",
            required="-h" not in other_args,
            type=str,
        )

        parser.add_argument(
            "-k",
            "--key",
            dest="key",
            help="Specify by which column you would like to search: symbol, name, id",
            type=str,
            choices=FIND_KEYS,
            default="symbol",
        )

        parser.add_argument(
            "-l",
            "--limit",
            default=10,
            dest="limit",
            help="Number of records to display",
            type=check_positive,
        )
        parser.add_argument(
            "-s",
            "--skip",
            default=0,
            dest="skip",
            help="Skip n of records",
            type=check_positive,
        )

        if other_args and not other_args[0][0] == "-":
            other_args.insert(0, "-c")

        ns_parser = self.parse_known_args_and_warn(
            parser,
            other_args,
            EXPORT_ONLY_RAW_DATA_ALLOWED,
            sources=CRYPTO_SOURCES.keys(),
        )
<<<<<<< HEAD
        if ns_parser:
=======
        # TODO: merge find + display_all_coins
        if ns_parser.coin:
>>>>>>> 282132f0
            find(
                coin=ns_parser.coin,
                source=ns_parser.source,
                key=ns_parser.key,
                top=ns_parser.limit,
                export=ns_parser.export,
            )
            display_all_coins(
                coin=ns_parser.coin,
                source=ns_parser.source,
                top=ns_parser.limit,
                skip=ns_parser.skip,
                show_all=bool("ALL" in other_args),
                export=ns_parser.export,
            )<|MERGE_RESOLUTION|>--- conflicted
+++ resolved
@@ -322,7 +322,7 @@
 
     @log_start_end(log=logger)
     def call_qa(self, _):
-        """Process qa command"""
+        """Process pred command"""
         if self.symbol:
             from openbb_terminal.cryptocurrency.quantitative_analysis import (
                 qa_controller,
@@ -460,12 +460,8 @@
             EXPORT_ONLY_RAW_DATA_ALLOWED,
             sources=CRYPTO_SOURCES.keys(),
         )
-<<<<<<< HEAD
-        if ns_parser:
-=======
         # TODO: merge find + display_all_coins
         if ns_parser.coin:
->>>>>>> 282132f0
             find(
                 coin=ns_parser.coin,
                 source=ns_parser.source,

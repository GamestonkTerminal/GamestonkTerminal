""" Econ Controller """
__docformat__ = "numpy"
# pylint:disable=too-many-lines,R1710,R0904,C0415,too-many-branches,unnecessary-dict-index-lookup

import argparse
import logging
import os
import itertools
from datetime import date
from typing import List, Dict, Any

import pandas as pd

from openbb_terminal.custom_prompt_toolkit import NestedCompleter

from openbb_terminal.decorators import check_api_key
from openbb_terminal import feature_flags as obbff
from openbb_terminal.decorators import log_start_end
from openbb_terminal.economy import (
    alphavantage_view,
    economy_helpers,
    finviz_model,
    finviz_view,
    nasdaq_model,
    nasdaq_view,
    wsj_view,
    econdb_view,
    econdb_model,
    fred_view,
    fred_model,
    yfinance_model,
    yfinance_view,
    investingcom_model,
    investingcom_view,
    plot_view,
    commodity_view,
)
from openbb_terminal.helper_funcs import (
    EXPORT_BOTH_RAW_DATA_AND_FIGURES,
    EXPORT_ONLY_FIGURES_ALLOWED,
    EXPORT_ONLY_RAW_DATA_ALLOWED,
    print_rich_table,
    valid_date,
)
from openbb_terminal.parent_classes import BaseController
from openbb_terminal.rich_config import console, MenuText
from openbb_terminal.menu import session

logger = logging.getLogger(__name__)


class EconomyController(BaseController):
    """Economy Controller class"""

    CHOICES_COMMANDS = [
        "overview",
        "futures",
        "macro",
        "fred",
        "index",
        "treasury",
        "plot",
        "valuation",
        "performance",
        "spectrum",
        "map",
        "rtps",
        "bigmac",
        "ycrv",
        "events",
        "edebt",
    ]

    CHOICES_MENUS = ["pred", "qa"]

    wsj_sortby_cols_dict = {c: None for c in ["ticker", "last", "change", "prevClose"]}
    map_period_list = ["1d", "1w", "1m", "3m", "6m", "1y"]
    map_filter_list = ["sp500", "world", "full", "etf"]
    macro_us_interval = [
        "annual",
        "quarter",
        "semiannual",
        "monthly",
        "weekly",
        "daily",
    ]
    macro_us_types = [
        "GDP",
        "GDPC",
        "INF",
        "CPI",
        "TYLD",
        "UNEMP",
        "gdp",
        "gpdc",
        "inf",
        "cpi",
        "tyld",
        "unemp",
    ]
    overview_options = ["indices", "usbonds", "glbonds", "currencies"]
    tyld_maturity = ["3m", "5y", "10y", "30y"]
    valuation_sort_cols = [
        "Name",
        "MarketCap",
        "P/E",
        "FwdP/E",
        "PEG",
        "P/S",
        "P/B",
        "P/C",
        "P/FCF",
        "EPSpast5Y",
        "EPSnext5Y",
        "Salespast5Y",
        "Change",
        "Volume",
    ]
    performance_sort_list = [
        "Name",
        "Week",
        "Month",
        "3Month",
        "6Month",
        "1Year",
        "YTD",
        "Recom",
        "AvgVolume",
        "RelVolume",
        "Change",
        "Volume",
    ]
    index_interval = [
        "1m",
        "2m",
        "5m",
        "15m",
        "30m",
        "60m",
        "90m",
        "1h",
        "1d",
        "5d",
        "1wk",
        "1mo",
        "3mo",
    ]
    futures_commodities = ["energy", "metals", "meats", "grains", "softs"]
    macro_show = ["parameters", "countries", "transform"]
    d_GROUPS = finviz_model.GROUPS
    PATH = "/economy/"

    stored_datasets = ""

    FILE_PATH = os.path.join(os.path.dirname(__file__), "README.md")

    def __init__(self, queue: List[str] = None):
        """Constructor"""
        super().__init__(queue)

        self.current_series: Dict = dict()
        self.fred_query: pd.Series = pd.Series(dtype=float)
        self.DATASETS: Dict[Any, pd.DataFrame] = dict()
        self.UNITS: Dict[Any, Dict[Any, Any]] = dict()
        self.FRED_TITLES: Dict = dict()

        self.DATASETS["macro"] = pd.DataFrame()
        self.DATASETS["treasury"] = pd.DataFrame()
        self.DATASETS["fred"] = pd.DataFrame()
        self.DATASETS["index"] = pd.DataFrame()

        if session and obbff.USE_PROMPT_TOOLKIT:
            self.choices: dict = {c: {} for c in self.controller_choices}
            self.choices["overview"] = {
                "--type": {c: None for c in self.overview_options},
                "-t": "--type",
            }
            self.choices["futures"] = {
                "--commodity": {c: None for c in self.futures_commodities},
                "-c": "--commodity",
                "--sortby": {c: None for c in self.wsj_sortby_cols_dict.keys()},
                "-s": "--sortby",
                "--ascend": {},
                "-a": "--ascend",
            }
            self.choices["map"] = {
                "--period": {c: None for c in self.map_period_list},
                "-p": "--period",
                "--type": {c: None for c in self.map_filter_list},
                "-t": "--type",
            }
<<<<<<< HEAD
            self.choices["ycrv"]["--country"] = {
                c: None for c in investingcom_model.BOND_COUNTRIES
=======
            self.choices["bigmac"] = {
                "--countries": {
                    c: None for c in nasdaq_model.get_country_codes()["Code"].values
                },
                "-c": "--countries",
                "--codes": {},
>>>>>>> 291e7d69
            }
            self.choices["ycrv"] = {
                "--country": {c: None for c in investingcom_model.BOND_COUNTRIES},
                "-c": "--country",
                "--date": None,
                "-d": "--date",
                "--raw": {},
                "--source": {
                    "investpy": None,
                    "FRED": None,
                },
            }
            self.choices["events"] = {
                "--country": {c: None for c in investingcom_model.CALENDAR_COUNTRIES},
                "-c": "--country",
                "--importance": {c: None for c in investingcom_model.IMPORTANCES},
                "-i": "--importance",
                "--categories": {c: None for c in investingcom_model.CATEGORIES},
                "--start": None,
                "-s": "--start",
                "--end": None,
                "-e": "--end",
                "--limit": None,
                "--raw": {},
            }
            self.choices["edebt"] = {
                "--limit": None,
            }
            self.choices["rtps"] = {
                "--raw": None,
            }
            self.choices["valuation"] = {
                "--group": {c: None for c in self.d_GROUPS},
                "-g": "--group",
                "--sortby": {c: None for c in self.valuation_sort_cols},
                "-s": "--sortby",
                "--ascend": {},
                "-a": "--ascend",
            }
            self.choices["performance"] = {
                "--group": {c: None for c in self.d_GROUPS},
                "-g": "--group",
                "--sortby": {c: None for c in self.performance_sort_list},
                "-s": "--sortby",
                "--ascend": {},
                "-a": "--ascend",
            }
            self.choices["spectrum"] = {
                "--group": {c: None for c in self.d_GROUPS},
                "-g": "--group",
            }
            self.choices["macro"] = {
                "--parameters": {c: None for c in econdb_model.PARAMETERS},
                "-p": "--parameters",
                "--countries": {c: None for c in econdb_model.COUNTRY_CODES},
                "-c": "--countries",
                "--transform": {c: None for c in econdb_model.TRANSFORM},
                "-t": "--transform",
                "--convert": {c: None for c in econdb_model.COUNTRY_CURRENCIES},
                "--show": {c: None for c in self.macro_show},
                "--start": None,
                "-s": "--start",
                "--end": None,
                "-e": "--end",
                "--raw": {},
            }
            self.choices["treasury"] = {
                "--maturity": None,
                "-m": "--maturity",
                "--freq": {c: None for c in econdb_model.TREASURIES["frequencies"]},
                "--type": {c: None for c in econdb_model.TREASURIES["instruments"]},
                "-t": "--type",
                "--show": {c: None for c in self.macro_show},
                "--start": None,
                "-s": "--start",
                "--end": None,
                "-e": "--end",
                "--limit": None,
                "--raw": {},
            }
            self.choices["fred"] = {
                "--parameter": {c: None for c in self.fred_query},
                "-p": "--parameter",
                "--start": None,
                "-s": "--start",
                "--end": None,
                "-e": "--end",
                "--query": None,
                "-q": "--query",
                "--raw": {},
            }
            self.choices["index"] = {
                "--indices": {c: None for c in yfinance_model.INDICES},
                "-i": "--indices",
                "--interval": {c: None for c in self.index_interval},
                "--show": {},
                "--start": None,
                "-s": "--start",
                "--end": None,
                "-e": "--end",
                "--query": None,
                "-q": "--query",
                "--limit": None,
                "--returns": None,
                "-r": "--returns",
                "--raw": {},
            }
            self.choices["plot"] = {
                "--y1": None,
                "--y2": None,
            }

            self.choices["support"] = self.SUPPORT_CHOICES
            self.choices["about"] = self.ABOUT_CHOICES

            self.completer = NestedCompleter.from_nested_dict(self.choices)

    def update_runtime_choices(self):
        if session and obbff.USE_PROMPT_TOOLKIT:
            if not self.fred_query.empty:
                self.choices["fred"]["--parameter"] = {c: None for c in self.fred_query}

            if self.DATASETS:
                options = [
                    option
                    for _, values in self.DATASETS.items()
                    for option in values.keys()
                ]

                # help users to select multiple timeseries for one axis
                economicdata = list()
                for L in [1, 2]:
                    for subset in itertools.combinations(options, L):
                        economicdata.append(" ".join(subset))
                        if len(subset) > 1:
                            economicdata.append(" ".join(subset[::-1]))

                for argument in [
                    "--y1",
                    "--y2",
                ]:
                    self.choices["plot"][argument] = {
                        option: None for option in economicdata
                    }
        self.completer = NestedCompleter.from_nested_dict(self.choices)

    def print_help(self):
        """Print help"""
        mt = MenuText("economy/")
        mt.add_cmd("overview")
        mt.add_cmd("futures")
        mt.add_cmd("map")
        mt.add_cmd("bigmac")
        mt.add_cmd("ycrv")
        mt.add_cmd("events")
        mt.add_cmd("edebt")
        mt.add_raw("\n")
        mt.add_cmd("rtps")
        mt.add_cmd("valuation")
        mt.add_cmd("performance")
        mt.add_cmd("spectrum")
        mt.add_raw("\n")
        mt.add_info("_database_")
        mt.add_cmd("macro")
        mt.add_cmd("treasury")
        mt.add_cmd("fred")
        mt.add_cmd("index")
        mt.add_raw("\n")
        mt.add_param("_stored", self.stored_datasets)
        mt.add_raw("\n")
        mt.add_cmd("plot")
        mt.add_raw("\n")
        mt.add_menu("pred")
        mt.add_menu("qa")
        console.print(text=mt.menu_text, menu="Economy")

    @log_start_end(log=logger)
    def call_overview(self, other_args: List[str]):
        """Process overview command"""
        parser = argparse.ArgumentParser(
            add_help=False,
            formatter_class=argparse.ArgumentDefaultsHelpFormatter,
            prog="overview",
            description="""
            Provide a market overview of a variety of options. This can be a general overview,
            indices, bonds and currencies. [Source: Wall St. Journal]
            """,
        )

        parser.add_argument(
            "-t",
            "--type",
            dest="type",
            help="Obtain either US indices, US Bonds, Global Bonds or Currencies",
            type=str,
            choices=self.overview_options,
            default="",
        )

        if other_args and "-" not in other_args[0][0]:
            other_args.insert(0, "-t")
        ns_parser = self.parse_known_args_and_warn(
            parser, other_args, export_allowed=EXPORT_ONLY_RAW_DATA_ALLOWED
        )
        if ns_parser:
            if not ns_parser.type:
                wsj_view.display_overview(
                    export=ns_parser.export,
                )
            elif ns_parser.type == "indices":
                wsj_view.display_indices(
                    export=ns_parser.export,
                )
            if ns_parser.type == "usbonds":
                wsj_view.display_usbonds(
                    export=ns_parser.export,
                )
            if ns_parser.type == "glbonds":
                wsj_view.display_glbonds(
                    export=ns_parser.export,
                )
            if ns_parser.type == "currencies":
                wsj_view.display_currencies(
                    export=ns_parser.export,
                )

    @log_start_end(log=logger)
    def call_futures(self, other_args: List[str]):
        """Process futures command"""
        parser = argparse.ArgumentParser(
            add_help=False,
            formatter_class=argparse.ArgumentDefaultsHelpFormatter,
            prog="futures",
            description="Futures/Commodities from Wall St. Journal and FinViz.",
        )

        parser.add_argument(
            "-c",
            "--commodity",
            dest="commodity",
            help="Obtain commodity futures from FinViz",
            type=str,
            choices=self.futures_commodities,
            default="",
        )

        parser.add_argument(
            "-s",
            "--sortby",
            dest="sortby",
            type=str,
            choices=self.wsj_sortby_cols_dict.keys(),
            default="ticker",
        )
        parser.add_argument(
            "-a",
            "--ascend",
            dest="ascend",
            help="Flag to sort in ascending order",
            action="store_true",
            default=False,
        )

        if other_args and "-" not in other_args[0][0]:
            other_args.insert(0, "-c")
        ns_parser = self.parse_known_args_and_warn(
            parser, other_args, export_allowed=EXPORT_ONLY_RAW_DATA_ALLOWED
        )

        if ns_parser and ns_parser.commodity:
            finviz_view.display_future(
                future_type=ns_parser.commodity.capitalize(),
                sortby=ns_parser.sortby,
                ascend=ns_parser.ascend,
                export=ns_parser.export,
            )
        elif ns_parser:
            wsj_view.display_futures(
                export=ns_parser.export,
            )

    @log_start_end(log=logger)
    def call_map(self, other_args: List[str]):
        """Process map command"""
        parser = argparse.ArgumentParser(
            add_help=False,
            formatter_class=argparse.ArgumentDefaultsHelpFormatter,
            prog="map",
            description="""
                Performance index stocks map categorized by sectors and industries.
                Size represents market cap. Opens web-browser. [Source: Finviz]
            """,
        )
        parser.add_argument(
            "-p",
            "--period",
            action="store",
            dest="s_period",
            type=str,
            default="1d",
            choices=self.map_period_list,
            help="Performance period.",
        )
        parser.add_argument(
            "-t",
            "--type",
            action="store",
            dest="s_type",
            type=str,
            default="sp500",
            choices=self.map_filter_list,
            help="Map filter type.",
        )
        ns_parser = self.parse_known_args_and_warn(parser, other_args)
        if ns_parser:
            finviz_view.display_performance_map(
                period=ns_parser.s_period,
                map_filter=ns_parser.s_type,
            )

    @log_start_end(log=logger)
    def call_bigmac(self, other_args: List[str]):
        """Process bigmac command"""
        parser = argparse.ArgumentParser(
            add_help=False,
            formatter_class=argparse.ArgumentDefaultsHelpFormatter,
            prog="bigmac",
            description="""
                 Get historical Big Mac Index [Nasdaq Data Link]
             """,
        )
        parser.add_argument(
            "--codes",
            help="Flag to show all country codes",
            dest="codes",
            action="store_true",
            default=False,
        )
        parser.add_argument(
            "-c",
            "--countries",
            help="Country codes to get data for.",
            dest="countries",
            default="USA",
            type=nasdaq_model.check_country_code_type,
        )

        ns_parser = self.parse_known_args_and_warn(
            parser,
            other_args,
            export_allowed=EXPORT_BOTH_RAW_DATA_AND_FIGURES,
            raw=True,
        )
        if ns_parser:
            if ns_parser.codes:
                console.print(
                    nasdaq_model.get_country_codes().to_string(index=False), "\n"
                )
            else:
                nasdaq_view.display_big_mac_index(
                    country_codes=ns_parser.countries,
                    raw=ns_parser.raw,
                    export=ns_parser.export,
                )

    @log_start_end(log=logger)
    def call_macro(self, other_args: List[str]):
        """Process macro command"""
        parser = argparse.ArgumentParser(
            add_help=False,
            formatter_class=argparse.ArgumentDefaultsHelpFormatter,
            prog="macro",
            description="Get a broad selection of macro data from one or multiple countries. This includes Gross "
            "Domestic Product (RGDP & GDP) and the underlying components, Treasury Yields (Y10YD & M3YD), "
            "Employment figures (URATE, EMP, AC0I0 and EMRATIO), Government components (e.g. GBAL & GREV), "
            "Consumer and Producer Indices (CPI & PPI) and a variety of other indicators. [Source: EconDB]",
        )
        parser.add_argument(
            "-p",
            "--parameters",
            nargs="+",
            dest="parameters",
            help="Abbreviation(s) of the Macro Economic data",
            default=["CPI"],
        )
        parser.add_argument(
            "-c",
            "--countries",
            nargs="+",
            dest="countries",
            help="The country or countries you wish to show data for",
            default=["United_States"],
        )
        parser.add_argument(
            "-t",
            "--transform",
            dest="transform",
            help="The transformation to apply to the data",
            default="",
        )
        parser.add_argument(
            "--show",
            dest="show",
            help="Show parameters and what they represent using 'parameters'"
            " or countries and their currencies using 'countries'",
            choices=self.macro_show,
            default=None,
        )
        parser.add_argument(
            "-s",
            "--start",
            dest="start_date",
            help="The start date of the data (format: YEAR-MONTH-DAY, i.e. 2010-12-31)",
            default=None,
        )
        parser.add_argument(
            "-e",
            "--end",
            dest="end_date",
            help="The end date of the data (format: YEAR-MONTH-DAY, i.e. 2021-06-20)",
            default=None,
        )
        parser.add_argument(
            "--convert",
            dest="currency",
            help="Convert the currency of the chosen country to a specified currency. To find the "
            "currency symbols use '--show countries'",
            default=False,
        )
        if other_args and "-" not in other_args[0][0]:
            other_args.insert(0, "-p")
        ns_parser = self.parse_known_args_and_warn(
            parser, other_args, export_allowed=EXPORT_ONLY_RAW_DATA_ALLOWED, raw=True
        )
        if ns_parser:
            if ns_parser.show:
                if ns_parser.show == "parameters":
                    print_rich_table(
                        pd.DataFrame.from_dict(econdb_model.PARAMETERS, orient="index"),
                        show_index=True,
                        index_name="Parameter",
                        headers=["Name", "Period", "Description"],
                    )
                elif ns_parser.show == "countries":
                    print_rich_table(
                        pd.DataFrame(econdb_model.COUNTRY_CURRENCIES.items()),
                        show_index=False,
                        headers=["Country", "Currency"],
                    )
                elif ns_parser.show == "transform":
                    print_rich_table(
                        pd.DataFrame(econdb_model.TRANSFORM.items()),
                        show_index=False,
                        headers=["Code", "Transform"],
                    )
                return self.queue

            if ns_parser.parameters and ns_parser.countries:

                # Store data
                (df, units, _) = econdb_model.get_aggregated_macro_data(
                    parameters=ns_parser.parameters,
                    countries=ns_parser.countries,
                    transform=ns_parser.transform,
                    start_date=ns_parser.start_date,
                    end_date=ns_parser.end_date,
                    currency=ns_parser.currency,
                )

                if not df.empty:
                    df.columns = ["_".join(column) for column in df.columns]

                    if ns_parser.transform:
                        df.columns = [df.columns[0] + f"_{ns_parser.transform}"]

                    self.DATASETS["macro"] = pd.concat([self.DATASETS["macro"], df])

                    # update units dict
                    for country, data in units.items():
                        if country not in self.UNITS:
                            self.UNITS[country] = {}

                        for key, value in data.items():
                            self.UNITS[country][key] = value

                    self.stored_datasets = (
                        economy_helpers.update_stored_datasets_string(self.DATASETS)
                    )

                    # Display data just loaded
                    econdb_view.show_macro_data(
                        parameters=ns_parser.parameters,
                        countries=ns_parser.countries,
                        transform=ns_parser.transform,
                        start_date=ns_parser.start_date,
                        end_date=ns_parser.end_date,
                        currency=ns_parser.currency,
                        raw=ns_parser.raw,
                        export=ns_parser.export,
                    )

                    self.update_runtime_choices()
                    if obbff.ENABLE_EXIT_AUTO_HELP:
                        self.print_help()

    @check_api_key(["API_FRED_KEY"])
    def call_fred(self, other_args: List[str]):
        """Process fred command"""
        parser = argparse.ArgumentParser(
            add_help=False,
            formatter_class=argparse.ArgumentDefaultsHelpFormatter,
            prog="fred",
            description="Query the FRED database and plot data based on the Series ID. [Source: FRED]",
        )
        parser.add_argument(
            "-p",
            "--parameter",
            nargs="+",
            dest="parameter",
            help="Series ID of the Macro Economic data from FRED",
        )
        parser.add_argument(
            "-s",
            "--start",
            dest="start_date",
            type=valid_date,
            help="Starting date (YYYY-MM-DD) of data",
            default=None,
        )
        parser.add_argument(
            "-e",
            "--end",
            dest="end_date",
            type=valid_date,
            help="Ending date (YYYY-MM-DD) of data",
            default=None,
        )
        parser.add_argument(
            "-q",
            "--query",
            nargs="+",
            action="store",
            dest="query",
            help="Query the FRED database to obtain Series IDs given the query search term.",
        )
        if other_args and "-" not in other_args[0][0]:
            other_args.insert(0, "-p")
        ns_parser = self.parse_known_args_and_warn(
            parser,
            other_args,
            export_allowed=EXPORT_BOTH_RAW_DATA_AND_FIGURES,
            raw=True,
            limit=100,
        )
        if ns_parser:
            if ns_parser.query:
                query = " ".join(ns_parser.query)
                df_search = fred_model.get_series_notes(search_query=query)

                if not df_search.empty:
                    fred_view.notes(search_query=query, limit=ns_parser.limit)

                    self.fred_query = df_search["id"].head(ns_parser.limit)
                    self.update_runtime_choices()

                return self.queue

            if ns_parser.parameter:
                series_dict = {}
                for series in ns_parser.parameter:
                    information = fred_model.check_series_id(series)

                    if "seriess" in information:
                        series_dict[series] = {
                            "title": information["seriess"][0]["title"],
                            "units": information["seriess"][0]["units_short"],
                        }

                        self.current_series = {series: series_dict[series]}

                if not series_dict:
                    return self.queue

                df, detail = fred_model.get_aggregated_series_data(
                    series_ids=ns_parser.parameter,
                    start_date=ns_parser.start_date,
                    end_date=ns_parser.end_date,
                )

                for series_id, data in detail.items():
                    self.FRED_TITLES[series_id] = f"{data['title']} ({data['units']})"

                if not df.empty:
                    self.DATASETS["fred"] = pd.concat(
                        [
                            self.DATASETS["fred"],
                            df,
                        ]
                    )

                    self.stored_datasets = (
                        economy_helpers.update_stored_datasets_string(self.DATASETS)
                    )

                    fred_view.display_fred_series(
                        series_ids=ns_parser.parameter,
                        start_date=ns_parser.start_date,
                        end_date=ns_parser.end_date,
                        limit=ns_parser.limit,
                        raw=ns_parser.raw,
                        export=ns_parser.export,
                    )

                    self.update_runtime_choices()
                    if obbff.ENABLE_EXIT_AUTO_HELP:
                        self.print_help()

    @log_start_end(log=logger)
    def call_index(self, other_args: List[str]):
        """Process index command"""
        parser = argparse.ArgumentParser(
            add_help=False,
            formatter_class=argparse.ArgumentDefaultsHelpFormatter,
            prog="index",
            description="Obtain any set of indices and plot them together. With the -si argument the major indices are "
            "shown. By using the arguments (for example 'nasdaq' and 'sp500') you can collect data and "
            "plot the graphs together. [Source: Yahoo finance / FinanceDatabase]",
        )
        parser.add_argument(
            "-i",
            "--indices",
            nargs="+",
            dest="indices",
            help="One or multiple indices",
        )
        parser.add_argument(
            "--show",
            dest="show_indices",
            help="Show the major indices, their arguments and ticker",
            action="store_true",
            default=False,
        )
        parser.add_argument(
            "--interval",
            type=str,
            dest="interval",
            help="The preferred interval data is shown at. This can be 1m, 2m, 5m, 15m, 30m, 60m, 90m, 1h, "
            "1d, 5d, 1wk, 1mo or 3mo",
            choices=self.index_interval,
            default="1d",
        )
        parser.add_argument(
            "-s",
            "--start",
            dest="start_date",
            help="The start date of the data (format: YEAR-MONTH-DAY, i.e. 2010-12-31)",
            default="2000-01-01",
        )
        parser.add_argument(
            "-e",
            "--end",
            dest="end_date",
            help="The end date of the data (format: YEAR-MONTH-DAY, i.e. 2021-06-20)",
            default=None,
        )
        parser.add_argument(
            "-c",
            "--column",
            type=str,
            dest="column",
            help="The column you wish to load in, by default this is the Adjusted Close column",
            default="Adj Close",
        )
        parser.add_argument(
            "-q",
            "--query",
            type=str,
            nargs="+",
            dest="query",
            help="Search for indices with given keyword",
        )
        parser.add_argument(
            "-r",
            "--returns",
            help="Flag to show compounded returns over interval.",
            dest="returns",
            action="store_true",
            default=False,
        )
        if other_args and "-" not in other_args[0][0]:
            other_args.insert(0, "-i")
        ns_parser = self.parse_known_args_and_warn(
            parser,
            other_args,
            export_allowed=EXPORT_ONLY_RAW_DATA_ALLOWED,
            raw=True,
            limit=10,
        )
        if ns_parser:
            if ns_parser.query and ns_parser.limit:
                yfinance_view.search_indices(ns_parser.query, ns_parser.limit)
                return self.queue

            if ns_parser.show_indices:
                print_rich_table(
                    pd.DataFrame.from_dict(yfinance_model.INDICES, orient="index"),
                    show_index=True,
                    index_name="Argument",
                    headers=["Name", "Ticker"],
                    title="Major Indices",
                )
                return self.queue

            if ns_parser.indices:
                for i, index in enumerate(ns_parser.indices):
                    df = yfinance_model.get_index(
                        index,
                        interval=ns_parser.interval,
                        start_date=ns_parser.start_date,
                        end_date=ns_parser.end_date,
                        column=ns_parser.column,
                    )

                    if not df.empty:
                        self.DATASETS["index"][index] = df

                        self.stored_datasets = (
                            economy_helpers.update_stored_datasets_string(self.DATASETS)
                        )

                        # display only once in the last iteration
                        if i == len(ns_parser.indices) - 1:
                            yfinance_view.show_indices(
                                indices=ns_parser.indices,
                                interval=ns_parser.interval,
                                start_date=ns_parser.start_date,
                                end_date=ns_parser.end_date,
                                column=ns_parser.column,
                                raw=ns_parser.raw,
                                export=ns_parser.export,
                                returns=ns_parser.returns,
                            )

                            self.update_runtime_choices()
                            if obbff.ENABLE_EXIT_AUTO_HELP:
                                self.print_help()

    @log_start_end(log=logger)
    def call_treasury(self, other_args: List[str]):
        """Process treasury command"""
        parser = argparse.ArgumentParser(
            add_help=False,
            formatter_class=argparse.ArgumentDefaultsHelpFormatter,
            prog="treasury",
            description="Obtain any set of U.S. treasuries and plot them together. These can be a range of maturities "
            "for nominal, inflation-adjusted (on long term average of inflation adjusted) and secondary "
            "markets over a lengthy period. Note: 3-month and 10-year treasury yields for other countries "
            "are available via the command 'macro' and parameter 'M3YD' and 'Y10YD'. [Source: EconDB / FED]",
        )
        parser.add_argument(
            "-m",
            "--maturity",
            nargs="+",
            type=str,
            dest="maturity",
            help="The preferred maturity which is dependent on the type of the treasury",
            default=["10y"],
        )
        parser.add_argument(
            "--show",
            dest="show_maturities",
            help="Show the maturities available for every instrument.",
            action="store_true",
            default=False,
        )
        parser.add_argument(
            "--freq",
            type=str,
            dest="frequency",
            choices=econdb_model.TREASURIES["frequencies"],
            help="The frequency, this can be annually, monthly, weekly or daily",
            default="monthly",
        )
        parser.add_argument(
            "-t",
            "--type",
            nargs="+",
            type=str,
            dest="type",
            choices=econdb_model.TREASURIES["instruments"],
            help="Whether to select nominal, inflation indexed, average inflation indexed or "
            "secondary market treasury rates",
            default=["nominal"],
        )
        parser.add_argument(
            "-s",
            "--start",
            dest="start_date",
            help="The start date of the data (format: YEAR-MONTH-DAY, i.e. 2010-12-31)",
            default="1934-01-31",
        )
        parser.add_argument(
            "-e",
            "--end",
            dest="end_date",
            help="The end date of the data (format: YEAR-DAY-MONTH, i.e. 2021-06-02)",
            default=date.today(),
        )
        if other_args and "-" not in other_args[0][0]:
            other_args.insert(0, "-m")
        ns_parser = self.parse_known_args_and_warn(
            parser,
            other_args,
            export_allowed=EXPORT_ONLY_RAW_DATA_ALLOWED,
            raw=True,
            limit=10,
        )
        if ns_parser:
            if ns_parser.show_maturities:
                econdb_view.show_treasury_maturities()
                return self.queue

            if ns_parser.maturity and ns_parser.type:
                df = econdb_model.get_treasuries(
                    instruments=ns_parser.type,
                    maturities=ns_parser.maturity,
                    frequency=ns_parser.frequency,
                    start_date=ns_parser.start_date,
                    end_date=ns_parser.end_date,
                )

                if not df.empty:
                    self.DATASETS["treasury"] = pd.concat(
                        [
                            self.DATASETS["treasury"],
                            df,
                        ]
                    )

                    cols = []
                    for column in self.DATASETS["treasury"].columns:
                        if isinstance(column, tuple):
                            cols.append("_".join(column))
                        else:
                            cols.append(column)
                    self.DATASETS["treasury"].columns = cols

                    self.stored_datasets = (
                        economy_helpers.update_stored_datasets_string(self.DATASETS)
                    )

                    econdb_view.show_treasuries(
                        instruments=ns_parser.type,
                        maturities=ns_parser.maturity,
                        frequency=ns_parser.frequency,
                        start_date=ns_parser.start_date,
                        end_date=ns_parser.end_date,
                        raw=ns_parser.raw,
                        export=ns_parser.export,
                    )

                    self.update_runtime_choices()
                    if obbff.ENABLE_EXIT_AUTO_HELP:
                        self.print_help()

    @log_start_end(log=logger)
    def call_ycrv(self, other_args: List[str]):
        """Process ycrv command"""
        parser = argparse.ArgumentParser(
            add_help=False,
            formatter_class=argparse.ArgumentDefaultsHelpFormatter,
            prog="ycrv",
            description="Generate country yield curve. The yield curve shows the bond rates"
            " at different maturities.",
        )
        parser.add_argument(
            "-c",
            "--country",
            action="store",
            dest="country",
            nargs="+",
            default="united states",
            help="Display yield curve for specific country.",
        )
        parser.add_argument(
            "-d",
            "--date",
            type=valid_date,
            help="Date to get data from FRED. If not supplied, the most recent entry will be used.",
            dest="date",
            default=None,
        )
        ns_parser = self.parse_known_args_and_warn(
            parser,
            other_args,
            export_allowed=EXPORT_ONLY_RAW_DATA_ALLOWED,
            raw=True,
        )
        if ns_parser:
            if isinstance(ns_parser.country, list):
                ns_parser.country = " ".join(ns_parser.country)

            if ns_parser.source == "FRED":

                if ns_parser.country == "united states":
                    fred_view.display_yield_curve(
                        ns_parser.date,
                        raw=ns_parser.raw,
                        export=ns_parser.export,
                    )
                else:
                    console.print("Source FRED is only available for united states.\n")

            elif ns_parser.source == "Investing":

                investingcom_view.display_yieldcurve(
                    country=ns_parser.country,
                    raw=ns_parser.raw,
                    export=ns_parser.export,
                )

    @log_start_end(log=logger)
    def call_events(self, other_args: List[str]):
        """Process events command"""
        parser = argparse.ArgumentParser(
            add_help=False,
            formatter_class=argparse.ArgumentDefaultsHelpFormatter,
            prog="events",
            description="Economic calendar. If no start or end dates, default is the current day high importance events.",
        )
        parser.add_argument(
            "-c",
            "--country",
            action="store",
            dest="country",
            nargs="+",
            default="all",
            help="Display calendar for specific country.",
        )
        parser.add_argument(
            "-i",
            "--importance",
            action="store",
            dest="importance",
            choices=investingcom_model.IMPORTANCES,
            help="Event importance classified as high, medium, low or all.",
        )
        parser.add_argument(
            "--categories",
            action="store",
            dest="category",
            choices=investingcom_model.CATEGORIES,
            default=None,
            help="Event category.",
        )
        parser.add_argument(
            "-s",
            "--start",
            dest="start_date",
            type=valid_date,
            help="The start date of the data (format: YEAR-MONTH-DAY, i.e. 2010-12-31)",
            default=None,
        )
        parser.add_argument(
            "-e",
            "--end",
            dest="end_date",
            type=valid_date,
            help="The start date of the data (format: YEAR-MONTH-DAY, i.e. 2010-12-31)",
            default=None,
        )
        ns_parser = self.parse_known_args_and_warn(
            parser,
            other_args,
            export_allowed=EXPORT_ONLY_RAW_DATA_ALLOWED,
            raw=True,
            limit=100,
        )

        if ns_parser:
            if isinstance(ns_parser.country, list):
                ns_parser.country = " ".join(ns_parser.country)

            investingcom_model.check_correct_country(
                ns_parser.country, investingcom_model.CALENDAR_COUNTRIES
            )

            if ns_parser.start_date:
                start_date = ns_parser.start_date.strftime("%Y-%m-%d")
            else:
                start_date = None

            if ns_parser.end_date:
                end_date = ns_parser.end_date.strftime("%Y-%m-%d")
            else:
                end_date = None

            investingcom_view.display_economic_calendar(
                country=ns_parser.country,
                importance=ns_parser.importance,
                category=ns_parser.category,
<<<<<<< HEAD
                start_date=start_date,
                end_date=end_date,
=======
                start_date=ns_parser.start_date,
                end_date=ns_parser.end,
>>>>>>> 291e7d69
                limit=ns_parser.limit,
                export=ns_parser.export,
            )

    @log_start_end(log=logger)
    def call_plot(self, other_args: List[str]):
        """Process plot command"""
        parser = argparse.ArgumentParser(
            add_help=False,
            formatter_class=argparse.ArgumentDefaultsHelpFormatter,
            prog="plot",
            description="This command can plot any data on two y-axes obtained from the macro, fred, index and "
            "treasury commands. To be able to use this data, just load the available series from the previous "
            "commands. For example 'macro -p GDP -c Germany Netherlands' will store the data for usage "
            "in this command. Therefore, it allows you to plot different time series in one graph. "
            "The example above could be plotted the following way: 'plot --y1 Germany_GDP --y2 Netherlands_GDP' "
            "or 'plot --y1 Germany_GDP Netherlands_GDP'",
        )
        parser.add_argument(
            "--y1",
            nargs="+",
            dest="yaxis1",
            help="Select the data you wish to plot on the first y-axis. You can select multiple variables here.",
            default="",
        )
        parser.add_argument(
            "--y2",
            nargs="+",
            dest="yaxis2",
            help="Select the data you wish to plot on the second y-axis. You can select multiple variables here.",
            default="",
        )

        if other_args and "-" not in other_args[0][0]:
            other_args.insert(0, "--y1")
        ns_parser = self.parse_known_args_and_warn(
            parser,
            other_args,
            export_allowed=EXPORT_ONLY_RAW_DATA_ALLOWED,
            raw=True,
            limit=10,
        )

        if ns_parser:
            if not self.DATASETS:
                console.print(
                    "There is no data stored yet. Please use either the 'macro', 'fred', 'index' and/or "
                    "'treasury' command."
                )
            else:
                dataset_yaxis1 = pd.DataFrame()
                dataset_yaxis2 = pd.DataFrame()

                if ns_parser.yaxis1:
                    for variable in ns_parser.yaxis1:
                        for key, data in self.DATASETS.items():
                            if variable in data.columns:
                                if key == "macro":
                                    split = variable.split("_")
                                    transform = ""
                                    if (
                                        len(split) == 3
                                        and split[2] in econdb_model.TRANSFORM
                                    ):
                                        (
                                            country,
                                            parameter_abbreviation,
                                            transform,
                                        ) = split
                                    elif len(split) == 2:
                                        country, parameter_abbreviation = split
                                    else:
                                        country = f"{split[0]} {split[1]}"
                                        parameter_abbreviation = split[2]

                                    parameter = econdb_model.PARAMETERS[
                                        parameter_abbreviation
                                    ]["name"]
                                    units = self.UNITS[country.replace(" ", "_")][
                                        parameter_abbreviation
                                    ]
                                    if transform:
                                        transformtype = (
                                            f" ({econdb_model.TRANSFORM[transform]}) "
                                        )
                                    else:
                                        transformtype = " "
                                    dataset_yaxis1[
                                        f"{country}{transformtype}[{parameter}, Units: {units}]"
                                    ] = data[variable]
                                elif key == "fred":
                                    dataset_yaxis1[self.FRED_TITLES[variable]] = data[
                                        variable
                                    ]
                                elif (
                                    key == "index"
                                    and variable in yfinance_model.INDICES
                                ):
                                    dataset_yaxis1[
                                        yfinance_model.INDICES[variable]["name"]
                                    ] = data[variable]
                                elif key == "treasury":
                                    parameter, maturity = variable.split("_")
                                    dataset_yaxis1[f"{parameter} [{maturity}]"] = data[
                                        variable
                                    ]
                                else:
                                    dataset_yaxis1[variable] = data[variable]
                                break
                    if dataset_yaxis1.empty:
                        console.print(
                            f"[red]Not able to find any data for the --y1 argument. The currently available "
                            f"options are: {', '.join(self.choices['plot']['--y1'])}[/red]\n"
                        )

                if ns_parser.yaxis2:
                    for variable in ns_parser.yaxis2:
                        for key, data in self.DATASETS.items():
                            if variable in data.columns:
                                if key == "macro":
                                    split = variable.split("_")
                                    transform = ""
                                    if (
                                        len(split) == 3
                                        and split[2] in econdb_model.TRANSFORM
                                    ):
                                        (
                                            country,
                                            parameter_abbreviation,
                                            transform,
                                        ) = split
                                    elif len(split) == 2:
                                        country, parameter_abbreviation = split
                                    else:
                                        country = f"{split[0]} {split[1]}"
                                        parameter_abbreviation = split[2]

                                    parameter = econdb_model.PARAMETERS[
                                        parameter_abbreviation
                                    ]["name"]
                                    units = self.UNITS[country.replace(" ", "_")][
                                        parameter_abbreviation
                                    ]
                                    if transform:
                                        transformtype = (
                                            f" ({econdb_model.TRANSFORM[transform]}) "
                                        )
                                    else:
                                        transformtype = " "
                                    dataset_yaxis2[
                                        f"{country}{transformtype}[{parameter}, Units: {units}]"
                                    ] = data[variable]
                                elif key == "fred":
                                    dataset_yaxis2[self.FRED_TITLES[variable]] = data[
                                        variable
                                    ]
                                elif (
                                    key == "index"
                                    and variable in yfinance_model.INDICES
                                ):
                                    dataset_yaxis2[
                                        yfinance_model.INDICES[variable]["name"]
                                    ] = data[variable]
                                elif key == "treasury":
                                    parameter, maturity = variable.split("_")
                                    dataset_yaxis2[f"{parameter} [{maturity}]"] = data[
                                        variable
                                    ]
                                else:
                                    dataset_yaxis2[variable] = data[variable]
                                break
                    if dataset_yaxis2.empty:
                        console.print(
                            f"[red]Not able to find any data for the --y2 argument. The currently available "
                            f"options are: {', '.join(self.choices['plot']['--y2'])}[/red]\n"
                        )

                if ns_parser.yaxis1 or ns_parser.yaxis2:
                    plot_view.show_plot(
                        dataset_yaxis_1=dataset_yaxis1,
                        dataset_yaxis_2=dataset_yaxis2,
                        export=ns_parser.export,
                    )

    @log_start_end(log=logger)
    def call_rtps(self, other_args: List[str]):
        """Process rtps command"""
        parser = argparse.ArgumentParser(
            add_help=False,
            formatter_class=argparse.ArgumentDefaultsHelpFormatter,
            prog="rtps",
            description="""
                Real-time and historical sector performances calculated from
                S&P500 incumbents. Pops plot in terminal. [Source: Alpha Vantage]
            """,
        )

        ns_parser = self.parse_known_args_and_warn(
            parser,
            other_args,
            export_allowed=EXPORT_BOTH_RAW_DATA_AND_FIGURES,
            raw=True,
        )
        if ns_parser:
            alphavantage_view.realtime_performance_sector(
                raw=ns_parser.raw,
                export=ns_parser.export,
            )

    @log_start_end(log=logger)
    def call_valuation(self, other_args: List[str]):
        """Process valuation command"""
        parser = argparse.ArgumentParser(
            add_help=False,
            formatter_class=argparse.ArgumentDefaultsHelpFormatter,
            prog="valuation",
            description="""
                View group (sectors, industry or country) valuation data. [Source: Finviz]
            """,
        )
        parser.add_argument(
            "-g",
            "--group",
            type=str,
            choices=list(self.d_GROUPS.keys()),
            default="sector",
            nargs="+",
            dest="group",
            help="Data group (sectors, industry or country)",
        )
        parser.add_argument(
            "-s",
            "--sortby",
            dest="sortby",
            type=str,
            choices=self.valuation_sort_cols,
            default="Name",
            help="Column to sort by",
        )
        parser.add_argument(
            "-a",
            "-ascend",
            dest="ascend",
            help="Flag to sort in ascending order",
            action="store_true",
            default=False,
        )
        if other_args and "-" not in other_args[0][0]:
            other_args.insert(0, "-g")

        ns_parser = self.parse_known_args_and_warn(
            parser, other_args, export_allowed=EXPORT_ONLY_RAW_DATA_ALLOWED
        )
        if ns_parser:
            ns_group = (
                " ".join(ns_parser.group)
                if isinstance(ns_parser.group, list)
                else ns_parser.group
            )
            finviz_view.display_valuation(
                group=ns_group,
                sortby=ns_parser.sortby,
                ascend=ns_parser.ascend,
                export=ns_parser.export,
            )

    @log_start_end(log=logger)
    def call_performance(self, other_args: List[str]):
        """Process performance command"""
        parser = argparse.ArgumentParser(
            add_help=False,
            formatter_class=argparse.ArgumentDefaultsHelpFormatter,
            prog="performance",
            description="""
                View group (sectors, industry or country) performance data. [Source: Finviz]
            """,
        )
        parser.add_argument(
            "-g",
            "--group",
            type=str,
            choices=list(self.d_GROUPS.keys()),
            default="sector",
            nargs="+",
            dest="group",
            help="Data group (sector, industry or country)",
        )
        parser.add_argument(
            "-s",
            "--sortby",
            dest="sortby",
            choices=self.performance_sort_list,
            default="Name",
            help="Column to sort by",
        )
        parser.add_argument(
            "-a",
            "-ascend",
            dest="ascend",
            help="Flag to sort in ascending order",
            action="store_true",
            default=False,
        )
        if other_args and "-" not in other_args[0][0]:
            other_args.insert(0, "-g")
        ns_parser = self.parse_known_args_and_warn(
            parser, other_args, export_allowed=EXPORT_ONLY_RAW_DATA_ALLOWED
        )
        if ns_parser:
            ns_group = (
                " ".join(ns_parser.group)
                if isinstance(ns_parser.group, list)
                else ns_parser.group
            )
            finviz_view.display_performance(
                group=ns_group,
                sortby=ns_parser.sortby,
                ascend=ns_parser.ascend,
                export=ns_parser.export,
            )

    @log_start_end(log=logger)
    def call_edebt(self, other_args: List[str]):
        """Process edebt command"""
        parser = argparse.ArgumentParser(
            add_help=False,
            formatter_class=argparse.ArgumentDefaultsHelpFormatter,
            prog="edebt",
            description="""
                National debt statistics for various countries. [Source: Wikipedia]
            """,
        )
        ns_parser = self.parse_known_args_and_warn(
            parser, other_args, export_allowed=EXPORT_ONLY_RAW_DATA_ALLOWED, limit=20
        )
        if ns_parser:
            commodity_view.display_debt(export=ns_parser.export, limit=ns_parser.limit)

    @log_start_end(log=logger)
    def call_spectrum(self, other_args: List[str]):
        """Process spectrum command"""
        parser = argparse.ArgumentParser(
            add_help=False,
            formatter_class=argparse.ArgumentDefaultsHelpFormatter,
            prog="spectrum",
            description="""
                View group (sectors, industry or country) spectrum data. [Source: Finviz]
            """,
        )
        parser.add_argument(
            "-g",
            "--group",
            type=str,
            choices=list(self.d_GROUPS.keys()),
            default="sector",
            nargs="+",
            dest="group",
            help="Data group (sector, industry or country)",
        )
        if other_args and "-" not in other_args[0][0]:
            other_args.insert(0, "-g")

        ns_parser = self.parse_known_args_and_warn(
            parser, other_args, export_allowed=EXPORT_ONLY_FIGURES_ALLOWED
        )
        if ns_parser:
            ns_group = (
                " ".join(ns_parser.group)
                if isinstance(ns_parser.group, list)
                else ns_parser.group
            )
            finviz_view.display_spectrum(group=ns_group)

            # # Due to Finviz implementation of Spectrum, we delete the generated spectrum figure
            # # after saving it and displaying it to the user
            os.remove(self.d_GROUPS[ns_group] + ".jpg")

    @log_start_end(log=logger)
    def call_pred(self, _):

        """Process pred command"""
        # IMPORTANT: 8/11/22 prediction was discontinued on the installer packages
        # because forecasting in coming out soon.
        # This if statement disallows installer package users from using 'pred'
        # even if they turn on the OPENBB_ENABLE_PREDICT feature flag to true
        # however it does not prevent users who clone the repo from using it
        # if they have ENABLE_PREDICT set to true.
        if obbff.PACKAGED_APPLICATION or not obbff.ENABLE_PREDICT:
            console.print(
                "Predict is disabled. Forecasting coming soon!",
                "\n",
            )
        else:
            if not self.DATASETS:
                console.print(
                    "There is no data stored yet. Please use either the 'macro', 'fred', 'index' and/or "
                    "'treasury' command in combination with the -st argument to be able to plot data.\n"
                )
                return

            data: Dict = {}
            all_datasets_empty = True
            for source, _ in self.DATASETS.items():
                if not self.DATASETS[source].empty:
                    all_datasets_empty = False
                    if len(self.DATASETS[source].columns) == 1:
                        data[self.DATASETS[source].columns[0]] = self.DATASETS[source]
                    else:
                        for col in list(self.DATASETS[source].columns):
                            data[col] = self.DATASETS[source][col].to_frame()

            if all_datasets_empty:
                console.print(
                    "There is no data stored yet. Please use either the 'macro', 'fred', 'index' and/or "
                    "'treasury' command in combination with the -st argument to be able to plot data.\n"
                )
                return

            from openbb_terminal.economy.prediction.pred_controller import (
                PredictionTechniquesController,
            )

            self.queue = self.load_class(
                PredictionTechniquesController, data, self.queue
            )

    @log_start_end(log=logger)
    def call_qa(self, _):
        """Process pred command"""

        data: Dict = {}
        all_datasets_empty = True
        for source, _ in self.DATASETS.items():
            if not self.DATASETS[source].empty:
                all_datasets_empty = False
                if len(self.DATASETS[source].columns) == 1:
                    data[self.DATASETS[source].columns[0]] = self.DATASETS[source]
                else:
                    for col in list(self.DATASETS[source].columns):
                        data[col] = self.DATASETS[source][col].to_frame()

        if all_datasets_empty:
            console.print(
                "There is no data stored yet. Please use either the 'macro', 'fred', 'index' and/or "
                "'treasury' command in combination with the -st argument to be able to plot data.\n"
            )
            return

        from openbb_terminal.economy.quantitative_analysis.qa_controller import (
            QaController,
        )

        self.queue = self.load_class(QaController, data, self.queue)<|MERGE_RESOLUTION|>--- conflicted
+++ resolved
@@ -189,17 +189,12 @@
                 "--type": {c: None for c in self.map_filter_list},
                 "-t": "--type",
             }
-<<<<<<< HEAD
-            self.choices["ycrv"]["--country"] = {
-                c: None for c in investingcom_model.BOND_COUNTRIES
-=======
             self.choices["bigmac"] = {
                 "--countries": {
                     c: None for c in nasdaq_model.get_country_codes()["Code"].values
                 },
                 "-c": "--countries",
                 "--codes": {},
->>>>>>> 291e7d69
             }
             self.choices["ycrv"] = {
                 "--country": {c: None for c in investingcom_model.BOND_COUNTRIES},
@@ -1201,13 +1196,10 @@
                 country=ns_parser.country,
                 importance=ns_parser.importance,
                 category=ns_parser.category,
-<<<<<<< HEAD
                 start_date=start_date,
                 end_date=end_date,
-=======
                 start_date=ns_parser.start_date,
                 end_date=ns_parser.end,
->>>>>>> 291e7d69
                 limit=ns_parser.limit,
                 export=ns_parser.export,
             )

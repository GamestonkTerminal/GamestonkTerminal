""" Econ Controller """
__docformat__ = "numpy"
# pylint: disable=C0302 ,R1710,R0904,C0415,too-many-branches,unnecessary-dict-index-lookup

import argparse
import itertools
import logging
import os
from datetime import (
    date,
    datetime as dt,
)
from typing import Any, Dict, List, Optional

import pandas as pd
from dateutil.relativedelta import relativedelta

from openbb_terminal.core.session.current_user import get_current_user
from openbb_terminal.custom_prompt_toolkit import NestedCompleter
from openbb_terminal.decorators import check_api_key, log_start_end
from openbb_terminal.economy import (
    alphavantage_view,
    commodity_view,
    econdb_model,
    econdb_view,
    economy_helpers,
    finviz_model,
    finviz_view,
    fred_model,
    fred_view,
    nasdaq_model,
    nasdaq_view,
    oecd_model,
    oecd_view,
    plot_view,
    wsj_view,
    yfinance_model,
    yfinance_view,
)
from openbb_terminal.helper_funcs import (
    EXPORT_BOTH_RAW_DATA_AND_FIGURES,
    EXPORT_ONLY_FIGURES_ALLOWED,
    EXPORT_ONLY_RAW_DATA_ALLOWED,
    list_from_str,
    parse_and_split_input,
    print_rich_table,
    valid_date,
)
from openbb_terminal.menu import session
from openbb_terminal.parent_classes import BaseController
from openbb_terminal.rich_config import MenuText, console

logger = logging.getLogger(__name__)


class EconomyController(BaseController):
    """Economy Controller class"""

    CHOICES_COMMANDS = [
        "eval",
        "overview",
        "futures",
        "gdp",
        "rgdp",
        "fgdp",
        "debt",
        "cpi",
        "ccpi",
        "balance",
        "revenue",
        "spending",
        "trust",
        "macro",
        "fred",
        "index",
        "treasury",
        "cpi",
        "plot",
        "valuation",
        "performance",
        "spectrum",
        "map",
        "rtps",
        "bigmac",
        "events",
        "edebt",
    ]

    CHOICES_MENUS = [
        "qa",
    ]

    wsj_sortby_cols_dict = {c: None for c in ["ticker", "last", "change", "prevClose"]}
    map_period_list = ["1d", "1w", "1m", "3m", "6m", "1y"]
    map_filter_list = ["sp500", "world", "full", "etf"]
    macro_us_interval = [
        "annual",
        "quarter",
        "semiannual",
        "monthly",
        "weekly",
        "daily",
    ]
    macro_us_types = [
        "GDP",
        "GDPC",
        "INF",
        "CPI",
        "TYLD",
        "UNEMP",
        "gdp",
        "gpdc",
        "inf",
        "cpi",
        "tyld",
        "unemp",
    ]
    overview_options = ["indices", "usbonds", "glbonds", "currencies"]
    tyld_maturity = ["3m", "5y", "10y", "30y"]
    valuation_sort_cols = [
        "Name",
        "MarketCap",
        "P/E",
        "FwdP/E",
        "PEG",
        "P/S",
        "P/B",
        "P/C",
        "P/FCF",
        "EPSpast5Y",
        "EPSnext5Y",
        "Salespast5Y",
        "Change",
        "Volume",
    ]
    performance_sort_list = [
        "Name",
        "Week",
        "Month",
        "3Month",
        "6Month",
        "1Year",
        "YTD",
        "Recom",
        "AvgVolume",
        "RelVolume",
        "Change",
        "Volume",
    ]
    index_interval = [
        "1m",
        "2m",
        "5m",
        "15m",
        "30m",
        "60m",
        "90m",
        "1h",
        "1d",
        "5d",
        "1wk",
        "1mo",
        "3mo",
    ]
    futures_commodities = ["energy", "metals", "meats", "grains", "softs"]
    macro_show = ["parameters", "countries", "transform"]
    d_GROUPS = finviz_model.GROUPS
    PATH = "/economy/"

    stored_datasets = ""

    FILE_PATH = os.path.join(os.path.dirname(__file__), "README.md")
    CHOICES_GENERATION = True

    def __init__(self, queue: Optional[List[str]] = None):
        """Constructor"""
        super().__init__(queue)

        self.current_series: Dict = dict()
        self.fred_query: pd.Series = pd.Series(dtype=float)
        self.DATASETS: Dict[Any, pd.DataFrame] = dict()
        self.UNITS: Dict[Any, Dict[Any, Any]] = dict()
        self.FRED_TITLES: Dict = dict()
        self.choices: Dict = dict()

        self.DATASETS["macro"] = pd.DataFrame()
        self.DATASETS["treasury"] = pd.DataFrame()
        self.DATASETS["fred"] = pd.DataFrame()
        self.DATASETS["index"] = pd.DataFrame()

        if session and get_current_user().preferences.USE_PROMPT_TOOLKIT:
            choices: dict = self.choices_default
            # This is still needed because we can't use choices and nargs separated by comma
            choices["gdp"]["--countries"] = {
                c: {} for c in oecd_model.COUNTRY_TO_CODE_GDP
            }
            choices["gdp"]["-c"] = "--countries"

            choices["rgdp"]["--countries"] = {
                c: {} for c in oecd_model.COUNTRY_TO_CODE_RGDP
            }
            choices["rgdp"]["-c"] = "--countries"

            choices["fgdp"]["--countries"] = {
                c: {} for c in oecd_model.COUNTRY_TO_CODE_GDP_FORECAST
            }
            choices["fgdp"]["-c"] = "--countries"

            choices["debt"]["--countries"] = {
                c: {} for c in oecd_model.COUNTRY_TO_CODE_DEBT
            }
            choices["debt"]["-c"] = "--countries"

            choices["cpi"]["--countries"] = {c: None for c in fred_model.CPI_COUNTRIES}
            choices["cpi"]["-c"] = "--countries"

            choices["ccpi"]["--countries"] = {
                c: {} for c in oecd_model.COUNTRY_TO_CODE_CPI
            }
            choices["ccpi"]["-c"] = "--countries"

            choices["balance"]["--countries"] = {
                c: {} for c in oecd_model.COUNTRY_TO_CODE_BALANCE
            }
            choices["balance"]["-c"] = "--countries"

            choices["revenue"]["--countries"] = {
                c: {} for c in oecd_model.COUNTRY_TO_CODE_REVENUE
            }
            choices["revenue"]["-c"] = "--countries"

            choices["spending"]["--countries"] = {
                c: {} for c in oecd_model.COUNTRY_TO_CODE_SPENDING
            }
            choices["spending"]["-c"] = "--countries"

            choices["trust"]["--countries"] = {
                c: {} for c in oecd_model.COUNTRY_TO_CODE_TRUST
            }
            choices["trust"]["-c"] = "--countries"

            choices["treasury"]["--type"] = {
                c: {} for c in econdb_model.TREASURIES["instruments"]
            }
            choices["treasury"]["-t"] = "--type"
            choices["macro"]["--parameters"] = {c: {} for c in econdb_model.PARAMETERS}
            choices["macro"]["-p"] = "--parameters"
            choices["macro"]["--countries"] = {
                c: {} for c in econdb_model.COUNTRY_CODES
            }
            choices["macro"]["-c"] = "--countries"
            choices["fred"]["--parameter"] = {c: {} for c in self.fred_query.tolist()}
            choices["fred"]["-p"] = "--parameter"
            choices["index"]["--indices"] = {c: {} for c in yfinance_model.INDICES}
            choices["index"]["-i"] = "--indices"
            choices["bigmac"]["--countries"] = {
                c: {} for c in nasdaq_model.get_country_codes()["Code"].values
            }
            choices["bigmac"]["-c"] = "--countries"
            choices["events"]["--countries"] = {
                c: {} for c in nasdaq_model.get_country_names()
            }
            choices["events"]["-c"] = "--countries"

            choices["cpi"]["--countries"] = {c: None for c in fred_model.CPI_COUNTRIES}
            choices["cpi"]["-c"] = "--countries"

            self.choices = choices
            self.completer = NestedCompleter.from_nested_dict(choices)

    def parse_input(self, an_input: str) -> List:
        """Parse controller input

        Overrides the parent class function to handle github org/repo path convention.
        See `BaseController.parse_input()` for details.
        """
        # Filtering out sorting parameters with forward slashes like P/E
        sort_filter = r"((\ -s |\ --sortby ).*?(P\/E|Fwd P\/E|P\/S|P\/B|P\/C|P\/FCF)*)"

        custom_filters = [sort_filter]

        commands = parse_and_split_input(
            an_input=an_input, custom_filters=custom_filters
        )
        return commands

    def update_runtime_choices(self):
        if session and get_current_user().preferences.USE_PROMPT_TOOLKIT:
            if not self.fred_query.empty:
                self.choices["fred"]["--parameter"] = {c: None for c in self.fred_query}

            if self.DATASETS:
                options = [
                    option for _, values in self.DATASETS.items() for option in values
                ]

                # help users to select multiple timeseries for one axis
                economicdata = list()
                for L in [1, 2]:
                    for subset in itertools.combinations(options, L):
                        economicdata.append(",".join(subset))
                        if len(subset) > 1:
                            economicdata.append(",".join(subset[::-1]))

                for argument in [
                    "--y1",
                    "--y2",
                ]:
                    self.choices["plot"][argument] = {
                        option: None for option in economicdata
                    }
        self.completer = NestedCompleter.from_nested_dict(self.choices)

    def print_help(self):
        """Print help"""
        mt = MenuText("economy/", column_sources=115)
        mt.add_cmd("overview")
        mt.add_cmd("futures")
        mt.add_cmd("map")
        mt.add_cmd("bigmac")
        mt.add_cmd("events")
        mt.add_cmd("edebt")
        mt.add_raw("\n")
        mt.add_cmd("rtps")
        mt.add_cmd("valuation")
        mt.add_cmd("performance")
        mt.add_cmd("spectrum")
        mt.add_raw("\n")
        mt.add_info("_country_")
        mt.add_cmd("gdp")
        mt.add_cmd("rgdp")
        mt.add_cmd("fgdp")
        mt.add_cmd("debt")
        mt.add_cmd("cpi")
        mt.add_cmd("ccpi")
        mt.add_cmd("balance")
        mt.add_cmd("revenue")
        mt.add_cmd("spending")
        mt.add_cmd("trust")
        mt.add_raw("\n")
        mt.add_info("_database_")
        mt.add_cmd("macro")
        mt.add_cmd("treasury")
        mt.add_cmd("cpi")
        mt.add_cmd("fred")
        mt.add_cmd("index")
        mt.add_raw("\n")
        mt.add_param("_stored", self.stored_datasets)
        mt.add_raw("\n")
        mt.add_cmd("eval")
        mt.add_cmd("plot")
        mt.add_raw("\n")
        mt.add_menu("qa")
        console.print(text=mt.menu_text, menu="Economy")

    @log_start_end(log=logger)
    def call_overview(self, other_args: List[str]):
        """Process overview command"""
        parser = argparse.ArgumentParser(
            add_help=False,
            formatter_class=argparse.ArgumentDefaultsHelpFormatter,
            prog="overview",
            description="""
            Provide a market overview of a variety of options. This can be a general overview,
            indices, bonds and currencies. [Source: Wall St. Journal]
            """,
        )

        parser.add_argument(
            "-t",
            "--type",
            dest="type",
            help="Obtain either US indices, US Bonds, Global Bonds or Currencies",
            type=str,
            choices=self.overview_options,
            default="",
        )

        if other_args and "-" not in other_args[0][0]:
            other_args.insert(0, "-t")
        ns_parser = self.parse_known_args_and_warn(
            parser, other_args, export_allowed=EXPORT_ONLY_RAW_DATA_ALLOWED
        )
        if ns_parser:
            if not ns_parser.type:
                wsj_view.display_overview(
                    export=ns_parser.export,
                    sheet_name=" ".join(ns_parser.sheet_name)
                    if ns_parser.sheet_name
                    else None,
                )
            elif ns_parser.type == "indices":
                wsj_view.display_indices(
                    export=ns_parser.export,
                    sheet_name=" ".join(ns_parser.sheet_name)
                    if ns_parser.sheet_name
                    else None,
                )
            if ns_parser.type == "usbonds":
                wsj_view.display_usbonds(
                    export=ns_parser.export,
                    sheet_name=" ".join(ns_parser.sheet_name)
                    if ns_parser.sheet_name
                    else None,
                )
            if ns_parser.type == "glbonds":
                wsj_view.display_glbonds(
                    export=ns_parser.export,
                    sheet_name=" ".join(ns_parser.sheet_name)
                    if ns_parser.sheet_name
                    else None,
                )
            if ns_parser.type == "currencies":
                wsj_view.display_currencies(
                    export=ns_parser.export,
                    sheet_name=" ".join(ns_parser.sheet_name)
                    if ns_parser.sheet_name
                    else None,
                )

    @log_start_end(log=logger)
    def call_futures(self, other_args: List[str]):
        """Process futures command"""
        parser = argparse.ArgumentParser(
            add_help=False,
            formatter_class=argparse.ArgumentDefaultsHelpFormatter,
            prog="futures",
            description="Futures/Commodities from Wall St. Journal and FinViz.",
        )

        parser.add_argument(
            "-c",
            "--commodity",
            dest="commodity",
            help="Obtain commodity futures from FinViz",
            type=str,
            choices=self.futures_commodities,
            default="",
        )

        parser.add_argument(
            "-s",
            "--sortby",
            dest="sortby",
            type=str,
            choices=self.wsj_sortby_cols_dict.keys(),
            default="ticker",
        )
        parser.add_argument(
            "-r",
            "--reverse",
            action="store_true",
            dest="reverse",
            default=False,
            help=(
                "Data is sorted in descending order by default. "
                "Reverse flag will sort it in an ascending way. "
                "Only works when raw data is displayed."
            ),
        )
        if other_args and "-" not in other_args[0][0]:
            other_args.insert(0, "-c")
        ns_parser = self.parse_known_args_and_warn(
            parser, other_args, export_allowed=EXPORT_ONLY_RAW_DATA_ALLOWED
        )

        if ns_parser:
            if ns_parser.source == "Finviz":
                if ns_parser.commodity:
                    finviz_view.display_future(
                        future_type=ns_parser.commodity.capitalize(),
                        sortby=ns_parser.sortby,
                        ascend=ns_parser.reverse,
                        export=ns_parser.export,
                        sheet_name=" ".join(ns_parser.sheet_name)
                        if ns_parser.sheet_name
                        else None,
                    )
                else:
                    console.print(
                        "[red]Commodity group must be specified on Finviz.[/red]"
                    )
            elif ns_parser.source == "WallStreetJournal":
                if ns_parser.commodity:
                    console.print("[red]Commodity flag valid with Finviz only.[/red]")
                wsj_view.display_futures(
                    export=ns_parser.export,
                    sheet_name=" ".join(ns_parser.sheet_name)
                    if ns_parser.sheet_name
                    else None,
                )

    @log_start_end(log=logger)
    def call_map(self, other_args: List[str]):
        """Process map command"""
        parser = argparse.ArgumentParser(
            add_help=False,
            formatter_class=argparse.ArgumentDefaultsHelpFormatter,
            prog="map",
            description="""
                Performance index stocks map categorized by sectors and industries.
                Size represents market cap. Opens web-browser. [Source: Finviz]
            """,
        )
        parser.add_argument(
            "-p",
            "--period",
            action="store",
            dest="s_period",
            type=str,
            default="1d",
            choices=self.map_period_list,
            help="Performance period.",
        )
        parser.add_argument(
            "-t",
            "--type",
            action="store",
            dest="s_type",
            type=str,
            default="sp500",
            choices=self.map_filter_list,
            help="Map filter type.",
        )
        ns_parser = self.parse_known_args_and_warn(parser, other_args)
        if ns_parser:
            finviz_view.display_performance_map(
                period=ns_parser.s_period,
                map_filter=ns_parser.s_type,
            )

    @log_start_end(log=logger)
    def call_bigmac(self, other_args: List[str]):
        """Process bigmac command"""
        parser = argparse.ArgumentParser(
            add_help=False,
            formatter_class=argparse.ArgumentDefaultsHelpFormatter,
            prog="bigmac",
            description="""
                 Get historical Big Mac Index [Nasdaq Data Link]
             """,
        )
        parser.add_argument(
            "--codes",
            help="Flag to show all country codes",
            dest="codes",
            action="store_true",
            default=False,
        )
        parser.add_argument(
            "-c",
            "--countries",
            help="Country codes to get data for.",
            dest="countries",
            default="USA",
            type=str,
        )

        ns_parser = self.parse_known_args_and_warn(
            parser,
            other_args,
            export_allowed=EXPORT_BOTH_RAW_DATA_AND_FIGURES,
            raw=True,
        )
        if ns_parser:
            ns_parser.countries = list_from_str(ns_parser.countries)
            if ns_parser.codes:
                console.print(
                    nasdaq_model.get_country_codes().to_string(index=False), "\n"
                )
            else:
                nasdaq_view.display_big_mac_index(
                    country_codes=ns_parser.countries,
                    raw=ns_parser.raw,
                    export=ns_parser.export,
                    sheet_name=" ".join(ns_parser.sheet_name)
                    if ns_parser.sheet_name
                    else None,
                )

    @log_start_end(log=logger)
    def call_gdp(self, other_args: List[str]):
        """Process gdp command"""
        parser = argparse.ArgumentParser(
            add_help=False,
            formatter_class=argparse.ArgumentDefaultsHelpFormatter,
            prog="gdp",
            description="This indicator is based on nominal GDP (also called GDP at current prices or GDP in value)"
            " and is available in different measures: US dollars and US dollars per capita (current PPPs).",
        )

        parser.add_argument(
            "-c",
            "--countries",
            type=str,
            dest="countries",
            help="Countries to get data for",
            default="united_states",
        )

        parser.add_argument(
            "-u",
            "--units",
            type=str,
            dest="units",
            help="Use either USD_CAP (US dollars per capita) or MLN_USD (millions of US dollars)",
            choices=["USD_CAP", "MLN_USD"],
            default="USD_CAP",
        )

        parser.add_argument(
            "-s",
            "--start",
            type=valid_date,
            help="Start date of data, in YYYY-MM-DD format",
            dest="start_date",
            default=(dt.now() - relativedelta(years=30)).date(),
        )
        parser.add_argument(
            "-e",
            "--end",
            type=valid_date,
            help="End date of data, in YYYY-MM-DD format",
            dest="end_date",
            default=dt.now().date(),
        )

        ns_parser = self.parse_known_args_and_warn(
            parser,
            other_args,
            export_allowed=EXPORT_ONLY_RAW_DATA_ALLOWED,
            raw=True,
        )
        if ns_parser:
            countries = (
                list_from_str(ns_parser.countries.lower())
                if ns_parser.countries
                else None
            )

            oecd_view.plot_gdp(
                countries=countries,
                units=ns_parser.units,
                start_date=ns_parser.start_date,
                end_date=ns_parser.end_date,
                raw=ns_parser.raw,
                export=ns_parser.export,
                sheet_name=" ".join(ns_parser.sheet_name)
                if ns_parser.sheet_name
                else None,
            )

    @log_start_end(log=logger)
    def call_rgdp(self, other_args: List[str]):
        """Process rgdp command"""
        parser = argparse.ArgumentParser(
            add_help=False,
            formatter_class=argparse.ArgumentDefaultsHelpFormatter,
            prog="rgdp",
            description="This indicator is based on real GDP (also called GDP at constant prices or GDP in volume), "
            "i.e. the developments over time are adjusted for price changes.",
        )

        parser.add_argument(
            "-c",
            "--countries",
            type=str,
            dest="countries",
            help="Countries to get data for",
            default="united_states",
        )

        parser.add_argument(
            "-u",
            "--units",
            type=str,
            dest="units",
            help="Use either PC_CHGPP (percentage change previous quarter), PC_CHGPY (percentage "
            "change from the same quarter of the previous year) or IDX (index with base at 2015) "
            "for units",
            choices=["PC_CHGPP", "PC_CHGPY", "IDX"],
            default="PC_CHGPY",
        )

        parser.add_argument(
            "-s",
            "--start",
            type=valid_date,
            help="Start date of data, in YYYY-MM-DD format",
            dest="start_date",
            default=(dt.now() - relativedelta(years=10)).date(),
        )
        parser.add_argument(
            "-e",
            "--end",
            type=valid_date,
            help="End date of data, in YYYY-MM-DD format",
            dest="end_date",
            default=dt.now().date(),
        )

        ns_parser = self.parse_known_args_and_warn(
            parser,
            other_args,
            export_allowed=EXPORT_ONLY_RAW_DATA_ALLOWED,
            raw=True,
        )
        if ns_parser:
            countries = (
                list_from_str(ns_parser.countries.lower())
                if ns_parser.countries
                else None
            )

            oecd_view.plot_real_gdp(
                countries=countries,
                units=ns_parser.units,
                start_date=ns_parser.start_date,
                end_date=ns_parser.end_date,
                raw=ns_parser.raw,
                export=ns_parser.export,
                sheet_name=" ".join(ns_parser.sheet_name)
                if ns_parser.sheet_name
                else None,
            )

    @log_start_end(log=logger)
    def call_fgdp(self, other_args: List[str]):
        """Process fgdp command"""
        parser = argparse.ArgumentParser(
            add_help=False,
            formatter_class=argparse.ArgumentDefaultsHelpFormatter,
            prog="fgdp",
            description="Forecast is based on an assessment of the economic climate in "
            "individual countries and the world economy, using a combination of model-based "
            "analyses and expert judgement. This indicator is measured in growth rates compared to previous year.",
        )

        parser.add_argument(
            "-c",
            "--countries",
            type=str,
            dest="countries",
            help="Countries to get data for",
            default="united_states",
        )

        parser.add_argument(
            "-t",
            "--types",
            type=str,
            dest="types",
            help="Use either 'real' or 'nominal'",
            choices=["real", "nominal"],
            default="real",
        )

        parser.add_argument(
            "-q",
            "--quarterly",
            action="store_true",
            dest="quarterly",
            help="Whether to plot quarterly results.",
            default=False,
        )

        parser.add_argument(
            "-s",
            "--start",
            type=valid_date,
            help="Start date of data, in YYYY-MM-DD format",
            dest="start_date",
            default=(dt.now() - relativedelta(years=10)).date(),
        )
        parser.add_argument(
            "-e",
            "--end",
            type=valid_date,
            help="End date of data, in YYYY-MM-DD format",
            dest="end_date",
            default=(dt.now() + relativedelta(years=10)).date(),
        )

        ns_parser = self.parse_known_args_and_warn(
            parser,
            other_args,
            export_allowed=EXPORT_ONLY_RAW_DATA_ALLOWED,
            raw=True,
        )
        if ns_parser:
            countries = (
                list_from_str(ns_parser.countries.lower())
                if ns_parser.countries
                else None
            )

            oecd_view.plot_gdp_forecast(
                countries=countries,
                types=ns_parser.types,
                quarterly=ns_parser.quarterly,
                start_date=ns_parser.start_date,
                end_date=ns_parser.end_date,
                raw=ns_parser.raw,
                export=ns_parser.export,
                sheet_name=" ".join(ns_parser.sheet_name)
                if ns_parser.sheet_name
                else None,
            )

    @log_start_end(log=logger)
    def call_debt(self, other_args: List[str]):
        """Process debt command"""
        parser = argparse.ArgumentParser(
            add_help=False,
            formatter_class=argparse.ArgumentDefaultsHelpFormatter,
            prog="debt",
            description="General government debt-to-GDP ratio measures the gross debt of the general "
            "government as a percentage of GDP. It is a key indicator for the sustainability of government finance.",
        )

        parser.add_argument(
            "-c",
            "--countries",
            type=str,
            dest="countries",
            help="Countries to get data for",
            default="united_states",
        )

        parser.add_argument(
            "-s",
            "--start",
            type=valid_date,
            help="Start date of data, in YYYY-MM-DD format",
            dest="start_date",
            default=(dt.now() - relativedelta(years=30)).date(),
        )
        parser.add_argument(
            "-e",
            "--end",
            type=valid_date,
            help="End date of data, in YYYY-MM-DD format",
            dest="end_date",
            default=dt.now().date(),
        )

        ns_parser = self.parse_known_args_and_warn(
            parser,
            other_args,
            export_allowed=EXPORT_ONLY_RAW_DATA_ALLOWED,
            raw=True,
        )
        if ns_parser:
            countries = (
                list_from_str(ns_parser.countries.lower())
                if ns_parser.countries
                else None
            )

            oecd_view.plot_debt(
                countries=countries,
                start_date=ns_parser.start_date,
                end_date=ns_parser.end_date,
                raw=ns_parser.raw,
                export=ns_parser.export,
                sheet_name=" ".join(ns_parser.sheet_name)
                if ns_parser.sheet_name
                else None,
            )

    @log_start_end(log=logger)
    def call_balance(self, other_args: List[str]):
        """Process balance command"""
        parser = argparse.ArgumentParser(
            add_help=False,
            formatter_class=argparse.ArgumentDefaultsHelpFormatter,
            prog="balance",
            description=" General government balance is defined as the balance of income and expenditure of government,"
            " including capital income and capital expenditures. 'Net lending' means that government has a surplus, "
            "and is providing financial resources to other sectors, while  'net borrowing' means that "
            "government has a deficit, and requires financial resources from other sectors. "
            "This indicator is measured as a percentage of GDP.",
        )

        parser.add_argument(
            "-c",
            "--countries",
            type=str,
            dest="countries",
            help="Countries to get data for",
            default="united_states",
        )

        parser.add_argument(
            "-s",
            "--start",
            type=valid_date,
            help="Start date of data, in YYYY-MM-DD format",
            dest="start_date",
            default=(dt.now() - relativedelta(years=30)).date(),
        )
        parser.add_argument(
            "-e",
            "--end",
            type=valid_date,
            help="End date of data, in YYYY-MM-DD format",
            dest="end_date",
            default=dt.now().date(),
        )

        ns_parser = self.parse_known_args_and_warn(
            parser,
            other_args,
            export_allowed=EXPORT_ONLY_RAW_DATA_ALLOWED,
            raw=True,
        )
        if ns_parser:
            countries = (
                list_from_str(ns_parser.countries.lower())
                if ns_parser.countries
                else None
            )

            oecd_view.plot_balance(
                countries=countries,
                start_date=ns_parser.start_date,
                end_date=ns_parser.end_date,
                raw=ns_parser.raw,
                export=ns_parser.export,
                sheet_name=" ".join(ns_parser.sheet_name)
                if ns_parser.sheet_name
                else None,
            )

    @log_start_end(log=logger)
    def call_revenue(self, other_args: List[str]):
        """Process revenue command"""
        parser = argparse.ArgumentParser(
            add_help=False,
            formatter_class=argparse.ArgumentDefaultsHelpFormatter,
            prog="revenue",
            description="Governments collect revenues mainly for two purposes: to finance the goods "
            "and services they provide to citizens and businesses, and to fulfil their redistributive "
            "role. Comparing levels of government revenues across countries provides an "
            "indication of the importance of the government sector in the economy in "
            "terms of available financial resources.",
        )

        parser.add_argument(
            "-c",
            "--countries",
            type=str,
            dest="countries",
            help="Countries to get data for",
            default="united_states",
        )

        parser.add_argument(
            "-u",
            "--units",
            type=str,
            dest="units",
            help="Use either THND_USD_CAP (thousands of USD per capity) "
            "or PC_GDP (percentage of GDP)",
            choices=["PC_GDP", "THND_USD_CAP"],
            default="PC_GDP",
        )

        parser.add_argument(
            "-s",
            "--start",
            type=valid_date,
            help="Start date of data, in YYYY-MM-DD format",
            dest="start_date",
            default=(dt.now() - relativedelta(years=30)).date(),
        )
        parser.add_argument(
            "-e",
            "--end",
            type=valid_date,
            help="End date of data, in YYYY-MM-DD format",
            dest="end_date",
            default=dt.now().date(),
        )

        ns_parser = self.parse_known_args_and_warn(
            parser,
            other_args,
            export_allowed=EXPORT_ONLY_RAW_DATA_ALLOWED,
            raw=True,
        )
        if ns_parser:
            countries = (
                list_from_str(ns_parser.countries.lower())
                if ns_parser.countries
                else None
            )

            oecd_view.plot_revenue(
                countries=countries,
                units=ns_parser.units,
                start_date=ns_parser.start_date,
                end_date=ns_parser.end_date,
                raw=ns_parser.raw,
                export=ns_parser.export,
                sheet_name=" ".join(ns_parser.sheet_name)
                if ns_parser.sheet_name
                else None,
            )

    @log_start_end(log=logger)
    def call_spending(self, other_args: List[str]):
        """Process spending command"""
        parser = argparse.ArgumentParser(
            add_help=False,
            formatter_class=argparse.ArgumentDefaultsHelpFormatter,
            prog="spending",
            description="General government spending provides an indication of the size "
            "of government across countries. The large variation in this indicator highlights "
            "the variety of countries' approaches to delivering public goods and services "
            "and providing social protection, not necessarily differences in resources spent",
        )

        parser.add_argument(
            "-c",
            "--countries",
            type=str,
            dest="countries",
            help="Countries to get data for",
            default="united_states",
        )

        parser.add_argument(
            "-p",
            "--perspective",
            type=str,
            dest="perspective",
            help="Use either TOT (Total),  RECULTREL (Recreation, culture and religion), "
            "HOUCOMM (Housing and community amenities), PUBORD (Public order and safety), "
            "EDU (Education), ENVPROT (Environmental protection), GRALPUBSER (General public services), "
            "SOCPROT (Social protection), ECOAFF (Economic affairs), DEF (Defence), HEALTH (Health)",
            choices=[
                "TOT",
                "RECULTREL",
                "HOUCOMM",
                "PUBORD",
                "EDU",
                "ENVPROT",
                "GRALPUBSER",
                "SOCPROT",
                "ECOAFF",
                "DEF",
                "HEALTH",
            ],
            default="TOT",
        )

        parser.add_argument(
            "-u",
            "--units",
            type=str,
            dest="units",
            help="Use either THND_USD_CAP (thousands of USD per capity) "
            "or PC_GDP (percentage of GDP)",
            choices=["PC_GDP", "THND_USD_CAP"],
            default="PC_GDP",
        )

        parser.add_argument(
            "-s",
            "--start",
            type=valid_date,
            help="Start date of data, in YYYY-MM-DD format",
            dest="start_date",
            default=(dt.now() - relativedelta(years=30)).date(),
        )
        parser.add_argument(
            "-e",
            "--end",
            type=valid_date,
            help="End date of data, in YYYY-MM-DD format",
            dest="end_date",
            default=dt.now().date(),
        )

        ns_parser = self.parse_known_args_and_warn(
            parser,
            other_args,
            export_allowed=EXPORT_ONLY_RAW_DATA_ALLOWED,
            raw=True,
        )
        if ns_parser:
            countries = (
                list_from_str(ns_parser.countries.lower())
                if ns_parser.countries
                else None
            )

            oecd_view.plot_spending(
                countries=countries,
                perspective=ns_parser.perspective,
                units=ns_parser.units,
                start_date=ns_parser.start_date,
                end_date=ns_parser.end_date,
                raw=ns_parser.raw,
                export=ns_parser.export,
                sheet_name=" ".join(ns_parser.sheet_name)
                if ns_parser.sheet_name
                else None,
            )

    @log_start_end(log=logger)
    def call_trust(self, other_args: List[str]):
        """Process trust command"""
        parser = argparse.ArgumentParser(
            add_help=False,
            formatter_class=argparse.ArgumentDefaultsHelpFormatter,
            prog="trust",
            description="Trust in government refers to the share of people who report "
            "having confidence in the national government.",
        )

        parser.add_argument(
            "-c",
            "--countries",
            type=str,
            dest="countries",
            help="Countries to get data for",
            default="united_states",
        )

        parser.add_argument(
            "-s",
            "--start",
            type=valid_date,
            help="Start date of data, in YYYY-MM-DD format",
            dest="start_date",
            default=(dt.now() - relativedelta(years=30)).date(),
        )
        parser.add_argument(
            "-e",
            "--end",
            type=valid_date,
            help="End date of data, in YYYY-MM-DD format",
            dest="end_date",
            default=dt.now().date(),
        )

        ns_parser = self.parse_known_args_and_warn(
            parser,
            other_args,
            export_allowed=EXPORT_ONLY_RAW_DATA_ALLOWED,
            raw=True,
        )
        if ns_parser:
            countries = (
                list_from_str(ns_parser.countries.lower())
                if ns_parser.countries
                else None
            )

            oecd_view.plot_trust(
                countries=countries,
                start_date=ns_parser.start_date,
                end_date=ns_parser.end_date,
                raw=ns_parser.raw,
                export=ns_parser.export,
                sheet_name=" ".join(ns_parser.sheet_name)
                if ns_parser.sheet_name
                else None,
            )

    @log_start_end(log=logger)
    def call_macro(self, other_args: List[str]):
        """Process macro command"""
        parser = argparse.ArgumentParser(
            add_help=False,
            formatter_class=argparse.ArgumentDefaultsHelpFormatter,
            prog="macro",
            description="Get a broad selection of macro data from one or multiple countries. This includes Gross "
            "Domestic Product (RGDP & GDP) and the underlying components, Treasury Yields (Y10YD & M3YD), "
            "Employment figures (URATE, EMP, AC0I0 and EMRATIO), Government components (e.g. GBAL & GREV), "
            "Consumer and Producer Indices (CPI & PPI) and a variety of other indicators. [Source: EconDB]",
        )
        parser.add_argument(
            "-p",
            "--parameters",
            type=str,
            dest="parameters",
            help="Abbreviation(s) of the Macro Economic data",
            default="CPI",
        )
        parser.add_argument(
            "-c",
            "--countries",
            type=str,
            dest="countries",
            help="The country or countries you wish to show data for",
            default="united_states",
        )
        parser.add_argument(
            "-t",
            "--transform",
            dest="transform",
            help="The transformation to apply to the data",
            default="",
            choices=econdb_model.TRANSFORM,
        )
        parser.add_argument(
            "--show",
            dest="show",
            help="Show parameters and what they represent using 'parameters'"
            " or countries and their currencies using 'countries'",
            choices=self.macro_show,
            default=None,
        )
        parser.add_argument(
            "-s",
            "--start",
            dest="start_date",
            help="The start date of the data (format: YEAR-MONTH-DAY, i.e. 2010-12-31)",
            default=None,
        )
        parser.add_argument(
            "-e",
            "--end",
            dest="end_date",
            help="The end date of the data (format: YEAR-MONTH-DAY, i.e. 2021-06-20)",
            default=None,
        )
        parser.add_argument(
            "--convert",
            dest="currency",
            help="Convert the currency of the chosen country to a specified currency. To find the "
            "currency symbols use '--show countries'",
            choices=econdb_model.COUNTRY_CURRENCIES.values(),
            default=False,
        )
        if other_args and "-" not in other_args[0][0]:
            other_args.insert(0, "-p")
        ns_parser = self.parse_known_args_and_warn(
            parser,
            other_args,
            export_allowed=EXPORT_BOTH_RAW_DATA_AND_FIGURES,
            raw=True,
        )
        if ns_parser:
            parameters = list_from_str(ns_parser.parameters.upper())
            countries = list_from_str(ns_parser.countries.lower())
            if ns_parser.show:
                if ns_parser.show == "parameters":
                    print_rich_table(
                        pd.DataFrame.from_dict(econdb_model.PARAMETERS, orient="index"),
                        show_index=True,
                        index_name="Parameter",
                        headers=["Name", "Period", "Description"],
                    )
                elif ns_parser.show == "countries":
                    print_rich_table(
                        pd.DataFrame(econdb_model.COUNTRY_CURRENCIES.items()),
                        show_index=False,
                        headers=["Country", "Currency"],
                    )
                elif ns_parser.show == "transform":
                    print_rich_table(
                        pd.DataFrame(econdb_model.TRANSFORM.items()),
                        show_index=False,
                        headers=["Code", "Transform"],
                    )
                return self.queue

            if ns_parser.parameters and ns_parser.countries:
                # Store data
                (df, units, _) = econdb_model.get_aggregated_macro_data(
                    parameters=parameters,
                    countries=countries,
                    transform=ns_parser.transform,
                    start_date=ns_parser.start_date,
                    end_date=ns_parser.end_date,
                    symbol=ns_parser.currency,
                )

                if not df.empty:
                    if ns_parser.transform:
                        df.columns = [
                            f"_{ns_parser.transform}_".join(column)
                            for column in df.columns
                        ]
                    else:
                        df.columns = ["_".join(column) for column in df.columns]

                    for column in df.columns:
                        if column in self.DATASETS["macro"].columns:
                            self.DATASETS["macro"].drop(column, axis=1, inplace=True)

                    self.DATASETS["macro"] = pd.concat(
                        [self.DATASETS["macro"], df],
                        axis=1,
                    )

                    # update units dict
                    for country, data in units.items():
                        if country not in self.UNITS:
                            self.UNITS[country] = {}

                        for key, value in data.items():
                            self.UNITS[country][key] = value

                    self.stored_datasets = (
                        economy_helpers.update_stored_datasets_string(self.DATASETS)
                    )

                    # Display data just loaded
                    econdb_view.show_macro_data(
                        parameters=parameters,
                        countries=countries,
                        transform=ns_parser.transform,
                        start_date=ns_parser.start_date,
                        end_date=ns_parser.end_date,
                        symbol=ns_parser.currency,
                        raw=ns_parser.raw,
                        export=ns_parser.export,
                        sheet_name=" ".join(ns_parser.sheet_name)
                        if ns_parser.sheet_name
                        else None,
                    )

                    self.update_runtime_choices()
                    if get_current_user().preferences.ENABLE_EXIT_AUTO_HELP:
                        self.print_help()

    @check_api_key(["API_FRED_KEY"])
    def call_fred(self, other_args: List[str]):
        """Process fred command"""
        parser = argparse.ArgumentParser(
            add_help=False,
            formatter_class=argparse.ArgumentDefaultsHelpFormatter,
            prog="fred",
            description="Query the FRED database and plot data based on the Series ID. [Source: FRED]",
        )
        parser.add_argument(
            "-p",
            "--parameter",
            type=str,
            dest="parameter",
            default="",
            help="Series ID of the Macro Economic data from FRED",
            required="-h" not in other_args
            and "--help" not in other_args
            and "-q" not in other_args
            and "--query" not in other_args,
        )
        parser.add_argument(
            "-s",
            "--start",
            dest="start_date",
            type=valid_date,
            help="Starting date (YYYY-MM-DD) of data",
            default=None,
        )
        parser.add_argument(
            "-e",
            "--end",
            dest="end_date",
            type=valid_date,
            help="Ending date (YYYY-MM-DD) of data",
            default=None,
        )
        parser.add_argument(
            "-q",
            "--query",
            type=str,
            action="store",
            nargs="+",
            dest="query",
            help="Query the FRED database to obtain Series IDs given the query search term.",
            required="-h" not in other_args
            and "--help" not in other_args
            and "-p" not in other_args
            and "--parameter" not in other_args,
        )
        if other_args and "-" not in other_args[0][0]:
            other_args.insert(0, "-p")
        ns_parser = self.parse_known_args_and_warn(
            parser,
            other_args,
            export_allowed=EXPORT_BOTH_RAW_DATA_AND_FIGURES,
            raw=True,
            limit=100,
        )
        if ns_parser:
            parameters = list_from_str(ns_parser.parameter.upper())
            if ns_parser.query:
                query = " ".join(ns_parser.query)
                df_search = fred_model.get_series_notes(search_query=query)

                if not df_search.empty:
                    fred_view.notes(search_query=query, limit=ns_parser.limit)

                    self.fred_query = df_search["id"].head(ns_parser.limit)
                    self.update_runtime_choices()

                if parameters:
                    console.print(
                        "\nWarning: -p/--parameter is ignored when using -q/--query."
                    )

                return self.queue

            if parameters:
                series_dict = {}
                for series in parameters:
                    information = fred_model.check_series_id(series)

                    if "seriess" in information:
                        series_dict[series] = {
                            "title": information["seriess"][0]["title"],
                            "units": information["seriess"][0]["units_short"],
                        }

                        self.current_series = {series: series_dict[series]}

                if not series_dict:
                    return self.queue

                df, detail = fred_view.display_fred_series(
                    series_ids=parameters,
                    start_date=ns_parser.start_date,
                    end_date=ns_parser.end_date,
                    limit=ns_parser.limit,
                    raw=ns_parser.raw,
                    export=ns_parser.export,
                    sheet_name=" ".join(ns_parser.sheet_name)
                    if ns_parser.sheet_name
                    else None,
                    get_data=True,
                )

                if not df.empty:
                    for series_id, data in detail.items():
                        self.FRED_TITLES[
                            series_id
                        ] = f"{data['title']} ({data['units']})"

                        # Making data available at the class level
                        self.DATASETS["fred"][series_id] = df[series_id]

                    self.stored_datasets = (
                        economy_helpers.update_stored_datasets_string(self.DATASETS)
                    )

                    self.update_runtime_choices()
                    if get_current_user().preferences.ENABLE_EXIT_AUTO_HELP:
                        self.print_help()

                else:
                    console.print("[red]No data found for the given Series ID[/red]")

            elif not parameters and ns_parser.raw:
                console.print(
                    "Warning: -r/--raw should be combined with -p/--parameter."
                )

    @log_start_end(log=logger)
    def call_index(self, other_args: List[str]):
        """Process index command"""
        parser = argparse.ArgumentParser(
            add_help=False,
            formatter_class=argparse.ArgumentDefaultsHelpFormatter,
            prog="index",
            description="Obtain any set of indices and plot them together. With the -si argument the major indices are "
            "shown. By using the arguments (for example 'nasdaq' and 'sp500') you can collect data and "
            "plot the graphs together. [Source: Yahoo finance / FinanceDatabase]",
        )
        parser.add_argument(
            "-i",
            "--indices",
            type=str,
            dest="indices",
            help="One or multiple indices",
        )
        parser.add_argument(
            "--show",
            dest="show_indices",
            help="Show the major indices, their arguments and ticker",
            action="store_true",
            default=False,
        )
        parser.add_argument(
            "--interval",
            type=str,
            dest="interval",
            help="The preferred interval data is shown at. This can be 1m, 2m, 5m, 15m, 30m, 60m, 90m, 1h, "
            "1d, 5d, 1wk, 1mo or 3mo",
            choices=self.index_interval,
            default="1d",
        )
        parser.add_argument(
            "-s",
            "--start",
            dest="start_date",
            help="The start date of the data (format: YEAR-MONTH-DAY, i.e. 2010-12-31)",
            default="2000-01-01",
        )
        parser.add_argument(
            "-e",
            "--end",
            dest="end_date",
            help="The end date of the data (format: YEAR-MONTH-DAY, i.e. 2021-06-20)",
            default=None,
        )
        parser.add_argument(
            "-c",
            "--column",
            type=str,
            dest="column",
            help="The column you wish to load in, by default this is the Adjusted Close column",
            default="Adj Close",
        )
        parser.add_argument(
            "-q",
            "--query",
            type=str,
            nargs="+",
            dest="query",
            help="Search for indices with given keyword",
        )
        parser.add_argument(
            "-r",
            "--returns",
            help="Flag to show compounded returns over interval.",
            dest="returns",
            action="store_true",
            default=False,
        )
        if other_args and "-" not in other_args[0][0]:
            other_args.insert(0, "-i")
        ns_parser = self.parse_known_args_and_warn(
            parser,
            other_args,
            export_allowed=EXPORT_ONLY_RAW_DATA_ALLOWED,
            raw=True,
            limit=10,
        )
        if ns_parser:
            indices = list_from_str(ns_parser.indices)
            if ns_parser.query and ns_parser.limit:
                query = " ".join(ns_parser.query)
                yfinance_view.search_indices(query, ns_parser.limit)
                return self.queue

            if ns_parser.show_indices:
                print_rich_table(
                    pd.DataFrame.from_dict(yfinance_model.INDICES, orient="index"),
                    show_index=True,
                    index_name="Argument",
                    headers=["Name", "Ticker"],
                    title="Major Indices",
                )
                return self.queue

            if indices:
                # We create a list of dataframes and a list of columns
                # We then concatenate the dataframes and set the columns
                dfs_indices, columns = [], []

                for index in indices:
                    df = yfinance_model.get_index(
                        index,
                        interval=ns_parser.interval,
                        start_date=ns_parser.start_date,
                        end_date=ns_parser.end_date,
                        column=ns_parser.column,
                    )
                    dfs_indices.append(df)

                    if not df.empty:
                        self.DATASETS["index"][index] = df

                        self.stored_datasets = (
                            economy_helpers.update_stored_datasets_string(self.DATASETS)
                        )
                        columns.append(index)

                # If no data is found, we print a message and return
                if not dfs_indices:
                    text = "Indices" if len(indices) > 1 else "Index"
                    console.print(f"[red]No data found for the given {text}[/red]")
                    return self.queue

                # We concatenate the dataframes here to avoid having
                # to regrab the data in the view
                indices_data = pd.concat(dfs_indices, axis=1)
                indices_data.columns = columns

                # If returns are requested, we calculate them here as well
                if ns_parser.returns:
                    indices_data = indices_data.pct_change().dropna()
                    indices_data = indices_data + 1
                    indices_data = indices_data.cumprod()

                yfinance_view.show_indices(
                    indices=indices_data,
                    interval=ns_parser.interval,
                    start_date=ns_parser.start_date,
                    end_date=ns_parser.end_date,
                    column=ns_parser.column,
                    raw=ns_parser.raw,
                    export=ns_parser.export,
                    sheet_name=" ".join(ns_parser.sheet_name)
                    if ns_parser.sheet_name
                    else None,
                    returns=ns_parser.returns,
                )

                self.update_runtime_choices()
                if get_current_user().preferences.ENABLE_EXIT_AUTO_HELP:
                    self.print_help()

    @log_start_end(log=logger)
    def call_treasury(self, other_args: List[str]):
        """Process treasury command"""
        parser = argparse.ArgumentParser(
            add_help=False,
            formatter_class=argparse.ArgumentDefaultsHelpFormatter,
            prog="treasury",
            description="Obtain any set of U.S. treasuries and plot them together. These can be a range of maturities "
            "for nominal, inflation-adjusted (on long term average of inflation adjusted) and secondary "
            "markets over a lengthy period. Note: 3-month and 10-year treasury yields for other countries "
            "are available via the command 'macro' and parameter 'M3YD' and 'Y10YD'. [Source: EconDB / FED]",
        )
        parser.add_argument(
            "-m",
            "--maturity",
            type=str,
            dest="maturity",
            help="The preferred maturity which is dependent on the type of the treasury",
            default="10y",
        )
        parser.add_argument(
            "--show",
            dest="show_maturities",
            help="Show the maturities available for every instrument.",
            action="store_true",
            default=False,
        )
        parser.add_argument(
            "--freq",
            type=str,
            dest="frequency",
            choices=econdb_model.TREASURIES["frequencies"],
            help="The frequency, this can be annually, monthly, weekly or daily",
            default="monthly",
        )
        parser.add_argument(
            "-t",
            "--type",
            type=str,
            dest="type",
            help="Choose from: nominal, inflation, average, secondary",
            default="nominal",
        )
        parser.add_argument(
            "-s",
            "--start",
            dest="start_date",
            help="The start date of the data (format: YEAR-MONTH-DAY, i.e. 2010-12-31)",
            default="1934-01-31",
        )
        parser.add_argument(
            "-e",
            "--end",
            dest="end_date",
            help="The end date of the data (format: YEAR-DAY-MONTH, i.e. 2021-06-02)",
            default=date.today(),
        )
        if other_args and "-" not in other_args[0][0]:
            other_args.insert(0, "-m")
        ns_parser = self.parse_known_args_and_warn(
            parser,
            other_args,
            export_allowed=EXPORT_ONLY_RAW_DATA_ALLOWED,
            raw=True,
            limit=10,
        )
        if ns_parser:
            maturities = list_from_str(ns_parser.maturity)
            types = list_from_str(ns_parser.type)
            for item in types:
                if item not in econdb_model.TREASURIES["instruments"]:
                    print(f"{item} is not a valid instrument type.\n")
                    return self.queue
            if ns_parser.show_maturities:
                econdb_view.show_treasury_maturities()
                return self.queue

            if ns_parser.maturity and ns_parser.type:
                df = econdb_model.get_treasuries(
                    instruments=types,
                    maturities=maturities,
                    frequency=ns_parser.frequency,
                    start_date=ns_parser.start_date,
                    end_date=ns_parser.end_date,
                )

                if not df.empty:
                    cols = []
                    for column in df.columns:
                        if isinstance(column, tuple):
                            cols.append("_".join(column))
                        else:
                            cols.append(column)
                    df.columns = cols

                    for column in df.columns:
                        if column in self.DATASETS["treasury"].columns:
                            self.DATASETS["treasury"].drop(column, axis=1, inplace=True)

                    self.DATASETS["treasury"] = pd.concat(
                        [
                            self.DATASETS["treasury"],
                            df,
                        ],
                        axis=1,
                    )

                    self.stored_datasets = (
                        economy_helpers.update_stored_datasets_string(self.DATASETS)
                    )

                    econdb_view.show_treasuries(
                        instruments=types,
                        maturities=maturities,
                        frequency=ns_parser.frequency,
                        start_date=ns_parser.start_date,
                        end_date=ns_parser.end_date,
                        raw=ns_parser.raw,
                        export=ns_parser.export,
                        sheet_name=" ".join(ns_parser.sheet_name)
                        if ns_parser.sheet_name
                        else None,
                    )

                    self.update_runtime_choices()
                    if get_current_user().preferences.ENABLE_EXIT_AUTO_HELP:
                        self.print_help()

    @log_start_end(log=logger)
    def call_cpi(self, other_args: List[str]):
        """Process cpi command"""
        parser = argparse.ArgumentParser(
            add_help=False,
            formatter_class=argparse.ArgumentDefaultsHelpFormatter,
            prog="cpi",
            description="Plot (harmonized) consumer price indices for a "
            "variety of countries and regions.",
        )

        parser.add_argument(
            "-c",
            "--countries",
            dest="countries",
            type=str,
            help="What countries you'd like to collect data for",
            default="united_states",
        )

        parser.add_argument(
            "-u",
            "--units",
            dest="units",
            type=str,
            help="What units you'd like to collect data for",
            default="growth_same",
            choices=fred_model.CPI_UNITS,
        )

        parser.add_argument(
            "--frequency",
            dest="frequency",
            type=str,
            help="What frequency you'd like to collect data for",
            default="monthly",
            choices=fred_model.CPI_FREQUENCY,
        )

        parser.add_argument(
            "--harmonized",
            action="store_true",
            dest="harmonized",
            help="Whether to use harmonized cpi data",
            default=False,
        )

        parser.add_argument(
            "--no-smart-select",
            action="store_false",
            dest="smart_select",
            help="Whether to assist with selection",
            default=True,
        )

        parser.add_argument(
            "-o",
            "--options",
            dest="options",
            action="store_true",
            help="See the available options",
            default=False,
        )

        parser.add_argument(
            "-s",
            "--start",
            dest="start_date",
            type=valid_date,
            help="Starting date (YYYY-MM-DD) of data",
<<<<<<< HEAD
            default=(dt.now() - relativedelta(years=30)).date(),
=======
            default="1980-01-01",
>>>>>>> da393749
        )
        parser.add_argument(
            "-e",
            "--end",
            dest="end_date",
            type=valid_date,
            help="Ending date (YYYY-MM-DD) of data",
<<<<<<< HEAD
            default=dt.now().date(),
=======
            default=None,
>>>>>>> da393749
        )
        ns_parser = self.parse_known_args_and_warn(
            parser, other_args, EXPORT_BOTH_RAW_DATA_AND_FIGURES, raw=True
        )
        if ns_parser:
            countries = list_from_str(ns_parser.countries)

            fred_view.plot_cpi(
                countries=countries,
                units=ns_parser.units,
                frequency=ns_parser.frequency,
                harmonized=ns_parser.harmonized,
                smart_select=ns_parser.smart_select,
                options=ns_parser.options,
                start_date=ns_parser.start_date,
                end_date=ns_parser.end_date,
                raw=ns_parser.raw,
                export=ns_parser.export,
                sheet_name=" ".join(ns_parser.sheet_name)
                if ns_parser.sheet_name
                else None,
            )

<<<<<<< HEAD
    @log_start_end(log=logger)
    def call_ccpi(self, other_args: List[str]):
        """Process ccpi command"""
        parser = argparse.ArgumentParser(
            add_help=False,
            formatter_class=argparse.ArgumentDefaultsHelpFormatter,
            prog="ccpi",
            description="Inflation is measured in terms of the annual growth rate and in index, "
            "2015 base year with a breakdown for food, energy and total excluding food and energy. "
            "Inflation measures the erosion of living standards",
        )

        parser.add_argument(
            "-c",
            "--countries",
            dest="countries",
            type=str,
            help="What countries you'd like to collect data for",
            default="united_states",
        )

        parser.add_argument(
            "-p",
            "--perspective",
            dest="perspective",
            type=str,
            help="Perspective of CPI you wish to obtain. This can be ENRG (energy), FOOD (food), "
            "TOT (total) or TOT_FOODENRG (total excluding food and energy)",
            default="TOT",
            choices=["ENRG", "FOOD", "TOT", "TOT_FOODENRG"],
        )

        parser.add_argument(
            "--frequency",
            dest="frequency",
            type=str,
            help="What frequency you'd like to collect data for",
            default="M",
            choices=["M", "Q", "A"],
        )

        parser.add_argument(
            "-u",
            "--units",
            dest="units",
            type=str,
            help="Units to get data in. Either 'AGRWTH' (annual growth rate) or IDX2015 (base = 2015)."
            " Default is Annual Growth Rate (AGRWTH).",
            default="AGRWTH",
            choices=["AGRWTH", "IDX2015"],
        )

        parser.add_argument(
            "-s",
            "--start",
            dest="start_date",
            type=valid_date,
            help="Starting date (YYYY-MM-DD) of data",
            default=(dt.now() - relativedelta(years=5)).date(),
        )
        parser.add_argument(
            "-e",
            "--end",
            dest="end_date",
            type=valid_date,
            help="Ending date (YYYY-MM-DD) of data",
            default=dt.now().date(),
        )
        ns_parser = self.parse_known_args_and_warn(
            parser, other_args, EXPORT_BOTH_RAW_DATA_AND_FIGURES, raw=True
        )
        if ns_parser:
            countries = list_from_str(ns_parser.countries)

            oecd_view.plot_cpi(
                countries=countries,
                perspective=ns_parser.perspective,
                frequency=ns_parser.frequency,
                units=ns_parser.units,
                start_date=ns_parser.start_date,
                end_date=ns_parser.end_date,
                raw=ns_parser.raw,
                export=ns_parser.export,
                sheet_name=" ".join(ns_parser.sheet_name)
                if ns_parser.sheet_name
                else None,
            )

=======
>>>>>>> da393749
    @log_start_end(log=logger)
    def call_events(self, other_args: List[str]):
        """Process events command"""
        parser = argparse.ArgumentParser(
            add_help=False,
            formatter_class=argparse.ArgumentDefaultsHelpFormatter,
            prog="events",
            description="Economic calendar. If no start or end dates, default is the current day high importance events.",
        )
        parser.add_argument(
            "-c",
            "--countries",
            action="store",
            dest="countries",
            type=str,
            default="",
            help="Display calendar for specific country.",
        )
        parser.add_argument(
            "-n",
            "--names",
            help="Flag to show all available country names",
            dest="names",
            action="store_true",
            default=False,
        )
        parser.add_argument(
            "-s",
            "--start",
            dest="start_date",
            type=valid_date,
            help="The start date of the data (format: YEAR-MONTH-DAY, i.e. 2010-12-31)",
            default=dt.now().strftime("%Y-%m-%d"),
        )
        parser.add_argument(
            "-e",
            "--end",
            dest="end_date",
            type=valid_date,
            help="The start date of the data (format: YEAR-MONTH-DAY, i.e. 2010-12-31)",
            default=dt.now().strftime("%Y-%m-%d"),
        )
        parser.add_argument(
            "-d",
            "--date",
            dest="spec_date",
            type=valid_date,
            help="Get a specific date for events. Overrides start and end dates.",
            default=None,
        )
        ns_parser = self.parse_known_args_and_warn(
            parser,
            other_args,
            export_allowed=EXPORT_ONLY_RAW_DATA_ALLOWED,
            raw=True,
            limit=100,
        )

        if ns_parser:
            if ns_parser.names:
                for name in nasdaq_model.get_country_names():
                    console.print(name)
                return

            if ns_parser.names:
                for name in nasdaq_model.get_country_names():
                    console.print(name)
                return

            if ns_parser.names:
                for name in nasdaq_model.get_country_names():
                    console.print(name)
                return

            start_date = (
                ns_parser.start_date.strftime("%Y-%m-%d")
                if ns_parser.start_date
                else None
            )

            end_date = (
                ns_parser.end_date.strftime("%Y-%m-%d") if ns_parser.end_date else None
            )

            # TODO: Add `Investing` to sources again when `investpy` is fixed

            if ns_parser.spec_date:
                start_date = ns_parser.spec_date.strftime("%Y-%m-%d")
                end_date = ns_parser.spec_date.strftime("%Y-%m-%d")

            else:
                start_date, end_date = sorted([start_date, end_date])

            countries = list_from_str(ns_parser.countries)

            nasdaq_view.display_economic_calendar(
                countries=countries,
                start_date=start_date,
                end_date=end_date,
                limit=ns_parser.limit,
                export=ns_parser.export,
                sheet_name=" ".join(ns_parser.sheet_name)
                if ns_parser.sheet_name
                else None,
            )

    @log_start_end(log=logger)
    def call_plot(self, other_args: List[str]):
        """Process plot command"""
        parser = argparse.ArgumentParser(
            add_help=False,
            formatter_class=argparse.ArgumentDefaultsHelpFormatter,
            prog="plot",
            description="This command can plot any data on two y-axes obtained from the macro, fred, index and "
            "treasury commands. To be able to use this data, just load the available series from the previous "
            "commands. For example 'macro -p GDP -c Germany Netherlands' will store the data for usage "
            "in this command. Therefore, it allows you to plot different time series in one graph. "
            "The example above could be plotted the following way: 'plot --y1 Germany_GDP --y2 Netherlands_GDP' "
            "or 'plot --y1 Germany_GDP Netherlands_GDP'",
        )
        parser.add_argument(
            "--y1",
            type=str,
            dest="yaxis1",
            help="Select the data you wish to plot on the first y-axis. You can select multiple variables here.",
            default="",
        )
        parser.add_argument(
            "--y2",
            type=str,
            dest="yaxis2",
            help="Select the data you wish to plot on the second y-axis. You can select multiple variables here.",
            default="",
        )

        if other_args and "-" not in other_args[0][0]:
            other_args.insert(0, "--y1")
        ns_parser = self.parse_known_args_and_warn(
            parser,
            other_args,
            export_allowed=EXPORT_BOTH_RAW_DATA_AND_FIGURES,
            limit=10,
        )

        if ns_parser:
            y1s = list_from_str(ns_parser.yaxis1)
            y2s = list_from_str(ns_parser.yaxis2)
            if not self.DATASETS:
                console.print(
                    "There is no data stored yet. Please use either the 'macro', 'fred', 'index' and/or "
                    "'treasury' command."
                )
            else:
                dataset_yaxis1 = pd.DataFrame()
                dataset_yaxis2 = pd.DataFrame()

                if y1s:
                    for variable in y1s:
                        for key, data in self.DATASETS.items():
                            if variable in data.columns:
                                if key == "macro":
                                    split = variable.split("_")
                                    transform = ""
                                    if (
                                        len(split) == 3
                                        and split[1] in econdb_model.TRANSFORM
                                    ):
                                        (
                                            country,
                                            transform,
                                            parameter_abbreviation,
                                        ) = split
                                    elif (
                                        len(split) == 4
                                        and split[2] in econdb_model.TRANSFORM
                                    ):
                                        country = f"{split[0]} {split[1]}"
                                        transform = split[2]
                                        parameter_abbreviation = split[3]
                                    elif len(split) == 2:
                                        country, parameter_abbreviation = split
                                    else:
                                        country = f"{split[0]} {split[1]}"
                                        parameter_abbreviation = split[2]

                                    parameter = econdb_model.PARAMETERS[
                                        parameter_abbreviation
                                    ]["name"]

                                    units = self.UNITS[country.replace(" ", "_")][
                                        parameter_abbreviation
                                    ]
                                    transformtype = (
                                        f" ({econdb_model.TRANSFORM[transform]}) "
                                        if transform
                                        else " "
                                    )
                                    dataset_yaxis1[
                                        f"{country}{transformtype}[{parameter}, Units: {units}]"
                                    ] = data[variable]
                                elif key == "fred":
                                    compound_detail = self.FRED_TITLES[variable]
                                    detail = {
                                        "units": compound_detail.split("(")[-1].split(
                                            ")"
                                        )[0],
                                        "title": compound_detail.split("(")[0].strip(),
                                    }
                                    data_to_plot, title = fred_view.format_data_to_plot(
                                        data[variable], detail
                                    )
                                    dataset_yaxis1[title] = data_to_plot
                                elif (
                                    key == "index"
                                    and variable in yfinance_model.INDICES
                                ):
                                    dataset_yaxis1[
                                        yfinance_model.INDICES[variable]["name"]
                                    ] = data[variable]
                                elif key == "treasury":
                                    parameter, maturity = variable.split("_")
                                    dataset_yaxis1[f"{parameter} [{maturity}]"] = data[
                                        variable
                                    ]
                                else:
                                    dataset_yaxis1[variable] = data[variable]
                                break
                    if dataset_yaxis1.empty:
                        console.print(
                            f"[red]Not able to find any data for the --y1 argument. The currently available "
                            f"options are: {', '.join(self.choices['plot']['--y1'])}[/red]\n"
                        )

                if y2s:
                    for variable in y2s:
                        for key, data in self.DATASETS.items():
                            if variable in data.columns:
                                if key == "macro":
                                    split = variable.split("_")
                                    transform = ""
                                    if (
                                        len(split) == 3
                                        and split[1] in econdb_model.TRANSFORM
                                    ):
                                        (
                                            country,
                                            transform,
                                            parameter_abbreviation,
                                        ) = split
                                    elif (
                                        len(split) == 4
                                        and split[2] in econdb_model.TRANSFORM
                                    ):
                                        country = f"{split[0]} {split[1]}"
                                        transform = split[2]
                                        parameter_abbreviation = split[3]
                                    elif len(split) == 2:
                                        country, parameter_abbreviation = split
                                    else:
                                        country = f"{split[0]} {split[1]}"
                                        parameter_abbreviation = split[2]

                                    parameter = econdb_model.PARAMETERS[
                                        parameter_abbreviation
                                    ]["name"]
                                    units = self.UNITS[country.replace(" ", "_")][
                                        parameter_abbreviation
                                    ]
                                    transformtype = (
                                        f" ({econdb_model.TRANSFORM[transform]}) "
                                        if transform
                                        else " "
                                    )
                                    dataset_yaxis2[
                                        f"{country}{transformtype}[{parameter}, Units: {units}]"
                                    ] = data[variable]
                                elif key == "fred":
                                    compound_detail = self.FRED_TITLES[variable]
                                    detail = {
                                        "units": compound_detail.split("(")[-1].split(
                                            ")"
                                        )[0],
                                        "title": compound_detail.split("(")[0].strip(),
                                    }
                                    data_to_plot, title = fred_view.format_data_to_plot(
                                        data[variable], detail
                                    )
                                    dataset_yaxis2[title] = data_to_plot
                                elif (
                                    key == "index"
                                    and variable in yfinance_model.INDICES
                                ):
                                    dataset_yaxis2[
                                        yfinance_model.INDICES[variable]["name"]
                                    ] = data[variable]
                                elif key == "treasury":
                                    parameter, maturity = variable.split("_")
                                    dataset_yaxis2[f"{parameter} [{maturity}]"] = data[
                                        variable
                                    ]
                                else:
                                    dataset_yaxis2[variable] = data[variable]
                                break
                    if dataset_yaxis2.empty:
                        console.print(
                            f"[red]Not able to find any data for the --y2 argument. The currently available "
                            f"options are: {', '.join(self.choices['plot']['--y2'])}[/red]\n"
                        )

                if y1s or y2s:
                    plot_view.show_plot(
                        dataset_yaxis_1=dataset_yaxis1,
                        dataset_yaxis_2=dataset_yaxis2,
                        export=ns_parser.export,
                        sheet_name=" ".join(ns_parser.sheet_name)
                        if ns_parser.sheet_name
                        else None,
                    )

    @log_start_end(log=logger)
    def call_rtps(self, other_args: List[str]):
        """Process rtps command"""
        parser = argparse.ArgumentParser(
            add_help=False,
            formatter_class=argparse.ArgumentDefaultsHelpFormatter,
            prog="rtps",
            description="""
                Real-time and historical sector performances calculated from
                S&P500 incumbents. Pops plot in terminal. [Source: Alpha Vantage]
            """,
        )

        ns_parser = self.parse_known_args_and_warn(
            parser,
            other_args,
            export_allowed=EXPORT_BOTH_RAW_DATA_AND_FIGURES,
            raw=True,
        )
        if ns_parser:
            alphavantage_view.realtime_performance_sector(
                raw=ns_parser.raw,
                export=ns_parser.export,
                sheet_name=" ".join(ns_parser.sheet_name)
                if ns_parser.sheet_name
                else None,
            )

    @log_start_end(log=logger)
    def call_valuation(self, other_args: List[str]):
        """Process valuation command"""
        parser = argparse.ArgumentParser(
            add_help=False,
            formatter_class=argparse.ArgumentDefaultsHelpFormatter,
            prog="valuation",
            description="""
                View group (sectors, industry or country) valuation data. [Source: Finviz]
            """,
        )
        parser.add_argument(
            "-g",
            "--group",
            type=str,
            choices=list(self.d_GROUPS.keys()),
            default="sector",
            dest="group",
            help="Data group (sectors, industry or country)",
        )
        parser.add_argument(
            "-s",
            "--sortby",
            dest="sortby",
            type=str,
            choices=self.valuation_sort_cols,
            default="Name",
            help="Column to sort by",
        )
        parser.add_argument(
            "-r",
            "--reverse",
            action="store_true",
            dest="reverse",
            default=False,
            help=(
                "Data is sorted in descending order by default. "
                "Reverse flag will sort it in an ascending way. "
                "Only works when raw data is displayed."
            ),
        )
        if other_args and "-" not in other_args[0][0]:
            other_args.insert(0, "-g")

        ns_parser = self.parse_known_args_and_warn(
            parser, other_args, export_allowed=EXPORT_ONLY_RAW_DATA_ALLOWED
        )
        if ns_parser:
            ns_group = (
                " ".join(ns_parser.group)
                if isinstance(ns_parser.group, list)
                else ns_parser.group
            )
            finviz_view.display_valuation(
                group=ns_group,
                sortby=ns_parser.sortby,
                ascend=ns_parser.reverse,
                export=ns_parser.export,
                sheet_name=" ".join(ns_parser.sheet_name)
                if ns_parser.sheet_name
                else None,
            )

    @log_start_end(log=logger)
    def call_performance(self, other_args: List[str]):
        """Process performance command"""
        parser = argparse.ArgumentParser(
            add_help=False,
            formatter_class=argparse.ArgumentDefaultsHelpFormatter,
            prog="performance",
            description="""
                View group (sectors, industry or country) performance data. [Source: Finviz]
            """,
        )
        parser.add_argument(
            "-g",
            "--group",
            type=str,
            choices=list(self.d_GROUPS.keys()),
            default="sector",
            dest="group",
            help="Data group (sector, industry or country)",
        )
        parser.add_argument(
            "-s",
            "--sortby",
            dest="sortby",
            choices=self.performance_sort_list,
            default="Name",
            help="Column to sort by",
        )
        parser.add_argument(
            "-r",
            "--reverse",
            action="store_true",
            dest="reverse",
            default=False,
            help=(
                "Data is sorted in descending order by default. "
                "Reverse flag will sort it in an ascending way. "
                "Only works when raw data is displayed."
            ),
        )
        if other_args and "-" not in other_args[0][0]:
            other_args.insert(0, "-g")
        ns_parser = self.parse_known_args_and_warn(
            parser, other_args, export_allowed=EXPORT_ONLY_RAW_DATA_ALLOWED
        )
        if ns_parser:
            ns_group = (
                " ".join(ns_parser.group)
                if isinstance(ns_parser.group, list)
                else ns_parser.group
            )
            finviz_view.display_performance(
                group=ns_group,
                sortby=ns_parser.sortby,
                ascend=ns_parser.reverse,
                export=ns_parser.export,
                sheet_name=" ".join(ns_parser.sheet_name)
                if ns_parser.sheet_name
                else None,
            )

    @log_start_end(log=logger)
    def call_edebt(self, other_args: List[str]):
        """Process edebt command"""
        parser = argparse.ArgumentParser(
            add_help=False,
            formatter_class=argparse.ArgumentDefaultsHelpFormatter,
            prog="edebt",
            description="""
                National debt statistics for various countries. [Source: Wikipedia]
            """,
        )
        ns_parser = self.parse_known_args_and_warn(
            parser, other_args, export_allowed=EXPORT_ONLY_RAW_DATA_ALLOWED, limit=20
        )
        if ns_parser:
            commodity_view.display_debt(
                export=ns_parser.export,
                sheet_name=" ".join(ns_parser.sheet_name)
                if ns_parser.sheet_name
                else None,
                limit=ns_parser.limit,
            )

    @log_start_end(log=logger)
    def call_spectrum(self, other_args: List[str]):
        """Process spectrum command"""
        parser = argparse.ArgumentParser(
            add_help=False,
            formatter_class=argparse.ArgumentDefaultsHelpFormatter,
            prog="spectrum",
            description="""
                View group (sectors, industry or country) spectrum data. [Source: Finviz]
            """,
        )
        parser.add_argument(
            "-g",
            "--group",
            type=str,
            choices=list(self.d_GROUPS.keys()),
            default="sector",
            dest="group",
            help="Data group (sector, industry or country)",
        )
        if other_args and "-" not in other_args[0][0]:
            other_args.insert(0, "-g")

        ns_parser = self.parse_known_args_and_warn(
            parser, other_args, export_allowed=EXPORT_ONLY_FIGURES_ALLOWED
        )
        if ns_parser:
            ns_group = (
                " ".join(ns_parser.group)
                if isinstance(ns_parser.group, list)
                else ns_parser.group
            )
            finviz_view.display_spectrum(group=ns_group)

            # # Due to Finviz implementation of Spectrum, we delete the generated spectrum figure
            # # after saving it and displaying it to the user
            os.remove(self.d_GROUPS[ns_group] + ".jpg")

    @log_start_end(log=logger)
    def call_eval(self, other_args):
        parser = argparse.ArgumentParser(
            add_help=False,
            formatter_class=argparse.ArgumentDefaultsHelpFormatter,
            prog="eval",
            description="""Create custom data column from loaded datasets.  Can be mathematical expressions supported
            by pandas.eval() function.

            Example.  If I have loaded `fred DGS2,DGS5` and I want to create a new column that is the difference
            between these two, I can create a new column by doing `eval spread = DGS2 - DGS5`.
            Notice that the command is case sensitive, i.e., `DGS2` is not the same as `dgs2`.
            """,
        )
        parser.add_argument(
            "-q",
            "--query",
            type=str,
            nargs="+",
            dest="query",
            required="-h" not in other_args,
            help="Query to evaluate on loaded datasets",
        )
        if other_args and "-" not in other_args[0][0]:
            other_args.insert(0, "-q")

        ns_parser = self.parse_known_args_and_warn(
            parser, other_args, export_allowed=EXPORT_ONLY_RAW_DATA_ALLOWED
        )
        if ns_parser:
            self.DATASETS = economy_helpers.create_new_entry(
                self.DATASETS, " ".join(ns_parser.query)
            )

            self.stored_datasets = economy_helpers.update_stored_datasets_string(
                self.DATASETS
            )
            self.update_runtime_choices()

    @log_start_end(log=logger)
    def call_qa(self, _):
        """Process qa command"""
        if not any(True for x in self.DATASETS.values() if not x.empty):
            console.print(
                "There is no data stored. Please use either the 'macro', 'fred', 'index' and/or "
                "'treasury' command in combination with the -st argument to plot data.\n"
            )
            return

        from openbb_terminal.economy.quantitative_analysis.qa_controller import (
            QaController,
        )

        data: Dict = {}  # type: ignore
        for source, _ in self.DATASETS.items():
            if not self.DATASETS[source].empty:
                if len(self.DATASETS[source].columns) == 1:
                    data[self.DATASETS[source].columns[0]] = self.DATASETS[source]
                else:
                    for col in list(self.DATASETS[source].columns):
                        data[col] = self.DATASETS[source][col].to_frame()

        if data:
            self.queue = self.load_class(QaController, data, self.queue)
        else:
            console.print(
                "[red]Please load a dataset before moving to the qa menu[/red]\n"
            )<|MERGE_RESOLUTION|>--- conflicted
+++ resolved
@@ -1815,11 +1815,7 @@
             dest="start_date",
             type=valid_date,
             help="Starting date (YYYY-MM-DD) of data",
-<<<<<<< HEAD
             default=(dt.now() - relativedelta(years=30)).date(),
-=======
-            default="1980-01-01",
->>>>>>> da393749
         )
         parser.add_argument(
             "-e",
@@ -1827,11 +1823,7 @@
             dest="end_date",
             type=valid_date,
             help="Ending date (YYYY-MM-DD) of data",
-<<<<<<< HEAD
             default=dt.now().date(),
-=======
-            default=None,
->>>>>>> da393749
         )
         ns_parser = self.parse_known_args_and_warn(
             parser, other_args, EXPORT_BOTH_RAW_DATA_AND_FIGURES, raw=True
@@ -1855,7 +1847,6 @@
                 else None,
             )
 
-<<<<<<< HEAD
     @log_start_end(log=logger)
     def call_ccpi(self, other_args: List[str]):
         """Process ccpi command"""
@@ -1944,8 +1935,6 @@
                 else None,
             )
 
-=======
->>>>>>> da393749
     @log_start_end(log=logger)
     def call_events(self, other_args: List[str]):
         """Process events command"""

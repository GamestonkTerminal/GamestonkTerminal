""" Econ Controller """
__docformat__ = "numpy"
# pylint:disable=too-many-lines,R1710,R0904,C0415,too-many-branches,unnecessary-dict-index-lookup

import argparse
import logging
import os
from datetime import date
from typing import List, Dict, Any

import pandas as pd
from prompt_toolkit.completion import NestedCompleter

from openbb_terminal.decorators import check_api_key
from openbb_terminal import feature_flags as obbff
from openbb_terminal.decorators import log_start_end
from openbb_terminal.economy import (
    alphavantage_view,
    economy_helpers,
    finviz_model,
    finviz_view,
    nasdaq_model,
    nasdaq_view,
    wsj_view,
    econdb_view,
    econdb_model,
    fred_view,
    fred_model,
    yfinance_model,
    yfinance_view,
    investingcom_model,
    investingcom_view,
    plot_view,
)
from openbb_terminal.helper_funcs import (
    EXPORT_BOTH_RAW_DATA_AND_FIGURES,
    EXPORT_ONLY_FIGURES_ALLOWED,
    EXPORT_ONLY_RAW_DATA_ALLOWED,
    print_rich_table,
    valid_date,
)
from openbb_terminal.menu import session
from openbb_terminal.parent_classes import BaseController
from openbb_terminal.rich_config import console, MenuText

logger = logging.getLogger(__name__)


class EconomyController(BaseController):
    """Economy Controller class"""

    CHOICES_COMMANDS = [
        "overview",
        "futures",
        "macro",
        "fred",
        "index",
        "treasury",
        "plot",
        "valuation",
        "performance",
        "spectrum",
        "map",
        "rtps",
        "industry",
        "bigmac",
        "ycrv",
        "events",
    ]

    CHOICES_MENUS = ["pred", "qa"]

    wsj_sortby_cols_dict = {c: None for c in ["ticker", "last", "change", "prevClose"]}
    map_period_list = ["1d", "1w", "1m", "3m", "6m", "1y"]
    map_filter_list = ["sp500", "world", "full", "etf"]
    macro_us_interval = [
        "annual",
        "quarter",
        "semiannual",
        "monthly",
        "weekly",
        "daily",
    ]
    macro_us_types = [
        "GDP",
        "GDPC",
        "INF",
        "CPI",
        "TYLD",
        "UNEMP",
        "gdp",
        "gpdc",
        "inf",
        "cpi",
        "tyld",
        "unemp",
    ]
    overview_options = ["indices", "usbonds", "glbonds", "currencies"]
    futures_options = ["energy", "metals", "meats", "grains", "softs"]
    tyld_maturity = ["3m", "5y", "10y", "30y"]
    valuation_sort_cols = [
        "Name",
        "MarketCap",
        "P/E",
        "FwdP/E",
        "PEG",
        "P/S",
        "P/B",
        "P/C",
        "P/FCF",
        "EPSpast5Y",
        "EPSnext5Y",
        "Salespast5Y",
        "Change",
        "Volume",
    ]
    performance_sort_list = [
        "Name",
        "Week",
        "Month",
        "3Month",
        "6Month",
        "1Year",
        "YTD",
        "Recom",
        "AvgVolume",
        "RelVolume",
        "Change",
        "Volume",
    ]
    d_GROUPS = finviz_model.GROUPS
    PATH = "/economy/"

    stored_datasets = ""

    FILE_PATH = os.path.join(os.path.dirname(__file__), "README.md")

    def __init__(self, queue: List[str] = None):
        """Constructor"""
        super().__init__(queue)

        self.current_series: Dict = dict()
        self.fred_query: pd.Series = pd.Series(dtype=float)
        self.DATASETS: Dict[Any, pd.DataFrame] = dict()
        self.UNITS: Dict[Any, Dict[Any, Any]] = dict()
        self.FRED_TITLES: Dict = dict()

        self.DATASETS["macro"] = pd.DataFrame()
        self.DATASETS["treasury"] = pd.DataFrame()
        self.DATASETS["fred"] = pd.DataFrame()
        self.DATASETS["index"] = pd.DataFrame()

        if session and obbff.USE_PROMPT_TOOLKIT:
            self.choices: dict = {c: {} for c in self.controller_choices}
            self.choices["overview"] = {c: None for c in self.overview_options}

            self.choices["futures"] = {c: None for c in self.futures_options}

            self.choices["index"] = {c: None for c in yfinance_model.INDICES}

            self.choices["macro"]["-p"] = {c: None for c in econdb_model.PARAMETERS}
            self.choices["macro"]["--parameter"] = {
                c: None for c in econdb_model.PARAMETERS
            }
            self.choices["macro"]["-c"] = {c: None for c in econdb_model.COUNTRY_CODES}
            self.choices["macro"]["--countries"] = {
                c: None for c in econdb_model.COUNTRY_CODES
            }

            self.choices["ycrv"]["-c"] = {
                c: None for c in investingcom_model.BOND_COUNTRIES
            }
            self.choices["ycrv"]["--countries"] = {
                c: None for c in investingcom_model.BOND_COUNTRIES
            }

            self.choices["events"]["-c"] = {
                c: None for c in investingcom_model.CALENDAR_COUNTRIES
            }
<<<<<<< HEAD
            self.choices["ecocal"]["--country"] = {
=======
            self.choices["events"]["--countries"] = {
>>>>>>> cc067fae
                c: None for c in investingcom_model.CALENDAR_COUNTRIES
            }

            self.choices["events"]["-i"] = {
                c: None for c in investingcom_model.IMPORTANCES
            }
<<<<<<< HEAD
            self.choices["ecocal"]["--importance"] = {
                c: None for c in investingcom_model.IMPORTANCES
            }

            self.choices["ecocal"]["-cat"] = {
                c: None for c in investingcom_model.CATEGORIES
            }
            self.choices["ecocal"]["--category"] = {
=======
            self.choices["events"]["--importances"] = {
                c: None for c in investingcom_model.IMPORTANCES
            }

            self.choices["events"]["--cat"] = {
>>>>>>> cc067fae
                c: None for c in investingcom_model.CATEGORIES
            }

            self.choices["valuation"]["--g"] = {c: None for c in self.d_GROUPS.keys()}
            self.choices["valuation"]["-s"] = {
                c: None for c in self.valuation_sort_cols
            }
            self.choices["valuation"]["--sortby"] = {
                c: None for c in self.valuation_sort_cols
            }

            self.choices["performance"]["--g"] = {c: None for c in self.d_GROUPS.keys()}
            self.choices["performance"]["-s"] = {
                c: None for c in self.performance_sort_list
            }
            self.choices["performance"]["--sortby"] = {
                c: None for c in self.performance_sort_list
            }

            self.choices["spectrum"]["--g"] = {c: None for c in self.d_GROUPS.keys()}

            self.choices["map"]["-p"] = {c: None for c in self.map_period_list}
            self.choices["map"]["--period"] = {c: None for c in self.map_period_list}
            self.choices["map"]["-t"] = {c: None for c in self.map_filter_list}
            self.choices["map"]["--type"] = {c: None for c in self.map_filter_list}

            self.choices["support"] = self.SUPPORT_CHOICES
            self.choices["about"] = self.ABOUT_CHOICES

            self.completer = NestedCompleter.from_nested_dict(self.choices)

    def update_runtime_choices(self):
        if session and obbff.USE_PROMPT_TOOLKIT:
            if not self.fred_query.empty:
                self.choices["fred"] = {c: None for c in self.fred_query}
            if self.DATASETS:
                options = [
                    option
                    for _, values in self.DATASETS.items()
                    for option in values.keys()
                ]

                for argument in [
                    "--y1",
                    "--y2",
                ]:
                    self.choices["plot"][argument] = {
                        option: None for option in options
                    }

        self.completer = NestedCompleter.from_nested_dict(self.choices)

    def print_help(self):
        """Print help"""
        mt = MenuText("economy/")
        mt.add_cmd("overview", "Wall St. Journal")
        mt.add_cmd("futures", "Wall St. Journal / Finviz")
        mt.add_cmd("map", "Finviz")
        mt.add_cmd("bigmac", "NASDAQ Datalink")
        mt.add_cmd("ycrv", "Investing.com / FRED")
        mt.add_cmd("events", "Investing.com")
        mt.add_raw("\n")
        mt.add_cmd("rtps", "Alpha Vantage")
        mt.add_cmd("valuation", "Finviz")
        mt.add_cmd("performance", "Finviz")
        mt.add_cmd("spectrum", "Finviz")
        mt.add_raw("\n")
        mt.add_info("_database_")
        mt.add_cmd("macro", "EconDB")
        mt.add_cmd("treasury", "EconDB")
        mt.add_cmd("fred", "FRED")
        mt.add_cmd("index", "Yahoo Finance")
        mt.add_raw("\n")
        mt.add_param("_stored", self.stored_datasets)
        mt.add_raw("\n")
        mt.add_cmd("plot")
        mt.add_raw("\n")
        mt.add_menu("pred")
        mt.add_menu("qa")
        console.print(text=mt.menu_text, menu="Economy")

    @log_start_end(log=logger)
    def call_overview(self, other_args: List[str]):
        """Process overview command"""
        parser = argparse.ArgumentParser(
            add_help=False,
            formatter_class=argparse.ArgumentDefaultsHelpFormatter,
            prog="overview",
            description="""
            Provide a market overview of a variety of options. This can be a general overview, indices,
            bonds and currencies. [Source: Wall St. Journal]
            """,
        )

        parser.add_argument(
            "-t",
            "--type",
            dest="type",
            help="Obtain either US indices, US Bonds, Global Bonds or Currencies",
            type=str,
            choices=self.overview_options,
            default="",
        )

        if other_args and "-" not in other_args[0][0]:
            other_args.insert(0, "-t")
        ns_parser = self.parse_known_args_and_warn(
            parser, other_args, export_allowed=EXPORT_ONLY_RAW_DATA_ALLOWED
        )
        if ns_parser:
            if not ns_parser.type:
                wsj_view.display_overview(
                    export=ns_parser.export,
                )
            elif ns_parser.type == "indices":
                wsj_view.display_indices(
                    export=ns_parser.export,
                )
            if ns_parser.type == "usbonds":
                wsj_view.display_usbonds(
                    export=ns_parser.export,
                )
            if ns_parser.type == "glbonds":
                wsj_view.display_glbonds(
                    export=ns_parser.export,
                )
            if ns_parser.type == "currencies":
                wsj_view.display_currencies(
                    export=ns_parser.export,
                )

    @log_start_end(log=logger)
    def call_futures(self, other_args: List[str]):
        """Process futures command"""
        parser = argparse.ArgumentParser(
            add_help=False,
            formatter_class=argparse.ArgumentDefaultsHelpFormatter,
            prog="futures",
            description="Futures/Commodities from Wall St. Journal and FinViz.",
        )

        parser.add_argument(
            "-c",
            "--commodity",
            dest="commodity",
            help="Obtain commodity futures from FinViz",
            type=str,
            choices=["energy", "metals", "meats", "grains", "softs"],
            default="",
        )

        parser.add_argument(
            "-s",
            "--sortby",
            dest="sort_by",
            type=str,
            choices=self.wsj_sortby_cols_dict.keys(),
            default="ticker",
        )
        parser.add_argument(
            "-a",
            "-ascend",
            dest="ascend",
            help="Flag to sort in ascending order",
            action="store_true",
            default=False,
        )

        if other_args and "-" not in other_args[0][0]:
            other_args.insert(0, "-c")
        ns_parser = self.parse_known_args_and_warn(
            parser, other_args, export_allowed=EXPORT_ONLY_RAW_DATA_ALLOWED
        )

        if ns_parser and ns_parser.commodity:
            finviz_view.display_future(
                future_type=ns_parser.commodity.capitalize(),
                sort_by=ns_parser.sort_by,
                ascending=ns_parser.ascend,
                export=ns_parser.export,
            )
        elif ns_parser:
            wsj_view.display_futures(
                export=ns_parser.export,
            )

    @log_start_end(log=logger)
    def call_map(self, other_args: List[str]):
        """Process map command"""
        parser = argparse.ArgumentParser(
            add_help=False,
            formatter_class=argparse.ArgumentDefaultsHelpFormatter,
            prog="map",
            description="""
                Performance index stocks map categorized by sectors and industries.
                Size represents market cap. Opens web-browser. [Source: Finviz]
            """,
        )
        parser.add_argument(
            "-p",
            "--period",
            action="store",
            dest="s_period",
            type=str,
            default="1d",
            choices=self.map_period_list,
            help="Performance period.",
        )
        parser.add_argument(
            "-t",
            "--type",
            action="store",
            dest="s_type",
            type=str,
            default="sp500",
            choices=self.map_filter_list,
            help="Map filter type.",
        )
        ns_parser = self.parse_known_args_and_warn(parser, other_args)
        if ns_parser:
            finviz_view.display_performance_map(
                period=ns_parser.s_period,
                filter=ns_parser.s_type,
            )

    @log_start_end(log=logger)
    def call_bigmac(self, other_args: List[str]):
        """Process bigmac command"""
        parser = argparse.ArgumentParser(
            add_help=False,
            formatter_class=argparse.ArgumentDefaultsHelpFormatter,
            prog="bigmac",
            description="""
                 Get historical Big Mac Index [Nasdaq Data Link]
             """,
        )
        parser.add_argument(
            "--codes",
            help="Flag to show all country codes",
            dest="codes",
            action="store_true",
            default=False,
        )
        parser.add_argument(
            "-c",
            "--countries",
            help="Country codes to get data for.",
            dest="countries",
            default="USA",
            type=nasdaq_model.check_country_code_type,
        )

        ns_parser = self.parse_known_args_and_warn(
            parser,
            other_args,
            export_allowed=EXPORT_BOTH_RAW_DATA_AND_FIGURES,
            raw=True,
        )
        if ns_parser:
            if ns_parser.codes:
                console.print(
                    nasdaq_model.get_country_codes().to_string(index=False), "\n"
                )
            else:
                nasdaq_view.display_big_mac_index(
                    country_codes=ns_parser.countries,
                    raw=ns_parser.raw,
                    export=ns_parser.export,
                )

    @log_start_end(log=logger)
    def call_macro(self, other_args: List[str]):
        """Process macro command"""
        parser = argparse.ArgumentParser(
            add_help=False,
            formatter_class=argparse.ArgumentDefaultsHelpFormatter,
            prog="macro",
            description="Get a broad selection of macro data from one or multiple countries. This includes Gross "
            "Domestic Product (RGDP & GDP) and the underlying components, Treasury Yields (Y10YD & M3YD), "
            "Employment figures (URATE, EMP, AC0I0 and EMRATIO), Government components (e.g. GBAL & GREV), "
            "Consumer and Producer Indices (CPI & PPI) and a variety of other indicators. [Source: EconDB]",
        )
        parser.add_argument(
            "-p",
            "--parameters",
            nargs="+",
            dest="parameters",
            help="Abbreviation(s) of the Macro Economic data",
            default=["CPI"],
        )
        parser.add_argument(
            "-c",
            "--countries",
            nargs="+",
            dest="countries",
            help="The country or countries you wish to show data for",
            default=["United_States"],
        )
        parser.add_argument(
            "--show",
            dest="show",
            help="Show parameters and what they represent using 'parameters'"
            " or countries and their currencies using 'countries'",
            choices=["parameters", "countries"],
            default=None,
        )
        parser.add_argument(
            "-s",
            "--start",
            dest="start_date",
            help="The start date of the data (format: YEAR-MONTH-DAY, i.e. 2010-12-31)",
            default=None,
        )
        parser.add_argument(
            "-e",
            "--end",
            dest="end_date",
            help="The end date of the data (format: YEAR-MONTH-DAY, i.e. 2021-06-20)",
            default=None,
        )
        parser.add_argument(
            "--convert",
            dest="convert_currency",
            help="Convert the currency of the chosen country to a specified currency. To find the "
            "currency symbols use '--show countries'",
            default=False,
        )
        ns_parser = self.parse_known_args_and_warn(
            parser, other_args, export_allowed=EXPORT_ONLY_RAW_DATA_ALLOWED, raw=True
        )
        if ns_parser:
            if ns_parser.show:
                if ns_parser.show == "parameters":
                    print_rich_table(
                        pd.DataFrame.from_dict(econdb_model.PARAMETERS, orient="index"),
                        show_index=True,
                        index_name="Parameter",
                        headers=["Name", "Period", "Description"],
                    )
                elif ns_parser.show == "countries":
                    print_rich_table(
                        pd.DataFrame(econdb_model.COUNTRY_CURRENCIES.items()),
                        show_index=False,
                        headers=["Country", "Currency"],
                    )
                return self.queue

            if ns_parser.parameters and ns_parser.countries:

                # Store data
                (df, units, _) = econdb_model.get_aggregated_macro_data(
                    parameters=ns_parser.parameters,
                    countries=ns_parser.countries,
                    start_date=ns_parser.start_date,
                    end_date=ns_parser.end_date,
                    convert_currency=ns_parser.convert_currency,
                )

                if not df.empty:
                    df.columns = ["_".join(column) for column in df.columns]

                    self.DATASETS["macro"] = pd.concat([self.DATASETS["macro"], df])

                    # update units dict
                    for country, data in units.items():
                        if country not in self.UNITS:
                            self.UNITS[country] = {}

                        for key, value in data.items():
                            self.UNITS[country][key] = value

                    self.stored_datasets = (
                        economy_helpers.update_stored_datasets_string(self.DATASETS)
                    )

                    # Display data just loaded
                    econdb_view.show_macro_data(
                        parameters=ns_parser.parameters,
                        countries=ns_parser.countries,
                        start_date=ns_parser.start_date,
                        end_date=ns_parser.end_date,
                        convert_currency=ns_parser.convert_currency,
                        raw=ns_parser.raw,
                        export=ns_parser.export,
                    )

                    self.update_runtime_choices()
                    if obbff.ENABLE_EXIT_AUTO_HELP:
                        self.print_help()

    @check_api_key(["API_FRED_KEY"])
    def call_fred(self, other_args: List[str]):
        """Process fred command"""
        parser = argparse.ArgumentParser(
            add_help=False,
            formatter_class=argparse.ArgumentDefaultsHelpFormatter,
            prog="fred",
            description="Query the FRED database and plot data based on the Series ID. [Source: FRED]",
        )
        parser.add_argument(
            "-p",
            "--parameter",
            nargs="+",
            dest="parameter",
            help="Series ID of the Macro Economic data from FRED",
        )
        parser.add_argument(
            "-s",
            "--start",
            dest="start_date",
            type=valid_date,
            help="Starting date (YYYY-MM-DD) of data",
            default=None,
        )
        parser.add_argument(
            "-e",
            "--end",
            dest="end_date",
            type=valid_date,
            help="Ending date (YYYY-MM-DD) of data",
            default=None,
        )
        parser.add_argument(
            "-q",
            "--query",
            nargs="+",
            action="store",
            dest="query",
            help="Query the FRED database to obtain Series IDs given the query search term.",
        )
        if other_args and "-" not in other_args[0][0]:
            other_args.insert(0, "-p")
        ns_parser = self.parse_known_args_and_warn(
            parser,
            other_args,
            export_allowed=EXPORT_BOTH_RAW_DATA_AND_FIGURES,
            raw=True,
            limit=100,
        )
        if ns_parser:
            if ns_parser.query:
                query = " ".join(ns_parser.query)
                df_search = fred_model.get_series_notes(search_query=query)

                if not df_search.empty:
                    fred_view.notes(search_query=query, limit=ns_parser.limit)

                    self.fred_query = df_search["id"].head(ns_parser.limit)
                    self.update_runtime_choices()

                return self.queue

            if ns_parser.parameter:
                series_dict = {}
                for series in ns_parser.parameter:
                    information = fred_model.check_series_id(series)

                    if "seriess" in information:
                        series_dict[series] = {
                            "title": information["seriess"][0]["title"],
                            "units": information["seriess"][0]["units_short"],
                        }

                        self.current_series = {series: series_dict[series]}

                if not series_dict:
                    return self.queue

                df, detail = fred_model.get_aggregated_series_data(
                    series_ids=ns_parser.parameter,
                    start_date=ns_parser.start_date,
                    end_date=ns_parser.end_date,
                    limit=ns_parser.limit,
                )

                for series_id, data in detail.items():
                    self.FRED_TITLES[series_id] = f"{data['title']} ({data['units']})"

                if not df.empty:
                    self.DATASETS["fred"] = pd.concat(
                        [
                            self.DATASETS["fred"],
                            df,
                        ]
                    )

                    self.stored_datasets = (
                        economy_helpers.update_stored_datasets_string(self.DATASETS)
                    )

                    fred_view.display_fred_series(
                        series_ids=ns_parser.parameter,
                        start_date=ns_parser.start_date,
                        end_date=ns_parser.end_date,
                        limit=ns_parser.limit,
                        raw=ns_parser.raw,
                        export=ns_parser.export,
                    )

                    self.update_runtime_choices()
                    if obbff.ENABLE_EXIT_AUTO_HELP:
                        self.print_help()

    @log_start_end(log=logger)
    def call_index(self, other_args: List[str]):
        """Process index command"""
        parser = argparse.ArgumentParser(
            add_help=False,
            formatter_class=argparse.ArgumentDefaultsHelpFormatter,
            prog="index",
            description="Obtain any set of indices and plot them together. With the -si argument the major indices are "
            "shown. By using the arguments (for example 'nasdaq' and 'sp500') you can collect data and "
            "plot the graphs together. [Source: Yahoo finance / FinanceDatabase]",
        )
        parser.add_argument(
            "-i",
            "--indices",
            nargs="+",
            dest="indices",
            help="One or multiple indices",
        )
        parser.add_argument(
            "--show",
            dest="show_indices",
            help="Show the major indices, their arguments and ticker",
            action="store_true",
            default=False,
        )
        parser.add_argument(
            "--interval",
            type=str,
            dest="interval",
            help="The preferred interval data is shown at. This can be 1m, 2m, 5m, 15m, 30m, 60m, 90m, 1h, "
            "1d, 5d, 1wk, 1mo or 3mo",
            choices=[
                "1m",
                "2m",
                "5m",
                "15m",
                "30m",
                "60m",
                "90m",
                "1h",
                "1d",
                "5d",
                "1wk",
                "1mo",
                "3mo",
            ],
            default="1d",
        )
        parser.add_argument(
            "-s",
            "--start",
            dest="start_date",
            help="The start date of the data (format: YEAR-MONTH-DAY, i.e. 2010-12-31)",
            default="2000-01-01",
        )
        parser.add_argument(
            "-e",
            "--end",
            dest="end_date",
            help="The end date of the data (format: YEAR-MONTH-DAY, i.e. 2021-06-20)",
            default=None,
        )
        parser.add_argument(
            "-c",
            "--column",
            type=str,
            dest="column",
            help="The column you wish to load in, by default this is the Adjusted Close column",
            default="Adj Close",
        )
        parser.add_argument(
            "-q",
            "--query",
            type=str,
            nargs="+",
            dest="query",
            help="Search for indices with given keyword",
        )
        parser.add_argument(
            "-r",
            "--returns",
            help="Flag to show compounded returns over interval.",
            dest="returns",
            action="store_true",
            default=False,
        )
        if other_args and "-" not in other_args[0][0]:
            other_args.insert(0, "-i")
        ns_parser = self.parse_known_args_and_warn(
            parser,
            other_args,
            export_allowed=EXPORT_ONLY_RAW_DATA_ALLOWED,
            raw=True,
            limit=10,
        )
        if ns_parser:
            if ns_parser.query and ns_parser.limit:
                yfinance_view.search_indices(ns_parser.query, ns_parser.limit)
                return self.queue

            if ns_parser.show_indices:
                print_rich_table(
                    pd.DataFrame.from_dict(yfinance_model.INDICES, orient="index"),
                    show_index=True,
                    index_name="Argument",
                    headers=["Name", "Ticker"],
                    title="Major Indices",
                )
                return self.queue

            if ns_parser.indices:
                for i, index in enumerate(ns_parser.indices):
                    df = yfinance_model.get_index(
                        index,
                        interval=ns_parser.interval,
                        start_date=ns_parser.start_date,
                        end_date=ns_parser.end_date,
                        column=ns_parser.column,
                    )

                    if not df.empty:
                        self.DATASETS["index"][index] = df

                        self.stored_datasets = (
                            economy_helpers.update_stored_datasets_string(self.DATASETS)
                        )

                        # display only once in the last iteration
                        if i == len(ns_parser.indices) - 1:
                            yfinance_view.show_indices(
                                indices=ns_parser.indices,
                                interval=ns_parser.interval,
                                start_date=ns_parser.start_date,
                                end_date=ns_parser.end_date,
                                column=ns_parser.column,
                                raw=ns_parser.raw,
                                export=ns_parser.export,
                                returns=ns_parser.returns,
                            )

                            self.update_runtime_choices()
                            if obbff.ENABLE_EXIT_AUTO_HELP:
                                self.print_help()

    @log_start_end(log=logger)
    def call_treasury(self, other_args: List[str]):
        """Process treasury command"""
        parser = argparse.ArgumentParser(
            add_help=False,
            formatter_class=argparse.ArgumentDefaultsHelpFormatter,
            prog="treasury",
            description="Obtain any set of U.S. treasuries and plot them together. These can be a range of maturities "
            "for nominal, inflation-adjusted (on long term average of inflation adjusted) and secondary "
            "markets over a lengthy period. Note: 3-month and 10-year treasury yields for other countries "
            "are available via the command 'macro' and parameter 'M3YD' and 'Y10YD'. [Source: EconDB / FED]",
        )
        parser.add_argument(
            "-m",
            "--maturity",
            nargs="+",
            type=str,
            dest="maturity",
            help="The preferred maturity which is dependent on the type of the treasury",
            default=["10y"],
        )
        parser.add_argument(
            "--show",
            dest="show_maturities",
            help="Show the maturities available for every instrument.",
            action="store_true",
            default=False,
        )
        parser.add_argument(
            "--freq",
            type=str,
            dest="frequency",
            choices=econdb_model.TREASURIES["frequencies"],
            help="The frequency, this can be annually, monthly, weekly or daily",
            default="monthly",
        )
        parser.add_argument(
            "-t",
            "--type",
            nargs="+",
            type=str,
            dest="type",
            choices=econdb_model.TREASURIES["instruments"],
            help="Whether to select nominal, inflation indexed, average inflation indexed or "
            "secondary market treasury rates",
            default=["nominal"],
        )
        parser.add_argument(
            "-s",
            "--start",
            dest="start_date",
            help="The start date of the data (format: YEAR-MONTH-DAY, i.e. 2010-12-31)",
            default="1934-01-31",
        )
        parser.add_argument(
            "-e",
            "--end",
            dest="end_date",
            help="The end date of the data (format: YEAR-DAY-MONTH, i.e. 2021-06-02)",
            default=date.today(),
        )
        if other_args and "-" not in other_args[0][0]:
            other_args.insert(0, "-m")
        ns_parser = self.parse_known_args_and_warn(
            parser,
            other_args,
            export_allowed=EXPORT_ONLY_RAW_DATA_ALLOWED,
            raw=True,
            limit=10,
        )
        if ns_parser:
            if ns_parser.show_maturities:
                econdb_view.show_treasury_maturities()
                return self.queue

            if ns_parser.maturity and ns_parser.type:
                df = econdb_model.get_treasuries(
                    instruments=ns_parser.type,
                    maturities=ns_parser.maturity,
                    frequency=ns_parser.frequency,
                    start_date=ns_parser.start_date,
                    end_date=ns_parser.end_date,
                )

                if not df.empty:
                    self.DATASETS["treasury"] = pd.concat(
                        [
                            self.DATASETS["treasury"],
                            df,
                        ]
                    )

                    cols = []
                    for column in self.DATASETS["treasury"].columns:
                        if isinstance(column, tuple):
                            cols.append("_".join(column))
                        else:
                            cols.append(column)
                    self.DATASETS["treasury"].columns = cols

                    self.stored_datasets = (
                        economy_helpers.update_stored_datasets_string(self.DATASETS)
                    )

                    econdb_view.show_treasuries(
                        instruments=ns_parser.type,
                        maturities=ns_parser.maturity,
                        frequency=ns_parser.frequency,
                        start_date=ns_parser.start_date,
                        end_date=ns_parser.end_date,
                        raw=ns_parser.raw,
                        export=ns_parser.export,
                    )

                    self.update_runtime_choices()
                    if obbff.ENABLE_EXIT_AUTO_HELP:
                        self.print_help()

    @log_start_end(log=logger)
    def call_ycrv(self, other_args: List[str]):
        """Process ycrv command"""
        parser = argparse.ArgumentParser(
            add_help=False,
            formatter_class=argparse.ArgumentDefaultsHelpFormatter,
            prog="ycrv",
            description="Generate country yield curve. The yield curve shows the bond rates"
            " at different maturities.",
        )
        parser.add_argument(
            "-c",
            "--country",
            action="store",
            dest="country",
            nargs="+",
            default="united states",
            help="Display yield curve for specific country.",
        )
        parser.add_argument(
            "-d",
            "--date",
            type=valid_date,
            help="Date to get data from FRED. If not supplied, the most recent entry will be used.",
            dest="date",
            default=None,
        )
        ns_parser = self.parse_known_args_and_warn(
            parser,
            other_args,
            export_allowed=EXPORT_ONLY_RAW_DATA_ALLOWED,
            raw=True,
        )
        if ns_parser:
            if isinstance(ns_parser.country, list):
                ns_parser.country = " ".join(ns_parser.country)

            if ns_parser.source == "FRED":

                if ns_parser.country == "united states":
                    fred_view.display_yield_curve(
                        ns_parser.date,
                        raw=ns_parser.raw,
                        export=ns_parser.export,
                    )
                else:
                    console.print("Source FRED is only available for united states.\n")

            elif ns_parser.source == "investpy":

                investingcom_view.display_yieldcurve(
                    country=ns_parser.country,
                    raw=ns_parser.raw,
                    export=ns_parser.export,
                )

    @log_start_end(log=logger)
    def call_events(self, other_args: List[str]):
        """Process events command"""
        parser = argparse.ArgumentParser(
            add_help=False,
            formatter_class=argparse.ArgumentDefaultsHelpFormatter,
            prog="events",
            description="Economic calendar. If no start or end dates, default is the current day high importance events.",
        )
        parser.add_argument(
            "-c",
            "--country",
            action="store",
            dest="country",
            nargs="+",
            default="all",
            help="Display calendar for specific country.",
        )
        parser.add_argument(
            "-i",
            "--importance",
            action="store",
            dest="importance",
            choices=investingcom_model.IMPORTANCES,
            help="Event importance classified as high, medium, low or all.",
        )
        parser.add_argument(
<<<<<<< HEAD
            "-cat",
            "--category",
=======
            "--cat",
>>>>>>> cc067fae
            action="store",
            dest="category",
            choices=investingcom_model.CATEGORIES,
            default=None,
            help="Event category.",
        )
        parser.add_argument(
            "-s",
            "--start_date",
            dest="start_date",
            type=valid_date,
            help="The start date of the data (format: YEAR-MONTH-DAY, i.e. 2010-12-31)",
            default=None,
        )
        parser.add_argument(
            "-e",
            "--end_date",
            dest="end_date",
            type=valid_date,
            help="The start date of the data (format: YEAR-MONTH-DAY, i.e. 2010-12-31)",
            default=None,
        )
        ns_parser = self.parse_known_args_and_warn(
            parser,
            other_args,
            export_allowed=EXPORT_ONLY_RAW_DATA_ALLOWED,
            raw=True,
            limit=100,
        )

        if ns_parser:
            if isinstance(ns_parser.country, list):
                ns_parser.country = " ".join(ns_parser.country)

<<<<<<< HEAD
            if isinstance(ns_parser.category, list):
                ns_parser.category = " ".join(ns_parser.category)
=======
            investingcom_model.check_correct_country(
                ns_parser.country, investingcom_model.CALENDAR_COUNTRIES
            )
>>>>>>> cc067fae

            investingcom_view.display_economic_calendar(
                country=ns_parser.country,
                importance=ns_parser.importance,
                category=ns_parser.category,
                start_date=ns_parser.start_date,
                end_date=ns_parser.end_date,
                limit=ns_parser.limit,
                export=ns_parser.export,
            )

    @log_start_end(log=logger)
    def call_plot(self, other_args: List[str]):
        """Process plot command"""
        parser = argparse.ArgumentParser(
            add_help=False,
            formatter_class=argparse.ArgumentDefaultsHelpFormatter,
            prog="plot",
            description="This command can plot any data on two y-axes obtained from the macro, fred, index and "
            "treasury commands. To be able to use this data, just load the available series from the previous "
            "commands. For example 'macro -p GDP -c Germany Netherlands' will store the data for usage "
            "in this command. Therefore, it allows you to plot different time series in one graph. "
            "The example above could be plotted the following way: 'plot --y1 Germany_GDP --y2 Netherlands_GDP' "
            "or 'plot --y1 Germany_GDP Netherlands_GDP'",
        )
        parser.add_argument(
            "--y1",
            nargs="+",
            dest="yaxis1",
            help="Select the data you wish to plot on the first y-axis. You can select multiple variables here.",
            default="",
        )
        parser.add_argument(
            "--y2",
            nargs="+",
            dest="yaxis2",
            help="Select the data you wish to plot on the second y-axis. You can select multiple variables here.",
            default="",
        )

        if other_args and "-" not in other_args[0][0]:
            other_args.insert(0, "--y1")
        ns_parser = self.parse_known_args_and_warn(
            parser,
            other_args,
            export_allowed=EXPORT_ONLY_RAW_DATA_ALLOWED,
            raw=True,
            limit=10,
        )

        if ns_parser:
            if not self.DATASETS:
                console.print(
                    "There is no data stored yet. Please use either the 'macro', 'fred', 'index' and/or "
                    "'treasury' command."
                )
            else:
                dataset_yaxis1 = pd.DataFrame()
                dataset_yaxis2 = pd.DataFrame()

                if ns_parser.yaxis1:
                    for variable in ns_parser.yaxis1:
                        for key, data in self.DATASETS.items():
                            if variable in data.columns:
                                if key == "macro":
                                    split = variable.split("_")
                                    if len(split) == 2:
                                        country, parameter_abbreviation = split
                                    else:
                                        country = f"{split[0]} {split[1]}"
                                        parameter_abbreviation = split[2]

                                    parameter = econdb_model.PARAMETERS[
                                        parameter_abbreviation
                                    ]["name"]
                                    units = self.UNITS[country.replace(" ", "_")][
                                        parameter_abbreviation
                                    ]
                                    dataset_yaxis1[
                                        f"{country} [{parameter}, Units: {units}]"
                                    ] = data[variable]
                                elif key == "fred":
                                    dataset_yaxis1[self.FRED_TITLES[variable]] = data[
                                        variable
                                    ]
                                elif (
                                    key == "index"
                                    and variable in yfinance_model.INDICES
                                ):
                                    dataset_yaxis1[
                                        yfinance_model.INDICES[variable]["name"]
                                    ] = data[variable]
                                elif key == "treasury":
                                    parameter, maturity = variable.split("_")
                                    dataset_yaxis1[f"{parameter} [{maturity}]"] = data[
                                        variable
                                    ]
                                else:
                                    dataset_yaxis1[variable] = data[variable]
                                break
                    if dataset_yaxis1.empty:
                        return console.print(
                            f"Not able to find any data for the --y1 argument. The currently available "
                            f"options are: {', '.join(self.choices['plot']['--y1'])}"
                        )

                if ns_parser.yaxis2:
                    for variable in ns_parser.yaxis2:
                        for key, data in self.DATASETS.items():
                            if variable in data.columns:
                                if key == "macro":
                                    split = variable.split("_")
                                    if len(split) == 2:
                                        country, parameter_abbreviation = split
                                    else:
                                        country = f"{split[0]} {split[1]}"
                                        parameter_abbreviation = split[2]

                                    parameter = econdb_model.PARAMETERS[
                                        parameter_abbreviation
                                    ]["name"]
                                    units = self.UNITS[country.replace(" ", "_")][
                                        parameter_abbreviation
                                    ]
                                    dataset_yaxis2[
                                        f"{country} [{parameter}, Units: {units}]"
                                    ] = data[variable]
                                elif key == "fred":
                                    dataset_yaxis2[self.FRED_TITLES[variable]] = data[
                                        variable
                                    ]
                                elif (
                                    key == "index"
                                    and variable in yfinance_model.INDICES
                                ):
                                    dataset_yaxis2[
                                        yfinance_model.INDICES[variable]["name"]
                                    ] = data[variable]
                                elif key == "treasury":
                                    parameter, maturity = variable.split("_")
                                    dataset_yaxis2[f"{parameter} [{maturity}]"] = data[
                                        variable
                                    ]
                                else:
                                    dataset_yaxis2[variable] = data[variable]
                                break
                    if dataset_yaxis2.empty:
                        return console.print(
                            f"Not able to find any data for the --y2 argument. The currently available "
                            f"options are: {', '.join(self.choices['plot']['--y2'])}"
                        )

                if ns_parser.yaxis1 or ns_parser.yaxis2:
                    plot_view.show_plot(
                        dataset_yaxis_1=dataset_yaxis1,
                        dataset_yaxis_2=dataset_yaxis2,
                        export=ns_parser.export,
                    )

    @log_start_end(log=logger)
    def call_rtps(self, other_args: List[str]):
        """Process rtps command"""
        parser = argparse.ArgumentParser(
            add_help=False,
            formatter_class=argparse.ArgumentDefaultsHelpFormatter,
            prog="rtps",
            description="""
                Real-time and historical sector performances calculated from
                S&P500 incumbents. Pops plot in terminal. [Source: Alpha Vantage]
            """,
        )

        ns_parser = self.parse_known_args_and_warn(
            parser,
            other_args,
            export_allowed=EXPORT_BOTH_RAW_DATA_AND_FIGURES,
            raw=True,
        )
        if ns_parser:
            alphavantage_view.realtime_performance_sector(
                raw=ns_parser.raw,
                export=ns_parser.export,
            )

    @log_start_end(log=logger)
    def call_valuation(self, other_args: List[str]):
        """Process valuation command"""
        parser = argparse.ArgumentParser(
            add_help=False,
            formatter_class=argparse.ArgumentDefaultsHelpFormatter,
            prog="valuation",
            description="""
                View group (sectors, industry or country) valuation data. [Source: Finviz]
            """,
        )
        parser.add_argument(
            "-g",
            "--group",
            type=str,
            choices=list(self.d_GROUPS.keys()),
            default="sector",
            nargs="+",
            dest="group",
            help="Data group (sectors, industry or country)",
        )
        parser.add_argument(
            "-s",
            "--sortby",
            dest="sort_by",
            type=str,
            choices=self.valuation_sort_cols,
            default="Name",
            help="Column to sort by",
        )
        parser.add_argument(
            "-a",
            "-ascend",
            dest="ascend",
            help="Flag to sort in ascending order",
            action="store_true",
            default=False,
        )
        if other_args and "-" not in other_args[0][0]:
            other_args.insert(0, "-g")

        ns_parser = self.parse_known_args_and_warn(
            parser, other_args, export_allowed=EXPORT_ONLY_RAW_DATA_ALLOWED
        )
        if ns_parser:
            ns_group = (
                " ".join(ns_parser.group)
                if isinstance(ns_parser.group, list)
                else ns_parser.group
            )
            finviz_view.display_valuation(
                group=ns_group,
                sort_by=ns_parser.sort_by,
                ascending=ns_parser.ascend,
                export=ns_parser.export,
            )

    @log_start_end(log=logger)
    def call_performance(self, other_args: List[str]):
        """Process performance command"""
        parser = argparse.ArgumentParser(
            add_help=False,
            formatter_class=argparse.ArgumentDefaultsHelpFormatter,
            prog="performance",
            description="""
                View group (sectors, industry or country) performance data. [Source: Finviz]
            """,
        )
        parser.add_argument(
            "-g",
            "--group",
            type=str,
            choices=list(self.d_GROUPS.keys()),
            default="sector",
            nargs="+",
            dest="group",
            help="Data group (sector, industry or country)",
        )
        parser.add_argument(
            "-s",
            "--sortby",
            dest="sort_by",
            choices=self.performance_sort_list,
            default="Name",
            help="Column to sort by",
        )
        parser.add_argument(
            "-a",
            "-ascend",
            dest="ascend",
            help="Flag to sort in ascending order",
            action="store_true",
            default=False,
        )
        if other_args and "-" not in other_args[0][0]:
            other_args.insert(0, "-g")
        ns_parser = self.parse_known_args_and_warn(
            parser, other_args, export_allowed=EXPORT_ONLY_RAW_DATA_ALLOWED
        )
        if ns_parser:
            ns_group = (
                " ".join(ns_parser.group)
                if isinstance(ns_parser.group, list)
                else ns_parser.group
            )
            finviz_view.display_performance(
                group=ns_group,
                sort_by=ns_parser.sort_by,
                ascending=ns_parser.ascend,
                export=ns_parser.export,
            )

    @log_start_end(log=logger)
    def call_spectrum(self, other_args: List[str]):
        """Process spectrum command"""
        parser = argparse.ArgumentParser(
            add_help=False,
            formatter_class=argparse.ArgumentDefaultsHelpFormatter,
            prog="spectrum",
            description="""
                View group (sectors, industry or country) spectrum data. [Source: Finviz]
            """,
        )
        parser.add_argument(
            "-g",
            "--group",
            type=str,
            choices=list(self.d_GROUPS.keys()),
            default="sector",
            nargs="+",
            dest="group",
            help="Data group (sector, industry or country)",
        )
        if other_args and "-" not in other_args[0][0]:
            other_args.insert(0, "-g")

        ns_parser = self.parse_known_args_and_warn(
            parser, other_args, export_allowed=EXPORT_ONLY_FIGURES_ALLOWED
        )
        if ns_parser:
            ns_group = (
                " ".join(ns_parser.group)
                if isinstance(ns_parser.group, list)
                else ns_parser.group
            )
            finviz_view.display_spectrum(group=ns_group)

            # # Due to Finviz implementation of Spectrum, we delete the generated spectrum figure
            # # after saving it and displaying it to the user
            os.remove(self.d_GROUPS[ns_group] + ".jpg")

    @log_start_end(log=logger)
    def call_pred(self, _):
        """Process pred command"""

        from openbb_terminal.economy.prediction.pred_controller import (
            PredictionTechniquesController,
        )

        data: Dict = {}
        all_datasets_empty = True
        for source, _ in self.DATASETS.items():
            if not self.DATASETS[source].empty:
                all_datasets_empty = False
                if len(self.DATASETS[source].columns) == 1:
                    data[self.DATASETS[source].columns[0]] = self.DATASETS[source]
                else:
                    for col in list(self.DATASETS[source].columns):
                        data[col] = self.DATASETS[source][col].to_frame()

        if all_datasets_empty:
            console.print(
                "There is no data stored yet. Please use either the 'macro', 'fred', 'index' and/or "
                "'treasury' command in combination with the -st argument to be able to plot data.\n"
            )
            return

        self.queue = self.load_class(PredictionTechniquesController, data, self.queue)

    @log_start_end(log=logger)
    def call_qa(self, _):
        """Process pred command"""

        from openbb_terminal.economy.quantitative_analysis.qa_controller import (
            QaController,
        )

        data: Dict = {}
        all_datasets_empty = True
        for source, _ in self.DATASETS.items():
            if not self.DATASETS[source].empty:
                all_datasets_empty = False
                if len(self.DATASETS[source].columns) == 1:
                    data[self.DATASETS[source].columns[0]] = self.DATASETS[source]
                else:
                    for col in list(self.DATASETS[source].columns):
                        data[col] = self.DATASETS[source][col].to_frame()

        if all_datasets_empty:
            console.print(
                "There is no data stored yet. Please use either the 'macro', 'fred', 'index' and/or "
                "'treasury' command in combination with the -st argument to be able to plot data.\n"
            )
            return

        self.queue = self.load_class(QaController, data, self.queue)<|MERGE_RESOLUTION|>--- conflicted
+++ resolved
@@ -177,33 +177,18 @@
             self.choices["events"]["-c"] = {
                 c: None for c in investingcom_model.CALENDAR_COUNTRIES
             }
-<<<<<<< HEAD
-            self.choices["ecocal"]["--country"] = {
-=======
             self.choices["events"]["--countries"] = {
->>>>>>> cc067fae
                 c: None for c in investingcom_model.CALENDAR_COUNTRIES
             }
 
             self.choices["events"]["-i"] = {
                 c: None for c in investingcom_model.IMPORTANCES
             }
-<<<<<<< HEAD
-            self.choices["ecocal"]["--importance"] = {
-                c: None for c in investingcom_model.IMPORTANCES
-            }
-
-            self.choices["ecocal"]["-cat"] = {
-                c: None for c in investingcom_model.CATEGORIES
-            }
-            self.choices["ecocal"]["--category"] = {
-=======
             self.choices["events"]["--importances"] = {
                 c: None for c in investingcom_model.IMPORTANCES
             }
 
             self.choices["events"]["--cat"] = {
->>>>>>> cc067fae
                 c: None for c in investingcom_model.CATEGORIES
             }
 
@@ -1052,12 +1037,8 @@
             help="Event importance classified as high, medium, low or all.",
         )
         parser.add_argument(
-<<<<<<< HEAD
             "-cat",
-            "--category",
-=======
-            "--cat",
->>>>>>> cc067fae
+            "--categories",
             action="store",
             dest="category",
             choices=investingcom_model.CATEGORIES,
@@ -1092,14 +1073,9 @@
             if isinstance(ns_parser.country, list):
                 ns_parser.country = " ".join(ns_parser.country)
 
-<<<<<<< HEAD
-            if isinstance(ns_parser.category, list):
-                ns_parser.category = " ".join(ns_parser.category)
-=======
             investingcom_model.check_correct_country(
                 ns_parser.country, investingcom_model.CALENDAR_COUNTRIES
             )
->>>>>>> cc067fae
 
             investingcom_view.display_economic_calendar(
                 country=ns_parser.country,

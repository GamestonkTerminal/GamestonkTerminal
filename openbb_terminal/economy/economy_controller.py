""" Econ Controller """
__docformat__ = "numpy"
# pylint:disable=too-many-lines,R1710,R0904,C0415,too-many-branches,unnecessary-dict-index-lookup

import argparse
import logging
import os
from datetime import date
from typing import List, Dict, Any

import pandas as pd
from prompt_toolkit.completion import NestedCompleter

from openbb_terminal.decorators import check_api_key
from openbb_terminal import feature_flags as obbff
from openbb_terminal.decorators import log_start_end
from openbb_terminal.economy import (
    alphavantage_view,
    economy_helpers,
    finviz_model,
    finviz_view,
    nasdaq_model,
    nasdaq_view,
    wsj_view,
    econdb_view,
    econdb_model,
    fred_view,
    fred_model,
    yfinance_model,
    yfinance_view,
    investingcom_model,
    investingcom_view,
    plot_view,
    commodity_view,
)
from openbb_terminal.helper_funcs import (
    EXPORT_BOTH_RAW_DATA_AND_FIGURES,
    EXPORT_ONLY_FIGURES_ALLOWED,
    EXPORT_ONLY_RAW_DATA_ALLOWED,
    print_rich_table,
    valid_date,
)
from openbb_terminal.parent_classes import BaseController
from openbb_terminal.rich_config import console, MenuText
from openbb_terminal.menu import session

logger = logging.getLogger(__name__)


class EconomyController(BaseController):
    """Economy Controller class"""

    CHOICES_COMMANDS = [
        "overview",
        "futures",
        "macro",
        "fred",
        "index",
        "treasury",
        "plot",
        "valuation",
        "performance",
        "spectrum",
        "map",
        "rtps",
        "industry",
        "bigmac",
        "ycrv",
        "events",
        "cdebt",
    ]

    CHOICES_MENUS = ["pred", "qa"]

    wsj_sortby_cols_dict = {c: None for c in ["ticker", "last", "change", "prevClose"]}
    map_period_list = ["1d", "1w", "1m", "3m", "6m", "1y"]
    map_filter_list = ["sp500", "world", "full", "etf"]
    macro_us_interval = [
        "annual",
        "quarter",
        "semiannual",
        "monthly",
        "weekly",
        "daily",
    ]
    macro_us_types = [
        "GDP",
        "GDPC",
        "INF",
        "CPI",
        "TYLD",
        "UNEMP",
        "gdp",
        "gpdc",
        "inf",
        "cpi",
        "tyld",
        "unemp",
    ]
    overview_options = ["indices", "usbonds", "glbonds", "currencies"]
    futures_options = ["energy", "metals", "meats", "grains", "softs"]
    tyld_maturity = ["3m", "5y", "10y", "30y"]
    valuation_sort_cols = [
        "Name",
        "MarketCap",
        "P/E",
        "FwdP/E",
        "PEG",
        "P/S",
        "P/B",
        "P/C",
        "P/FCF",
        "EPSpast5Y",
        "EPSnext5Y",
        "Salespast5Y",
        "Change",
        "Volume",
    ]
    performance_sort_list = [
        "Name",
        "Week",
        "Month",
        "3Month",
        "6Month",
        "1Year",
        "YTD",
        "Recom",
        "AvgVolume",
        "RelVolume",
        "Change",
        "Volume",
    ]
    d_GROUPS = finviz_model.GROUPS
    PATH = "/economy/"

    stored_datasets = ""

    FILE_PATH = os.path.join(os.path.dirname(__file__), "README.md")

    def __init__(self, queue: List[str] = None):
        """Constructor"""
        super().__init__(queue)

        self.current_series: Dict = dict()
        self.fred_query: pd.Series = pd.Series(dtype=float)
        self.DATASETS: Dict[Any, pd.DataFrame] = dict()
        self.UNITS: Dict[Any, Dict[Any, Any]] = dict()
        self.FRED_TITLES: Dict = dict()

        self.DATASETS["macro"] = pd.DataFrame()
        self.DATASETS["treasury"] = pd.DataFrame()
        self.DATASETS["fred"] = pd.DataFrame()
        self.DATASETS["index"] = pd.DataFrame()

        if session and obbff.USE_PROMPT_TOOLKIT:
            self.choices: dict = {c: {} for c in self.controller_choices}
            self.choices["overview"] = {c: None for c in self.overview_options}

            self.choices["futures"] = {c: None for c in self.futures_options}

            self.choices["index"] = {c: None for c in yfinance_model.INDICES}

            self.choices["macro"]["-p"] = {c: None for c in econdb_model.PARAMETERS}
            self.choices["macro"]["--parameter"] = {
                c: None for c in econdb_model.PARAMETERS
            }
            self.choices["macro"]["-c"] = {c: None for c in econdb_model.COUNTRY_CODES}
            self.choices["macro"]["--countries"] = {
                c: None for c in econdb_model.COUNTRY_CODES
            }

            self.choices["ycrv"]["-c"] = {
                c: None for c in investingcom_model.BOND_COUNTRIES
            }
            self.choices["ycrv"]["--countries"] = {
                c: None for c in investingcom_model.BOND_COUNTRIES
            }

            self.choices["events"]["-c"] = {
                c: None for c in investingcom_model.CALENDAR_COUNTRIES
            }
            self.choices["events"]["--countries"] = {
                c: None for c in investingcom_model.CALENDAR_COUNTRIES
            }

            self.choices["events"]["-i"] = {
                c: None for c in investingcom_model.IMPORTANCES
            }
            self.choices["events"]["--importances"] = {
                c: None for c in investingcom_model.IMPORTANCES
            }

            self.choices["events"]["--cat"] = {
                c: None for c in investingcom_model.CATEGORIES
            }

            self.choices["valuation"]["--g"] = {c: None for c in self.d_GROUPS}
            self.choices["valuation"]["-s"] = {
                c: None for c in self.valuation_sort_cols
            }
            self.choices["valuation"]["--sortby"] = {
                c: None for c in self.valuation_sort_cols
            }

            self.choices["performance"]["--g"] = {c: None for c in self.d_GROUPS}
            self.choices["performance"]["-s"] = {
                c: None for c in self.performance_sort_list
            }
            self.choices["performance"]["--sortby"] = {
                c: None for c in self.performance_sort_list
            }

            self.choices["spectrum"]["--g"] = {c: None for c in self.d_GROUPS}

            self.choices["map"]["-p"] = {c: None for c in self.map_period_list}
            self.choices["map"]["--period"] = {c: None for c in self.map_period_list}
            self.choices["map"]["-t"] = {c: None for c in self.map_filter_list}
            self.choices["map"]["--type"] = {c: None for c in self.map_filter_list}

            self.choices["support"] = self.SUPPORT_CHOICES
            self.choices["about"] = self.ABOUT_CHOICES

            self.completer = NestedCompleter.from_nested_dict(self.choices)

    def update_runtime_choices(self):
        if session and obbff.USE_PROMPT_TOOLKIT:
            if not self.fred_query.empty:
                self.choices["fred"] = {c: None for c in self.fred_query}
            if self.DATASETS:
                options = [
                    option
                    for _, values in self.DATASETS.items()
                    for option in values.keys()
                ]

                for argument in [
                    "--y1",
                    "--y2",
                ]:
                    self.choices["plot"][argument] = {
                        option: None for option in options
                    }

        self.completer = NestedCompleter.from_nested_dict(self.choices)

    def print_help(self):
        """Print help"""
        mt = MenuText("economy/")
        mt.add_cmd("overview", "Wall St. Journal")
        mt.add_cmd("futures", "Wall St. Journal / Finviz")
        mt.add_cmd("map", "Finviz")
        mt.add_cmd("bigmac", "NASDAQ Datalink")
        mt.add_cmd("ycrv", "Investing.com / FRED")
        mt.add_cmd("events", "Investing.com")
        mt.add_cmd("cdebt", "USDebtClock.org")
        mt.add_raw("\n")
        mt.add_cmd("rtps", "Alpha Vantage")
        mt.add_cmd("valuation", "Finviz")
        mt.add_cmd("performance", "Finviz")
        mt.add_cmd("spectrum", "Finviz")
        mt.add_raw("\n")
        mt.add_info("_database_")
        mt.add_cmd("macro", "EconDB")
        mt.add_cmd("treasury", "EconDB")
        mt.add_cmd("fred", "FRED")
        mt.add_cmd("index", "Yahoo Finance")
        mt.add_raw("\n")
        mt.add_param("_stored", self.stored_datasets)
        mt.add_raw("\n")
        mt.add_cmd("plot")
        mt.add_raw("\n")
        mt.add_menu("pred")
        mt.add_menu("qa")
        console.print(text=mt.menu_text, menu="Economy")

    @log_start_end(log=logger)
    def call_overview(self, other_args: List[str]):
        """Process overview command"""
        parser = argparse.ArgumentParser(
            add_help=False,
            formatter_class=argparse.ArgumentDefaultsHelpFormatter,
            prog="overview",
            description="""
            Provide a market overview of a variety of options. This can be a general overview,
            indices, bonds and currencies. [Source: Wall St. Journal]
            """,
        )

        parser.add_argument(
            "-t",
            "--type",
            dest="type",
            help="Obtain either US indices, US Bonds, Global Bonds or Currencies",
            type=str,
            choices=self.overview_options,
            default="",
        )

        if other_args and "-" not in other_args[0][0]:
            other_args.insert(0, "-t")
        ns_parser = self.parse_known_args_and_warn(
            parser, other_args, export_allowed=EXPORT_ONLY_RAW_DATA_ALLOWED
        )
        if ns_parser:
            if not ns_parser.type:
                wsj_view.display_overview(
                    export=ns_parser.export,
                )
            elif ns_parser.type == "indices":
                wsj_view.display_indices(
                    export=ns_parser.export,
                )
            if ns_parser.type == "usbonds":
                wsj_view.display_usbonds(
                    export=ns_parser.export,
                )
            if ns_parser.type == "glbonds":
                wsj_view.display_glbonds(
                    export=ns_parser.export,
                )
            if ns_parser.type == "currencies":
                wsj_view.display_currencies(
                    export=ns_parser.export,
                )

    @log_start_end(log=logger)
    def call_futures(self, other_args: List[str]):
        """Process futures command"""
        parser = argparse.ArgumentParser(
            add_help=False,
            formatter_class=argparse.ArgumentDefaultsHelpFormatter,
            prog="futures",
            description="Futures/Commodities from Wall St. Journal and FinViz.",
        )

        parser.add_argument(
            "-c",
            "--commodity",
            dest="commodity",
            help="Obtain commodity futures from FinViz",
            type=str,
            choices=["energy", "metals", "meats", "grains", "softs"],
            default="",
        )

        parser.add_argument(
            "-s",
            "--sortby",
            dest="sort_by",
            type=str,
            choices=self.wsj_sortby_cols_dict.keys(),
            default="ticker",
        )
        parser.add_argument(
            "-a",
            "-ascend",
            dest="ascend",
            help="Flag to sort in ascending order",
            action="store_true",
            default=False,
        )

        if other_args and "-" not in other_args[0][0]:
            other_args.insert(0, "-c")
        ns_parser = self.parse_known_args_and_warn(
            parser, other_args, export_allowed=EXPORT_ONLY_RAW_DATA_ALLOWED
        )

        if ns_parser and ns_parser.commodity:
            finviz_view.display_future(
                future_type=ns_parser.commodity.capitalize(),
                sort_by=ns_parser.sort_by,
                ascending=ns_parser.ascend,
                export=ns_parser.export,
            )
        elif ns_parser:
            wsj_view.display_futures(
                export=ns_parser.export,
            )

    @log_start_end(log=logger)
    def call_map(self, other_args: List[str]):
        """Process map command"""
        parser = argparse.ArgumentParser(
            add_help=False,
            formatter_class=argparse.ArgumentDefaultsHelpFormatter,
            prog="map",
            description="""
                Performance index stocks map categorized by sectors and industries.
                Size represents market cap. Opens web-browser. [Source: Finviz]
            """,
        )
        parser.add_argument(
            "-p",
            "--period",
            action="store",
            dest="s_period",
            type=str,
            default="1d",
            choices=self.map_period_list,
            help="Performance period.",
        )
        parser.add_argument(
            "-t",
            "--type",
            action="store",
            dest="s_type",
            type=str,
            default="sp500",
            choices=self.map_filter_list,
            help="Map filter type.",
        )
        ns_parser = self.parse_known_args_and_warn(parser, other_args)
        if ns_parser:
            finviz_view.display_performance_map(
                period=ns_parser.s_period,
                map_filter=ns_parser.s_type,
            )

    @log_start_end(log=logger)
    def call_bigmac(self, other_args: List[str]):
        """Process bigmac command"""
        parser = argparse.ArgumentParser(
            add_help=False,
            formatter_class=argparse.ArgumentDefaultsHelpFormatter,
            prog="bigmac",
            description="""
                 Get historical Big Mac Index [Nasdaq Data Link]
             """,
        )
        parser.add_argument(
            "--codes",
            help="Flag to show all country codes",
            dest="codes",
            action="store_true",
            default=False,
        )
        parser.add_argument(
            "-c",
            "--countries",
            help="Country codes to get data for.",
            dest="countries",
            default="USA",
            type=nasdaq_model.check_country_code_type,
        )

        ns_parser = self.parse_known_args_and_warn(
            parser,
            other_args,
            export_allowed=EXPORT_BOTH_RAW_DATA_AND_FIGURES,
            raw=True,
        )
        if ns_parser:
            if ns_parser.codes:
                console.print(
                    nasdaq_model.get_country_codes().to_string(index=False), "\n"
                )
            else:
                nasdaq_view.display_big_mac_index(
                    country_codes=ns_parser.countries,
                    raw=ns_parser.raw,
                    export=ns_parser.export,
                )

    @log_start_end(log=logger)
    def call_macro(self, other_args: List[str]):
        """Process macro command"""
        parser = argparse.ArgumentParser(
            add_help=False,
            formatter_class=argparse.ArgumentDefaultsHelpFormatter,
            prog="macro",
            description="Get a broad selection of macro data from one or multiple countries. This includes Gross "
            "Domestic Product (RGDP & GDP) and the underlying components, Treasury Yields (Y10YD & M3YD), "
            "Employment figures (URATE, EMP, AC0I0 and EMRATIO), Government components (e.g. GBAL & GREV), "
            "Consumer and Producer Indices (CPI & PPI) and a variety of other indicators. [Source: EconDB]",
        )
        parser.add_argument(
            "-p",
            "--parameters",
            nargs="+",
            dest="parameters",
            help="Abbreviation(s) of the Macro Economic data",
            default=["CPI"],
        )
        parser.add_argument(
            "-c",
            "--countries",
            nargs="+",
            dest="countries",
            help="The country or countries you wish to show data for",
            default=["United_States"],
        )
        parser.add_argument(
            "--show",
            dest="show",
            help="Show parameters and what they represent using 'parameters'"
            " or countries and their currencies using 'countries'",
            choices=["parameters", "countries"],
            default=None,
        )
        parser.add_argument(
            "-s",
            "--start",
            dest="start_date",
            help="The start date of the data (format: YEAR-MONTH-DAY, i.e. 2010-12-31)",
            default=None,
        )
        parser.add_argument(
            "-e",
            "--end",
            dest="end_date",
            help="The end date of the data (format: YEAR-MONTH-DAY, i.e. 2021-06-20)",
            default=None,
        )
        parser.add_argument(
            "--convert",
            dest="currency",
            help="Convert the currency of the chosen country to a specified currency. To find the "
            "currency symbols use '--show countries'",
            default=False,
        )
        ns_parser = self.parse_known_args_and_warn(
            parser, other_args, export_allowed=EXPORT_ONLY_RAW_DATA_ALLOWED, raw=True
        )
        if ns_parser:
            if ns_parser.show:
                if ns_parser.show == "parameters":
                    print_rich_table(
                        pd.DataFrame.from_dict(econdb_model.PARAMETERS, orient="index"),
                        show_index=True,
                        index_name="Parameter",
                        headers=["Name", "Period", "Description"],
                    )
                elif ns_parser.show == "countries":
                    print_rich_table(
                        pd.DataFrame(econdb_model.COUNTRY_CURRENCIES.items()),
                        show_index=False,
                        headers=["Country", "Currency"],
                    )
                return self.queue

            if ns_parser.parameters and ns_parser.countries:

                # Store data
                (df, units, _) = econdb_model.get_aggregated_macro_data(
                    parameters=ns_parser.parameters,
                    countries=ns_parser.countries,
                    start_date=ns_parser.start_date,
                    end_date=ns_parser.end_date,
                    currency=ns_parser.currency,
                )

                if not df.empty:
                    df.columns = ["_".join(column) for column in df.columns]

                    self.DATASETS["macro"] = pd.concat([self.DATASETS["macro"], df])

                    # update units dict
                    for country, data in units.items():
                        if country not in self.UNITS:
                            self.UNITS[country] = {}

                        for key, value in data.items():
                            self.UNITS[country][key] = value

                    self.stored_datasets = (
                        economy_helpers.update_stored_datasets_string(self.DATASETS)
                    )

                    # Display data just loaded
                    econdb_view.show_macro_data(
                        parameters=ns_parser.parameters,
                        countries=ns_parser.countries,
                        start_date=ns_parser.start_date,
                        end_date=ns_parser.end_date,
                        currency=ns_parser.currency,
                        raw=ns_parser.raw,
                        export=ns_parser.export,
                    )

                    self.update_runtime_choices()
                    if obbff.ENABLE_EXIT_AUTO_HELP:
                        self.print_help()

    @check_api_key(["API_FRED_KEY"])
    def call_fred(self, other_args: List[str]):
        """Process fred command"""
        parser = argparse.ArgumentParser(
            add_help=False,
            formatter_class=argparse.ArgumentDefaultsHelpFormatter,
            prog="fred",
            description="Query the FRED database and plot data based on the Series ID. [Source: FRED]",
        )
        parser.add_argument(
            "-p",
            "--parameter",
            nargs="+",
            dest="parameter",
            help="Series ID of the Macro Economic data from FRED",
        )
        parser.add_argument(
            "-s",
            "--start",
            dest="start_date",
            type=valid_date,
            help="Starting date (YYYY-MM-DD) of data",
            default=None,
        )
        parser.add_argument(
            "-e",
            "--end",
            dest="end_date",
            type=valid_date,
            help="Ending date (YYYY-MM-DD) of data",
            default=None,
        )
        parser.add_argument(
            "-q",
            "--query",
            nargs="+",
            action="store",
            dest="query",
            help="Query the FRED database to obtain Series IDs given the query search term.",
        )
        if other_args and "-" not in other_args[0][0]:
            other_args.insert(0, "-p")
        ns_parser = self.parse_known_args_and_warn(
            parser,
            other_args,
            export_allowed=EXPORT_BOTH_RAW_DATA_AND_FIGURES,
            raw=True,
            limit=100,
        )
        if ns_parser:
            if ns_parser.query:
                query = " ".join(ns_parser.query)
                df_search = fred_model.get_series_notes(search_query=query)

                if not df_search.empty:
                    fred_view.notes(search_query=query, limit=ns_parser.limit)

                    self.fred_query = df_search["id"].head(ns_parser.limit)
                    self.update_runtime_choices()

                return self.queue

            if ns_parser.parameter:
                series_dict = {}
                for series in ns_parser.parameter:
                    information = fred_model.check_series_id(series)

                    if "seriess" in information:
                        series_dict[series] = {
                            "title": information["seriess"][0]["title"],
                            "units": information["seriess"][0]["units_short"],
                        }

                        self.current_series = {series: series_dict[series]}

                if not series_dict:
                    return self.queue

                df, detail = fred_model.get_aggregated_series_data(
                    series_ids=ns_parser.parameter,
                    start_date=ns_parser.start_date,
                    end_date=ns_parser.end_date,
                    limit=ns_parser.limit,
                )

                for series_id, data in detail.items():
                    self.FRED_TITLES[series_id] = f"{data['title']} ({data['units']})"

                if not df.empty:
                    self.DATASETS["fred"] = pd.concat(
                        [
                            self.DATASETS["fred"],
                            df,
                        ]
                    )

                    self.stored_datasets = (
                        economy_helpers.update_stored_datasets_string(self.DATASETS)
                    )

                    fred_view.display_fred_series(
                        series_ids=ns_parser.parameter,
                        start_date=ns_parser.start_date,
                        end_date=ns_parser.end_date,
                        limit=ns_parser.limit,
                        raw=ns_parser.raw,
                        export=ns_parser.export,
                    )

                    self.update_runtime_choices()
                    if obbff.ENABLE_EXIT_AUTO_HELP:
                        self.print_help()

    @log_start_end(log=logger)
    def call_index(self, other_args: List[str]):
        """Process index command"""
        parser = argparse.ArgumentParser(
            add_help=False,
            formatter_class=argparse.ArgumentDefaultsHelpFormatter,
            prog="index",
            description="Obtain any set of indices and plot them together. With the -si argument the major indices are "
            "shown. By using the arguments (for example 'nasdaq' and 'sp500') you can collect data and "
            "plot the graphs together. [Source: Yahoo finance / FinanceDatabase]",
        )
        parser.add_argument(
            "-i",
            "--indices",
            nargs="+",
            dest="indices",
            help="One or multiple indices",
        )
        parser.add_argument(
            "--show",
            dest="show_indices",
            help="Show the major indices, their arguments and ticker",
            action="store_true",
            default=False,
        )
        parser.add_argument(
            "--interval",
            type=str,
            dest="interval",
            help="The preferred interval data is shown at. This can be 1m, 2m, 5m, 15m, 30m, 60m, 90m, 1h, "
            "1d, 5d, 1wk, 1mo or 3mo",
            choices=[
                "1m",
                "2m",
                "5m",
                "15m",
                "30m",
                "60m",
                "90m",
                "1h",
                "1d",
                "5d",
                "1wk",
                "1mo",
                "3mo",
            ],
            default="1d",
        )
        parser.add_argument(
            "-s",
            "--start",
            dest="start_date",
            help="The start date of the data (format: YEAR-MONTH-DAY, i.e. 2010-12-31)",
            default="2000-01-01",
        )
        parser.add_argument(
            "-e",
            "--end",
            dest="end_date",
            help="The end date of the data (format: YEAR-MONTH-DAY, i.e. 2021-06-20)",
            default=None,
        )
        parser.add_argument(
            "-c",
            "--column",
            type=str,
            dest="column",
            help="The column you wish to load in, by default this is the Adjusted Close column",
            default="Adj Close",
        )
        parser.add_argument(
            "-q",
            "--query",
            type=str,
            nargs="+",
            dest="query",
            help="Search for indices with given keyword",
        )
        parser.add_argument(
            "-r",
            "--returns",
            help="Flag to show compounded returns over interval.",
            dest="returns",
            action="store_true",
            default=False,
        )
        if other_args and "-" not in other_args[0][0]:
            other_args.insert(0, "-i")
        ns_parser = self.parse_known_args_and_warn(
            parser,
            other_args,
            export_allowed=EXPORT_ONLY_RAW_DATA_ALLOWED,
            raw=True,
            limit=10,
        )
        if ns_parser:
            if ns_parser.query and ns_parser.limit:
                yfinance_view.search_indices(ns_parser.query, ns_parser.limit)
                return self.queue

            if ns_parser.show_indices:
                print_rich_table(
                    pd.DataFrame.from_dict(yfinance_model.INDICES, orient="index"),
                    show_index=True,
                    index_name="Argument",
                    headers=["Name", "Ticker"],
                    title="Major Indices",
                )
                return self.queue

            if ns_parser.indices:
                for i, index in enumerate(ns_parser.indices):
                    df = yfinance_model.get_index(
                        index,
                        interval=ns_parser.interval,
                        start_date=ns_parser.start_date,
                        end_date=ns_parser.end_date,
                        column=ns_parser.column,
                    )

                    if not df.empty:
                        self.DATASETS["index"][index] = df

                        self.stored_datasets = (
                            economy_helpers.update_stored_datasets_string(self.DATASETS)
                        )

                        # display only once in the last iteration
                        if i == len(ns_parser.indices) - 1:
                            yfinance_view.show_indices(
                                indices=ns_parser.indices,
                                interval=ns_parser.interval,
                                start_date=ns_parser.start_date,
                                end_date=ns_parser.end_date,
                                column=ns_parser.column,
                                raw=ns_parser.raw,
                                export=ns_parser.export,
                                returns=ns_parser.returns,
                            )

                            self.update_runtime_choices()
                            if obbff.ENABLE_EXIT_AUTO_HELP:
                                self.print_help()

    @log_start_end(log=logger)
    def call_treasury(self, other_args: List[str]):
        """Process treasury command"""
        parser = argparse.ArgumentParser(
            add_help=False,
            formatter_class=argparse.ArgumentDefaultsHelpFormatter,
            prog="treasury",
            description="Obtain any set of U.S. treasuries and plot them together. These can be a range of maturities "
            "for nominal, inflation-adjusted (on long term average of inflation adjusted) and secondary "
            "markets over a lengthy period. Note: 3-month and 10-year treasury yields for other countries "
            "are available via the command 'macro' and parameter 'M3YD' and 'Y10YD'. [Source: EconDB / FED]",
        )
        parser.add_argument(
            "-m",
            "--maturity",
            nargs="+",
            type=str,
            dest="maturity",
            help="The preferred maturity which is dependent on the type of the treasury",
            default=["10y"],
        )
        parser.add_argument(
            "--show",
            dest="show_maturities",
            help="Show the maturities available for every instrument.",
            action="store_true",
            default=False,
        )
        parser.add_argument(
            "--freq",
            type=str,
            dest="frequency",
            choices=econdb_model.TREASURIES["frequencies"],
            help="The frequency, this can be annually, monthly, weekly or daily",
            default="monthly",
        )
        parser.add_argument(
            "-t",
            "--type",
            nargs="+",
            type=str,
            dest="type",
            choices=econdb_model.TREASURIES["instruments"],
            help="Whether to select nominal, inflation indexed, average inflation indexed or "
            "secondary market treasury rates",
            default=["nominal"],
        )
        parser.add_argument(
            "-s",
            "--start",
            dest="start_date",
            help="The start date of the data (format: YEAR-MONTH-DAY, i.e. 2010-12-31)",
            default="1934-01-31",
        )
        parser.add_argument(
            "-e",
            "--end",
            dest="end_date",
            help="The end date of the data (format: YEAR-DAY-MONTH, i.e. 2021-06-02)",
            default=date.today(),
        )
        if other_args and "-" not in other_args[0][0]:
            other_args.insert(0, "-m")
        ns_parser = self.parse_known_args_and_warn(
            parser,
            other_args,
            export_allowed=EXPORT_ONLY_RAW_DATA_ALLOWED,
            raw=True,
            limit=10,
        )
        if ns_parser:
            if ns_parser.show_maturities:
                econdb_view.show_treasury_maturities()
                return self.queue

            if ns_parser.maturity and ns_parser.type:
                df = econdb_model.get_treasuries(
                    instruments=ns_parser.type,
                    maturities=ns_parser.maturity,
                    frequency=ns_parser.frequency,
                    start_date=ns_parser.start_date,
                    end_date=ns_parser.end_date,
                )

                if not df.empty:
                    self.DATASETS["treasury"] = pd.concat(
                        [
                            self.DATASETS["treasury"],
                            df,
                        ]
                    )

                    cols = []
                    for column in self.DATASETS["treasury"].columns:
                        if isinstance(column, tuple):
                            cols.append("_".join(column))
                        else:
                            cols.append(column)
                    self.DATASETS["treasury"].columns = cols

                    self.stored_datasets = (
                        economy_helpers.update_stored_datasets_string(self.DATASETS)
                    )

                    econdb_view.show_treasuries(
                        instruments=ns_parser.type,
                        maturities=ns_parser.maturity,
                        frequency=ns_parser.frequency,
                        start_date=ns_parser.start_date,
                        end_date=ns_parser.end_date,
                        raw=ns_parser.raw,
                        export=ns_parser.export,
                    )

                    self.update_runtime_choices()
                    if obbff.ENABLE_EXIT_AUTO_HELP:
                        self.print_help()

    @log_start_end(log=logger)
    def call_ycrv(self, other_args: List[str]):
        """Process ycrv command"""
        parser = argparse.ArgumentParser(
            add_help=False,
            formatter_class=argparse.ArgumentDefaultsHelpFormatter,
            prog="ycrv",
            description="Generate country yield curve. The yield curve shows the bond rates"
            " at different maturities.",
        )
        parser.add_argument(
            "-c",
            "--country",
            action="store",
            dest="country",
            nargs="+",
            default="united states",
            help="Display yield curve for specific country.",
        )
        parser.add_argument(
            "-d",
            "--date",
            type=valid_date,
            help="Date to get data from FRED. If not supplied, the most recent entry will be used.",
            dest="date",
            default=None,
        )
        ns_parser = self.parse_known_args_and_warn(
            parser,
            other_args,
            export_allowed=EXPORT_ONLY_RAW_DATA_ALLOWED,
            raw=True,
        )
        if ns_parser:
            if isinstance(ns_parser.country, list):
                ns_parser.country = " ".join(ns_parser.country)

            if ns_parser.source == "FRED":

                if ns_parser.country == "united states":
                    fred_view.display_yield_curve(
                        ns_parser.date,
                        raw=ns_parser.raw,
                        export=ns_parser.export,
                    )
                else:
                    console.print("Source FRED is only available for united states.\n")

            elif ns_parser.source == "investpy":

                investingcom_view.display_yieldcurve(
                    country=ns_parser.country,
                    raw=ns_parser.raw,
                    export=ns_parser.export,
                )

    @log_start_end(log=logger)
    def call_events(self, other_args: List[str]):
        """Process events command"""
        parser = argparse.ArgumentParser(
            add_help=False,
            formatter_class=argparse.ArgumentDefaultsHelpFormatter,
            prog="events",
            description="Economic calendar. If no start or end dates, default is the current day high importance events.",
        )
        parser.add_argument(
            "-c",
            "--country",
            action="store",
            dest="country",
            nargs="+",
            default="all",
            help="Display calendar for specific country.",
        )
        parser.add_argument(
            "-i",
            "--importance",
            action="store",
            dest="importance",
            choices=investingcom_model.IMPORTANCES,
            help="Event importance classified as high, medium, low or all.",
        )
        parser.add_argument(
            "-cat",
            "--categories",
            action="store",
            dest="category",
            choices=investingcom_model.CATEGORIES,
            default=None,
            help="Event category.",
        )
        parser.add_argument(
            "-s",
            "--start_date",
            dest="start_date",
            type=valid_date,
            help="The start date of the data (format: YEAR-MONTH-DAY, i.e. 2010-12-31)",
            default=None,
        )
        parser.add_argument(
            "-e",
            "--end_date",
            dest="end_date",
            type=valid_date,
            help="The start date of the data (format: YEAR-MONTH-DAY, i.e. 2010-12-31)",
            default=None,
        )
        ns_parser = self.parse_known_args_and_warn(
            parser,
            other_args,
            export_allowed=EXPORT_ONLY_RAW_DATA_ALLOWED,
            raw=True,
            limit=100,
        )

        if ns_parser:
            if isinstance(ns_parser.country, list):
                ns_parser.country = " ".join(ns_parser.country)

            investingcom_model.check_correct_country(
                ns_parser.country, investingcom_model.CALENDAR_COUNTRIES
            )

            investingcom_view.display_economic_calendar(
                country=ns_parser.country,
                importance=ns_parser.importance,
                category=ns_parser.category,
                start_date=ns_parser.start_date,
                end_date=ns_parser.end_date,
                limit=ns_parser.limit,
                export=ns_parser.export,
            )

    @log_start_end(log=logger)
    def call_plot(self, other_args: List[str]):
        """Process plot command"""
        parser = argparse.ArgumentParser(
            add_help=False,
            formatter_class=argparse.ArgumentDefaultsHelpFormatter,
            prog="plot",
            description="This command can plot any data on two y-axes obtained from the macro, fred, index and "
            "treasury commands. To be able to use this data, just load the available series from the previous "
            "commands. For example 'macro -p GDP -c Germany Netherlands' will store the data for usage "
            "in this command. Therefore, it allows you to plot different time series in one graph. "
            "The example above could be plotted the following way: 'plot --y1 Germany_GDP --y2 Netherlands_GDP' "
            "or 'plot --y1 Germany_GDP Netherlands_GDP'",
        )
        parser.add_argument(
            "--y1",
            nargs="+",
            dest="yaxis1",
            help="Select the data you wish to plot on the first y-axis. You can select multiple variables here.",
            default="",
        )
        parser.add_argument(
            "--y2",
            nargs="+",
            dest="yaxis2",
            help="Select the data you wish to plot on the second y-axis. You can select multiple variables here.",
            default="",
        )

        if other_args and "-" not in other_args[0][0]:
            other_args.insert(0, "--y1")
        ns_parser = self.parse_known_args_and_warn(
            parser,
            other_args,
            export_allowed=EXPORT_ONLY_RAW_DATA_ALLOWED,
            raw=True,
            limit=10,
        )

        if ns_parser:
            if not self.DATASETS:
                console.print(
                    "There is no data stored yet. Please use either the 'macro', 'fred', 'index' and/or "
                    "'treasury' command."
                )
            else:
                dataset_yaxis1 = pd.DataFrame()
                dataset_yaxis2 = pd.DataFrame()

                if ns_parser.yaxis1:
                    for variable in ns_parser.yaxis1:
                        for key, data in self.DATASETS.items():
                            if variable in data.columns:
                                if key == "macro":
                                    split = variable.split("_")
                                    if len(split) == 2:
                                        country, parameter_abbreviation = split
                                    else:
                                        country = f"{split[0]} {split[1]}"
                                        parameter_abbreviation = split[2]

                                    parameter = econdb_model.PARAMETERS[
                                        parameter_abbreviation
                                    ]["name"]
                                    units = self.UNITS[country.replace(" ", "_")][
                                        parameter_abbreviation
                                    ]
                                    dataset_yaxis1[
                                        f"{country} [{parameter}, Units: {units}]"
                                    ] = data[variable]
                                elif key == "fred":
                                    dataset_yaxis1[self.FRED_TITLES[variable]] = data[
                                        variable
                                    ]
                                elif (
                                    key == "index"
                                    and variable in yfinance_model.INDICES
                                ):
                                    dataset_yaxis1[
                                        yfinance_model.INDICES[variable]["name"]
                                    ] = data[variable]
                                elif key == "treasury":
                                    parameter, maturity = variable.split("_")
                                    dataset_yaxis1[f"{parameter} [{maturity}]"] = data[
                                        variable
                                    ]
                                else:
                                    dataset_yaxis1[variable] = data[variable]
                                break
                    if dataset_yaxis1.empty:
                        return console.print(
                            f"Not able to find any data for the --y1 argument. The currently available "
                            f"options are: {', '.join(self.choices['plot']['--y1'])}"
                        )

                if ns_parser.yaxis2:
                    for variable in ns_parser.yaxis2:
                        for key, data in self.DATASETS.items():
                            if variable in data.columns:
                                if key == "macro":
                                    split = variable.split("_")
                                    if len(split) == 2:
                                        country, parameter_abbreviation = split
                                    else:
                                        country = f"{split[0]} {split[1]}"
                                        parameter_abbreviation = split[2]

                                    parameter = econdb_model.PARAMETERS[
                                        parameter_abbreviation
                                    ]["name"]
                                    units = self.UNITS[country.replace(" ", "_")][
                                        parameter_abbreviation
                                    ]
                                    dataset_yaxis2[
                                        f"{country} [{parameter}, Units: {units}]"
                                    ] = data[variable]
                                elif key == "fred":
                                    dataset_yaxis2[self.FRED_TITLES[variable]] = data[
                                        variable
                                    ]
                                elif (
                                    key == "index"
                                    and variable in yfinance_model.INDICES
                                ):
                                    dataset_yaxis2[
                                        yfinance_model.INDICES[variable]["name"]
                                    ] = data[variable]
                                elif key == "treasury":
                                    parameter, maturity = variable.split("_")
                                    dataset_yaxis2[f"{parameter} [{maturity}]"] = data[
                                        variable
                                    ]
                                else:
                                    dataset_yaxis2[variable] = data[variable]
                                break
                    if dataset_yaxis2.empty:
                        return console.print(
                            f"Not able to find any data for the --y2 argument. The currently available "
                            f"options are: {', '.join(self.choices['plot']['--y2'])}"
                        )

                if ns_parser.yaxis1 or ns_parser.yaxis2:
                    plot_view.show_plot(
                        dataset_yaxis_1=dataset_yaxis1,
                        dataset_yaxis_2=dataset_yaxis2,
                        export=ns_parser.export,
                    )

    @log_start_end(log=logger)
    def call_rtps(self, other_args: List[str]):
        """Process rtps command"""
        parser = argparse.ArgumentParser(
            add_help=False,
            formatter_class=argparse.ArgumentDefaultsHelpFormatter,
            prog="rtps",
            description="""
                Real-time and historical sector performances calculated from
                S&P500 incumbents. Pops plot in terminal. [Source: Alpha Vantage]
            """,
        )

        ns_parser = self.parse_known_args_and_warn(
            parser,
            other_args,
            export_allowed=EXPORT_BOTH_RAW_DATA_AND_FIGURES,
            raw=True,
        )
        if ns_parser:
            alphavantage_view.realtime_performance_sector(
                raw=ns_parser.raw,
                export=ns_parser.export,
            )

    @log_start_end(log=logger)
    def call_valuation(self, other_args: List[str]):
        """Process valuation command"""
        parser = argparse.ArgumentParser(
            add_help=False,
            formatter_class=argparse.ArgumentDefaultsHelpFormatter,
            prog="valuation",
            description="""
                View group (sectors, industry or country) valuation data. [Source: Finviz]
            """,
        )
        parser.add_argument(
            "-g",
            "--group",
            type=str,
            choices=list(self.d_GROUPS.keys()),
            default="sector",
            nargs="+",
            dest="group",
            help="Data group (sectors, industry or country)",
        )
        parser.add_argument(
            "-s",
            "--sortby",
            dest="sort_by",
            type=str,
            choices=self.valuation_sort_cols,
            default="Name",
            help="Column to sort by",
        )
        parser.add_argument(
            "-a",
            "-ascend",
            dest="ascend",
            help="Flag to sort in ascending order",
            action="store_true",
            default=False,
        )
        if other_args and "-" not in other_args[0][0]:
            other_args.insert(0, "-g")

        ns_parser = self.parse_known_args_and_warn(
            parser, other_args, export_allowed=EXPORT_ONLY_RAW_DATA_ALLOWED
        )
        if ns_parser:
            ns_group = (
                " ".join(ns_parser.group)
                if isinstance(ns_parser.group, list)
                else ns_parser.group
            )
            finviz_view.display_valuation(
                group=ns_group,
                sort_by=ns_parser.sort_by,
                ascending=ns_parser.ascend,
                export=ns_parser.export,
            )

    @log_start_end(log=logger)
    def call_performance(self, other_args: List[str]):
        """Process performance command"""
        parser = argparse.ArgumentParser(
            add_help=False,
            formatter_class=argparse.ArgumentDefaultsHelpFormatter,
            prog="performance",
            description="""
                View group (sectors, industry or country) performance data. [Source: Finviz]
            """,
        )
        parser.add_argument(
            "-g",
            "--group",
            type=str,
            choices=list(self.d_GROUPS.keys()),
            default="sector",
            nargs="+",
            dest="group",
            help="Data group (sector, industry or country)",
        )
        parser.add_argument(
            "-s",
            "--sortby",
            dest="sort_by",
            choices=self.performance_sort_list,
            default="Name",
            help="Column to sort by",
        )
        parser.add_argument(
            "-a",
            "-ascend",
            dest="ascend",
            help="Flag to sort in ascending order",
            action="store_true",
            default=False,
        )
        if other_args and "-" not in other_args[0][0]:
            other_args.insert(0, "-g")
        ns_parser = self.parse_known_args_and_warn(
            parser, other_args, export_allowed=EXPORT_ONLY_RAW_DATA_ALLOWED
        )
        if ns_parser:
            ns_group = (
                " ".join(ns_parser.group)
                if isinstance(ns_parser.group, list)
                else ns_parser.group
            )
            finviz_view.display_performance(
                group=ns_group,
                sort_by=ns_parser.sort_by,
                ascending=ns_parser.ascend,
                export=ns_parser.export,
            )

    @log_start_end(log=logger)
    def call_cdebt(self, other_args: List[str]):
        """Process cdebt command"""
        parser = argparse.ArgumentParser(
            add_help=False,
            formatter_class=argparse.ArgumentDefaultsHelpFormatter,
            prog="cdebt",
            description="""
                National debt statistics for various countries. [Source: Wikipedia]
            """,
        )
        ns_parser = self.parse_known_args_and_warn(
            parser, other_args, export_allowed=EXPORT_ONLY_RAW_DATA_ALLOWED, limit=20
        )
        if ns_parser:
            commodity_view.display_debt(export=ns_parser.export, limit=ns_parser.limit)

    @log_start_end(log=logger)
    def call_spectrum(self, other_args: List[str]):
        """Process spectrum command"""
        parser = argparse.ArgumentParser(
            add_help=False,
            formatter_class=argparse.ArgumentDefaultsHelpFormatter,
            prog="spectrum",
            description="""
                View group (sectors, industry or country) spectrum data. [Source: Finviz]
            """,
        )
        parser.add_argument(
            "-g",
            "--group",
            type=str,
            choices=list(self.d_GROUPS.keys()),
            default="sector",
            nargs="+",
            dest="group",
            help="Data group (sector, industry or country)",
        )
        if other_args and "-" not in other_args[0][0]:
            other_args.insert(0, "-g")

        ns_parser = self.parse_known_args_and_warn(
            parser, other_args, export_allowed=EXPORT_ONLY_FIGURES_ALLOWED
        )
        if ns_parser:
            ns_group = (
                " ".join(ns_parser.group)
                if isinstance(ns_parser.group, list)
                else ns_parser.group
            )
            finviz_view.display_spectrum(group=ns_group)

            # # Due to Finviz implementation of Spectrum, we delete the generated spectrum figure
            # # after saving it and displaying it to the user
            os.remove(self.d_GROUPS[ns_group] + ".jpg")

    @log_start_end(log=logger)
    def call_pred(self, _):

        """Process pred command"""
<<<<<<< HEAD

        from openbb_terminal.economy.prediction.pred_controller import (
            PredictionTechniquesController,
        )

        data: Dict = {}
        all_datasets_empty = True
        for source, _ in self.DATASETS.items():
            if not self.DATASETS[source].empty:
                all_datasets_empty = False
                if len(self.DATASETS[source].columns) == 1:
                    data[self.DATASETS[source].columns[0]] = self.DATASETS[source]
                else:
                    for col in list(self.DATASETS[source].columns):
                        data[col] = self.DATASETS[source][col].to_frame()

        if all_datasets_empty:
=======
        # IMPORTANT: 8/11/22 prediction was discontinued on the installer packages
        # because forecasting in coming out soon.
        # This if statement disallows installer package users from using 'pred'
        # even if they turn on the OPENBB_ENABLE_PREDICT feature flag to true
        # however it does not prevent users who clone the repo from using it
        # if they have ENABLE_PREDICT set to true.
        if obbff.PACKAGED_APPLICATION or not obbff.ENABLE_PREDICT:
            console.print(
                "Predict is disabled. Forecasting coming soon!",
                "\n",
            )
        else:
            if not self.DATASETS:
                console.print(
                    "There is no data stored yet. Please use either the 'macro', 'fred', 'index' and/or "
                    "'treasury' command in combination with the -st argument to be able to plot data.\n"
                )
                return

            from openbb_terminal.economy.prediction.pred_controller import (
                PredictionTechniquesController,
            )

            data: Dict = {}
            for source, _ in self.DATASETS.items():
                if not self.DATASETS[source].empty:
                    if len(self.DATASETS[source].columns) == 1:
                        data[self.DATASETS[source].columns[0]] = self.DATASETS[source]
                    else:
                        for col in list(self.DATASETS[source].columns):
                            data[col] = self.DATASETS[source][col].to_frame()

            self.queue = self.load_class(
                PredictionTechniquesController, self.DATASETS, self.queue
            )

    @log_start_end(log=logger)
    def call_qa(self, _):
        """Process pred command"""
        if not self.DATASETS:
>>>>>>> ee0e1e98
            console.print(
                "There is no data stored yet. Please use either the 'macro', 'fred', 'index' and/or "
                "'treasury' command in combination with the -st argument to be able to plot data.\n"
            )
            return

        self.queue = self.load_class(PredictionTechniquesController, data, self.queue)

    @log_start_end(log=logger)
    def call_qa(self, _):
        """Process pred command"""

        from openbb_terminal.economy.quantitative_analysis.qa_controller import (
            QaController,
        )

        data: Dict = {}
        all_datasets_empty = True
        for source, _ in self.DATASETS.items():
            if not self.DATASETS[source].empty:
                all_datasets_empty = False
                if len(self.DATASETS[source].columns) == 1:
                    data[self.DATASETS[source].columns[0]] = self.DATASETS[source]
                else:
                    for col in list(self.DATASETS[source].columns):
                        data[col] = self.DATASETS[source][col].to_frame()

        if all_datasets_empty:
            console.print(
                "There is no data stored yet. Please use either the 'macro', 'fred', 'index' and/or "
                "'treasury' command in combination with the -st argument to be able to plot data.\n"
            )
            return

        self.queue = self.load_class(QaController, data, self.queue)<|MERGE_RESOLUTION|>--- conflicted
+++ resolved
@@ -1435,25 +1435,6 @@
     def call_pred(self, _):
 
         """Process pred command"""
-<<<<<<< HEAD
-
-        from openbb_terminal.economy.prediction.pred_controller import (
-            PredictionTechniquesController,
-        )
-
-        data: Dict = {}
-        all_datasets_empty = True
-        for source, _ in self.DATASETS.items():
-            if not self.DATASETS[source].empty:
-                all_datasets_empty = False
-                if len(self.DATASETS[source].columns) == 1:
-                    data[self.DATASETS[source].columns[0]] = self.DATASETS[source]
-                else:
-                    for col in list(self.DATASETS[source].columns):
-                        data[col] = self.DATASETS[source][col].to_frame()
-
-        if all_datasets_empty:
-=======
         # IMPORTANT: 8/11/22 prediction was discontinued on the installer packages
         # because forecasting in coming out soon.
         # This if statement disallows installer package users from using 'pred'
@@ -1494,7 +1475,6 @@
     def call_qa(self, _):
         """Process pred command"""
         if not self.DATASETS:
->>>>>>> ee0e1e98
             console.print(
                 "There is no data stored yet. Please use either the 'macro', 'fred', 'index' and/or "
                 "'treasury' command in combination with the -st argument to be able to plot data.\n"

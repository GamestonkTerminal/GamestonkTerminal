--- conflicted
+++ resolved
@@ -29,14 +29,9 @@
 def realtime_performance_sector(
     raw: bool = False,
     export: str = "",
-<<<<<<< HEAD
-    external_axes: bool = False,
-) -> Union[OpenBBFigure, None]:
-=======
-    sheet_name: str = None,
-    external_axes: Optional[List[plt.Axes]] = None,
-):
->>>>>>> e28d12f3
+    sheet_name: str = None,
+    external_axes: bool = False,
+) -> Union[OpenBBFigure, None]:
     """Display Real-Time Performance sector. [Source: AlphaVantage]
 
     Parameters
@@ -99,14 +94,9 @@
     start_year: int = 2010,
     raw: bool = False,
     export: str = "",
-<<<<<<< HEAD
-    external_axes: bool = False,
-) -> Union[OpenBBFigure, None]:
-=======
-    sheet_name: str = None,
-    external_axes: Optional[List[plt.Axes]] = None,
-):
->>>>>>> e28d12f3
+    sheet_name: str = None,
+    external_axes: bool = False,
+) -> Union[OpenBBFigure, None]:
     """Display US GDP from AlphaVantage
 
     Parameters
@@ -161,14 +151,9 @@
     start_year: int = 2010,
     raw: bool = False,
     export: str = "",
-<<<<<<< HEAD
-    external_axes: bool = False,
-) -> Union[OpenBBFigure, None]:
-=======
-    sheet_name: str = None,
-    external_axes: Optional[List[plt.Axes]] = None,
-):
->>>>>>> e28d12f3
+    sheet_name: str = None,
+    external_axes: bool = False,
+) -> Union[OpenBBFigure, None]:
     """Display US GDP per Capita from AlphaVantage
 
     Parameters
@@ -221,14 +206,9 @@
     start_year: int = 2010,
     raw: bool = False,
     export: str = "",
-<<<<<<< HEAD
-    external_axes: bool = False,
-) -> Union[OpenBBFigure, None]:
-=======
-    sheet_name: str = None,
-    external_axes: Optional[List[plt.Axes]] = None,
-):
->>>>>>> e28d12f3
+    sheet_name: str = None,
+    external_axes: bool = False,
+) -> Union[OpenBBFigure, None]:
     """Display US Inflation from AlphaVantage
 
     Parameters
@@ -282,14 +262,9 @@
     start_year: int = 2010,
     raw: bool = False,
     export: str = "",
-<<<<<<< HEAD
-    external_axes: bool = False,
-) -> Union[OpenBBFigure, None]:
-=======
-    sheet_name: str = None,
-    external_axes: Optional[List[plt.Axes]] = None,
-):
->>>>>>> e28d12f3
+    sheet_name: str = None,
+    external_axes: bool = False,
+) -> Union[OpenBBFigure, None]:
     """Display US consumer price index (CPI) from AlphaVantage
 
     Parameters
@@ -346,14 +321,9 @@
     start_date: str = "2010-01-01",
     raw: bool = False,
     export: str = "",
-<<<<<<< HEAD
-    external_axes: bool = False,
-) -> Union[OpenBBFigure, None]:
-=======
-    sheet_name: str = None,
-    external_axes: Optional[List[plt.Axes]] = None,
-):
->>>>>>> e28d12f3
+    sheet_name: str = None,
+    external_axes: bool = False,
+) -> Union[OpenBBFigure, None]:
     """Display historical treasury yield for given maturity
 
     Parameters
@@ -411,14 +381,9 @@
     start_year: int = 2010,
     raw: bool = False,
     export: str = "",
-<<<<<<< HEAD
-    external_axes: bool = False,
-) -> Union[OpenBBFigure, None]:
-=======
-    sheet_name: str = None,
-    external_axes: Optional[List[plt.Axes]] = None,
-):
->>>>>>> e28d12f3
+    sheet_name: str = None,
+    external_axes: bool = False,
+) -> Union[OpenBBFigure, None]:
     """Display US unemployment AlphaVantage
 
     Parameters

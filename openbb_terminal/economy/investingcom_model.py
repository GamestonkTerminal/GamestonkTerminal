--- conflicted
+++ resolved
@@ -289,23 +289,7 @@
 
 
 @log_start_end(log=logger)
-<<<<<<< HEAD
-def get_yieldcurve(country: str) -> pd.DataFrame:
-=======
-def check_correct_country(country: str, countries: list) -> str:
-    """Check if country is in list and warn if not."""
-    if country.lower() not in countries:
-        log_and_raise(
-            argparse.ArgumentTypeError(
-                f"{country} is an invalid country. Choose from {', '.join(countries)}"
-            )
-        )
-    return country
-
-
-@log_start_end(log=logger)
 def get_yieldcurve(country: str = "United States") -> pd.DataFrame:
->>>>>>> da7ee5c6
     """Get yield curve for specified country. [Source: Investing.com]
 
     Parameters

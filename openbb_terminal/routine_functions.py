import re
from datetime import datetime, timedelta
from typing import Dict, List, Match, Optional, Tuple, Union

from dateutil.relativedelta import relativedelta

from openbb_terminal.rich_config import console

# pylint: disable=too-many-statements,eval-used,consider-iterating-dictionary
# pylint: disable=too-many-branches,too-many-return-statements

# Necessary for OpenBB keywords
MONTHS_VALUE = {
    "JANUARY": 1,
    "FEBRUARY": 2,
    "MARCH": 3,
    "APRIL": 4,
    "MAY": 5,
    "JUNE": 6,
    "JULY": 7,
    "AUGUST": 8,
    "SEPTEMBER": 9,
    "OCTOBER": 10,
    "NOVEMBER": 11,
    "DECEMBER": 12,
}

WEEKDAY_VALUE = {
    "MONDAY": 0,
    "TUESDAY": 1,
    "WEDNESDAY": 2,
    "THURSDAY": 3,
    "FRIDAY": 4,
    "SATURDAY": 5,
    "SUNDAY": 6,
}


def is_reset(command: str) -> bool:
    """Test whether a command is a reset command

    Parameters
    ----------
    command : str
        The command to test

    Returns
    -------
    answer : bool
        Whether the command is a reset command
    """
    if "reset" in command:
        return True
    if command == "r":
        return True
    if command == "r\n":
        return True
    return False


def match_and_return_openbb_keyword_date(keyword: str) -> str:  # noqa: PLR0911
    """Return OpenBB keyword into date

    Parameters
    ----------
    keyword : str
        String with potential OpenBB keyword (e.g. 1MONTHAGO,LASTFRIDAY,3YEARSFROMNOW,NEXTTUESDAY)

    Returns
    ----------
        str: Date with format YYYY-MM-DD
    """
    now = datetime.now()
    for i, regex in enumerate([r"^\$(\d+)([A-Z]+)AGO$", r"^\$(\d+)([A-Z]+)FROMNOW$"]):
        match = re.match(regex, keyword)
        if match:
            integer_value = int(match.group(1))
            time_unit = match.group(2)
            clean_time = time_unit.upper()
            if "DAYS" in clean_time or "MONTHS" in clean_time or "YEARS" in clean_time:
                kwargs = {time_unit.lower(): integer_value}
                if i == 0:
                    return (now - relativedelta(**kwargs)).strftime("%Y-%m-%d")  # type: ignore
                return (now + relativedelta(**kwargs)).strftime("%Y-%m-%d")  # type: ignore

    match = re.search(r"\$LAST(\w+)", keyword)
    if match:
        time_unit = match.group(1)
        # Check if it corresponds to a month
        if time_unit in list(MONTHS_VALUE.keys()):
            the_year = now.year
            # Calculate the year and month for last month date
            if now.month <= MONTHS_VALUE[time_unit]:
                # If the current month is greater than the last date month, it means it is this year
                the_year = now.year - 1
            return datetime(the_year, MONTHS_VALUE[time_unit], 1).strftime("%Y-%m-%d")

        # Check if it corresponds to a week day
        if time_unit in list(WEEKDAY_VALUE.keys()):
            if datetime.weekday(now) > WEEKDAY_VALUE[time_unit]:
                return (
                    now
                    - timedelta(datetime.weekday(now))
                    + timedelta(WEEKDAY_VALUE[time_unit])
                ).strftime("%Y-%m-%d")
            return (
                now
                - timedelta(7)
                - timedelta(datetime.weekday(now))
                + timedelta(WEEKDAY_VALUE[time_unit])
            ).strftime("%Y-%m-%d")

    match = re.search(r"\$NEXT(\w+)", keyword)
    if match:
        time_unit = match.group(1)
        # Check if it corresponds to a month
        if time_unit in list(MONTHS_VALUE.keys()):
            # Calculate the year and month for next month date
            if now.month < MONTHS_VALUE[time_unit]:
                # If the current month is greater than the last date month, it means it is this year
                return datetime(now.year, MONTHS_VALUE[time_unit], 1).strftime(
                    "%Y-%m-%d"
                )

            return datetime(now.year + 1, MONTHS_VALUE[time_unit], 1).strftime(
                "%Y-%m-%d"
            )

        # Check if it corresponds to a week day
        if time_unit in list(WEEKDAY_VALUE.keys()):
            if datetime.weekday(now) < WEEKDAY_VALUE[time_unit]:
                return (
                    now
                    - timedelta(datetime.weekday(now))
                    + timedelta(WEEKDAY_VALUE[time_unit])
                ).strftime("%Y-%m-%d")
            return (
                now
                + timedelta(7)
                - timedelta(datetime.weekday(now))
                + timedelta(WEEKDAY_VALUE[time_unit])
            ).strftime("%Y-%m-%d")

    return ""


def parse_openbb_script(  # noqa: PLR0911,PLR0912
    raw_lines: List[str],
    script_inputs: Optional[List[str]] = None,
) -> Tuple[str, str]:
    """
    Parse .openbb script

    Parameters
    ----------
    raw_lines : List[str]
        Lines from .openbb script
    script_inputs: str, optional
        Inputs to the script that come externally

    Returns
    -------
    str
        Error that occurred - if empty means no error
    str
        Processed string from .openbb script that can be run by the OpenBB Terminal
    """
    ROUTINE_VARS: Dict[str, Union[str, List[str]]] = dict()
    if script_inputs:
        ROUTINE_VARS["$ARGV"] = script_inputs

    ## PRE PROCESSING
    # Remove reset commands, comments, empty lines and trailing/leading whitespaces
    raw_lines = [
        x.strip()
        for x in raw_lines
        if (not is_reset(x)) and ("#" not in x) and x.strip()
    ]

    ## LOOK FOR NEW VARIABLES BEING DECLARED FROM USERS
    lines_without_declarations = list()
    for line in raw_lines:
        # Check if this line has a variable attribution
        # This currently allows user to override ARGV parameter
        if "$" in line and "=" in line:
            match = re.search(r"\$(\w+)\s*=\s*([\w\d,-.\s]+)", line)
            if match:
                VAR_NAME = match.group(1)
                VAR_VALUES = match.group(2)
                ROUTINE_VARS["$" + VAR_NAME] = (
                    VAR_VALUES if "," not in VAR_VALUES else VAR_VALUES.split(",")
                )

                # Just throw a warning when user uses wrong convention
                numdollars = len(re.findall(r"\$", line))
                if numdollars > 1:
                    console.print(
                        f"The variable {VAR_NAME} should not be declared as "
                        f"{'$' * numdollars}{VAR_NAME}. Instead it will be "
                        f"converted into ${VAR_NAME}."
                    )

            else:
                lines_without_declarations.append(line)
        else:
            lines_without_declarations.append(line)

    # At this stage our ROUTINE_VARS should be completed coming from external AND from internal
    # Now we want to replace the ROUTINE_VARS to where applicable throughout the .openbb script
    # Due to this implementation, a variable declared at the end will still be effective

    lines_with_vars_replaced = list()
    foreach_loop_found = False
    for line in lines_without_declarations:
        # Save temporary line to ensure that all vars get replaced by correct vars
        templine = line

        # Found 'end' keyword which means that a loop has terminated
        if re.match(r"^\s*end\s*$", line, re.IGNORECASE):
            # Check whether the foreach loop has started or not
            if not foreach_loop_found:
                return (
                    "[red]The script has a foreach loop that terminates before it gets started. "
                    "Add the keyword 'foreach' to explicitly start loop[/red]",
                    "",
                )
            foreach_loop_found = False

        else:
            # Found 'foreach' keyword which means there needs to be a matching 'end'
            if re.search(r"foreach", line, re.IGNORECASE):
                foreach_loop_found = True

            # Regular expression pattern to match variables starting with $
            pattern = r"(?<!\$)(\$(\w+)(\[[^\]]*\])?)(?=(?:[^\]]*\]*))"

            # Find all matches of the pattern in the line
            matches: Optional[List[Match[str]]] = re.findall(pattern, line)

            if matches:
                for match in matches:
                    if match:
                        VAR_NAME = "$" + match[1]
                        VAR_SLICE = match[2][1:-1] if match[2] else ""

                        # Within a list refers to a single element
                        if VAR_SLICE.isdigit():
                            # This is an edge case for when the user has a variable such as $DATE = 2022-01-01
                            # We want the user to be able to access it with $DATE or $DATE[0] and the latest
                            # in python will only take the first '2'
                            if VAR_SLICE == "0":
                                if VAR_NAME in ROUTINE_VARS:
                                    values = eval(  # noqa: S307
                                        f'ROUTINE_VARS["{VAR_NAME}"]'
                                    )
                                    if isinstance(values, list):
                                        templine = templine.replace(
                                            match[0],
                                            eval(f"values[{VAR_SLICE}]"),  # noqa: S307
                                        )
                                    else:
                                        templine = templine.replace(match[0], values)
                                else:
                                    return (
                                        f"[red]Variable {VAR_NAME} not given "
                                        "for current routine script.[/red]",
                                        "",
                                    )

                            # Only enters here when any other index from 0 is used
                            elif VAR_NAME in ROUTINE_VARS:
                                variable = eval(  # noqa: S307
                                    f'ROUTINE_VARS["{VAR_NAME}"]'
                                )
                                length_variable = (
                                    len(variable) if isinstance(variable, list) else 1
                                )

                                # We use <= because we are using 0 index based lists
                                if length_variable <= int(VAR_SLICE):
                                    return (
                                        f"[red]Variable {VAR_NAME} only has "
                                        f"{length_variable} elements and there "
                                        f"was an attempt to access it with index {VAR_SLICE}.[/red]",
                                        "",
                                    )
                                templine = templine.replace(
                                    match[0],
                                    variable[int(VAR_SLICE)],
                                )
                            else:
                                return (
                                    f"[red]Variable {VAR_NAME} not given for current routine script.[/red]",
                                    "",
                                )

                        # Involves slicing which is a bit more tricky to use eval on
                        elif (
                            ":" in VAR_SLICE
                            and len(VAR_SLICE.split(":")) == 2
                            and (
                                VAR_SLICE.split(":")[0].isdigit()
                                or VAR_SLICE.split(":")[1].isdigit()
                            )
                        ):
                            slicing_tuple = "slice("
                            slicing_tuple += (
                                VAR_SLICE.split(":")[0]
                                if VAR_SLICE.split(":")[0].isdigit()
                                else "None"
                            )
                            slicing_tuple += ","
                            slicing_tuple += (
                                VAR_SLICE.split(":")[1]
                                if VAR_SLICE.split(":")[1].isdigit()
                                else "None"
                            )
                            slicing_tuple += ")"

<<<<<<< HEAD
                            vars_to_loop = eval(  # noqa: S307
                                f'ROUTINE_VARS["{VAR_NAME}"][{slicing_tuple}]'
=======
                            templine = templine.replace(
                                match[0],
                                ",".join(
                                    eval(  # noqa: S307
                                        f'ROUTINE_VARS["{VAR_NAME}"][{slicing_tuple}]'
                                    )
                                ),
>>>>>>> 5c0e8208
                            )

                            # Check whether the slicing was successful or not
                            if vars_to_loop:
                                templine = templine.replace(
                                    match[0],
                                    ",".join(vars_to_loop),
                                )
                            else:
                                return (
                                    f"[red]The foreach loop cannot run with input: {match[0]}.[/red]",
                                    "",
                                )

                        # Just replace value without slicing or list
                        else:
                            if VAR_SLICE:
                                # Check if the string starts with a minus sign
                                if VAR_SLICE.startswith("-"):
                                    if not VAR_SLICE[1:].isdigit():
                                        return (
                                            f"[red]Index '{VAR_SLICE}' is not a value[/red]",
                                            "",
                                        )
                                    if int(VAR_SLICE) < 0:
                                        return (
                                            f"[red]Negative index on {VAR_NAME} is not allowed[/red]",
                                            "",
                                        )
                                if not VAR_SLICE.isdigit():
                                    return (
                                        f"[red]Index '{VAR_SLICE}' is not a value[/red]",
                                        "",
                                    )

                            if VAR_NAME in ROUTINE_VARS:
                                value = eval(  # noqa: S307
                                    f'ROUTINE_VARS["{VAR_NAME}"]'
                                )

                                # If the value is a list, we want to replace it with the whole list
                                if isinstance(value, list):
                                    templine = templine.replace(
                                        match[0],
                                        ",".join(value),
                                    )
                                else:
                                    templine = templine.replace(match[0], value)

                            else:
                                # Check if this is an OpenBB keyword variable like
                                # 1MONTHAGO,LASTFRIDAY,3YEARSFROMNOW,NEXTTUESDAY
                                # and decode it into the right date if it exists
                                potential_date_match = (
                                    match_and_return_openbb_keyword_date(VAR_NAME)
                                )
                                if potential_date_match:
                                    templine = templine.replace(
                                        match[0], potential_date_match
                                    )
                                else:
                                    return (
                                        f"[red]Variable {VAR_NAME} not given for "
                                        "current routine script.[/red]",
                                        "",
                                    )

        lines_with_vars_replaced.append(templine)

    # If this flags ends in True it means that the script routine has a foreach loop that never terminates
    if foreach_loop_found:
        return (
            "[red]The script has a foreach loop that doesn't terminate. "
            "Add the keyword 'end' to explicitly terminate loop[/red]",
            "",
        )

    # Finally the only remaining thing to address are the foreach loops. For that we'll go through
    # those lines and unroll the arguments that will be iterated by.
    # Note that the fact that we checked before that the amount of foreach and end matches allow us
    # to be confident that the script has no clear issues.

    within_foreach = False
    foreach_lines_loop: List[str] = list()

    parsed_script = ""
    final_lines = list()
    varname = "VAR"
    varused_inside = False
    for line in lines_with_vars_replaced:
        # Found 'foreach' header associated with loop
        match = re.search(
            r"foreach \$\$([A-Za-z\_]+) in ([A-Za-z0-9,-]+)", line, re.IGNORECASE
        )
        if match:
            varname = match.group(1)
            foreach_loop = match.group(2).split(",")
            within_foreach = True

        # We are inside a loop and this is a line that we will want to replicate,
        # so we need to temporarily store it until we reach the end
        elif within_foreach:
            # Found 'end' keyword which means that the foreach loop has reached the end
            if re.match(r"^\s*end\s*$", line, re.IGNORECASE):
                # Now we want to process what we were waiting for before

                # Iterate through main foreach header
                for var in foreach_loop:
                    # Iterate through all lines within foreach and end loop
                    for foreach_line_loop in foreach_lines_loop:
                        if f"$${varname}" in foreach_line_loop:
                            final_lines.append(
                                foreach_line_loop.replace(f"$${varname}", var).strip()
                            )
                            varused_inside = True
                        elif "$$" in foreach_line_loop:
                            return (
                                "[red]The script has a foreach loop that iterates through "
                                f"{','.join(foreach_loop)} with variable $${varname} "
                                "but another var name is being utilized instead[/red]",
                                "",
                            )
                        else:
                            final_lines.append(foreach_line_loop.strip())

                if not varused_inside:
                    console.print(
                        f"The variable {varname} was used in foreach header "
                        "but it wasn't used inside the loop."
                    )
                    varused_inside = False

                # Since this has been processed we reset the foreach loop lines
                within_foreach = False
                foreach_lines_loop = list()

            else:
                foreach_lines_loop.append(line)

        else:
            final_lines.append(line)

    # If the list is non null, then we want to convert this into a parsed string that is
    # recognized by the OpenBB Terminal
    if final_lines:
        parsed_script = f"{'/'.join([line.rstrip() for line in final_lines])}".replace(
            "//", "/home/"
        )
        if parsed_script[0] == "/":
            # If the user had added a / at the beginning, then it was converted to //home/
            # and we need to remove it
            if parsed_script.startswith("//home"):
                parsed_script = parsed_script[6:]
        else:
            # We want the script to start from the home menu, hence we add it if the user
            # didn't add it
            parsed_script = "/" + parsed_script

        # If the script finishes with // it means that we converted it to /home/
        # This means that we are expecting a command to follow, but since this is
        # the end of the script, we need to remove the trailing /
        if parsed_script.endswith("/home/"):
            parsed_script = parsed_script[:-1]

    return "", parsed_script<|MERGE_RESOLUTION|>--- conflicted
+++ resolved
@@ -317,10 +317,6 @@
                             )
                             slicing_tuple += ")"
 
-<<<<<<< HEAD
-                            vars_to_loop = eval(  # noqa: S307
-                                f'ROUTINE_VARS["{VAR_NAME}"][{slicing_tuple}]'
-=======
                             templine = templine.replace(
                                 match[0],
                                 ",".join(
@@ -328,20 +324,7 @@
                                         f'ROUTINE_VARS["{VAR_NAME}"][{slicing_tuple}]'
                                     )
                                 ),
->>>>>>> 5c0e8208
-                            )
-
-                            # Check whether the slicing was successful or not
-                            if vars_to_loop:
-                                templine = templine.replace(
-                                    match[0],
-                                    ",".join(vars_to_loop),
-                                )
-                            else:
-                                return (
-                                    f"[red]The foreach loop cannot run with input: {match[0]}.[/red]",
-                                    "",
-                                )
+                            )
 
                         # Just replace value without slicing or list
                         else:

--- conflicted
+++ resolved
@@ -1,7 +1,13 @@
 """OpenBB Terminal API."""
 # flake8: noqa
-# pylint: disable=unused-import
-<<<<<<< HEAD
+# pylint: disable=unused-import,wrong-import-order
+# pylint: disable=C0302,W0611,not-callable
+from inspect import signature, Parameter
+import types
+import functools
+import importlib
+from typing import Optional, Callable
+
 from .stocks import stocks_api as stocks
 from .alternative import alt_api as alt
 from .cryptocurrency import crypto_api as crypto
@@ -11,7 +17,6 @@
 from .forex import forex_api as forex
 from .mutual_funds import mutual_fund_api as funds
 from .portfolio import portfolio_api as portfolio
-from .reports import widget_helpers as widgets
 
 try:
     from .forecast import forecast_api as forecast
@@ -19,14 +24,6 @@
     pass
 
 from .config_terminal import theme
-=======
-
-# pylint: disable=C0302,W0611,not-callable
-from inspect import signature, Parameter
-import types
-import functools
-import importlib
-from typing import Optional, Callable
 
 from openbb_terminal.helper_classes import TerminalStyle  # noqa: F401
 from openbb_terminal import helper_funcs as helper  # noqa: F401
@@ -2212,5 +2209,4 @@
         return function_map
 
 
-openbb = Loader(funcs=functions).openbb
->>>>>>> 8731fbd6
+openbb = Loader(funcs=functions).openbb
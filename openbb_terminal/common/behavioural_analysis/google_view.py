"""Google View."""
__docformat__ = "numpy"

import logging
import os
from typing import List

import pandas as pd

from openbb_terminal.common.behavioural_analysis import google_model
from openbb_terminal.config_terminal import theme
from openbb_terminal.core.plots.plotly_helper import OpenBBFigure
from openbb_terminal.decorators import log_start_end
from openbb_terminal.helper_funcs import export_data, print_rich_table

logger = logging.getLogger(__name__)


@log_start_end(log=logger)
def display_mentions(
    symbol: str,
    start_date: str = "",
    export: str = "",
<<<<<<< HEAD
    external_axes: bool = False,
=======
    sheet_name: str = None,
    external_axes: Optional[List[plt.Axes]] = None,
>>>>>>> e28d12f3
):
    """Plots weekly bars of stock's interest over time. other users watchlist. [Source: Google].

    Parameters
    ----------
    symbol : str
        Ticker symbol
    start_date : str
        Start date as YYYY-MM-DD string
    sheet_name: str
        Optionally specify the name of the sheet the data is exported to.
    export: str
        Format to export data
    external_axes : bool, optional
        Whether to return the figure object or not, by default False
    """

    df_interest = google_model.get_mentions(symbol)

    if df_interest.empty:
        return

    fig = OpenBBFigure(
        title=f"Interest over time on {symbol}",
        xaxis_title="Date",
        yaxis_title="Interest [%]",
    )
    if start_date:
        df_interest = df_interest[start_date:]  # type: ignore

    fig.add_bar(
        x=df_interest.index[:-1],
        y=df_interest[symbol].values[:-1],
        name=symbol,
        showlegend=False,
    )
    fig.add_bar(
        x=[df_interest.index[-1]],
        y=[df_interest[symbol].values[-1]],
        name=symbol,
        showlegend=False,
    )
    fig.update_layout(xaxis=dict(type="date"))

    export_data(
        export,
        os.path.dirname(os.path.abspath(__file__)),
        "mentions",
        df_interest,
        sheet_name,
    )

    return fig.show() if not external_axes else fig


@log_start_end(log=logger)
def display_correlation_interest(
    symbol: str,
    data: pd.DataFrame,
    words: List[str],
    export: str = "",
<<<<<<< HEAD
    external_axes: bool = False,
=======
    sheet_name: str = None,
    external_axes: Optional[List[plt.Axes]] = None,
>>>>>>> e28d12f3
):
    """Plots interest over time of words/sentences versus stock price. [Source: Google].

    Parameters
    ----------
    symbol : str
        Ticker symbol to check price
    data : pd.DataFrame
        Data dataframe
    words : List[str]
        Words to check for interest for
    sheet_name: str
        Optionally specify the name of the sheet the data is exported to.
    export: str
        Format to export data
    external_axes : bool, optional
        Whether to return the figure object or not, by default False
    """
    fig = OpenBBFigure.create_subplots(
        rows=2,
        cols=1,
        shared_xaxes=True,
        vertical_spacing=0.08,
        subplot_titles=(
            f"{symbol.upper()} stock price and interest over time on {','.join(words)}",
            "Interest [%]",
        ),
    )
    fig.add_scatter(
        x=data.index,
        y=data["Adj Close"].values,
        name="Stock Price",
        row=1,
        col=1,
    )
    for word in words:
        df_interest = google_model.get_mentions(word)
        if df_interest.empty:
            continue
        fig.add_scatter(
            x=df_interest.index,
            y=df_interest[word],
            name=word,
            row=2,
            col=1,
        )
    fig.hide_holidays()

    export_data(
        export,
        os.path.dirname(os.path.abspath(__file__)),
        "interest",
        df_interest,
        sheet_name,
    )

    return fig.show() if not external_axes else fig


@log_start_end(log=logger)
def display_regions(
<<<<<<< HEAD
    symbol: str, limit: int = 5, export: str = "", external_axes: bool = False
=======
    symbol: str,
    limit: int = 5,
    export: str = "",
    sheet_name: str = None,
    external_axes: Optional[List[plt.Axes]] = None,
>>>>>>> e28d12f3
):
    """Plots bars of regions based on stock's interest. [Source: Google].

    Parameters
    ----------
    symbol : str
        Ticker symbol
    limit: int
        Number of regions to show
    sheet_name: str
        Optionally specify the name of the sheet the data is exported to.
    export: str
        Format to export data
    external_axes : bool, optional
        Whether to return the figure object or not, by default False
    """
    df_interest_region = google_model.get_regions(symbol)

    if df_interest_region.empty:
        return

    df_interest_region = df_interest_region.head(limit)
    df = df_interest_region.sort_values([symbol], ascending=True)

    fig = OpenBBFigure(
        title=f"Regions with highest interest in {symbol}",
        yaxis_title="Region",
        xaxis_title="Interest [%]",
    )
    fig.add_bar(
        x=df[symbol],
        y=df.index,
        orientation="h",
        name=symbol,
        showlegend=False,
        marker_color=theme.get_colors(reverse=True),
    )
    fig.update_layout(yaxis=dict(type="category"))

    export_data(
        export,
        os.path.dirname(os.path.abspath(__file__)),
        "regions",
        df,
        sheet_name,
    )

    return fig.show() if not external_axes else fig


@log_start_end(log=logger)
def display_queries(
    symbol: str, limit: int = 5, export: str = "", sheet_name: str = None
):
    """Prints table showing top related queries with this stock's query. [Source: Google].

    Parameters
    ----------
    symbol : str
        Ticker symbol
    limit: int
        Number of regions to show
    sheet_name: str
        Optionally specify the name of the sheet the data is exported to.
    export: str
        Format to export data
        {"csv","json","xlsx","png","jpg","pdf","svg"}
    """
    # Retrieve a dict with top and rising queries
    df = google_model.get_queries(symbol, limit)

    if df.empty:
        return

    print_rich_table(
        df,
        headers=list(df.columns),
        title=f"Top {symbol}'s related queries",
    )

    export_data(
        export,
        os.path.dirname(os.path.abspath(__file__)),
        "queries",
        df,
        sheet_name,
    )


@log_start_end(log=logger)
def display_rise(
    symbol: str, limit: int = 10, export: str = "", sheet_name: str = None
):
    """Prints top rising related queries with this stock's query. [Source: Google].

    Parameters
    ----------
    symbol : str
        Ticker symbol
    limit: int
        Number of queries to show
    sheet_name: str
        Optionally specify the name of the sheet the data is exported to.
    export: str
        Format to export data
    """
    df_related_queries = google_model.get_rise(symbol, limit)

    if df_related_queries.empty:
        return

    print_rich_table(
        df_related_queries,
        headers=list(df_related_queries.columns),
        title=f"Top rising {symbol}'s related queries",
    )

    export_data(
        export,
        os.path.dirname(os.path.abspath(__file__)),
        "rise",
        df_related_queries,
        sheet_name,
    )<|MERGE_RESOLUTION|>--- conflicted
+++ resolved
@@ -21,12 +21,8 @@
     symbol: str,
     start_date: str = "",
     export: str = "",
-<<<<<<< HEAD
+    sheet_name: str = None,
     external_axes: bool = False,
-=======
-    sheet_name: str = None,
-    external_axes: Optional[List[plt.Axes]] = None,
->>>>>>> e28d12f3
 ):
     """Plots weekly bars of stock's interest over time. other users watchlist. [Source: Google].
 
@@ -88,12 +84,8 @@
     data: pd.DataFrame,
     words: List[str],
     export: str = "",
-<<<<<<< HEAD
+    sheet_name: str = None,
     external_axes: bool = False,
-=======
-    sheet_name: str = None,
-    external_axes: Optional[List[plt.Axes]] = None,
->>>>>>> e28d12f3
 ):
     """Plots interest over time of words/sentences versus stock price. [Source: Google].
 
@@ -155,15 +147,11 @@
 
 @log_start_end(log=logger)
 def display_regions(
-<<<<<<< HEAD
-    symbol: str, limit: int = 5, export: str = "", external_axes: bool = False
-=======
     symbol: str,
     limit: int = 5,
     export: str = "",
     sheet_name: str = None,
-    external_axes: Optional[List[plt.Axes]] = None,
->>>>>>> e28d12f3
+    external_axes: bool = False,
 ):
     """Plots bars of regions based on stock's interest. [Source: Google].
 

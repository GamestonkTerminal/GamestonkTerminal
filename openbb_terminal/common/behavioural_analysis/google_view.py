--- conflicted
+++ resolved
@@ -231,11 +231,7 @@
 
 
 @log_start_end(log=logger)
-<<<<<<< HEAD
 def display_rise(symbol: str, limit: int = 10, export: str = ""):
-=======
-def display_rise(ticker: str, num: int = 15, export: str = ""):
->>>>>>> 7c82c276
     """Print top rising related queries with this stock's query. [Source: Google]
 
     Parameters
@@ -247,16 +243,10 @@
     export: str
         Format to export data
     """
-<<<<<<< HEAD
     df_related_queries = google_model.get_rise(symbol)
-    df = df_related_queries.copy()
-    df_related_queries = df_related_queries.head(limit)
-=======
-    df_related_queries = google_model.get_rise(ticker)
->>>>>>> 7c82c276
 
     print_rich_table(
-        df_related_queries.head(num),
+        df_related_queries.head(limit),
         headers=list(df_related_queries.columns),
         title=f"Top rising {symbol}'s related queries",
     )

--- conflicted
+++ resolved
@@ -134,11 +134,7 @@
 
 @check_api_key(["API_SENTIMENTINVESTOR_TOKEN"])
 def get_trending(
-<<<<<<< HEAD
-    start_date: str = datetime.today().strftime("%Y-%m-%d"),
-=======
     start_date: str = None,
->>>>>>> 1900225b
     hour: int = 0,
     number: int = 10,
 ) -> pd.DataFrame:

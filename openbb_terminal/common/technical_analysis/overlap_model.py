"""Overlap Technical Analysis"""
___docformat__ = "numpy"

import logging

import pandas as pd
import pandas_ta as ta

from openbb_terminal.decorators import log_start_end
from openbb_terminal.rich_config import console

logger = logging.getLogger(__name__)

WINDOW_LENGTHS = [20, 50]
WINDOW_LENGTHS2 = [10, 20]


@log_start_end(log=logger)
def ema(data: pd.Series, length: int = 50, offset: int = 0) -> pd.DataFrame:
    """Gets exponential moving average (EMA) for stock

    Parameters
    ----------
    data: pd.Series
        Dataframe of dates and prices
    length: int
        Length of EMA window
    offset: int
        Length of offset

    Returns
    ----------
    pd.DataFrame
        Dataframe containing prices and EMA
    """
    if isinstance(data, pd.DataFrame):
        console.print("[red]Please send a series and not a DataFrame.[/red]\n")
        return pd.DataFrame()
    return pd.DataFrame(ta.ema(data, length=length, offset=offset)).dropna()


@log_start_end(log=logger)
def sma(data: pd.Series, length: int = 50, offset: int = 0) -> pd.DataFrame:
    """Gets simple moving average (EMA) for stock

<<<<<<< HEAD
    Parameters
    ----------
    data: pd.DataFrame
        Dataframe of dates and prices
    length: int
        Length of SMA window
    offset: int
        Length of offset

    Returns
    ----------
=======
     Parameters
     ----------
     data: pd.Series
         Dataframe of dates and prices
     length: int
         Length of SMA window
     offset: int
         Length of offset

     Returns
     ----------
>>>>>>> 5c975cf9
    pd.DataFrame
         Dataframe containing prices and SMA
    """
    if isinstance(data, pd.DataFrame):
        console.print("[red]Please send a series and not a DataFrame.[/red]\n")
        return pd.DataFrame()
    return pd.DataFrame(ta.sma(data, length=length, offset=offset)).dropna()


@log_start_end(log=logger)
def wma(data: pd.Series, length: int = 50, offset: int = 0) -> pd.DataFrame:
    """Gets weighted moving average (WMA) for stock

    Parameters
    ----------
    data: pd.Series
        Dataframe of dates and prices
    length: int
        Length of SMA window
    offset: int
        Length of offset

    Returns
    ----------
    df_ta: pd.DataFrame
        Dataframe containing prices and WMA
    """
    if isinstance(data, pd.DataFrame):
        console.print("[red]Please send a series and not a DataFrame.[/red]\n")
        return pd.DataFrame()
    return pd.DataFrame(ta.wma(data, length=length, offset=offset)).dropna()


@log_start_end(log=logger)
def hma(data: pd.Series, length: int = 50, offset: int = 0) -> pd.DataFrame:
    """Gets hull moving average (HMA) for stock

    Parameters
    ----------
    data: pd.Series
        Dataframe of dates and prices
    length: int
        Length of SMA window
    offset: int
        Length of offset

    Returns
    ----------
    df_ta: pd.DataFrame
        Dataframe containing prices and HMA
    """
    if isinstance(data, pd.DataFrame):
        console.print("[red]Please send a series and not a DataFrame.[/red]\n")
        return pd.DataFrame()
    return pd.DataFrame(ta.hma(data, length=length, offset=offset)).dropna()


@log_start_end(log=logger)
def zlma(data: pd.Series, length: int = 50, offset: int = 0) -> pd.DataFrame:
    """Gets zero-lagged exponential moving average (ZLEMA) for stock

    Parameters
    ----------
    data: pd.Series
        Dataframe of dates and prices
    length: int
        Length of EMA window
    offset: int
        Length of offset

    Returns
    ----------
    df_ta: pd.DataFrame
        Dataframe containing prices and EMA
    """
    if isinstance(data, pd.DataFrame):
        console.print("[red]Please send a series and not a DataFrame.[/red]\n")
        return pd.DataFrame()
    return pd.DataFrame(ta.zlma(data, length=length, offset=offset)).dropna()


@log_start_end(log=logger)
def vwap(data: pd.Series, offset: int = 0) -> pd.DataFrame:
    """Gets volume weighted average price (VWAP)

    Parameters
    ----------
    data: pd.DataFrame
        Dataframe of dates and prices
    offset: int
        Length of offset
    Returns
    ----------
    df_vwap: pd.DataFrame
        Dataframe with VWAP data
    """

    df_vwap = ta.vwap(
        high=data["High"],
        low=data["Low"],
        close=data["Close"],
        volume=data["Volume"],
        offset=offset,
    )

    return pd.DataFrame(df_vwap)<|MERGE_RESOLUTION|>--- conflicted
+++ resolved
@@ -43,10 +43,9 @@
 def sma(data: pd.Series, length: int = 50, offset: int = 0) -> pd.DataFrame:
     """Gets simple moving average (EMA) for stock
 
-<<<<<<< HEAD
     Parameters
     ----------
-    data: pd.DataFrame
+    data: pd.Series
         Dataframe of dates and prices
     length: int
         Length of SMA window
@@ -55,19 +54,6 @@
 
     Returns
     ----------
-=======
-     Parameters
-     ----------
-     data: pd.Series
-         Dataframe of dates and prices
-     length: int
-         Length of SMA window
-     offset: int
-         Length of offset
-
-     Returns
-     ----------
->>>>>>> 5c975cf9
     pd.DataFrame
          Dataframe containing prices and SMA
     """

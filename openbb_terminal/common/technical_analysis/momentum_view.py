"""Momentum View"""
__docformat__ = "numpy"

import logging
import os
from typing import Optional, Union

import pandas as pd

from openbb_terminal.common.technical_analysis import momentum_model, ta_helpers
from openbb_terminal import OpenBBFigure
from openbb_terminal.core.plots.plotly_ta.ta_class import PlotlyTA
from openbb_terminal.decorators import log_start_end
from openbb_terminal.helper_funcs import export_data, print_rich_table
from openbb_terminal.rich_config import console

logger = logging.getLogger(__name__)


@log_start_end(log=logger)
def display_cci(
    data: pd.DataFrame,
    window: int = 14,
    scalar: float = 0.0015,
    symbol: str = "",
    export: str = "",
    sheet_name: Optional[str] = None,
<<<<<<< HEAD
    external_axes: bool = False,
) -> Union[OpenBBFigure, None]:
=======
    external_axes: Optional[List[plt.Axes]] = None,
):
>>>>>>> b1ced18f
    """Plots CCI Indicator

    Parameters
    ----------

    data : pd.DataFrame
        Dataframe of OHLC
    window : int
        Length of window
    scalar : float
        Scalar variable
    symbol : str
        Stock ticker
    export : str
        Format to export data
    external_axes : bool, optional
        Whether to return the figure object or not, by default False
    """
    ta = PlotlyTA()
    fig = ta.plot(
        data,
        dict(cci=dict(length=window, scalar=scalar)),
        f"{symbol} CCI",
        False,
        volume=False,
    )

    export_data(
        export,
        os.path.dirname(os.path.abspath(__file__)).replace("common", "stocks"),
        "cci",
        ta.df_ta,
        sheet_name,
    )

    return fig.show(external=external_axes)


@log_start_end(log=logger)
def display_macd(
    data: pd.Series,
    n_fast: int = 12,
    n_slow: int = 26,
    n_signal: int = 9,
    symbol: str = "",
    export: str = "",
    sheet_name: Optional[str] = None,
<<<<<<< HEAD
    external_axes: bool = False,
) -> Union[OpenBBFigure, None]:
=======
    external_axes: Optional[List[plt.Axes]] = None,
):
>>>>>>> b1ced18f
    """Plots MACD signal

    Parameters
    ----------
    data : pd.Series
        Values to input
    n_fast : int
        Fast period
    n_slow : int
        Slow period
    n_signal : int
        Signal period
    symbol : str
        Stock ticker
    export : str
        Format to export data
    external_axes : bool, optional
        Whether to return the figure object or not, by default False
    """
    ta = PlotlyTA()
    fig = ta.plot(
        data,
        dict(macd=dict(fast=n_fast, slow=n_slow, signal=n_signal)),
        f"{symbol} MACD",
        False,
        volume=False,
    )

    export_data(
        export,
        os.path.dirname(os.path.abspath(__file__)).replace("common", "stocks"),
        "macd",
        ta.df_ta,
        sheet_name,
    )

    return fig.show(external=external_axes)


@log_start_end(log=logger)
def display_rsi(
    data: pd.Series,
    window: int = 14,
    scalar: float = 100.0,
    drift: int = 1,
    symbol: str = "",
    export: str = "",
    sheet_name: Optional[str] = None,
<<<<<<< HEAD
    external_axes: bool = False,
) -> Union[OpenBBFigure, None]:
=======
    external_axes: Optional[List[plt.Axes]] = None,
):
>>>>>>> b1ced18f
    """Plots RSI Indicator

    Parameters
    ----------
    data : pd.Series
        Values to input
    window : int
        Length of window
    scalar : float
        Scalar variable
    drift : int
        Drift variable
    symbol : str
        Stock ticker
    export : str
        Format to export data
    external_axes : bool, optional
        Whether to return the figure object or not, by default False
    """
    if isinstance(data, pd.DataFrame):
        return console.print("[red]Please send a series and not a dataframe[/red]\n")

    ta = PlotlyTA()
    fig = ta.plot(
        data,
        dict(rsi=dict(length=window, scalar=scalar, drift=drift)),
        f"{symbol} RSI {window}",
        False,
        volume=False,
    )

    export_data(
        export,
        os.path.dirname(os.path.abspath(__file__)).replace("common", "stocks"),
        "rsi",
        ta.df_ta,
        sheet_name,
    )

    return fig.show(external=external_axes)


@log_start_end(log=logger)
def display_stoch(
    data: pd.DataFrame,
    fastkperiod: int = 14,
    slowdperiod: int = 3,
    slowkperiod: int = 3,
    symbol: str = "",
    export: str = "",
    sheet_name: Optional[str] = None,
<<<<<<< HEAD
    external_axes: bool = False,
) -> Union[OpenBBFigure, None]:
=======
    external_axes: Optional[List[plt.Axes]] = None,
) -> None:
>>>>>>> b1ced18f
    """Plots stochastic oscillator signal

    Parameters
    ----------
    data : pd.DataFrame
        Dataframe of OHLC prices
    fastkperiod : int
        Fast k period
    slowdperiod : int
        Slow d period
    slowkperiod : int
        Slow k period
    symbol : str
        Stock ticker symbol
    export : str
        Format to export data
    external_axes : bool, optional
        Whether to return the figure object or not, by default False
    """
    close_col = ta_helpers.check_columns(data)
    if close_col is None:
        return None

    ta = PlotlyTA()
    fig = ta.plot(
        data,
        dict(stoch=dict(k=fastkperiod, d=slowdperiod, smooth_k=slowkperiod)),
        f"Stochastic Relative Strength Index (STOCH RSI) on {symbol}",
        False,
        volume=False,
    )

    export_data(
        export,
        os.path.dirname(os.path.abspath(__file__)).replace("common", "stocks"),
        "stoch",
        ta.df_ta,
        sheet_name,
    )

    return fig.show(external=external_axes)


@log_start_end(log=logger)
def display_fisher(
    data: pd.DataFrame,
    window: int = 14,
    symbol: str = "",
    export: str = "",
    sheet_name: Optional[str] = None,
<<<<<<< HEAD
    external_axes: bool = False,
) -> Union[OpenBBFigure, None]:
=======
    external_axes: Optional[List[plt.Axes]] = None,
):
>>>>>>> b1ced18f
    """Plots Fisher Indicator

    Parameters
    ----------
    data : pd.DataFrame
        Dataframe of OHLC prices
    window : int
        Length of window
    symbol : str
        Ticker string
    export : str
        Format to export data
    external_axes : bool, optional
        Whether to return the figure object or not, by default False
    """
    ta = PlotlyTA()
    fig = ta.plot(
        data,
        dict(fisher=dict(length=window)),
        f"{symbol} Fisher Transform",
        False,
        volume=False,
    )

    export_data(
        export,
        os.path.dirname(os.path.abspath(__file__)).replace("common", "stocks"),
        "fisher",
        ta.df_ta,
        sheet_name,
    )

    return fig.show(external=external_axes)


@log_start_end(log=logger)
def display_cg(
    data: pd.Series,
    window: int = 14,
    symbol: str = "",
    export: str = "",
    sheet_name: Optional[str] = None,
<<<<<<< HEAD
    external_axes: bool = False,
) -> Union[OpenBBFigure, None]:
=======
    external_axes: Optional[List[plt.Axes]] = None,
):
>>>>>>> b1ced18f
    """Plots center of gravity Indicator

    Parameters
    ----------
    data : pd.Series
        Series of values
    window : int
        Length of window
    symbol : str
        Stock ticker
    export : str
        Format to export data
    external_axes : bool, optional
        Whether to return the figure object or not, by default False
    """
    ta = PlotlyTA()
    fig = ta.plot(
        data,
        dict(cg=dict(length=window)),
        f"{symbol} Centre of Gravity",
        False,
        volume=False,
    )

    export_data(
        export,
        os.path.dirname(os.path.abspath(__file__)).replace("common", "stocks"),
        "cg",
        ta.df_ta,
        sheet_name,
    )

    return fig.show(external=external_axes)


@log_start_end(log=logger)
def display_clenow_momentum(
    data: pd.Series,
    symbol: str = "",
    window: int = 90,
    export: str = "",
    sheet_name: Optional[str] = None,
<<<<<<< HEAD
    external_axes: bool = False,
) -> Union[OpenBBFigure, None]:
=======
    external_axes: Optional[List[plt.Axes]] = None,
):
>>>>>>> b1ced18f
    """Prints table and plots clenow momentum

    Parameters
    ----------
    data : pd.Series
        Series of values
    symbol : str
        Symbol that the data corresponds to
    window : int
        Length of window
    export : str
        Format to export data
    external_axes : bool, optional
        Whether to return the figure object or not, by default False

    Examples
    --------
    >>> from openbb_terminal.sdk import openbb
    >>> df = openbb.stocks.load("AAPL")
    >>> openbb.ta.clenow_chart(df["Close"])
    """
    fig = PlotlyTA.plot(
        data,
        dict(clenow=dict(window=window)),
        f"Clenow Momentum Exponential Regression on {symbol}",
        False,
        volume=False,
    )

    r2, coef, _ = momentum_model.clenow_momentum(data, window)

    df = pd.DataFrame.from_dict(
        {
            "R^2": f"{r2:.5f}",
            "Fit Coef": f"{coef:.5f}",
            "Factor": f"{coef * r2:.5f}",
        },
        orient="index",
    )

    print_rich_table(
        df,
        show_index=True,
        headers=[""],
        title=f"Clenow Exponential Regression Factor on {symbol}",
        show_header=False,
    )

    export_data(
        export,
        os.path.dirname(os.path.abspath(__file__)).replace("common", "stocks"),
        "clenow",
        sheet_name,
    )

    return fig.show(external=external_axes)


def display_demark(
    data: pd.DataFrame,
    symbol: str = "",
    min_to_show: int = 5,
    export: str = "",
    sheet_name: Optional[str] = "",
    external_axes: bool = False,
) -> Union[OpenBBFigure, None]:
    """Plot demark sequential indicator

    Parameters
    ----------
    data : pd.DataFrame
        DataFrame of values
    symbol : str
        Symbol that the data corresponds to
    min_to_show: int
        Minimum value to show
    export : str
        Format to export data
    external_axes : bool, optional
        Whether to return the figure object or not, by default False

    Examples
    --------
    >>> from openbb_terminal.sdk import openbb
    >>> df = openbb.stocks.load("AAPL")
    >>> openbb.ta.demark_chart(df)
    """
    close_col = ta_helpers.check_columns(data, high=False, low=False)
    if close_col is None:
        return None

    fig = PlotlyTA.plot(
        data,
        dict(demark=dict(min_val=min_to_show)),
        f"{symbol} Demark Sequential",
        volume=False,
    )

    demark_df = momentum_model.demark_seq(data[close_col])
    demark_df.index = data.index

    stock_data = data.copy()
    stock_data["up"] = demark_df.TD_SEQ_UPa
    stock_data["down"] = demark_df.TD_SEQ_DNa

    export_data(
        export,
        os.path.dirname(os.path.abspath(__file__)).replace("common", "stocks"),
        "demark",
        stock_data,
        sheet_name,
    )

    return fig.show(external=external_axes)<|MERGE_RESOLUTION|>--- conflicted
+++ resolved
@@ -7,8 +7,8 @@
 
 import pandas as pd
 
+from openbb_terminal import OpenBBFigure
 from openbb_terminal.common.technical_analysis import momentum_model, ta_helpers
-from openbb_terminal import OpenBBFigure
 from openbb_terminal.core.plots.plotly_ta.ta_class import PlotlyTA
 from openbb_terminal.decorators import log_start_end
 from openbb_terminal.helper_funcs import export_data, print_rich_table
@@ -25,13 +25,8 @@
     symbol: str = "",
     export: str = "",
     sheet_name: Optional[str] = None,
-<<<<<<< HEAD
-    external_axes: bool = False,
-) -> Union[OpenBBFigure, None]:
-=======
-    external_axes: Optional[List[plt.Axes]] = None,
-):
->>>>>>> b1ced18f
+    external_axes: bool = False,
+) -> Union[OpenBBFigure, None]:
     """Plots CCI Indicator
 
     Parameters
@@ -79,13 +74,8 @@
     symbol: str = "",
     export: str = "",
     sheet_name: Optional[str] = None,
-<<<<<<< HEAD
-    external_axes: bool = False,
-) -> Union[OpenBBFigure, None]:
-=======
-    external_axes: Optional[List[plt.Axes]] = None,
-):
->>>>>>> b1ced18f
+    external_axes: bool = False,
+) -> Union[OpenBBFigure, None]:
     """Plots MACD signal
 
     Parameters
@@ -134,13 +124,8 @@
     symbol: str = "",
     export: str = "",
     sheet_name: Optional[str] = None,
-<<<<<<< HEAD
-    external_axes: bool = False,
-) -> Union[OpenBBFigure, None]:
-=======
-    external_axes: Optional[List[plt.Axes]] = None,
-):
->>>>>>> b1ced18f
+    external_axes: bool = False,
+) -> Union[OpenBBFigure, None]:
     """Plots RSI Indicator
 
     Parameters
@@ -192,13 +177,8 @@
     symbol: str = "",
     export: str = "",
     sheet_name: Optional[str] = None,
-<<<<<<< HEAD
-    external_axes: bool = False,
-) -> Union[OpenBBFigure, None]:
-=======
-    external_axes: Optional[List[plt.Axes]] = None,
-) -> None:
->>>>>>> b1ced18f
+    external_axes: bool = False,
+) -> Union[OpenBBFigure, None]:
     """Plots stochastic oscillator signal
 
     Parameters
@@ -249,13 +229,8 @@
     symbol: str = "",
     export: str = "",
     sheet_name: Optional[str] = None,
-<<<<<<< HEAD
-    external_axes: bool = False,
-) -> Union[OpenBBFigure, None]:
-=======
-    external_axes: Optional[List[plt.Axes]] = None,
-):
->>>>>>> b1ced18f
+    external_axes: bool = False,
+) -> Union[OpenBBFigure, None]:
     """Plots Fisher Indicator
 
     Parameters
@@ -298,13 +273,8 @@
     symbol: str = "",
     export: str = "",
     sheet_name: Optional[str] = None,
-<<<<<<< HEAD
-    external_axes: bool = False,
-) -> Union[OpenBBFigure, None]:
-=======
-    external_axes: Optional[List[plt.Axes]] = None,
-):
->>>>>>> b1ced18f
+    external_axes: bool = False,
+) -> Union[OpenBBFigure, None]:
     """Plots center of gravity Indicator
 
     Parameters
@@ -347,13 +317,8 @@
     window: int = 90,
     export: str = "",
     sheet_name: Optional[str] = None,
-<<<<<<< HEAD
-    external_axes: bool = False,
-) -> Union[OpenBBFigure, None]:
-=======
-    external_axes: Optional[List[plt.Axes]] = None,
-):
->>>>>>> b1ced18f
+    external_axes: bool = False,
+) -> Union[OpenBBFigure, None]:
     """Prints table and plots clenow momentum
 
     Parameters

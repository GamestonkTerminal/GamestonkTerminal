"""Volume View"""
__docformat__ = "numpy"

import logging
import os
from typing import Optional, Union

import pandas as pd

<<<<<<< HEAD
from openbb_terminal.common.technical_analysis import ta_helpers, volume_model
from openbb_terminal.config_terminal import theme
from openbb_terminal.core.session.current_user import get_current_user
=======
from openbb_terminal import OpenBBFigure
from openbb_terminal.common.technical_analysis import ta_helpers
from openbb_terminal.core.plots.plotly_ta.ta_class import PlotlyTA
>>>>>>> 2a880524
from openbb_terminal.decorators import log_start_end
from openbb_terminal.helper_funcs import export_data

logger = logging.getLogger(__name__)


@log_start_end(log=logger)
def display_ad(
    data: pd.DataFrame,
    use_open: bool = False,
    symbol: str = "",
    export: str = "",
    sheet_name: Optional[str] = None,
    external_axes: bool = False,
) -> Union[OpenBBFigure, None]:
    """Plots AD technical indicator

    Parameters
    ----------
    data : pd.DataFrame
        Dataframe of ohlc prices
    use_open : bool
        Whether to use open prices in calculation
    symbol : str
        Ticker symbol
    sheet_name: str
        Optionally specify the name of the sheet the data is exported to.
    export: str
        Format to export data as
    external_axes : bool, optional
        Whether to return the figure object or not, by default False
    """
    ta = PlotlyTA()
    fig = ta.plot(data, dict(ad=dict(use_open=use_open)), f"{symbol.upper()} AD", False)

<<<<<<< HEAD
    plot_data = pd.merge(data, df_vol, how="outer", left_index=True, right_index=True)
    plot_data = pd.merge(
        plot_data, df_ta, how="outer", left_index=True, right_index=True
    )
    plot_data = pd.merge(
        plot_data, df_cal, how="outer", left_index=True, right_index=True
    )
    plot_data = reindex_dates(plot_data)

    # This plot has 3 axes
    if external_axes is None:
        _, axes = plt.subplots(
            3,
            1,
            sharex=True,
            figsize=plot_autoscale(),
            dpi=get_current_user().preferences.PLOT_DPI,
        )
        ax1, ax2, ax3 = axes
    elif is_valid_axes_count(external_axes, 3):
        (ax1, ax2, ax3) = external_axes
    else:
        return

    close_col = ta_helpers.check_columns(data)
    if close_col is None:
        return
    ax1.plot(plot_data.index, plot_data[close_col].values)
    ax1.set_title(f"{symbol} AD", x=0.04, y=1)
    ax1.set_xlim(plot_data.index[0], plot_data.index[-1])
    ax1.set_ylabel("Price")
    theme.style_primary_axis(
        ax1,
        data_index=plot_data.index.to_list(),
        tick_labels=plot_data["date"].to_list(),
    )

    ax2.set_ylabel("Volume [M]")
    bar_colors = [
        theme.down_color if x[1].Open < x[1].Close else theme.up_color
        for x in plot_data.iterrows()
    ]
    ax2.bar(
        plot_data.index,
        plot_data["Adj Volume"].values,
        color=bar_colors,
        width=theme.volume_bar_width,
    )
    ax2.set_xlim(plot_data.index[0], plot_data.index[-1])
    theme.style_primary_axis(
        ax2,
        data_index=plot_data.index.to_list(),
        tick_labels=plot_data["date"].to_list(),
    )

    ax3.set_ylabel("A/D [M]")
    ax3.plot(plot_data.index, plot_data["Adj AD"])
    ax3.set_xlim(plot_data.index[0], plot_data.index[-1])
    ax3.axhline(0, linestyle="--")
    theme.style_primary_axis(
        ax3,
        data_index=plot_data.index.to_list(),
        tick_labels=plot_data["date"].to_list(),
    )

    if external_axes is None:
        theme.visualize_output()
=======
    if ta_helpers.check_columns(data) is None:
        return None
>>>>>>> 2a880524

    export_data(
        export,
        os.path.dirname(os.path.abspath(__file__)).replace("common", "stocks"),
        "ad",
        ta.df_ta,
        sheet_name,
        fig,
    )

    return fig.show(external=external_axes)


@log_start_end(log=logger)
def display_adosc(
    data: pd.DataFrame,
    fast: int = 3,
    slow: int = 10,
    use_open: bool = False,
    symbol: str = "",
    export: str = "",
    sheet_name: Optional[str] = None,
    external_axes: bool = False,
) -> Union[OpenBBFigure, None]:
    """Plots AD Osc Indicator

    Parameters
    ----------
    data : pd.DataFrame
        Dataframe of ohlc prices
    use_open : bool
        Whether to use open prices in calculation
    fast: int
        Length of fast window
    slow : int
        Length of slow window
    symbol : str
        Stock ticker
    export : str
        Format to export data
    external_axes : bool, optional
        Whether to return the figure object or not, by default False
    """
    ta = PlotlyTA()
    fig = ta.plot(
        data,
        dict(adosc=dict(fast=fast, slow=slow, use_open=use_open)),
        f"{symbol.upper()} AD Oscillator",
        False,
    )
<<<<<<< HEAD
    plot_data = pd.merge(
        plot_data, df_cal, how="outer", left_index=True, right_index=True
    )
    plot_data = reindex_dates(plot_data)

    # This plot has 3 axes
    if external_axes is None:
        _, axes = plt.subplots(
            3,
            1,
            sharex=True,
            figsize=plot_autoscale(),
            dpi=get_current_user().preferences.PLOT_DPI,
        )
        ax1, ax2, ax3 = axes
    elif is_valid_axes_count(external_axes, 3):
        (ax1, ax2, ax3) = external_axes
    else:
        return

    ax1.set_title(f"{symbol} AD Oscillator")
    ax1.plot(plot_data.index, plot_data["Adj Close"].values)
    ax1.set_xlim(plot_data.index[0], plot_data.index[-1])
    ax1.set_ylabel("Price")
    theme.style_primary_axis(
        ax1,
        data_index=plot_data.index.to_list(),
        tick_labels=plot_data["date"].to_list(),
    )

    ax2.set_ylabel("Volume [M]")
    bar_colors = [
        theme.down_color if x[1].Open < x[1].Close else theme.up_color
        for x in plot_data.iterrows()
    ]
    ax2.bar(
        plot_data.index,
        plot_data["Adj Volume"],
        color=bar_colors,
        width=theme.volume_bar_width,
    )
    ax2.set_xlim(plot_data.index[0], plot_data.index[-1])
    theme.style_primary_axis(
        ax2,
        data_index=plot_data.index.to_list(),
        tick_labels=plot_data["date"].to_list(),
    )

    ax3.set_ylabel("AD Osc [M]")
    ax3.plot(plot_data.index, plot_data["Adj ADOSC"], label="AD Osc")
    ax3.set_xlim(plot_data.index[0], plot_data.index[-1])
    theme.style_primary_axis(
        ax3,
        data_index=plot_data.index.to_list(),
        tick_labels=plot_data["date"].to_list(),
    )

    if external_axes is None:
        theme.visualize_output()
=======
>>>>>>> 2a880524

    export_data(
        export,
        os.path.dirname(os.path.abspath(__file__)).replace("common", "stocks"),
        "adosc",
        ta.df_ta,
        sheet_name,
        fig,
    )

    return fig.show(external=external_axes)


@log_start_end(log=logger)
def display_obv(
    data: pd.DataFrame,
    symbol: str = "",
    export: str = "",
    sheet_name: Optional[str] = None,
    external_axes: bool = False,
) -> Union[OpenBBFigure, None]:
    """Plots OBV technical indicator

    Parameters
    ----------
    data : pd.DataFrame
        Dataframe of ohlc prices
    symbol : str
        Ticker
    sheet_name: str
        Optionally specify the name of the sheet the data is exported to.
    export: str
        Format to export data as
    external_axes : bool, optional
        Whether to return the figure object or not, by default False
    """
<<<<<<< HEAD
    divisor = 1_000_000
    df_vol = data["Volume"] / divisor
    df_vol.name = "Adj Volume"
    df_ta = volume_model.obv(data)
    df_cal = df_ta[df_ta.columns[0]] / divisor
    df_cal.name = "Adj OBV"

    plot_data = pd.merge(data, df_vol, how="outer", left_index=True, right_index=True)
    plot_data = pd.merge(
        plot_data, df_ta, how="outer", left_index=True, right_index=True
    )
    plot_data = pd.merge(
        plot_data, df_cal, how="outer", left_index=True, right_index=True
    )
    plot_data = reindex_dates(plot_data)

    # This plot has 3 axes
    if external_axes is None:
        _, axes = plt.subplots(
            3,
            1,
            sharex=True,
            figsize=plot_autoscale(),
            dpi=get_current_user().preferences.PLOT_DPI,
        )
        ax1, ax2, ax3 = axes
    elif is_valid_axes_count(external_axes, 3):
        (ax1, ax2, ax3) = external_axes
    else:
        return
=======
    ta = PlotlyTA()
    fig = ta.plot(data, dict(obv=dict()), f"{symbol.upper()} OBV", False)
>>>>>>> 2a880524

    close_col = ta_helpers.check_columns(data)
    if close_col is None:
        return None

    export_data(
        export,
        os.path.dirname(os.path.abspath(__file__)).replace("common", "stocks"),
        "obv",
        ta.df_ta,
        sheet_name,
        fig,
    )

    return fig.show(external=external_axes)<|MERGE_RESOLUTION|>--- conflicted
+++ resolved
@@ -7,15 +7,9 @@
 
 import pandas as pd
 
-<<<<<<< HEAD
-from openbb_terminal.common.technical_analysis import ta_helpers, volume_model
-from openbb_terminal.config_terminal import theme
-from openbb_terminal.core.session.current_user import get_current_user
-=======
 from openbb_terminal import OpenBBFigure
 from openbb_terminal.common.technical_analysis import ta_helpers
 from openbb_terminal.core.plots.plotly_ta.ta_class import PlotlyTA
->>>>>>> 2a880524
 from openbb_terminal.decorators import log_start_end
 from openbb_terminal.helper_funcs import export_data
 
@@ -51,78 +45,8 @@
     ta = PlotlyTA()
     fig = ta.plot(data, dict(ad=dict(use_open=use_open)), f"{symbol.upper()} AD", False)
 
-<<<<<<< HEAD
-    plot_data = pd.merge(data, df_vol, how="outer", left_index=True, right_index=True)
-    plot_data = pd.merge(
-        plot_data, df_ta, how="outer", left_index=True, right_index=True
-    )
-    plot_data = pd.merge(
-        plot_data, df_cal, how="outer", left_index=True, right_index=True
-    )
-    plot_data = reindex_dates(plot_data)
-
-    # This plot has 3 axes
-    if external_axes is None:
-        _, axes = plt.subplots(
-            3,
-            1,
-            sharex=True,
-            figsize=plot_autoscale(),
-            dpi=get_current_user().preferences.PLOT_DPI,
-        )
-        ax1, ax2, ax3 = axes
-    elif is_valid_axes_count(external_axes, 3):
-        (ax1, ax2, ax3) = external_axes
-    else:
-        return
-
-    close_col = ta_helpers.check_columns(data)
-    if close_col is None:
-        return
-    ax1.plot(plot_data.index, plot_data[close_col].values)
-    ax1.set_title(f"{symbol} AD", x=0.04, y=1)
-    ax1.set_xlim(plot_data.index[0], plot_data.index[-1])
-    ax1.set_ylabel("Price")
-    theme.style_primary_axis(
-        ax1,
-        data_index=plot_data.index.to_list(),
-        tick_labels=plot_data["date"].to_list(),
-    )
-
-    ax2.set_ylabel("Volume [M]")
-    bar_colors = [
-        theme.down_color if x[1].Open < x[1].Close else theme.up_color
-        for x in plot_data.iterrows()
-    ]
-    ax2.bar(
-        plot_data.index,
-        plot_data["Adj Volume"].values,
-        color=bar_colors,
-        width=theme.volume_bar_width,
-    )
-    ax2.set_xlim(plot_data.index[0], plot_data.index[-1])
-    theme.style_primary_axis(
-        ax2,
-        data_index=plot_data.index.to_list(),
-        tick_labels=plot_data["date"].to_list(),
-    )
-
-    ax3.set_ylabel("A/D [M]")
-    ax3.plot(plot_data.index, plot_data["Adj AD"])
-    ax3.set_xlim(plot_data.index[0], plot_data.index[-1])
-    ax3.axhline(0, linestyle="--")
-    theme.style_primary_axis(
-        ax3,
-        data_index=plot_data.index.to_list(),
-        tick_labels=plot_data["date"].to_list(),
-    )
-
-    if external_axes is None:
-        theme.visualize_output()
-=======
     if ta_helpers.check_columns(data) is None:
         return None
->>>>>>> 2a880524
 
     export_data(
         export,
@@ -173,68 +97,6 @@
         f"{symbol.upper()} AD Oscillator",
         False,
     )
-<<<<<<< HEAD
-    plot_data = pd.merge(
-        plot_data, df_cal, how="outer", left_index=True, right_index=True
-    )
-    plot_data = reindex_dates(plot_data)
-
-    # This plot has 3 axes
-    if external_axes is None:
-        _, axes = plt.subplots(
-            3,
-            1,
-            sharex=True,
-            figsize=plot_autoscale(),
-            dpi=get_current_user().preferences.PLOT_DPI,
-        )
-        ax1, ax2, ax3 = axes
-    elif is_valid_axes_count(external_axes, 3):
-        (ax1, ax2, ax3) = external_axes
-    else:
-        return
-
-    ax1.set_title(f"{symbol} AD Oscillator")
-    ax1.plot(plot_data.index, plot_data["Adj Close"].values)
-    ax1.set_xlim(plot_data.index[0], plot_data.index[-1])
-    ax1.set_ylabel("Price")
-    theme.style_primary_axis(
-        ax1,
-        data_index=plot_data.index.to_list(),
-        tick_labels=plot_data["date"].to_list(),
-    )
-
-    ax2.set_ylabel("Volume [M]")
-    bar_colors = [
-        theme.down_color if x[1].Open < x[1].Close else theme.up_color
-        for x in plot_data.iterrows()
-    ]
-    ax2.bar(
-        plot_data.index,
-        plot_data["Adj Volume"],
-        color=bar_colors,
-        width=theme.volume_bar_width,
-    )
-    ax2.set_xlim(plot_data.index[0], plot_data.index[-1])
-    theme.style_primary_axis(
-        ax2,
-        data_index=plot_data.index.to_list(),
-        tick_labels=plot_data["date"].to_list(),
-    )
-
-    ax3.set_ylabel("AD Osc [M]")
-    ax3.plot(plot_data.index, plot_data["Adj ADOSC"], label="AD Osc")
-    ax3.set_xlim(plot_data.index[0], plot_data.index[-1])
-    theme.style_primary_axis(
-        ax3,
-        data_index=plot_data.index.to_list(),
-        tick_labels=plot_data["date"].to_list(),
-    )
-
-    if external_axes is None:
-        theme.visualize_output()
-=======
->>>>>>> 2a880524
 
     export_data(
         export,
@@ -271,41 +133,8 @@
     external_axes : bool, optional
         Whether to return the figure object or not, by default False
     """
-<<<<<<< HEAD
-    divisor = 1_000_000
-    df_vol = data["Volume"] / divisor
-    df_vol.name = "Adj Volume"
-    df_ta = volume_model.obv(data)
-    df_cal = df_ta[df_ta.columns[0]] / divisor
-    df_cal.name = "Adj OBV"
-
-    plot_data = pd.merge(data, df_vol, how="outer", left_index=True, right_index=True)
-    plot_data = pd.merge(
-        plot_data, df_ta, how="outer", left_index=True, right_index=True
-    )
-    plot_data = pd.merge(
-        plot_data, df_cal, how="outer", left_index=True, right_index=True
-    )
-    plot_data = reindex_dates(plot_data)
-
-    # This plot has 3 axes
-    if external_axes is None:
-        _, axes = plt.subplots(
-            3,
-            1,
-            sharex=True,
-            figsize=plot_autoscale(),
-            dpi=get_current_user().preferences.PLOT_DPI,
-        )
-        ax1, ax2, ax3 = axes
-    elif is_valid_axes_count(external_axes, 3):
-        (ax1, ax2, ax3) = external_axes
-    else:
-        return
-=======
     ta = PlotlyTA()
     fig = ta.plot(data, dict(obv=dict()), f"{symbol.upper()} OBV", False)
->>>>>>> 2a880524
 
     close_col = ta_helpers.check_columns(data)
     if close_col is None:

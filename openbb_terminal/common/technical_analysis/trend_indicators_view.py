"""Trend Indicators View"""
__docformat__ = "numpy"

import logging
import os

import matplotlib.pyplot as plt
import pandas as pd
from pandas.plotting import register_matplotlib_converters

from openbb_terminal.common.technical_analysis import ta_helpers, trend_indicators_model
from openbb_terminal.config_plot import PLOT_DPI
from openbb_terminal.config_terminal import theme
from openbb_terminal.decorators import log_start_end
from openbb_terminal.helper_funcs import export_data, plot_autoscale, reindex_dates

logger = logging.getLogger(__name__)

register_matplotlib_converters()


@log_start_end(log=logger)
def display_adx(
    data: pd.DataFrame,
    window: int = 14,
    scalar: int = 100,
    drift: int = 1,
    symbol: str = "",
    export: str = "",
<<<<<<< HEAD
    external_axes: bool = False,
=======
    sheet_name: str = None,
    external_axes: Optional[List[plt.Axes]] = None,
>>>>>>> e28d12f3
):
    """Plots ADX indicator

    Parameters
    ----------
    data : pd.DataFrame
        Dataframe with OHLC price data
    window : int
        Length of window
    scalar : int
        Scalar variable
    drift : int
        Drift variable
    symbol : str
        Ticker
    export : str
        Format to export data
    external_axes : bool, optional
        Whether to return the figure object or not, by default False
    """
    df_ta = trend_indicators_model.adx(
        data=data,
        window=window,
        scalar=scalar,
        drift=drift,
    )
    plot_data = pd.merge(data, df_ta, how="outer", left_index=True, right_index=True)
    plot_data = reindex_dates(plot_data)

    # This plot has 2 axes
    _, axes = plt.subplots(2, 1, sharex=True, figsize=plot_autoscale(), dpi=PLOT_DPI)
    ax1, ax2 = axes

    ax1.plot(plot_data.index, plot_data["Close"].values)
    ax1.set_title(f"Average Directional Movement Index (ADX) on {symbol}")
    ax1.set_xlim(plot_data.index[0], plot_data.index[-1])
    ax1.set_ylabel("Price")
    theme.style_primary_axis(
        ax1,
        data_index=plot_data.index.to_list(),
        tick_labels=plot_data["date"].to_list(),
    )

    ax2.plot(plot_data.index, plot_data[df_ta.columns[0]].values)
    ax2.plot(plot_data.index, plot_data[df_ta.columns[1]].values, color=theme.up_color)
    ax2.plot(
        plot_data.index, plot_data[df_ta.columns[2]].values, color=theme.down_color
    )
    ax2.set_xlim(plot_data.index[0], plot_data.index[-1])
    ax2.axhline(25, ls="--")
    ax2.legend(
        [
            f"ADX ({df_ta.columns[0]})",
            f"+DI ({df_ta.columns[1]})",
            f"-DI ({df_ta.columns[2]})",
        ]
    )
    ax2.set_ylim([0, 100])
    theme.style_primary_axis(
        ax2,
        data_index=plot_data.index.to_list(),
        tick_labels=plot_data["date"].to_list(),
    )

    if external_axes is None:
        theme.visualize_output()

    export_data(
        export,
        os.path.dirname(os.path.abspath(__file__)).replace("common", "stocks"),
        "adx",
        df_ta,
        sheet_name,
    )


@log_start_end(log=logger)
def display_aroon(
    data: pd.DataFrame,
    window: int = 25,
    scalar: int = 100,
    symbol: str = "",
    export: str = "",
<<<<<<< HEAD
    external_axes: bool = False,
=======
    sheet_name: str = None,
    external_axes: Optional[List[plt.Axes]] = None,
>>>>>>> e28d12f3
):
    """Plots Aroon indicator

    Parameters
    ----------
    data: pd.DataFrame
        Dataframe with OHLC price data
    window: int
        Length of window
    symbol: str
        Ticker
    scalar: int
        Scalar variable
    sheet_name: str
        Optionally specify the name of the sheet the data is exported to.
    export: str
        Format to export data
    external_axes: Optional[List[plt.Axes]], optional
        External axes (3 axes are expected in the list), by default None
    """
    df_ta = trend_indicators_model.aroon(
        data=data,
        window=window,
        scalar=scalar,
    )
    plot_data = pd.merge(data, df_ta, how="outer", left_index=True, right_index=True)
    plot_data = reindex_dates(plot_data)

    # This plot has 3 axes
    _, axes = plt.subplots(3, 1, sharex=True, figsize=plot_autoscale(), dpi=PLOT_DPI)
    ax1, ax2, ax3 = axes

    close_col = ta_helpers.check_columns(data)
    if close_col is None:
        return
    ax1.plot(plot_data.index, plot_data[close_col].values)
    ax1.set_title(f"Aroon on {symbol}")
    ax1.set_xlim(plot_data.index[0], plot_data.index[-1])
    ax1.set_ylabel("Price")
    theme.style_primary_axis(
        ax1,
        data_index=plot_data.index.to_list(),
        tick_labels=plot_data["date"].to_list(),
    )

    ax2.plot(plot_data.index, plot_data[df_ta.columns[0]].values, theme.down_color)
    ax2.plot(plot_data.index, plot_data[df_ta.columns[1]].values, theme.up_color)
    ax2.set_xlim(plot_data.index[0], plot_data.index[-1])
    ax2.axhline(50, ls="--")
    ax2.legend([f"Aroon DOWN ({df_ta.columns[0]})", f"Aroon UP ({df_ta.columns[1]})"])
    theme.style_primary_axis(
        ax2,
        data_index=plot_data.index.to_list(),
        tick_labels=plot_data["date"].to_list(),
    )

    ax3.plot(plot_data.index, plot_data[df_ta.columns[2]].values)
    ax3.set_xlim(plot_data.index[0], plot_data.index[-1])
    ax3.legend([f"Aroon OSC ({df_ta.columns[2]})"])
    ax3.set_ylim([-100, 100])
    theme.style_primary_axis(
        ax3,
        data_index=plot_data.index.to_list(),
        tick_labels=plot_data["date"].to_list(),
    )

    if external_axes is None:
        theme.visualize_output()

    export_data(
        export,
        os.path.dirname(os.path.abspath(__file__)).replace("common", "stocks"),
        "aroon",
        df_ta,
        sheet_name,
    )<|MERGE_RESOLUTION|>--- conflicted
+++ resolved
@@ -27,12 +27,8 @@
     drift: int = 1,
     symbol: str = "",
     export: str = "",
-<<<<<<< HEAD
+    sheet_name: str = None,
     external_axes: bool = False,
-=======
-    sheet_name: str = None,
-    external_axes: Optional[List[plt.Axes]] = None,
->>>>>>> e28d12f3
 ):
     """Plots ADX indicator
 
@@ -116,12 +112,8 @@
     scalar: int = 100,
     symbol: str = "",
     export: str = "",
-<<<<<<< HEAD
+    sheet_name: str = None,
     external_axes: bool = False,
-=======
-    sheet_name: str = None,
-    external_axes: Optional[List[plt.Axes]] = None,
->>>>>>> e28d12f3
 ):
     """Plots Aroon indicator
 

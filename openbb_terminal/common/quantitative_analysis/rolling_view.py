"""Rolling Statistics View"""
__docformat__ = "numpy"

import logging
import os
from typing import Optional, Union

import pandas as pd

from openbb_terminal import OpenBBFigure
from openbb_terminal.common.quantitative_analysis import rolling_model
<<<<<<< HEAD
from openbb_terminal.config_terminal import theme
from openbb_terminal.core.session.current_user import get_current_user
=======
>>>>>>> 2a880524
from openbb_terminal.decorators import log_start_end
from openbb_terminal.helper_funcs import export_data

logger = logging.getLogger(__name__)


@log_start_end(log=logger)
def display_mean_std(
    data: pd.DataFrame,
    target: str,
    symbol: str = "",
    window: int = 14,
    export: str = "",
    sheet_name: Optional[str] = None,
    external_axes: bool = False,
) -> Union[OpenBBFigure, None]:
    """Plots mean std deviation

    Parameters
    ----------
    data: pd.DataFrame
        Dataframe
    target: str
        Column in data to look at
    symbol : str
        Stock ticker
    window : int
        Length of window
    sheet_name: str
        Optionally specify the name of the sheet the data is exported to.
    export: str
        Format to export data
    external_axes : bool, optional
        Whether to return the figure object or not, by default False
    """
    data = data[target]
    rolling_mean, rolling_std = rolling_model.get_rolling_avg(data, window)
    plot_data = pd.merge(
        data,
        rolling_mean,
        how="outer",
        left_index=True,
        right_index=True,
        suffixes=("", "_mean"),
    )
    plot_data = pd.merge(
        plot_data,
        rolling_std,
        how="outer",
        left_index=True,
        right_index=True,
        suffixes=("", "_std"),
    )
<<<<<<< HEAD
    plot_data = reindex_dates(plot_data)

    # This plot has 2 axes
    if external_axes is None:
        _, axes = plt.subplots(
            2,
            1,
            sharex=True,
            figsize=plot_autoscale(),
            dpi=get_current_user().preferences.PLOT_DPI,
        )
        ax1, ax2 = axes
    elif is_valid_axes_count(external_axes, 2):
        (ax1, ax2) = external_axes
    else:
        return

    ax1.plot(
        plot_data.index,
        plot_data[target].values,
        label=symbol,
    )
    ax1.plot(
        plot_data.index,
        plot_data[target + "_mean"].values,
    )
    ax1.set_ylabel(
        "Values",
    )
    ax1.legend(["Real Values", "Rolling Mean"])
    ax1.set_title(f"Rolling mean and std (window {str(window)}) of {symbol} {target}")
    ax1.set_xlim([plot_data.index[0], plot_data.index[-1]])

    ax2.plot(
        plot_data.index,
        plot_data[target + "_std"].values,
        label="Rolling std",
    )
    ax2.legend(["Rolling std"])
    ax2.set_ylabel(
        f"{target} Std Deviation",
    )
=======
>>>>>>> 2a880524

    fig = OpenBBFigure.create_subplots(
        2,
        1,
        shared_xaxes=True,
        subplot_titles=[
            f"Rolling mean and std (window {str(window)}) of {symbol} {target}"
        ],
        vertical_spacing=0.1,
    )
    fig.add_scatter(
        x=plot_data.index,
        y=plot_data[target].values,
        name="Real Values",
        row=1,
        col=1,
    )
    fig.add_scatter(
        x=plot_data.index,
        y=plot_data[target + "_mean"].values,
        name="Rolling Mean",
        row=1,
        col=1,
    )
    fig.add_scatter(
        x=plot_data.index,
        y=plot_data[target + "_std"].values,
        name="Rolling Std",
        row=2,
        col=1,
    )
    fig.update_layout(
        yaxis=dict(title="Values"),
        yaxis2=dict(title=f"{target} Std Deviation"),
    )

    export_data(
        export,
        os.path.dirname(os.path.abspath(__file__)).replace("common", "stocks"),
        "rolling",
        rolling_mean.join(rolling_std, lsuffix="_mean", rsuffix="_std"),
        sheet_name,
        fig,
    )

    return fig.show(external=external_axes)


@log_start_end(log=logger)
def display_spread(
    data: pd.DataFrame,
    target: str,
    symbol: str = "",
    window: int = 14,
    export: str = "",
    sheet_name: Optional[str] = None,
    external_axes: bool = False,
) -> Union[OpenBBFigure, None]:
    """Plots rolling spread

    Parameters
    ----------
    data: pd.DataFrame
        Dataframe
    target: str
        Column in data to look at
    target: str
        Column in data to look at
    symbol : str
        Stock ticker
    window : int
        Length of window
    sheet_name: str
        Optionally specify the name of the sheet the data is exported to.
    export: str
        Format to export data
    external_axes : bool, optional
        Whether to return the figure object or not, by default False
    """
    data = data[target]
    df_sd, df_var = rolling_model.get_spread(data, window)

    plot_data = pd.merge(
        data,
        df_sd,
        how="outer",
        left_index=True,
        right_index=True,
        suffixes=("", "_sd"),
    )
    plot_data = pd.merge(
        plot_data,
        df_var,
        how="outer",
        left_index=True,
        right_index=True,
        suffixes=("", "_var"),
    )
<<<<<<< HEAD
    plot_data = reindex_dates(plot_data)

    # This plot has 1 axis
    if external_axes is None:
        _, axes = plt.subplots(
            3,
            1,
            sharex=True,
            figsize=plot_autoscale(),
            dpi=get_current_user().preferences.PLOT_DPI,
        )
        (ax1, ax2, ax3) = axes
    elif is_valid_axes_count(external_axes, 3):
        (ax1, ax2, ax3) = external_axes
    else:
        return

    ax1.plot(plot_data.index, plot_data[target].values)
    ax1.set_xlim(plot_data.index[0], plot_data.index[-1])
    ax1.set_ylabel("Value")
    ax1.set_title(f"Spread of {symbol} {target}")

    ax2.plot(
        plot_data[f"STDEV_{window}"].index,
        plot_data[f"STDEV_{window}"].values,
        label="Stdev",
    )
    ax2.set_ylabel("Stdev")

    ax3.plot(
        plot_data[f"VAR_{window}"].index,
        plot_data[f"VAR_{window}"].values,
        label="Variance",
    )
    ax3.set_ylabel("Variance")

    theme.style_primary_axis(
        ax1,
        data_index=plot_data.index.to_list(),
        tick_labels=plot_data["date"].to_list(),
    )
    theme.style_primary_axis(
        ax2,
        data_index=plot_data.index.to_list(),
        tick_labels=plot_data["date"].to_list(),
    )
    theme.style_primary_axis(
        ax3,
        data_index=plot_data.index.to_list(),
        tick_labels=plot_data["date"].to_list(),
    )
=======
>>>>>>> 2a880524

    fig = OpenBBFigure.create_subplots(
        3,
        1,
        shared_xaxes=True,
        subplot_titles=[
            "Real Values",
            "Rolling Stdev",
            "Rolling Variance",
        ],
        vertical_spacing=0.1,
    ).set_title(f"Spread of {symbol} {target}")

    fig.add_scatter(
        x=plot_data.index,
        y=plot_data[target].values,
        name="Real Values",
        row=1,
        col=1,
    )
    fig.add_scatter(
        x=plot_data.index,
        y=plot_data[f"STDEV_{window}"].values,
        name="Rolling Stdev",
        row=2,
        col=1,
    )
    fig.add_scatter(
        x=plot_data.index,
        y=plot_data[f"VAR_{window}"].values,
        name="Rolling Variance",
        row=3,
        col=1,
    )
    fig.update_layout(
        yaxis=dict(title="Values"),
        yaxis2=dict(title="Stdev"),
        yaxis3=dict(title="Variance"),
    )
    fig.update_traces(showlegend=False)

    export_data(
        export,
        os.path.dirname(os.path.abspath(__file__)).replace("common", "stocks"),
        "spread",
        df_sd.join(df_var, lsuffix="_sd", rsuffix="_var"),
        sheet_name,
        fig,
    )

    return fig.show(external=external_axes)


@log_start_end(log=logger)
def display_quantile(
    data: pd.DataFrame,
    target: str,
    symbol: str = "",
    window: int = 14,
    quantile: float = 0.5,
    export: str = "",
    sheet_name: Optional[str] = None,
    external_axes: bool = False,
) -> Union[OpenBBFigure, None]:
    """Plots rolling quantile

    Parameters
    ----------
    data: pd.DataFrame
        Dataframe
    target: str
        Column in data to look at
    symbol : str
        Stock ticker
    window : int
        Length of window
    quantile: float
        Quantile to get
    sheet_name: str
        Optionally specify the name of the sheet the data is exported to.
    export: str
        Format to export data
    external_axes: bool, optional
        Whether to return the figure object or not, by default False
    """
    data = data[target]
    df_med, df_quantile = rolling_model.get_quantile(data, window, quantile)

    plot_data = pd.merge(
        data,
        df_med,
        how="outer",
        left_index=True,
        right_index=True,
        suffixes=("", "_med"),
    )
    plot_data = pd.merge(
        plot_data,
        df_quantile,
        how="outer",
        left_index=True,
        right_index=True,
        suffixes=("", "_quantile"),
    )
<<<<<<< HEAD
    plot_data = reindex_dates(plot_data)

    # This plot has 1 axis
    if external_axes is None:
        _, ax = plt.subplots(
            figsize=plot_autoscale(),
            dpi=get_current_user().preferences.PLOT_DPI,
        )
    elif is_valid_axes_count(external_axes, 1):
        (ax,) = external_axes
    else:
        return

    ax.set_title(f"{symbol} {target} Median & Quantile")
    ax.plot(plot_data.index, plot_data[target].values, label=target)
    ax.plot(
        plot_data.index,
        plot_data[f"MEDIAN_{window}"].values,
        label=f"Median w={window}",
    )
    ax.plot(
        plot_data.index,
        plot_data[f"QTL_{window}_{quantile}"].values,
        label=f"Quantile q={quantile}",
        linestyle="--",
    )
=======
>>>>>>> 2a880524

    fig = OpenBBFigure().set_title(f"{symbol} {target} Median & Quantile")

    fig.add_scatter(
        x=plot_data.index,
        y=plot_data[target].values,
        name=target,
    )
    fig.add_scatter(
        x=plot_data.index,
        y=plot_data[f"MEDIAN_{window}"].values,
        name=f"Median w={window}",
    )
    fig.add_scatter(
        x=plot_data.index,
        y=plot_data[f"QTL_{window}_{quantile}"].values,
        name=f"Quantile q={quantile}",
        line=dict(dash="dash"),
    )
    fig.update_layout(yaxis=dict(title=f"{symbol} Value"))

    export_data(
        export,
        os.path.dirname(os.path.abspath(__file__)).replace("common", "stocks"),
        "quantile",
        df_med.join(df_quantile),
        sheet_name,
        fig,
    )

    return fig.show(external=external_axes)


@log_start_end(log=logger)
def display_skew(
    symbol: str,
    data: pd.DataFrame,
    target: str,
    window: int = 14,
    export: str = "",
    sheet_name: Optional[str] = None,
    external_axes: bool = False,
) -> Union[OpenBBFigure, None]:
    """Plots rolling skew

    Parameters
    ----------
    symbol: str
        Stock ticker
    data: pd.DataFrame
        Dataframe
    target: str
        Column in data to look at
    window: int
        Length of window
    sheet_name: str
        Optionally specify the name of the sheet the data is exported to.
    export: str
        Format to export data
    external_axes : bool, optional
        Whether to return the figure object or not, by default False
    """
    data = data[target]
    df_skew = rolling_model.get_skew(data, window)

    plot_data = pd.merge(
        data,
        df_skew,
        how="outer",
        left_index=True,
        right_index=True,
    )
<<<<<<< HEAD
    plot_data = reindex_dates(plot_data)

    # This plot has 1 axis
    if external_axes is None:
        _, axes = plt.subplots(
            2,
            1,
            sharex=True,
            figsize=plot_autoscale(),
            dpi=get_current_user().preferences.PLOT_DPI,
        )
        (ax1, ax2) = axes
    elif is_valid_axes_count(external_axes, 2):
        (ax1, ax2) = external_axes
    else:
        return

    ax1.set_title(f"{symbol} Skewness Indicator")
    ax1.plot(plot_data.index, plot_data[target].values)
    ax1.set_xlim(plot_data.index[0], plot_data.index[-1])
    ax1.set_ylabel(f"{target}")

    ax2.plot(plot_data.index, plot_data[f"SKEW_{window}"].values, label="Skew")
    ax2.set_ylabel("Indicator")

    theme.style_primary_axis(
        ax1,
        data_index=plot_data.index.to_list(),
        tick_labels=plot_data["date"].to_list(),
=======

    fig = OpenBBFigure.create_subplots(
        rows=2,
        cols=1,
        vertical_spacing=0.1,
    ).set_title(f"{symbol} Skewness Indicator")

    fig.add_scatter(
        x=plot_data.index,
        y=plot_data[target].values,
        name=target,
        row=1,
        col=1,
>>>>>>> 2a880524
    )

    fig.add_scatter(
        x=plot_data.index,
        y=plot_data[f"SKEW_{window}"].values,
        name=f"Skew w={window}",
        row=2,
        col=1,
    )

    fig.update_layout(yaxis=dict(title=f"{target}"), yaxis2=dict(title="Indicator"))

    export_data(
        export,
        os.path.dirname(os.path.abspath(__file__)).replace("common", "stocks"),
        "skew",
        df_skew,
        sheet_name,
        fig,
    )

    return fig.show(external=external_axes)


@log_start_end(log=logger)
def display_kurtosis(
    symbol: str,
    data: pd.DataFrame,
    target: str,
    window: int = 14,
    export: str = "",
    sheet_name: Optional[str] = None,
    external_axes: bool = False,
) -> Union[OpenBBFigure, None]:
    """Plots rolling kurtosis

    Parameters
    ----------
    symbol: str
        Ticker
    data: pd.DataFrame
        Dataframe of stock prices
    target: str
        Column in data to look at
    window: int
        Length of window
    sheet_name: str
        Optionally specify the name of the sheet the data is exported to.
    export: str
        Format to export data
    external_axes : bool, optional
        Whether to return the figure object or not, by default False
    """
    data = data[target]
    df_kurt = rolling_model.get_kurtosis(data, window)

    plot_data = pd.merge(
        data,
        df_kurt,
        how="outer",
        left_index=True,
        right_index=True,
    )
<<<<<<< HEAD
    plot_data = reindex_dates(plot_data)

    # This plot has 1 axis
    if external_axes is None:
        _, axes = plt.subplots(
            2,
            1,
            sharex=True,
            figsize=plot_autoscale(),
            dpi=get_current_user().preferences.PLOT_DPI,
        )
        (ax1, ax2) = axes
    elif is_valid_axes_count(external_axes, 2):
        (ax1, ax2) = external_axes
    else:
        return

    ax1.set_title(f"{symbol} {target} Kurtosis Indicator (window {str(window)})")
    ax1.plot(plot_data.index, plot_data[target].values)
    ax1.set_xlim(plot_data.index[0], plot_data.index[-1])
    ax1.set_ylabel(f"{target}")

    ax2.plot(
        plot_data.index,
        plot_data[f"KURT_{window}"].values,
    )
    ax2.set_ylabel("Indicator")
=======
>>>>>>> 2a880524

    fig = OpenBBFigure.create_subplots(
        rows=2,
        cols=1,
        vertical_spacing=0.1,
        subplot_titles=[f"{target}", "Kurtosis"],
    ).set_title(f"{symbol} {target} Kurtosis Indicator (window {str(window)})")

    fig.add_scatter(
        x=plot_data.index,
        y=plot_data[target].values,
        name=target,
        row=1,
        col=1,
    )

    fig.add_scatter(
        x=plot_data.index,
        y=plot_data[f"KURT_{window}"].values,
        name=f"Kurtosis w={window}",
        row=2,
        col=1,
    )

    fig.update_layout(yaxis=dict(title=f"{target}"), yaxis2=dict(title="Indicator"))
    fig.update_traces(showlegend=False)

    export_data(
        export,
        os.path.dirname(os.path.abspath(__file__)).replace("common", "stocks"),
        "kurtosis",
        df_kurt,
        sheet_name,
        fig,
    )

    return fig.show(external=external_axes)<|MERGE_RESOLUTION|>--- conflicted
+++ resolved
@@ -9,11 +9,6 @@
 
 from openbb_terminal import OpenBBFigure
 from openbb_terminal.common.quantitative_analysis import rolling_model
-<<<<<<< HEAD
-from openbb_terminal.config_terminal import theme
-from openbb_terminal.core.session.current_user import get_current_user
-=======
->>>>>>> 2a880524
 from openbb_terminal.decorators import log_start_end
 from openbb_terminal.helper_funcs import export_data
 
@@ -67,51 +62,6 @@
         right_index=True,
         suffixes=("", "_std"),
     )
-<<<<<<< HEAD
-    plot_data = reindex_dates(plot_data)
-
-    # This plot has 2 axes
-    if external_axes is None:
-        _, axes = plt.subplots(
-            2,
-            1,
-            sharex=True,
-            figsize=plot_autoscale(),
-            dpi=get_current_user().preferences.PLOT_DPI,
-        )
-        ax1, ax2 = axes
-    elif is_valid_axes_count(external_axes, 2):
-        (ax1, ax2) = external_axes
-    else:
-        return
-
-    ax1.plot(
-        plot_data.index,
-        plot_data[target].values,
-        label=symbol,
-    )
-    ax1.plot(
-        plot_data.index,
-        plot_data[target + "_mean"].values,
-    )
-    ax1.set_ylabel(
-        "Values",
-    )
-    ax1.legend(["Real Values", "Rolling Mean"])
-    ax1.set_title(f"Rolling mean and std (window {str(window)}) of {symbol} {target}")
-    ax1.set_xlim([plot_data.index[0], plot_data.index[-1]])
-
-    ax2.plot(
-        plot_data.index,
-        plot_data[target + "_std"].values,
-        label="Rolling std",
-    )
-    ax2.legend(["Rolling std"])
-    ax2.set_ylabel(
-        f"{target} Std Deviation",
-    )
-=======
->>>>>>> 2a880524
 
     fig = OpenBBFigure.create_subplots(
         2,
@@ -210,60 +160,6 @@
         right_index=True,
         suffixes=("", "_var"),
     )
-<<<<<<< HEAD
-    plot_data = reindex_dates(plot_data)
-
-    # This plot has 1 axis
-    if external_axes is None:
-        _, axes = plt.subplots(
-            3,
-            1,
-            sharex=True,
-            figsize=plot_autoscale(),
-            dpi=get_current_user().preferences.PLOT_DPI,
-        )
-        (ax1, ax2, ax3) = axes
-    elif is_valid_axes_count(external_axes, 3):
-        (ax1, ax2, ax3) = external_axes
-    else:
-        return
-
-    ax1.plot(plot_data.index, plot_data[target].values)
-    ax1.set_xlim(plot_data.index[0], plot_data.index[-1])
-    ax1.set_ylabel("Value")
-    ax1.set_title(f"Spread of {symbol} {target}")
-
-    ax2.plot(
-        plot_data[f"STDEV_{window}"].index,
-        plot_data[f"STDEV_{window}"].values,
-        label="Stdev",
-    )
-    ax2.set_ylabel("Stdev")
-
-    ax3.plot(
-        plot_data[f"VAR_{window}"].index,
-        plot_data[f"VAR_{window}"].values,
-        label="Variance",
-    )
-    ax3.set_ylabel("Variance")
-
-    theme.style_primary_axis(
-        ax1,
-        data_index=plot_data.index.to_list(),
-        tick_labels=plot_data["date"].to_list(),
-    )
-    theme.style_primary_axis(
-        ax2,
-        data_index=plot_data.index.to_list(),
-        tick_labels=plot_data["date"].to_list(),
-    )
-    theme.style_primary_axis(
-        ax3,
-        data_index=plot_data.index.to_list(),
-        tick_labels=plot_data["date"].to_list(),
-    )
-=======
->>>>>>> 2a880524
 
     fig = OpenBBFigure.create_subplots(
         3,
@@ -368,35 +264,6 @@
         right_index=True,
         suffixes=("", "_quantile"),
     )
-<<<<<<< HEAD
-    plot_data = reindex_dates(plot_data)
-
-    # This plot has 1 axis
-    if external_axes is None:
-        _, ax = plt.subplots(
-            figsize=plot_autoscale(),
-            dpi=get_current_user().preferences.PLOT_DPI,
-        )
-    elif is_valid_axes_count(external_axes, 1):
-        (ax,) = external_axes
-    else:
-        return
-
-    ax.set_title(f"{symbol} {target} Median & Quantile")
-    ax.plot(plot_data.index, plot_data[target].values, label=target)
-    ax.plot(
-        plot_data.index,
-        plot_data[f"MEDIAN_{window}"].values,
-        label=f"Median w={window}",
-    )
-    ax.plot(
-        plot_data.index,
-        plot_data[f"QTL_{window}_{quantile}"].values,
-        label=f"Quantile q={quantile}",
-        linestyle="--",
-    )
-=======
->>>>>>> 2a880524
 
     fig = OpenBBFigure().set_title(f"{symbol} {target} Median & Quantile")
 
@@ -469,37 +336,6 @@
         left_index=True,
         right_index=True,
     )
-<<<<<<< HEAD
-    plot_data = reindex_dates(plot_data)
-
-    # This plot has 1 axis
-    if external_axes is None:
-        _, axes = plt.subplots(
-            2,
-            1,
-            sharex=True,
-            figsize=plot_autoscale(),
-            dpi=get_current_user().preferences.PLOT_DPI,
-        )
-        (ax1, ax2) = axes
-    elif is_valid_axes_count(external_axes, 2):
-        (ax1, ax2) = external_axes
-    else:
-        return
-
-    ax1.set_title(f"{symbol} Skewness Indicator")
-    ax1.plot(plot_data.index, plot_data[target].values)
-    ax1.set_xlim(plot_data.index[0], plot_data.index[-1])
-    ax1.set_ylabel(f"{target}")
-
-    ax2.plot(plot_data.index, plot_data[f"SKEW_{window}"].values, label="Skew")
-    ax2.set_ylabel("Indicator")
-
-    theme.style_primary_axis(
-        ax1,
-        data_index=plot_data.index.to_list(),
-        tick_labels=plot_data["date"].to_list(),
-=======
 
     fig = OpenBBFigure.create_subplots(
         rows=2,
@@ -513,7 +349,6 @@
         name=target,
         row=1,
         col=1,
->>>>>>> 2a880524
     )
 
     fig.add_scatter(
@@ -577,36 +412,6 @@
         left_index=True,
         right_index=True,
     )
-<<<<<<< HEAD
-    plot_data = reindex_dates(plot_data)
-
-    # This plot has 1 axis
-    if external_axes is None:
-        _, axes = plt.subplots(
-            2,
-            1,
-            sharex=True,
-            figsize=plot_autoscale(),
-            dpi=get_current_user().preferences.PLOT_DPI,
-        )
-        (ax1, ax2) = axes
-    elif is_valid_axes_count(external_axes, 2):
-        (ax1, ax2) = external_axes
-    else:
-        return
-
-    ax1.set_title(f"{symbol} {target} Kurtosis Indicator (window {str(window)})")
-    ax1.plot(plot_data.index, plot_data[target].values)
-    ax1.set_xlim(plot_data.index[0], plot_data.index[-1])
-    ax1.set_ylabel(f"{target}")
-
-    ax2.plot(
-        plot_data.index,
-        plot_data[f"KURT_{window}"].values,
-    )
-    ax2.set_ylabel("Indicator")
-=======
->>>>>>> 2a880524
 
     fig = OpenBBFigure.create_subplots(
         rows=2,

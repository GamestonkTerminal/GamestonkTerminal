--- conflicted
+++ resolved
@@ -173,12 +173,8 @@
     target: str,
     symbol: str = "",
     export: str = "",
-<<<<<<< HEAD
-    external_axes: list = None,
-=======
     sheet_name: str = None,
     external_axes: Optional[List[plt.Axes]] = None,
->>>>>>> e28d12f3
 ):
     """Plots Cumulative Distribution Function
 
@@ -755,12 +751,8 @@
     target: str,
     multiplicative: bool = False,
     export: str = "",
-<<<<<<< HEAD
-    external_axes: bool = False,
-=======
     sheet_name: str = None,
     external_axes: Optional[List[plt.Axes]] = None,
->>>>>>> e28d12f3
 ) -> None:
     """Plots seasonal decomposition data
 
@@ -1045,12 +1037,8 @@
     markers_lines: Optional[List[datetime]] = None,
     markers_scatter: Optional[List[datetime]] = None,
     export: str = "",
-<<<<<<< HEAD
+    sheet_name: str = None,
     external_axes: bool = False,
-=======
-    sheet_name: str = None,
-    external_axes: Optional[List[plt.Axes]] = None,
->>>>>>> e28d12f3
 ) -> None:
     """Display line plot of data
 

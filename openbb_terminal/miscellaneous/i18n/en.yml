--- conflicted
+++ resolved
@@ -858,13 +858,8 @@
   funds/plot: plot loaded historical fund data
   funds/sector: sector weightings
   funds/equity: equity holdings
-<<<<<<< HEAD
-  funds/al_swe: display fund allocation (sector, country, holdings)
+  funds/alswe: display fund allocation (sector, country, holdings)
   funds/infoswe: get fund information
-=======
-  funds/alswe: display fund allocation (sector, country, holdings)
-  funds/info_swe: get fund information
->>>>>>> 5fab5a43
   funds/forecast: forecasting techniques
   alternative/covid: COVID menu,                 cases, deaths, rates
   alternative/oss: Open Source menu,           star history, repos information

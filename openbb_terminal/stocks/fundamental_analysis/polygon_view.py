--- conflicted
+++ resolved
@@ -85,17 +85,12 @@
         fundamentals_plot_data = fundamentals_plot_data.transpose()
 
         if rows_plot == 1:
-<<<<<<< HEAD
             fig = OpenBBFigure()
             fig.add_scatter(
-                x=df_rounded.index,
-                y=df_rounded[plot[0].replace("_", "")],
+                x=fundamentals_plot_data.index,
+                y=fundamentals_plot_data[plot[0].replace("_", "")],
                 name=plot[0].replace("_", " "),
             )
-=======
-            fig, ax = plt.subplots(figsize=plot_autoscale(), dpi=PLOT_DPI)
-            fundamentals_plot_data[plot[0]].plot()
->>>>>>> 1c84da9f
             title = (
                 f"{plot[0].replace('_', ' ').lower()} {'QoQ' if quarterly else 'YoY'} Growth of {symbol.upper()}"
                 if ratios
@@ -106,25 +101,16 @@
         else:
             fig = OpenBBFigure.create_subplots(rows=rows_plot, cols=1)
             for i in range(rows_plot):
-<<<<<<< HEAD
                 fig.add_scatter(
-                    x=df_rounded.index,
-                    y=df_rounded[plot[0].replace("_", "")],
+                    x=fundamentals_plot_data.index,
+                    y=fundamentals_plot_data[plot[0].replace("_", "")],
                     name=plot[i].replace("_", " "),
                     row=i + 1,
                     col=1,
                 )
-                fig.set_title(
-                    f"{plot[i].replace('_', ' ')} {denomination}", row=i + 1, col=1
-                )
+                fig.set_title(f"{plot[i].replace('_', ' ')}", row=i + 1, col=1)
 
             fig.show()
-=======
-                axes[i].plot(fundamentals_plot_data[plot[i]])
-                axes[i].set_title(f"{plot[i].replace('_', ' ')}")
-            theme.style_primary_axis(axes[0])
-            fig.autofmt_xdate()
->>>>>>> 1c84da9f
     else:
         # Snake case to english
         fundamentals.index = fundamentals.index.to_series().apply(

"""Fundamental Analysis Controller."""
__docformat__ = "numpy"
import argparse
import logging
from datetime import datetime
from typing import List, Optional

from pandas.core.frame import DataFrame

from openbb_terminal.core.session.current_user import get_current_user
from openbb_terminal.custom_prompt_toolkit import NestedCompleter
from openbb_terminal.decorators import log_start_end
from openbb_terminal.helper_funcs import (
    EXPORT_BOTH_RAW_DATA_AND_FIGURES,
    EXPORT_ONLY_RAW_DATA_ALLOWED,
    check_positive,
    list_from_str,
    valid_date,
)
from openbb_terminal.menu import session
from openbb_terminal.parent_classes import StockBaseController
from openbb_terminal.rich_config import MenuText, console, get_ordered_list_sources
from openbb_terminal.stocks import stocks_helper
from openbb_terminal.stocks.fundamental_analysis import (
    av_view,
    business_insider_view,
    csimarket_view,
    dcf_view,
    eclect_us_view,
    eodhd_view,
    finnhub_view,
    finviz_view,
    fmp_view,
<<<<<<< HEAD
=======
    market_watch_view,
    marketwatch_model,
>>>>>>> aa089564
    marketwatch_view,
    polygon_view,
    seeking_alpha_view,
    yahoo_finance_view,
)
from openbb_terminal.terminal_helper import suppress_stdout

# pylint: disable=inconsistent-return-statements,C0302,R0904


logger = logging.getLogger(__name__)

no_ticker_message = (
    "No ticker loaded. Use 'load' command to load a ticker or use the -t flag."
)


class FundamentalAnalysisController(StockBaseController):
    """Fundamental Analysis Controller class"""

    CHOICES_COMMANDS = [
        "load",
        "analysis",
        "score",
        "mktcap",
        "metrics",
        "ratios",
        "growth",
        "revfc",
        "epsfc",
        "warnings",
        "income",
        "balance",
        "cash",
        "mgmt",
        "splits",
        "shrs",
        "overview",
        "income",
        "balance",
        "cash",
        "divs",
        "earnings",
        "fraud",
        "dcf",
        "dcfc",
        "dupont",
        "sec",
        "rating",
        "pt",
        "rot",
        "est",
        "supplier",
        "customer",
    ]

    PATH = "/stocks/fa/"

    SHRS_CHOICES = ["major", "institutional", "mutualfund"]
    ESTIMATE_CHOICES = ["annualrevenue", "annualearnings", "quarterearnings"]
    CHOICES_GENERATION = True

    def __init__(
        self,
        ticker: str,
        start: str,
        interval: str,
        stock: DataFrame,
        suffix: str = "",
        queue: Optional[List[str]] = None,
    ):
        """Constructor"""
        super().__init__(queue)

        self.ticker = f"{ticker}.{suffix}" if suffix else ticker
        self.start = start
        self.interval = interval
        self.suffix = suffix
        self.stock = stock

        self.default_income = get_ordered_list_sources(f"{self.PATH}income")[0]
        self.default_balance = get_ordered_list_sources(f"{self.PATH}balance")[0]
        self.default_cash = get_ordered_list_sources(f"{self.PATH}cash")[0]

        if session and get_current_user().preferences.USE_PROMPT_TOOLKIT:
            choices: dict = self.choices_default
            self.completer = NestedCompleter.from_nested_dict(choices)

    def print_help(self):
        """Print help."""
        mt = MenuText("stocks/fa/")
        mt.add_cmd("load")
        mt.add_raw("\n")
        mt.add_param("_ticker", self.ticker.upper())
        mt.add_raw("\n")
        mt.add_info("_company_overview")
        mt.add_cmd("mktcap")
        mt.add_cmd("overview")
        mt.add_cmd("divs", not self.suffix)
        mt.add_cmd("splits", not self.suffix)
        mt.add_cmd("rating")
        mt.add_cmd("rot")
        mt.add_cmd("score")
        mt.add_cmd("warnings")
        mt.add_raw("\n")
        mt.add_info("_management_shareholders")
        mt.add_cmd("mgmt")
        mt.add_cmd("shrs", not self.suffix)
        mt.add_cmd("supplier")
        mt.add_cmd("customer")
        mt.add_raw("\n")
        mt.add_info("_financial_statements")
        mt.add_cmd("income")
        mt.add_cmd("balance")
        mt.add_cmd("cash")
        mt.add_cmd("growth")
        mt.add_cmd("metrics")
        mt.add_cmd("ratios")
        mt.add_cmd("dupont")
        mt.add_cmd("fraud")
        mt.add_cmd("sec")
        mt.add_cmd("analysis")
        mt.add_raw("\n")
        mt.add_info("_future_estimations")
        mt.add_cmd("earnings")
        mt.add_cmd("epsfc")
        mt.add_cmd("revfc")
        mt.add_cmd("est")
        mt.add_cmd("pt")
        mt.add_cmd("dcf")
        mt.add_cmd("dcfc")
        console.print(text=mt.menu_text, menu="Stocks - Fundamental Analysis")

    def custom_reset(self):
        """Class specific component of reset command"""
        if self.ticker:
            if self.suffix:
                return ["stocks", f"load {self.ticker}.{self.suffix}", "fa"]
            return ["stocks", f"load {self.ticker}", "fa"]
        return []

    def custom_load_wrapper(self, other_args: List[str]):
        """Class specific component of load command"""
        with suppress_stdout():
            self.call_load(other_args)

    @log_start_end(log=logger)
    def call_analysis(self, other_args: List[str]):
        """Process analysis command."""
        parser = argparse.ArgumentParser(
            add_help=False,
            formatter_class=argparse.ArgumentDefaultsHelpFormatter,
            prog="analysis",
            description="""Display analysis of SEC filings based on NLP model. [Source: https://eclect.us]""",
        )
        parser.add_argument(
            "-t",
            "--ticker",
            dest="ticker",
            help="Ticker to analyze",
            type=str,
            default=None,
        )

        ns_parser = self.parse_known_args_and_warn(
            parser, other_args, export_allowed=EXPORT_ONLY_RAW_DATA_ALLOWED
        )
        if ns_parser:
            if ns_parser.ticker:
                self.ticker = ns_parser.ticker
                self.custom_load_wrapper([self.ticker])
            if not self.ticker:
                console.print(no_ticker_message)
                return
            eclect_us_view.display_analysis(
                symbol=self.ticker,
                export=ns_parser.export,
                sheet_name=" ".join(ns_parser.sheet_name)
                if ns_parser.sheet_name
                else None,
            )

    @log_start_end(log=logger)
    def call_mgmt(self, other_args: List[str]):
        """Process mgmt command."""
        parser = argparse.ArgumentParser(
            add_help=False,
            formatter_class=argparse.ArgumentDefaultsHelpFormatter,
            prog="mgmt",
            description="""
                Print management team. Namely: Name, Title, Information from google and
                (potentially) Insider Activity page. [Source: Business Insider]
            """,
        )
        parser.add_argument(
            "-t",
            "--ticker",
            dest="ticker",
            help="Ticker to analyze",
            type=str,
            default=None,
        )

        ns_parser = self.parse_known_args_and_warn(
            parser, other_args, export_allowed=EXPORT_ONLY_RAW_DATA_ALLOWED
        )
        if ns_parser:
            if ns_parser.ticker:
                self.ticker = ns_parser.ticker
                self.custom_load_wrapper([self.ticker])
            if not self.ticker:
                console.print(no_ticker_message)
                return
            business_insider_view.display_management(
                symbol=self.ticker,
                export=ns_parser.export,
                sheet_name=" ".join(ns_parser.sheet_name)
                if ns_parser.sheet_name
                else None,
            )

    @log_start_end(log=logger)
    def call_overview(self, other_args: List[str]):
        """Process overview command."""
        parser = argparse.ArgumentParser(
            add_help=False,
            formatter_class=argparse.ArgumentDefaultsHelpFormatter,
            prog="overview",
            description="""
                Prints information about, among other things, the industry, sector exchange and company description.
                """,
        )
        parser.add_argument(
            "-t",
            "--ticker",
            dest="ticker",
            help="Ticker to analyze",
            type=str,
            default=None,
        )

        ns_parser = self.parse_known_args_and_warn(
            parser, other_args, export_allowed=EXPORT_ONLY_RAW_DATA_ALLOWED
        )
        if ns_parser:
            if ns_parser.ticker:
                self.ticker = ns_parser.ticker
                self.custom_load_wrapper([self.ticker])
            if not self.ticker:
                console.print(no_ticker_message)
                return
            if ns_parser.source == "Finviz":
                finviz_view.display_screen_data(
                    symbol=self.ticker,
                    export=ns_parser.export,
                    sheet_name=" ".join(ns_parser.sheet_name)
                    if ns_parser.sheet_name
                    else None,
                )
            elif ns_parser.source == "YahooFinance":
                yahoo_finance_view.display_info(
                    self.ticker,
                    export=ns_parser.export,
                    sheet_name=" ".join(ns_parser.sheet_name)
                    if ns_parser.sheet_name
                    else None,
                )
            elif ns_parser.source == "AlphaVantage":
                av_view.display_overview(
                    self.ticker,
                    export=ns_parser.export,
                    sheet_name=" ".join(ns_parser.sheet_name)
                    if ns_parser.sheet_name
                    else None,
                )
            elif ns_parser.source == "FinancialModelingPrep":
                fmp_view.display_profile(
                    self.ticker,
                    export=ns_parser.export,
                    sheet_name=" ".join(ns_parser.sheet_name)
                    if ns_parser.sheet_name
                    else None,
                )

    @log_start_end(log=logger)
    def call_score(self, other_args: List[str]):
        """Process score command."""
        parser = argparse.ArgumentParser(
            add_help=False,
            formatter_class=argparse.ArgumentDefaultsHelpFormatter,
            prog="score",
            description="""
                Value investing tool based on Warren Buffett, Joseph Piotroski
                and Benjamin Graham thoughts [Source: FMP]
                """,
        )
        parser.add_argument(
            "-y",
            "--years",
            type=int,
            default=10,
            dest="years",
            help="Define the amount of years required to calculate the score.",
        )
        parser.add_argument(
            "-t",
            "--ticker",
            dest="ticker",
            help="Ticker to analyze",
            type=str,
            default=None,
        )
        ns_parser = self.parse_known_args_and_warn(
            parser, other_args, EXPORT_ONLY_RAW_DATA_ALLOWED
        )
        if ns_parser:
            if ns_parser.ticker:
                self.ticker = ns_parser.ticker
                self.custom_load_wrapper([self.ticker])
            if not self.ticker:
                console.print(no_ticker_message)
                return
            fmp_view.valinvest_score(
                self.ticker,
                ns_parser.years,
                export=ns_parser.export,
                sheet_name=" ".join(ns_parser.sheet_name)
                if ns_parser.sheet_name
                else None,
            )

    @log_start_end(log=logger)
    def call_mktcap(self, other_args: List[str]):
        """Process enterprise command"""
        parser = argparse.ArgumentParser(
            add_help=False,
            formatter_class=argparse.ArgumentDefaultsHelpFormatter,
            prog="mktcap",
            description="""
                    Prints stock price, number of shares, market capitalization and
                    enterprise value over time. The following fields are expected: Add total debt,
                    Enterprise value, Market capitalization, Minus cash and cash equivalents, Number
                    of shares, Stock price, and Symbol. [Source: Financial Modeling Prep]
                """,
        )
        parser.add_argument(
            "-t",
            "--ticker",
            dest="ticker",
            help="Ticker to analyze",
            type=str,
            default=None,
        )

        parser.add_argument(
            "-s",
            "--start",
            type=valid_date,
            default="1900-01-01",
            dest="start",
            help="The starting date (format YYYY-MM-DD) of the enterprise value to display. ",
        )

        parser.add_argument(
            "-e",
            "--end",
            type=valid_date,
            default=datetime.now(),
            dest="end",
            help="The ending date (format YYYY-MM-DD) of the enterprise value to display. ",
        )

        parser.add_argument(
            "-q",
            "--quarter",
            action="store_true",
            default=False,
            dest="b_quarter",
            help="Quarter fundamental data flag.",
        )

        parser.add_argument(
            "-m",
            "--method",
            default="market_cap",
            type=str,
            dest="method",
            choices=["enterprise_value", "market_cap"],
            help="Define the data to display.",
        )

        ns_parser = self.parse_known_args_and_warn(
            parser, other_args, export_allowed=EXPORT_ONLY_RAW_DATA_ALLOWED, raw=True
        )
        if ns_parser:
            if ns_parser.ticker:
                self.ticker = ns_parser.ticker
                self.custom_load_wrapper([self.ticker])
            if not self.ticker:
                console.print(no_ticker_message)
                return

            if ns_parser.source == "FinancialModelingPrep":
                fmp_view.display_enterprise(
                    symbol=self.ticker,
                    start_date=ns_parser.start,
                    end_date=ns_parser.end,
                    quarterly=ns_parser.b_quarter,
                    method=ns_parser.method,
                    raw=ns_parser.raw,
                    export=ns_parser.export,
                    sheet_name=" ".join(ns_parser.sheet_name)
                    if ns_parser.sheet_name
                    else None,
                )
            elif ns_parser.source == "YahooFinance":
                if ns_parser.method == "enterprise_value":
                    console.print("YahooFinance only has market cap data.")

                yahoo_finance_view.display_mktcap(
                    self.ticker,
                    start_date=ns_parser.start,
                    end_date=ns_parser.end,
                    raw=ns_parser.raw,
                    export=ns_parser.export,
                    sheet_name=" ".join(ns_parser.sheet_name)
                    if ns_parser.sheet_name
                    else None,
                )

    @log_start_end(log=logger)
    def call_metrics(self, other_args: List[str]):
        """Process metrics command"""
        parser = argparse.ArgumentParser(
            add_help=False,
            formatter_class=argparse.ArgumentDefaultsHelpFormatter,
            prog="metrics",
            description="""
                    Prints a list of the key metrics of a company over time. This can be either
                    quarterly or annually. This includes, among other things, Return on Equity (ROE),
                    Working Capital, Current Ratio and Debt to Assets. The following fields are expected:
                    Average inventory, Average payables, Average receivables, Book value per share, Capex
                    per share, Capex to depreciation, Capex to operating cash flow, Capex to revenue, Cash
                    per share, Current ratio, Days of inventory on hand, Days payables outstanding, Days
                    sales outstanding, Debt to assets, Debt to equity, Dividend yield, Earnings yield,
                    Enterprise value, Enterprise value over EBITDA, Ev to free cash flow, Ev to operating
                    cash flow, Ev to sales, Free cash flow per share, Free cash flow yield, Graham net net,
                    Graham number, Income quality, Intangibles to total assets, Interest debt per share,
                    Inventory turnover, Market cap, Net current asset value, Net debt to EBITDA, Net income
                    per share, Operating cash flow per share, Payables turnover, Payout ratio, Pb ratio, Pe
                    ratio, Pfcf ratio, Pocf ratio, Price to sales ratio, Ptb ratio, Receivables turnover,
                    Research and development to revenue, Return on tangible assets, Revenue per share,
                    Roe, Roic, Sales general and administrative to revenue, Shareholders equity per
                    share, Stock based compensation to revenue, Tangible book value per share, and Working
                    capital. [Source: Financial Modeling Prep]
                """,
        )
        parser.add_argument(
            "-t",
            "--ticker",
            dest="ticker",
            help="Ticker to analyze",
            type=str,
            default=None,
        )
        parser.add_argument(
            "-l",
            "--limit",
            action="store",
            dest="limit",
            type=check_positive,
            default=5,
            help="Limit of latest years/quarters.",
        )
        parser.add_argument(
            "-q",
            "--quarter",
            action="store_true",
            default=False,
            dest="b_quarter",
            help="Quarter fundamental data flag.",
        )
        ns_parser = self.parse_known_args_and_warn(
            parser, other_args, export_allowed=EXPORT_ONLY_RAW_DATA_ALLOWED
        )
        if ns_parser:
            if ns_parser.ticker:
                self.ticker = ns_parser.ticker
                self.custom_load_wrapper([self.ticker])
            if not self.ticker:
                console.print(no_ticker_message)
                return

            if ns_parser.source == "FinancialModelingPrep":
                fmp_view.display_key_metrics(
                    symbol=self.ticker,
                    limit=ns_parser.limit,
                    quarterly=ns_parser.b_quarter,
                    export=ns_parser.export,
                    sheet_name=" ".join(ns_parser.sheet_name)
                    if ns_parser.sheet_name
                    else None,
                )
            if ns_parser.source == "AlphaVantage":
                av_view.display_key(
                    symbol=self.ticker,
                    export=ns_parser.export,
                    sheet_name=" ".join(ns_parser.sheet_name)
                    if ns_parser.sheet_name
                    else None,
                )

    @log_start_end(log=logger)
    def call_ratios(self, other_args: List[str]):
        """Process ratios command"""
        parser = argparse.ArgumentParser(
            add_help=False,
            formatter_class=argparse.ArgumentDefaultsHelpFormatter,
            prog="ratios",
            description="""
                    Prints in-depth ratios of a company over time. This can be either quarterly or
                    annually. This contains, among other things, Price-to-Book Ratio, Payout Ratio and
                    Operating Cycle. The following fields are expected: Asset turnover, Capital expenditure
                    coverage ratio, Cash conversion cycle, Cash flow coverage ratios, Cash flow to debt
                    ratio, Cash per share, Cash ratio, Company equity multiplier, Current ratio, Days of
                    inventory outstanding, Days of payables outstanding, Days of sales outstanding, Debt
                    equity ratio, Debt ratio, Dividend paid and capex coverage ratio, Dividend payout ratio,
                    Dividend yield, Ebit per revenue, Ebt per ebit, Effective tax rate, Enterprise value
                    multiple, Fixed asset turnover, Free cash flow operating cash flow ratio, Free cash
                    flow per share, Gross profit margin, Inventory turnover, Long term debt to
                    capitalization, Net income per EBT, Net profit margin, Operating cash flow per share,
                    Operating cash flow sales ratio, Operating cycle, Operating profit margin, Payables
                    turnover, Payout ratio, Pretax profit margin, Price book value ratio, Price cash flow
                    ratio, Price earnings ratio, Price earnings to growth ratio, Price fair value,
                    Price sales ratio, Price to book ratio, Price to free cash flows ratio, Price to
                    operating cash flows ratio, Price to sales ratio, Quick ratio, Receivables turnover,
                    Return on assets, Return on capital employed, Return on equity, Short term coverage
                    ratios, and Total debt to capitalization. [Source: Financial Modeling Prep]
                """,
        )
        parser.add_argument(
            "-t",
            "--ticker",
            dest="ticker",
            help="Ticker to analyze",
            type=str,
            default=None,
        )
        parser.add_argument(
            "-l",
            "--limit",
            action="store",
            dest="limit",
            type=check_positive,
            default=5,
            help="Limit of latest years/quarters.",
        )
        parser.add_argument(
            "-q",
            "--quarter",
            action="store_true",
            default=False,
            dest="b_quarter",
            help="Quarter fundamental data flag.",
        )
        ns_parser = self.parse_known_args_and_warn(
            parser, other_args, export_allowed=EXPORT_ONLY_RAW_DATA_ALLOWED
        )
        if ns_parser:
            if ns_parser.ticker:
                self.ticker = ns_parser.ticker
                self.custom_load_wrapper([self.ticker])
            if not self.ticker:
                console.print(no_ticker_message)
                return

            fmp_view.display_financial_ratios(
                symbol=self.ticker,
                limit=ns_parser.limit,
                quarterly=ns_parser.b_quarter,
                export=ns_parser.export,
                sheet_name=" ".join(ns_parser.sheet_name)
                if ns_parser.sheet_name
                else None,
            )

    @log_start_end(log=logger)
    def call_growth(self, other_args: List[str]):
        """Process growth command"""
        parser = argparse.ArgumentParser(
            add_help=False,
            formatter_class=argparse.ArgumentDefaultsHelpFormatter,
            prog="growth",
            description=""" Prints the growth of several financial statement items and ratios over
                time. This can be either annually and quarterly. These are, among other things, Revenue
                Growth (3, 5 and 10 years), inventory growth and operating cash flow growth (3, 5 and 10
                years). The following fields are expected: Asset growth, Book valueper share growth, Debt
                growth, Dividendsper share growth, Ebit growth, Eps diluted growth, Eps growth, Five y
                dividendper share growth per share, Five y net income growth per share, Five y operating c
                f growth per share, Five y revenue growth per share, Five y shareholders equity growth per
                share, Free cash flow growth, Gross profit growth, Inventory growth, Net income growth,
                Operating cash flow growth, Operating income growth, Rd expense growth, Receivables growth,
                Revenue growth, Sga expenses growth, Ten y dividendper share growth per share, Ten y net
                income growth per share, Ten y operating c f growth per share, Ten y revenue growth per
                share, Ten y shareholders equity growth per share, Three y dividendper share growth per
                share, Three y net income growth per share, Three y operating c f growth per share, Three y
                revenue growth per share, Three y shareholders equity growth per share, Weighted average
                shares diluted growth, and Weighted average shares growth [Source: Financial Modeling Prep]
                """,
        )
        parser.add_argument(
            "-t",
            "--ticker",
            dest="ticker",
            help="Ticker to analyze",
            type=str,
            default=None,
        )
        parser.add_argument(
            "-l",
            "--limit",
            action="store",
            dest="limit",
            type=check_positive,
            default=5,
            help="Limit of latest years/quarters.",
        )
        parser.add_argument(
            "-q",
            "--quarter",
            action="store_true",
            default=False,
            dest="b_quarter",
            help="Quarter fundamental data flag.",
        )
        ns_parser = self.parse_known_args_and_warn(
            parser, other_args, export_allowed=EXPORT_ONLY_RAW_DATA_ALLOWED
        )
        if ns_parser:
            if ns_parser.ticker:
                self.ticker = ns_parser.ticker
                self.custom_load_wrapper([self.ticker])
            if not self.ticker:
                console.print(no_ticker_message)
                return

            fmp_view.display_financial_statement_growth(
                symbol=self.ticker,
                limit=ns_parser.limit,
                quarterly=ns_parser.b_quarter,
                export=ns_parser.export,
                sheet_name=" ".join(ns_parser.sheet_name)
                if ns_parser.sheet_name
                else None,
            )

    @log_start_end(log=logger)
    def call_epsfc(self, other_args: List[str]):
        """Process eps forecast command."""
        parser = argparse.ArgumentParser(
            add_help=False,
            formatter_class=argparse.ArgumentDefaultsHelpFormatter,
            prog="epsfc",
            description="""Estimated EPS [Source: Seeking Alpha]""",
        )
        parser.add_argument(
            "-t",
            "--ticker",
            dest="ticker",
            help="Ticker to analyze",
            type=str,
            default=None,
        )
        ns_parser = self.parse_known_args_and_warn(
            parser, other_args, EXPORT_ONLY_RAW_DATA_ALLOWED
        )

        if ns_parser:
            if ns_parser.ticker:
                self.ticker = ns_parser.ticker
                self.custom_load_wrapper([self.ticker])
            if not self.ticker:
                console.print(no_ticker_message)
                return

            seeking_alpha_view.display_eps_estimates(
                self.ticker,
                export=ns_parser.export,
                sheet_name=" ".join(ns_parser.sheet_name)
                if ns_parser.sheet_name
                else None,
            )

    @log_start_end(log=logger)
    def call_revfc(self, other_args: List[str]):
        """Process revenue forecast command."""
        parser = argparse.ArgumentParser(
            add_help=False,
            formatter_class=argparse.ArgumentDefaultsHelpFormatter,
            prog="revfc",
            description="""Estimated revenue [Source: Seeking Alpha]""",
        )
        parser.add_argument(
            "-t",
            "--ticker",
            dest="ticker",
            help="Ticker to analyze",
            type=str,
            default=None,
        )
        ns_parser = self.parse_known_args_and_warn(
            parser, other_args, EXPORT_ONLY_RAW_DATA_ALLOWED
        )

        if ns_parser:
            if ns_parser.ticker:
                self.ticker = ns_parser.ticker
                self.custom_load_wrapper([self.ticker])
            if not self.ticker:
                console.print(no_ticker_message)
                return

            seeking_alpha_view.display_rev_estimates(
                self.ticker,
                export=ns_parser.export,
                sheet_name=" ".join(ns_parser.sheet_name)
                if ns_parser.sheet_name
                else None,
            )

    @log_start_end(log=logger)
    def call_splits(self, other_args: List[str]):
        """Process splits command."""
        parser = argparse.ArgumentParser(
            add_help=False,
            formatter_class=argparse.ArgumentDefaultsHelpFormatter,
            prog="splits",
            description="""Stock splits and reverse split events since IPO [Source: Yahoo Finance]""",
        )
        parser.add_argument(
            "-t",
            "--ticker",
            dest="ticker",
            help="Ticker to analyze",
            type=str,
            default=None,
        )
        ns_parser = self.parse_known_args_and_warn(
            parser, other_args, EXPORT_BOTH_RAW_DATA_AND_FIGURES
        )
        if ns_parser:
            if ns_parser.ticker:
                self.ticker = ns_parser.ticker
                self.custom_load_wrapper([self.ticker])
            if not self.ticker:
                console.print(no_ticker_message)
                return

            yahoo_finance_view.display_splits(
                self.ticker,
                export=ns_parser.export,
                sheet_name=" ".join(ns_parser.sheet_name)
                if ns_parser.sheet_name
                else None,
            )

    @log_start_end(log=logger)
    def call_shrs(self, other_args: List[str]):
        """Process shrs command."""
        parser = argparse.ArgumentParser(
            add_help=False,
            formatter_class=argparse.ArgumentDefaultsHelpFormatter,
            prog="shrs",
            description="""Print Major, institutional and mutualfunds shareholders.
            [Source: Yahoo Finance]""",
        )
        parser.add_argument(
            "-t",
            "--ticker",
            dest="ticker",
            help="Ticker to analyze",
            type=str,
            default=None,
        )
        parser.add_argument(
            "--holder",
            choices=self.SHRS_CHOICES,
            default="institutional",
            help="Table of holders to get",
            dest="holder",
        )

        if other_args and "--holder" not in other_args[0] and "-h" not in other_args:
            other_args.insert(0, "--holder")

        ns_parser = self.parse_known_args_and_warn(
            parser, other_args, EXPORT_ONLY_RAW_DATA_ALLOWED
        )
        if ns_parser:
            if ns_parser.ticker:
                self.ticker = ns_parser.ticker
                self.custom_load_wrapper([self.ticker])
            if not self.ticker:
                console.print(no_ticker_message)
                return

            if not self.suffix:
                yahoo_finance_view.display_shareholders(
                    self.ticker,
                    holder=ns_parser.holder,
                    export=ns_parser.export,
                    sheet_name=" ".join(ns_parser.sheet_name)
                    if ns_parser.sheet_name
                    else None,
                )
            else:
                console.print("Only US tickers are recognized.", "\n")

    @log_start_end(log=logger)
    def call_divs(self, other_args: List[str]):
        """Process divs command."""
        parser = argparse.ArgumentParser(
            add_help=False,
            formatter_class=argparse.ArgumentDefaultsHelpFormatter,
            prog="divs",
            description="Historical dividends for a company",
        )
        parser.add_argument(
            "-t",
            "--ticker",
            dest="ticker",
            help="Ticker to analyze",
            type=str,
            default=None,
        )
        parser.add_argument(
            "-l",
            "--limit",
            dest="limit",
            type=check_positive,
            default=16,
            help="Number of previous dividends to show",
        )
        parser.add_argument(
            "-p",
            "--plot",
            dest="plot",
            default=False,
            action="store_true",
            help="Plots changes in dividend over time",
        )
        ns_parser = self.parse_known_args_and_warn(
            parser, other_args, export_allowed=EXPORT_ONLY_RAW_DATA_ALLOWED
        )
        if ns_parser:
            if ns_parser.ticker:
                self.ticker = ns_parser.ticker
                self.custom_load_wrapper([self.ticker])
            if not self.ticker:
                console.print(no_ticker_message)
                return

            if not self.suffix:
                yahoo_finance_view.display_dividends(
                    symbol=self.ticker,
                    limit=ns_parser.limit,
                    plot=ns_parser.plot,
                    export=ns_parser.export,
                    sheet_name=" ".join(ns_parser.sheet_name)
                    if ns_parser.sheet_name
                    else None,
                )
            else:
                console.print("Only US tickers are recognized.", "\n")

    @log_start_end(log=logger)
    def call_income(self, other_args: List[str]):
        """Process income command."""
        parser = argparse.ArgumentParser(
            add_help=False,
            formatter_class=argparse.ArgumentDefaultsHelpFormatter,
            prog="income",
            description="""
                Prints a complete income statement over time. This can be either quarterly or annually.
                The following fields are expected: Accepted date, Cost and expenses, Cost of revenue,
                Depreciation and amortization, Ebitda, Ebitda Ratio, Eps, EPS Diluted, Filling date,
                Final link, General and administrative expenses, Gross profit, Gross profit ratio,
                Income before tax, Income before tax ratio, Income tax expense, Interest expense, Link,
                Net income, Net income ratio, Operating expenses, Operating income, Operating income
                ratio, Other expenses, Period, Research and development expenses, Revenue, Selling and
                marketing expenses, Total other income expenses net, Weighted average shs out, Weighted
                average shs out dil [Source: Alpha Vantage]""",
        )
        parser.add_argument(
            "-t",
            "--ticker",
            dest="ticker",
            help="Ticker to analyze",
            type=str,
            default=None,
        )
        parser.add_argument(
            "-q",
            "--quarter",
            action="store_true",
            default=False,
            dest="b_quarter",
            help="Quarter fundamental data flag.",
        )
        parser.add_argument(
            "-r",
            "--ratios",
            action="store_true",
            default=False,
            dest="ratios",
            help="Shows percentage change of values.",
        )
        parser.add_argument(
            "-p",
            "--plot",
            action="store",
            metavar="column",
            choices=stocks_helper.INCOME_PLOT_CHOICES,
            type=str,
            default=None,
            dest="plot",
            help="Rows to plot, comma separated. (-1 represents invalid data)",
        )
        ns_parser = self.parse_known_args_and_warn(
            parser,
            other_args,
            export_allowed=EXPORT_BOTH_RAW_DATA_AND_FIGURES,
            limit=5,
        )
        if ns_parser:
            if ns_parser.ticker:
                self.ticker = ns_parser.ticker
                self.custom_load_wrapper([self.ticker])
            if not self.ticker:
                console.print(no_ticker_message)
                return

            ns_parser.plot = list_from_str(ns_parser.plot)
            # TODO: Switch to actually getting data
            if ns_parser.source == "YahooFinance" and ns_parser.b_quarter:
                console.print(
                    "[red]Quarterly data currently unavailable for yfinance"
                    ", showing yearly.[/red]\n"
                )
            if stocks_helper.verify_plot_options(
                "income", ns_parser.source, ns_parser.plot
            ):
                return
            if ns_parser.source == "AlphaVantage":
                av_view.display_income_statement(
                    symbol=self.ticker,
                    limit=ns_parser.limit,
                    quarterly=ns_parser.b_quarter,
                    ratios=ns_parser.ratios,
                    plot=ns_parser.plot,
                    export=ns_parser.export,
                    sheet_name=" ".join(ns_parser.sheet_name)
                    if ns_parser.sheet_name
                    else None,
                )
            elif ns_parser.source == "Polygon":
                polygon_view.display_fundamentals(
                    symbol=self.ticker,
                    statement="income",
                    limit=ns_parser.limit,
                    quarterly=ns_parser.b_quarter,
                    ratios=ns_parser.ratios,
                    plot=ns_parser.plot,
                    export=ns_parser.export,
                    sheet_name=" ".join(ns_parser.sheet_name)
                    if ns_parser.sheet_name
                    else None,
                )
            elif ns_parser.source == "FinancialModelingPrep":
                fmp_view.display_income_statement(
                    symbol=self.ticker,
                    limit=ns_parser.limit,
                    quarterly=ns_parser.b_quarter,
                    ratios=ns_parser.ratios,
                    plot=ns_parser.plot,
                    export=ns_parser.export,
                    sheet_name=" ".join(ns_parser.sheet_name)
                    if ns_parser.sheet_name
                    else None,
                )
            elif ns_parser.source == "YahooFinance":
                yahoo_finance_view.display_fundamentals(
                    symbol=self.ticker,
                    statement="financials",
                    ratios=ns_parser.ratios,
                    plot=ns_parser.plot,
                    export=ns_parser.export,
                    sheet_name=" ".join(ns_parser.sheet_name)
                    if ns_parser.sheet_name
                    else None,
                    limit=ns_parser.limit,
                )
            elif ns_parser.source == "EODHD":
                eodhd_view.display_fundamentals(
                    symbol=self.ticker,
                    statement="Income_Statement",
                    quarterly=ns_parser.b_quarter,
                    ratios=ns_parser.ratios,
                    plot=ns_parser.plot,
                    export=ns_parser.export,
                    sheet_name=" ".join(ns_parser.sheet_name)
                    if ns_parser.sheet_name
                    else None,
                )

    @log_start_end(log=logger)
    def call_balance(self, other_args: List[str]):
        """Process balance command."""
        parser = argparse.ArgumentParser(
            add_help=False,
            formatter_class=argparse.ArgumentDefaultsHelpFormatter,
            prog="balance",
            description="""
                Prints a complete balance sheet statement over time. This can be either quarterly or
                annually. The following fields are expected: Accepted date, Account payables,
                Accumulated other comprehensive income loss, Cash and cash equivalents, Cash and short
                term investments, Common stock, Deferred revenue, Deferred revenue non current,
                Deferred tax liabilities non current, Filling date, Final link, Goodwill,
                Goodwill and intangible assets, Intangible assets, Inventory, Link, Long term debt,
                Long term investments, Net debt, Net receivables, Other assets, Other current assets,
                Other current liabilities, Other liabilities, Other non current assets, Other non
                current liabilities, Othertotal stockholders equity, Period, Property plant equipment
                net, Retained earnings, Short term debt, Short term investments, Tax assets, Tax
                payables, Total assets, Total current assets, Total current liabilities, Total debt,
                Total investments, Total liabilities, Total liabilities and stockholders equity, Total
                non current assets, Total non current liabilities, and Total stockholders equity.
                [Source: Alpha Vantage]
            """,
        )
        parser.add_argument(
            "-t",
            "--ticker",
            dest="ticker",
            help="Ticker to analyze",
            type=str,
            default=None,
        )
        parser.add_argument(
            "-q",
            "--quarter",
            action="store_true",
            default=False,
            dest="b_quarter",
            help="Quarter fundamental data flag.",
        )
        parser.add_argument(
            "-r",
            "--ratios",
            action="store_true",
            default=False,
            dest="ratios",
            help="Shows percentage change of values.",
        )
        parser.add_argument(
            "-p",
            "--plot",
            action="store",
            choices=stocks_helper.BALANCE_PLOT_CHOICES,
            type=str,
            metavar="column",
            default=None,
            dest="plot",
            help="Rows to plot, comma separated. (-1 represents invalid data)",
        )
        ns_parser = self.parse_known_args_and_warn(
            parser,
            other_args,
            export_allowed=EXPORT_ONLY_RAW_DATA_ALLOWED,
            limit=5,
        )
        if ns_parser:
            if ns_parser.ticker:
                self.ticker = ns_parser.ticker
                self.custom_load_wrapper([self.ticker])
            if not self.ticker:
                console.print(no_ticker_message)
                return

            ns_parser.plot = list_from_str(ns_parser.plot)
            # TODO: Switch to actually getting data
            if ns_parser.source == "YahooFinance" and ns_parser.b_quarter:
                text = "Quarterly data currently unavailable for yfinance"
                console.print(f"[red]{text}, showing yearly.[/red]\n")
            if stocks_helper.verify_plot_options(
                "balance", ns_parser.source, ns_parser.plot
            ):
                return
            if ns_parser.source == "AlphaVantage":
                av_view.display_balance_sheet(
                    symbol=self.ticker,
                    limit=ns_parser.limit,
                    quarterly=ns_parser.b_quarter,
                    ratios=ns_parser.ratios,
                    plot=ns_parser.plot,
                    export=ns_parser.export,
                    sheet_name=" ".join(ns_parser.sheet_name)
                    if ns_parser.sheet_name
                    else None,
                )
            elif ns_parser.source == "Polygon":
                polygon_view.display_fundamentals(
                    symbol=self.ticker,
                    statement="balance",
                    limit=ns_parser.limit,
                    quarterly=ns_parser.b_quarter,
                    ratios=ns_parser.ratios,
                    plot=ns_parser.plot,
                    export=ns_parser.export,
                    sheet_name=" ".join(ns_parser.sheet_name)
                    if ns_parser.sheet_name
                    else None,
                )
            elif ns_parser.source == "FinancialModelingPrep":
                fmp_view.display_balance_sheet(
                    symbol=self.ticker,
                    limit=ns_parser.limit,
                    quarterly=ns_parser.b_quarter,
                    ratios=ns_parser.ratios,
                    plot=ns_parser.plot,
                    export=ns_parser.export,
                    sheet_name=" ".join(ns_parser.sheet_name)
                    if ns_parser.sheet_name
                    else None,
                )
            elif ns_parser.source == "YahooFinance":
                yahoo_finance_view.display_fundamentals(
                    symbol=self.ticker,
                    statement="balance-sheet",
                    ratios=ns_parser.ratios,
                    plot=ns_parser.plot,
                    export=ns_parser.export,
                    sheet_name=" ".join(ns_parser.sheet_name)
                    if ns_parser.sheet_name
                    else None,
                    limit=ns_parser.limit,
                )
            elif ns_parser.source == "EODHD":
                eodhd_view.display_fundamentals(
                    symbol=self.ticker,
                    statement="Balance_Sheet",
                    quarterly=ns_parser.b_quarter,
                    ratios=ns_parser.ratios,
                    plot=ns_parser.plot,
                    export=ns_parser.export,
                    sheet_name=" ".join(ns_parser.sheet_name)
                    if ns_parser.sheet_name
                    else None,
                )

    @log_start_end(log=logger)
    def call_cash(self, other_args: List[str]):
        """Process cash command."""
        parser = argparse.ArgumentParser(
            add_help=False,
            formatter_class=argparse.ArgumentDefaultsHelpFormatter,
            prog="cash",
            description="""
                Prints a complete cash flow statement over time. This can be either quarterly or
                annually. The following fields are expected: Accepted date, Accounts payables, Accounts
                receivables, Acquisitions net, Capital expenditure, Cash at beginning of period, Cash
                at end of period, Change in working capital, Common stock issued, Common stock
                repurchased, Debt repayment, Deferred income tax, Depreciation and amortization,
                Dividends paid, Effect of forex changes on cash, Filling date, Final link, Free cash
                flow, Inventory, Investments in property plant and equipment, Link, Net cash provided
                by operating activities, Net cash used for investing activities, Net cash used provided
                by financing activities, Net change in cash, Net income, Operating cash flow, Other
                financing activities, Other investing activities, Other non cash items, Other working
                capital, Period, Purchases of investments, Sales maturities of investments, Stock based
                compensation. [Source: Alpha Vantage]
            """,
        )
        parser.add_argument(
            "-t",
            "--ticker",
            dest="ticker",
            help="Ticker to analyze",
            type=str,
            default=None,
        )
        parser.add_argument(
            "-l",
            "--limit",
            action="store",
            dest="limit",
            type=check_positive,
            default=5,
            help="Number of latest years/quarters.",
        )
        parser.add_argument(
            "-q",
            "--quarter",
            action="store_true",
            default=False,
            dest="b_quarter",
            help="Quarter fundamental data flag.",
        )
        parser.add_argument(
            "-r",
            "--ratios",
            action="store_true",
            default=False,
            dest="ratios",
            help="Shows percentage change of values.",
        )
        parser.add_argument(
            "-p",
            "--plot",
            action="store",
            type=str,
            choices=stocks_helper.CASH_PLOT_CHOICES,
            metavar="column",
            default=None,
            dest="plot",
            help="Rows to plot. (-1 represents invalid data)",
        )
        ns_parser = self.parse_known_args_and_warn(
            parser,
            other_args,
            export_allowed=EXPORT_ONLY_RAW_DATA_ALLOWED,
        )
        if ns_parser:
            if ns_parser.ticker:
                self.ticker = ns_parser.ticker
                self.custom_load_wrapper([self.ticker])
            if not self.ticker:
                console.print(no_ticker_message)
                return

            ns_parser.plot = list_from_str(ns_parser.plot)
            # TODO: Switch to actually getting data
            if ns_parser.source == "YahooFinance" and ns_parser.b_quarter:
                text = "Quarterly data currently unavailable for yfinance"
                console.print(f"[red]{text}, showing yearly.[/red]\n")
            if stocks_helper.verify_plot_options(
                "cash", ns_parser.source, ns_parser.plot
            ):
                return
            if ns_parser.source == "AlphaVantage":
                av_view.display_cash_flow(
                    symbol=self.ticker,
                    limit=ns_parser.limit,
                    quarterly=ns_parser.b_quarter,
                    ratios=ns_parser.ratios,
                    plot=ns_parser.plot,
                    export=ns_parser.export,
                    sheet_name=" ".join(ns_parser.sheet_name)
                    if ns_parser.sheet_name
                    else None,
                )
            elif ns_parser.source == "FinancialModelingPrep":
                fmp_view.display_cash_flow(
                    symbol=self.ticker,
                    limit=ns_parser.limit,
                    quarterly=ns_parser.b_quarter,
                    ratios=ns_parser.ratios,
                    plot=ns_parser.plot,
                    export=ns_parser.export,
                    sheet_name=" ".join(ns_parser.sheet_name)
                    if ns_parser.sheet_name
                    else None,
                )
            elif ns_parser.source == "Polygon":
                polygon_view.display_fundamentals(
                    symbol=self.ticker,
                    statement="cash",
                    limit=ns_parser.limit,
                    quarterly=ns_parser.b_quarter,
                    ratios=ns_parser.ratios,
                    plot=ns_parser.plot,
                    export=ns_parser.export,
                    sheet_name=" ".join(ns_parser.sheet_name)
                    if ns_parser.sheet_name
                    else None,
                )
            elif ns_parser.source == "YahooFinance":
                yahoo_finance_view.display_fundamentals(
                    symbol=self.ticker,
                    statement="cash-flow",
                    ratios=ns_parser.ratios,
                    plot=ns_parser.plot,
                    export=ns_parser.export,
                    sheet_name=" ".join(ns_parser.sheet_name)
                    if ns_parser.sheet_name
                    else None,
                    limit=ns_parser.limit,
                )
            elif ns_parser.source == "EODHD":
                eodhd_view.display_fundamentals(
                    symbol=self.ticker,
                    statement="Cash_Flow",
                    quarterly=ns_parser.b_quarter,
                    ratios=ns_parser.ratios,
                    plot=ns_parser.plot,
                    export=ns_parser.export,
                    sheet_name=" ".join(ns_parser.sheet_name)
                    if ns_parser.sheet_name
                    else None,
                )

    @log_start_end(log=logger)
    def call_earnings(self, other_args: List[str]):
        """Process earnings command."""
        parser = argparse.ArgumentParser(
            add_help=False,
            formatter_class=argparse.ArgumentDefaultsHelpFormatter,
            prog="earnings",
            description="""
                Print earnings dates and reported EPS of the company. The following fields are
                expected: Fiscal Date Ending and Reported EPS. [Source: Alpha Vantage]
            """,
        )
        parser.add_argument(
            "-t",
            "--ticker",
            dest="ticker",
            help="Ticker to analyze",
            type=str,
            default=None,
        )
        parser.add_argument(
            "-q",
            "--quarter",
            action="store_true",
            default=False,
            dest="b_quarter",
            help="Quarter fundamental data flag.",
        )
        parser.add_argument(
            "-l",
            "--limit",
            action="store",
            dest="limit",
            type=check_positive,
            default=5,
            help="Number of latest info",
        )
        ns_parser = self.parse_known_args_and_warn(
            parser,
            other_args,
            EXPORT_ONLY_RAW_DATA_ALLOWED,
        )
        if ns_parser:
            if ns_parser.ticker:
                self.ticker = ns_parser.ticker
                self.custom_load_wrapper([self.ticker])
            if not self.ticker:
                console.print(no_ticker_message)
                return

            if ns_parser.source == "AlphaVantage":
                av_view.display_earnings(
                    symbol=self.ticker,
                    limit=ns_parser.limit,
                    quarterly=ns_parser.b_quarter,
                    export=ns_parser.export,
                    sheet_name=" ".join(ns_parser.sheet_name)
                    if ns_parser.sheet_name
                    else None,
                )
            elif ns_parser.source == "YahooFinance":
                yahoo_finance_view.display_earnings(
                    symbol=self.ticker, limit=ns_parser.limit, export=ns_parser.export
                )

    @log_start_end(log=logger)
    def call_fraud(self, other_args: List[str]):
        """Process fraud command."""
        parser = argparse.ArgumentParser(
            add_help=False,
            formatter_class=argparse.RawTextHelpFormatter,
            prog="fraud",
            description=(
                "M-score:\n------------------------------------------------\n"
                "The Beneish model is a statistical model that uses financial ratios calculated with"
                " accounting data of a specific company in order to check if it is likely (high"
                " probability) that the reported earnings of the company have been manipulated."
                " A score of -5 to -2.22 indicated a low chance of fraud, a score of -2.22 to -1.78"
                " indicates a moderate change of fraud, and a score above -1.78 indicated a high"
                " chance of fraud.[Source: Wikipedia]\n\nDSRI:\nDays Sales in Receivables Index"
                " gauges whether receivables and revenue are out of balance, a large number is"
                " expected to be associated with a higher likelihood that revenues and earnings are"
                " overstated.\n\nGMI:\nGross Margin Index shows if gross margins are deteriorating."
                " Research suggests that firms with worsening gross margin are more likely to engage"
                " in earnings management, therefore there should be a positive correlation between"
                " GMI and probability of earnings management.\n\nAQI:\nAsset Quality Index measures"
                " the proportion of assets where potential benefit is less certain. A positive"
                " relation between AQI and earnings manipulation is expected.\n\nSGI:\nSales Growth"
                " Index shows the amount of growth companies are having. Higher growth companies are"
                " more likely to commit fraud so there should be a positive relation between SGI and"
                " earnings management.\n\nDEPI:\nDepreciation Index is the ratio for the rate of"
                " depreciation. A DEPI greater than 1 shows that the depreciation rate has slowed and"
                " is positively correlated with earnings management.\n\nSGAI:\nSales General and"
                " Administrative Expenses Index measures the change in SG&A over sales. There should"
                " be a positive relationship between SGAI and earnings management.\n\nLVGI:\nLeverage"
                " Index represents change in leverage. A LVGI greater than one indicates a lower"
                " change of fraud.\n\nTATA: \nTotal Accruals to Total Assets is a proxy for the"
                " extent that cash underlies earnings. A higher number is associated with a higher"
                " likelihood of manipulation.\n\n\n"
                "Z-score:\n------------------------------------------------\n"
                "The Zmijewski Score is a bankruptcy model used to predict a firm's bankruptcy in two"
                " years. The ratio uses in the Zmijewski score were determined by probit analysis ("
                "think of probit as probability unit). In this case, scores less than .5 represent a"
                " higher probability of default. One of the criticisms that Zmijewski made was that"
                " other bankruptcy scoring models oversampled distressed firms and favored situations"
                " with more complete data.[Source: YCharts]"
                "\n\nMcKee-score:\n------------------------------------------------\n"
                "The McKee Score is a bankruptcy model used to predict a firm's bankruptcy in one year"
                "It looks at a company's size, profitability, and liquidity to determine the probability."
                "This model is 80% accurate in predicting bankruptcy."
            ),
        )
        parser.add_argument(
            "-t",
            "--ticker",
            dest="ticker",
            help="Ticker to analyze",
            type=str,
            default=None,
        )
        parser.add_argument(
            "-e",
            "--explanation",
            action="store_true",
            dest="exp",
            default=False,
            help="Shows an explanation for the metrics",
        )
        parser.add_argument(
            "-d",
            "--detail",
            action="store_true",
            dest="detail",
            default=False,
            help="Shows the details for calculating the mscore",
        )
        ns_parser = self.parse_known_args_and_warn(
            parser, other_args, EXPORT_ONLY_RAW_DATA_ALLOWED
        )
        if ns_parser:
            if ns_parser.ticker:
                self.ticker = ns_parser.ticker
                self.custom_load_wrapper([self.ticker])
            if not self.ticker:
                console.print(no_ticker_message)
                return
            av_view.display_fraud(
                symbol=self.ticker,
                export=ns_parser.export,
                sheet_name=" ".join(ns_parser.sheet_name)
                if ns_parser.sheet_name
                else None,
                detail=ns_parser.detail,
            )

    @log_start_end(log=logger)
    def call_dupont(self, other_args: List[str]):
        """Process dupont command."""
        parser = argparse.ArgumentParser(
            add_help=False,
            formatter_class=argparse.RawTextHelpFormatter,
            prog="dupont",
            description="The extended dupont deconstructs return on equity to allow investors to understand it better",
        )
        parser.add_argument(
            "-t",
            "--ticker",
            dest="ticker",
            help="Ticker to analyze",
            type=str,
            default=None,
        )
        parser.add_argument(
            "--raw",
            action="store_true",
            default=False,
            dest="raw",
            help="Print raw data.",
        )
        ns_parser = self.parse_known_args_and_warn(
            parser, other_args, EXPORT_ONLY_RAW_DATA_ALLOWED
        )
        if ns_parser:
            if ns_parser.ticker:
                self.ticker = ns_parser.ticker
                self.custom_load_wrapper([self.ticker])
            if not self.ticker:
                console.print(no_ticker_message)
                return

            av_view.display_dupont(
                self.ticker, raw=ns_parser.raw, export=ns_parser.export
            )

    @log_start_end(log=logger)
    def call_dcf(self, other_args: List[str]):
        """Process dcf command."""
        parser = argparse.ArgumentParser(
            add_help=False,
            formatter_class=argparse.ArgumentDefaultsHelpFormatter,
            prog="dcf",
            description="""
                A discounted cash flow statement looks to analyze the value of a company. To do
                this we need to predict the future cash flows and then determine how much those
                cash flows are worth to us today.\n\n

                We predict the future expected cash flows by predicting what the financial
                statements will look like in the future, and then using this to determine the
                cash the company will have in the future. This cash is paid to share holders.
                We use linear regression to predict the future financial statements.\n\n

                Once we have our predicted financial statements we need to determine how much the
                cash flows are worth today. This is done with a discount factor. Our DCF allows
                users to choose between Fama French and CAPM for the factor. This allows us
                to calculate the present value of the future cash flows.\n\n

                The present value of all of these cash payments is the companies' value. Dividing
                this value by the number of shares outstanding allows us to calculate the value of
                each share in a company.\n\n
                """,
        )
        parser.add_argument(
            "-t",
            "--ticker",
            dest="ticker",
            help="Ticker to analyze",
            type=str,
            default=None,
        )
        parser.add_argument(
            "-a",
            "--audit",
            action="store_true",
            dest="audit",
            default=False,
            help="Generates a tie-out for financial statement information pulled from online.",
        )
        parser.add_argument(
            "--no-ratios",
            action="store_false",
            dest="ratios",
            default=True,
            help="Removes ratios from DCF.",
        )
        parser.add_argument(
            "--no-filter",
            action="store_true",
            dest="ratios",
            default=False,
            help="Allow similar companies of any market cap to be shown.",
        )
        parser.add_argument(
            "-p",
            "--prediction",
            type=int,
            dest="prediction",
            default=10,
            help="Number of years to predict before using terminal value.",
        )
        parser.add_argument(
            "-s",
            "--similar",
            type=int,
            dest="similar",
            default=0,
            help="Number of similar companies to generate ratios for.",
        )
        parser.add_argument(
            "-b",
            "--beta",
            type=float,
            dest="beta",
            default=1,
            help="The beta you'd like to use for the calculation.",
        )
        parser.add_argument(
            "-g",
            "--growth",
            action="store_true",
            dest="growth",
            default=False,
            help="Whether to replace a linear regression estimate with a growth estimate.",
        )
        ns_parser = self.parse_known_args_and_warn(
            parser, other_args, EXPORT_ONLY_RAW_DATA_ALLOWED
        )

        if ns_parser:
            if ns_parser.ticker:
                self.ticker = ns_parser.ticker
                self.custom_load_wrapper([self.ticker])
            if not self.ticker:
                console.print(no_ticker_message)
                return

            if self.ticker:
                dcf = dcf_view.CreateExcelFA(
                    symbol=self.ticker,
                    beta=ns_parser.beta,
                    audit=ns_parser.audit,
                    ratios=ns_parser.ratios,
                    len_pred=ns_parser.prediction,
                    max_similars=ns_parser.similar,
                    growth=ns_parser.growth,
                )
                if dcf and dcf.data:
                    dcf.create_workbook()
            else:
                console.print("Please use --ticker or load a ticker first.")

    @log_start_end(log=logger)
    def call_dcfc(self, other_args: List[str]):
        """Process dcfc command"""
        parser = argparse.ArgumentParser(
            add_help=False,
            formatter_class=argparse.ArgumentDefaultsHelpFormatter,
            prog="dcfc",
            description="""
                    Prints the discounted cash flow of a company over time including the DCF of today. The
                    following fields are expected: DCF, Stock price, and Date. [Source: Financial Modeling
                    Prep]
                """,
        )
        parser.add_argument(
            "-t",
            "--ticker",
            dest="ticker",
            help="Ticker to analyze",
            type=str,
            default=None,
        )
        parser.add_argument(
            "-l",
            "--limit",
            action="store",
            dest="limit",
            type=check_positive,
            default=5,
            help="Limit of latest years/quarters.",
        )
        parser.add_argument(
            "-q",
            "--quarter",
            action="store_true",
            default=False,
            dest="b_quarter",
            help="Quarter fundamental data flag.",
        )
        ns_parser = self.parse_known_args_and_warn(
            parser, other_args, export_allowed=EXPORT_ONLY_RAW_DATA_ALLOWED
        )
        if ns_parser:
            if ns_parser.ticker:
                self.ticker = ns_parser.ticker
                self.custom_load_wrapper([self.ticker])
            if not self.ticker:
                console.print(no_ticker_message)
                return

            fmp_view.display_discounted_cash_flow(
                symbol=self.ticker,
                limit=ns_parser.limit,
                quarterly=ns_parser.b_quarter,
                export=ns_parser.export,
                sheet_name=" ".join(ns_parser.sheet_name)
                if ns_parser.sheet_name
                else None,
            )

    @log_start_end(log=logger)
    def call_warnings(self, other_args: List[str]):
        """Process warnings command."""
        parser = argparse.ArgumentParser(
            add_help=False,
            prog="warnings",
            description="""
                Sean Seah warnings. Check: Consistent historical earnings per share;
                Consistently high return on equity; Consistently high return on assets; 5x Net
                Income > Long-Term Debt; and Interest coverage ratio more than 3. See
                https://www.drwealth.com/gone-fishing-with-buffett-by-sean-seah/comment-page-1/
                [Source: Market Watch]
            """,
        )
        parser.add_argument(
            "-t",
            "--ticker",
            dest="ticker",
            help="Ticker to analyze",
            type=str,
            default=None,
        )
        parser.add_argument(
            "-d",
            "--debug",
            action="store_true",
            default=False,
            dest="b_debug",
            help="print insights into warnings calculation.",
        )
        ns_parser = self.parse_known_args_and_warn(
            parser, other_args, EXPORT_ONLY_RAW_DATA_ALLOWED
        )
        if ns_parser:
            if ns_parser.ticker:
                self.ticker = ns_parser.ticker
                self.custom_load_wrapper([self.ticker])

            marketwatch_view.display_sean_seah_warnings(
                symbol=self.ticker, debug=ns_parser.b_debug
            )

    @log_start_end(log=logger)
    def key_metrics_explained(self, other_args: List[str]):
        """Key metrics explained."""
        parser = argparse.ArgumentParser(
            add_help=False,
            formatter_class=argparse.ArgumentDefaultsHelpFormatter,
            prog="info",
            description="""
                Provides information about main key metrics. Namely: EBITDA,
                EPS, P/E, PEG, FCF, P/B, ROE, DPR, P/S, Dividend Yield Ratio, D/E, and Beta.
            """,
        )
        ns_parser = self.parse_known_args_and_warn(
            parser, other_args, EXPORT_ONLY_RAW_DATA_ALLOWED
        )
        if ns_parser:
            filepath = "fundamental_analysis/key_metrics_explained.txt"
            with open(filepath) as fp:
                line = fp.readline()
                while line:
                    console.print(f"{line.strip()}")
                    line = fp.readline()

    @log_start_end(log=logger)
    def call_pt(self, other_args: List[str]):
        """Process pt command"""
        parser = argparse.ArgumentParser(
            add_help=False,
            prog="pt",
            description="""Prints price target from analysts. [Source: Business Insider and Financial Modeling Prep]""",
        )
        parser.add_argument(
            "-t",
            "--ticker",
            dest="ticker",
            help="Ticker to analyze",
            type=str,
            default=None,
        )
        if other_args and "-" not in other_args[0][0]:
            other_args.insert(0, "-l")
        ns_parser = self.parse_known_args_and_warn(
            parser, other_args, EXPORT_BOTH_RAW_DATA_AND_FIGURES, raw=True, limit=10
        )
        if ns_parser:
            if ns_parser.ticker:
                self.ticker = ns_parser.ticker
                self.custom_load_wrapper([self.ticker])
            if not self.ticker:
                console.print(no_ticker_message)
                return

            if ns_parser.source == "BusinessInsider":
                business_insider_view.price_target_from_analysts(
                    symbol=self.ticker,
                    data=self.stock,
                    start_date=self.start,
                    limit=ns_parser.limit,
                    raw=ns_parser.raw,
                    export=ns_parser.export,
                    sheet_name=" ".join(ns_parser.sheet_name)
                    if ns_parser.sheet_name
                    else None,
                )
            elif ns_parser.source == "FinancialModelingPrep":
                fmp_view.display_price_targets(
                    symbol=self.ticker,
                    limit=ns_parser.limit,
                    export=ns_parser.export,
                    sheet_name=" ".join(ns_parser.sheet_name)
                    if ns_parser.sheet_name
                    else None,
                )

    @log_start_end(log=logger)
    def call_est(self, other_args: List[str]):
        """Process est command"""
        parser = argparse.ArgumentParser(
            add_help=False,
            prog="est",
            description="""Yearly estimates and quarter earnings/revenues.
            [Source: Business Insider]""",
        )
        parser.add_argument(
            "-t",
            "--ticker",
            dest="ticker",
            help="Ticker to analyze",
            type=str,
            default=None,
        )
        parser.add_argument(
            "-e",
            "--estimate",
            help="Estimates to get",
            dest="estimate",
            choices=self.ESTIMATE_CHOICES,
            default="annualearnings",
        )
        ns_parser = self.parse_known_args_and_warn(
            parser, other_args, EXPORT_ONLY_RAW_DATA_ALLOWED
        )
        if ns_parser:
            if ns_parser.ticker:
                self.ticker = ns_parser.ticker
                self.custom_load_wrapper([self.ticker])
            if not self.ticker:
                console.print(no_ticker_message)
                return

            business_insider_view.estimates(
                symbol=self.ticker,
                estimate=ns_parser.estimate,
                export=ns_parser.export,
                sheet_name=" ".join(ns_parser.sheet_name)
                if ns_parser.sheet_name
                else None,
            )

    @log_start_end(log=logger)
    def call_rot(self, other_args: List[str]):
        """Process rot command"""
        parser = argparse.ArgumentParser(
            add_help=False,
            prog="rot",
            description="""
                Rating over time (monthly). [Source: Finnhub]
            """,
        )
        parser.add_argument(
            "-t",
            "--ticker",
            dest="ticker",
            help="Ticker to analyze",
            type=str,
            default=None,
        )
        parser.add_argument(
            "-l",
            "--limit",
            action="store",
            dest="limit",
            type=check_positive,
            default=10,
            help="Limit of last months",
        )
        parser.add_argument(
            "--raw",
            action="store_true",
            dest="raw",
            help="Only output raw data",
        )

        if other_args and "-" not in other_args[0][0]:
            other_args.insert(0, "-l")

        ns_parser = self.parse_known_args_and_warn(
            parser, other_args, EXPORT_BOTH_RAW_DATA_AND_FIGURES
        )
        if ns_parser:
            if ns_parser.ticker:
                self.ticker = ns_parser.ticker
                self.custom_load_wrapper([self.ticker])
            if not self.ticker:
                console.print(no_ticker_message)
                return

            finnhub_view.rating_over_time(
                symbol=self.ticker,
                limit=ns_parser.limit,
                raw=ns_parser.raw,
                export=ns_parser.export,
                sheet_name=" ".join(ns_parser.sheet_name)
                if ns_parser.sheet_name
                else None,
            )

    @log_start_end(log=logger)
    def call_rating(self, other_args: List[str]):
        """Process rating command"""
        parser = argparse.ArgumentParser(
            add_help=False,
            prog="rating",
            description="""
                Based on specific ratios, prints information whether the company
                is a (strong) buy, neutral or a (strong) sell. The following fields are expected:
                P/B, ROA, DCF, P/E, ROE, and D/E. [Source: Financial Modeling Prep]
            """,
        )
        parser.add_argument(
            "-t",
            "--ticker",
            dest="ticker",
            help="Ticker to analyze",
            type=str,
            default=None,
        )
        parser.add_argument(
            "-l",
            "--limit",
            action="store",
            dest="limit",
            type=check_positive,
            default=10,
            help="limit of last days to display ratings",
        )

        if other_args and "-" not in other_args[0][0]:
            other_args.insert(0, "-l")

        ns_parser = self.parse_known_args_and_warn(
            parser, other_args, EXPORT_ONLY_RAW_DATA_ALLOWED
        )
        if ns_parser:
            if ns_parser.ticker:
                self.ticker = ns_parser.ticker
                self.custom_load_wrapper([self.ticker])
            if not self.ticker:
                console.print(no_ticker_message)
                return

            if ns_parser.source == "Finviz":
                finviz_view.analyst(
                    symbol=self.ticker,
                    export=ns_parser.export,
                    sheet_name=" ".join(ns_parser.sheet_name)
                    if ns_parser.sheet_name
                    else None,
                )
            elif ns_parser.source == "FinancialModelingPrep":
                fmp_view.rating(
                    symbol=self.ticker,
                    limit=ns_parser.limit,
                    export=ns_parser.export,
                    sheet_name=" ".join(ns_parser.sheet_name)
                    if ns_parser.sheet_name
                    else None,
                )

    @log_start_end(log=logger)
    def call_sec(self, other_args: List[str]):
        """Process sec command"""
        parser = argparse.ArgumentParser(
            add_help=False,
            prog="sec",
            description="""
                Prints SEC filings of the company. The following fields are expected: Filing Date,
                Document Date, Type, Category, Amended, and Link. [Source: Market Watch and FinancialModelingPrep]
            """,
        )
        parser.add_argument(
            "-t",
            "--ticker",
            dest="ticker",
            default=self.ticker,
            help="The ticker to be used to get SEC filings.",
        )

        parser.add_argument(
            "-l",
            "--limit",
            action="store",
            dest="limit",
            type=check_positive,
            default=20,
            help="number of latest SEC filings.",
        )
        parser.add_argument(
            "-y",
            "--year",
            action="store",
            dest="year",
            type=check_positive,
            default=None,
            help="year of SEC filings.",
        )
        parser.add_argument(
            "-f",
            "--form",
            action="store",
            dest="form",
            type=str,
            help="form group of SEC filings.",
            choices=marketwatch_model.FORM_GROUP.keys(),
        )

        if other_args and "-" not in other_args[0][0]:
            other_args.insert(0, "-l")

        ns_parser = self.parse_known_args_and_warn(
            parser, other_args, EXPORT_ONLY_RAW_DATA_ALLOWED
        )
        if ns_parser:
            if ns_parser.ticker:
                self.ticker = ns_parser.ticker
                self.custom_load_wrapper([self.ticker])
            if not self.ticker:
                console.print(no_ticker_message)
                return

            marketwatch_view.sec_filings(
                symbol=ns_parser.ticker,
                limit=ns_parser.limit,
                export=ns_parser.export,
                sheet_name=" ".join(ns_parser.sheet_name)
                if ns_parser.sheet_name
                else None,
                year=ns_parser.year,
                form_group=ns_parser.form,
            )

    @log_start_end(log=logger)
    def call_supplier(self, other_args: List[str]):
        """Process supplier command"""
        parser = argparse.ArgumentParser(
            prog="supplier",
            add_help=False,
            description="List of suppliers from ticker provided. [Source: CSIMarket]",
        )
        parser.add_argument(
            "-t",
            "--ticker",
            dest="ticker",
            help="Ticker to analyze",
            type=str,
            default=None,
        )

        ns_parser = self.parse_known_args_and_warn(
            parser, other_args, EXPORT_ONLY_RAW_DATA_ALLOWED
        )
        if ns_parser:
            if ns_parser.ticker:
                self.ticker = ns_parser.ticker
                self.custom_load_wrapper([self.ticker])
            if not self.ticker:
                console.print(no_ticker_message)
                return

            csimarket_view.suppliers(
                symbol=self.ticker,
                export=ns_parser.export,
                sheet_name=" ".join(ns_parser.sheet_name)
                if ns_parser.sheet_name
                else None,
            )

    @log_start_end(log=logger)
    def call_customer(self, other_args: List[str]):
        """Process customer command"""
        parser = argparse.ArgumentParser(
            prog="customer",
            add_help=False,
            description="List of customers from ticker provided. [Source: CSIMarket]",
        )
        parser.add_argument(
            "-t",
            "--ticker",
            dest="ticker",
            help="Ticker to analyze",
            type=str,
            default=None,
        )

        ns_parser = self.parse_known_args_and_warn(
            parser, other_args, EXPORT_ONLY_RAW_DATA_ALLOWED
        )
        if ns_parser:
            if ns_parser.ticker:
                self.ticker = ns_parser.ticker
                self.custom_load_wrapper([self.ticker])
            if not self.ticker:
                console.print(no_ticker_message)
                return

            csimarket_view.customers(
                symbol=self.ticker,
                export=ns_parser.export,
                sheet_name=" ".join(ns_parser.sheet_name)
                if ns_parser.sheet_name
                else None,
            )<|MERGE_RESOLUTION|>--- conflicted
+++ resolved
@@ -31,11 +31,7 @@
     finnhub_view,
     finviz_view,
     fmp_view,
-<<<<<<< HEAD
-=======
-    market_watch_view,
     marketwatch_model,
->>>>>>> aa089564
     marketwatch_view,
     polygon_view,
     seeking_alpha_view,

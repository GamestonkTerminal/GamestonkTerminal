--- conflicted
+++ resolved
@@ -116,11 +116,7 @@
             choices["cash"]["-p"] = {
                 c: {} for c in stocks_helper.CASH_PLOT[self.default_cash]
             }
-<<<<<<< HEAD
-
-=======
             choices["shrs"] = {c: {} for c in self.SHRS_CHOICES}
->>>>>>> c052ed3e
             self.completer = NestedCompleter.from_nested_dict(choices)
 
     def print_help(self):

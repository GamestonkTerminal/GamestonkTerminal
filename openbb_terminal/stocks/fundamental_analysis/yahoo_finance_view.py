""" Yahoo Finance View """
__docformat__ = "numpy"

import logging
import os
from fractions import Fraction
from typing import Optional, Union

import pandas as pd
import yfinance as yf

from openbb_terminal import OpenBBFigure
from openbb_terminal.config_terminal import theme
from openbb_terminal.decorators import log_start_end
from openbb_terminal.helper_funcs import (
    export_data,
    lambda_long_number_format,
    print_rich_table,
)
from openbb_terminal.helpers_denomination import transform as transform_by_denomination
from openbb_terminal.rich_config import console
from openbb_terminal.stocks import stocks_helper
from openbb_terminal.stocks.fundamental_analysis import yahoo_finance_model

logger = logging.getLogger(__name__)


@log_start_end(log=logger)
def display_info(symbol: str, export: str = "", sheet_name: Optional[str] = None):
    """Yahoo Finance ticker info
    Parameters
    ----------
    symbol : str
        Fundamental analysis ticker symbol
    sheet_name: str
        Optionally specify the name of the sheet the data is exported to.
    export: str
        Format to export data
    """
    summary = ""
    df_info = yahoo_finance_model.get_info(symbol)
    if "Long business summary" in df_info.index:
        summary = df_info.loc["Long business summary"].values[0]
        df_info = df_info.drop(index=["Long business summary"])

    if not df_info.empty:
        print_rich_table(
            df_info,
            headers=list(df_info.columns),
            show_index=True,
            title=f"{symbol.upper()} Info",
            export=bool(export),
        )
    else:
        logger.error("Invalid data")
        console.print("[red]Invalid data[/red]\n")
        return

    if summary:
        console.print("Business Summary:")
        console.print(summary)

    export_data(
        export,
        os.path.dirname(os.path.abspath(__file__)),
        "info",
        df_info,
        sheet_name,
    )


@log_start_end(log=logger)
def display_shareholders(
    symbol: str,
    holder: str = "institutional",
    export: str = "",
    sheet_name: Optional[str] = None,
):
    """Yahoo Finance ticker shareholders
    Parameters
    ----------
    symbol : str
        Fundamental analysis ticker symbol
    holder: str
        Shareholder table to get.  Can be major/institutional/mutualfund
    sheet_name: str
        Optionally specify the name of the sheet the data is exported to.
    export: str
        Format to export data
    """
    df = yahoo_finance_model.get_shareholders(symbol, holder)
    if holder == "major":
        df.columns = ["", ""]
    if "Date Reported" in df.columns:
        df["Date Reported"] = df["Date Reported"].apply(
            lambda x: x.strftime("%Y-%m-%d")
        )
    title = f"{holder.title()} Holders"
    print_rich_table(
        df,
        headers=list(df.columns),
        show_index=False,
        title=f"{symbol.upper()} {title}",
        export=bool(export),
    )

    export_data(
        export,
        os.path.dirname(os.path.abspath(__file__)),
        f"{holder}_holders",
        df,
        sheet_name,
    )


@log_start_end(log=logger)
def display_dividends(
    symbol: str,
    limit: int = 12,
    plot: bool = True,
    export: str = "",
    sheet_name: Optional[str] = None,
    external_axes: bool = False,
) -> Union[OpenBBFigure, None]:
    """Display historical dividends

    Parameters
    ----------
    symbol: str
        Stock ticker symbol
    limit: int
        Number to show
    plot: bool
        Plots historical data
    sheet_name: str
        Optionally specify the name of the sheet the data is exported to.
    export: str
        Format to export data
    external_axes : bool, optional
        Whether to return the figure object or not, by default False

    Examples
    --------
    >>> from openbb_terminal.sdk import openbb
    >>> openbb.fa.divs_chart("AAPL")
    """
    div_history = yahoo_finance_model.get_dividends(symbol)
    if div_history.empty:
        return None

    fig = OpenBBFigure(yaxis_title="Amount Paid ($)")
    fig.set_title(f"Dividend History for {symbol}")
    fig.add_scatter(
        x=div_history.index,
        y=div_history["Dividends"],
        mode="markers+lines",
        name="Dividends Payout",
        marker_color=theme.down_color,
        line_color=theme.get_colors()[0],
    )

    export_data(
        export,
        os.path.dirname(os.path.abspath(__file__)),
        "divs",
        div_history,
        sheet_name,
        fig,
    )

    if not plot:
        div_history.index = pd.to_datetime(div_history.index, format="%Y%m%d").strftime(
            "%Y-%m-%d"
        )
        return print_rich_table(
            div_history.head(limit),
            headers=["Amount Paid ($)", "Change"],
            title=f"{symbol.upper()} Historical Dividends",
            show_index=True,
            export=bool(export),
        )

    return fig.show(external=external_axes)


@log_start_end(log=logger)
def display_splits(
    symbol: str,
    export: str = "",
    sheet_name: Optional[str] = None,
    external_axes: bool = False,
) -> Union[OpenBBFigure, None]:
    """Display splits and reverse splits events. [Source: Yahoo Finance]

    Parameters
    ----------
    symbol: str
        Stock ticker symbol
    sheet_name: str
        Optionally specify the name of the sheet the data is exported to.
    export: str
        Format to export data
    external_axes : bool, optional
        Whether to return the figure object or not, by default False
    """
    df_splits = yahoo_finance_model.get_splits(symbol)
    if df_splits.empty:
        return console.print("No splits or reverse splits events found.\n")

    # Get all stock data since IPO
    df_data = yf.download(symbol, progress=False, threads=False)
    if df_data.empty:
        return console.print("No stock price data available.\n")

    fig = OpenBBFigure(yaxis_title="Price")
    fig.set_title(f"{symbol} splits and reverse splits events")

    fig.add_scatter(
        x=df_data.index,
        y=df_data["Adj Close"],
        mode="lines",
        name="Price",
        line_color="#FCED00",
    )

    for index, row in df_splits.iterrows():
        val = row.values[0]
        frac = Fraction(val).limit_denominator(1000000)
        if val > 1:
            fig.add_annotation(
                x=index,
                y=df_data["Adj Close"].max(),
                text=f"{frac.numerator}:{frac.denominator}",
                xshift=20,
                font=dict(color=theme.up_color),
            )
            fig.add_vline(x=index, line_width=2, line_color=theme.up_color)
        else:
            fig.add_annotation(
                x=index,
                y=df_data["Adj Close"].max(),
                text=f"{frac.numerator}:{frac.denominator}",
                xshift=20,
                font_color=theme.down_color,
            )
            fig.add_vline(x=index, line_width=2, line_color=theme.down_color)

    print_rich_table(
        df_splits,
        title=f"{symbol.upper()} splits and reverse splits",
        show_index=True,
        export=bool(export),
    )

    export_data(
        export,
        os.path.dirname(os.path.abspath(__file__)),
        "splits",
        df_splits,
        sheet_name,
        fig,
    )

    return fig.show(external=external_axes)


@log_start_end(log=logger)
def display_mktcap(
    symbol: str,
    start_date: Optional[str] = None,
    export: str = "",
    sheet_name: Optional[str] = None,
    external_axes: bool = False,
) -> Union[OpenBBFigure, None]:
    """Display market cap over time. [Source: Yahoo Finance]

    Parameters
    ----------
    symbol: str
        Stock ticker symbol
    start_date: Optional[str]
        Initial date (e.g., 2021-10-01). Defaults to 3 years back
    sheet_name: str
        Optionally specify the name of the sheet the data is exported to.
    export: str
        Format to export data
    external_axes : bool, optional
        Whether to return the figure object or not, by default False
    """

    df_mktcap, currency = yahoo_finance_model.get_mktcap(symbol, start_date)
    if df_mktcap.empty:
        return console.print("No Market Cap data available.\n")

    fig = OpenBBFigure(yaxis_title=f"Market Cap in Billion ({currency})")
    fig.set_title(f"{symbol} Market Cap")
    fig.add_scatter(
        x=df_mktcap.index,
        y=df_mktcap.values / 1e9,
        mode="lines",
        name="Market Cap",
        line_color=theme.up_color,
        stackgroup="one",
    )

    export_data(
        export,
        os.path.dirname(os.path.abspath(__file__)),
        "mktcap",
        df_mktcap,
        sheet_name,
        fig,
    )

    return fig.show(external=external_axes)


@log_start_end(log=logger)
def display_fundamentals(
    symbol: str,
    statement: str,
    limit: int = 12,
    ratios: bool = False,
    plot: Optional[list] = None,
    export: str = "",
    sheet_name: Optional[str] = None,
):
    """Display tickers balance sheet, income statement or cash-flow

    Parameters
    ----------
    symbol: str
        Stock ticker symbol
    statement: str
        Possible values are:

        - cash-flow
        - financials for Income
        - balance-sheet

    limit: int
        Number of periods to show
    ratios: bool
        Shows percentage change
    plot: list
        List of row labels to plot
    sheet_name: str
        Optionally specify the name of the sheet the data is exported to.
    export: str
        Format to export data
    """
    fig = OpenBBFigure()
    fundamentals = yahoo_finance_model.get_financials(symbol, statement, ratios)

<<<<<<< HEAD
    if fundamentals is None:
        return
=======
    if fundamentals is None or fundamentals.empty:
        # The empty data frame error handling done in model
        return None
>>>>>>> 26ffa0d7

    if statement == "balance-sheet":
        title_str = "Balance Sheet"
        fundamentals.index = [
            stocks_helper.BALANCE_PLOT["YahooFinance"][i]
            for i in [i.replace(" ", "_") for i in fundamentals.index.str.lower()]
        ]
    elif statement == "financials":
        title_str = "Income Statement"
        fundamentals.index = [
            stocks_helper.INCOME_PLOT["YahooFinance"][i]
            for i in [i.replace(" ", "_") for i in fundamentals.index.str.lower()]
        ]
    elif statement == "cash-flow":
        title_str = "Cash Flow Statement"
        fundamentals.index = [
            stocks_helper.CASH_PLOT["YahooFinance"][i]
            for i in [i.replace(" ", "_") for i in fundamentals.index.str.lower()]
        ]
<<<<<<< HEAD

    if fundamentals.empty:
        # The empty data frame error handling done in model
        return
=======
>>>>>>> 26ffa0d7

    symbol_currency = yahoo_finance_model.get_currency(symbol)

    if plot:
        plot = [x.lower() for x in plot]
        rows_plot = len(plot)
        fundamentals_plot_data = fundamentals.transpose().fillna(-1)
        fundamentals_plot_data.columns = fundamentals_plot_data.columns.str.lower()
        if "ttm" in list(fundamentals_plot_data.index):
            fundamentals_plot_data = fundamentals_plot_data.drop(["ttm"])
        fundamentals_plot_data = fundamentals_plot_data.sort_index()

        if not ratios:
            maximum_value = fundamentals_plot_data[plot[0]].max()
            (df_rounded, denomination) = transform_by_denomination(
                fundamentals_plot_data, maxValue=maximum_value
            )
            if denomination == "Units":
                denomination = ""
        else:
            df_rounded = fundamentals_plot_data
            denomination = ""

        if rows_plot == 1:
            fig.add_bar(
                x=df_rounded.index,
                y=df_rounded[plot[0]],
                name=plot[0].replace("_", " "),
            )
            title = (
                f"{plot[0].replace('_', ' ').capitalize()} QoQ Growth of {symbol.upper()}"
                if ratios
                else f"{plot[0].replace('_', ' ').capitalize()} of {symbol.upper()} {denomination}"
            )
            fig.set_title(title)
        else:
            fig = OpenBBFigure.create_subplots(rows=rows_plot, cols=1)
            for i in range(rows_plot):
                fig.add_bar(
                    x=df_rounded.index,
                    y=df_rounded[plot[i]],
                    name=plot[i].replace("_", " "),
                    row=i + 1,
                    col=1,
                )
                title = f"{plot[i].replace('_', ' ')} {denomination}"
                fig.add_annotation(x=0.5, y=1, row=i + 1, col=1, text=title)

        fig.show(external=fig.is_image_export(export))

    else:
        # Snake case to english
        fundamentals.index = fundamentals.index.to_series().apply(
            lambda x: x.replace("_", " ").title()
        )
        # Readable numbers
        formatted_df = fundamentals.applymap(lambda_long_number_format).fillna("-")
        print_rich_table(
            formatted_df.iloc[:, :limit].applymap(lambda x: "-" if x == "nan" else x),
            show_index=True,
            title=f"{symbol} {title_str} Currency: {symbol_currency}",
            export=bool(export),
        )
    export_data(
        export,
        os.path.dirname(os.path.abspath(__file__)),
        statement,
        fundamentals,
        sheet_name,
        fig,
    )

    return None


@log_start_end(log=logger)
def display_earnings(
    symbol: str, limit: int, export: str = "", sheet_name: Optional[str] = None
):
    """

    Parameters
    ----------
    symbol: str
        Stock ticker symbol
    limit: int
        Number of periods to show
    sheet_name: str
        Optionally specify the name of the sheet the data is exported to.
    export: str
        Format to export data

    """
    earnings = yahoo_finance_model.get_earnings_history(symbol)
    if earnings.empty:
        return
    print_rich_table(
        earnings.head(limit),
        headers=earnings.columns,
        title=f"Historical Earnings for {symbol}",
        export=bool(export),
    )
    export_data(
        export,
        os.path.dirname(os.path.abspath(__file__)),
        "earnings_yf",
        earnings,
        sheet_name,
    )<|MERGE_RESOLUTION|>--- conflicted
+++ resolved
@@ -352,14 +352,9 @@
     fig = OpenBBFigure()
     fundamentals = yahoo_finance_model.get_financials(symbol, statement, ratios)
 
-<<<<<<< HEAD
-    if fundamentals is None:
-        return
-=======
     if fundamentals is None or fundamentals.empty:
         # The empty data frame error handling done in model
         return None
->>>>>>> 26ffa0d7
 
     if statement == "balance-sheet":
         title_str = "Balance Sheet"
@@ -379,13 +374,6 @@
             stocks_helper.CASH_PLOT["YahooFinance"][i]
             for i in [i.replace(" ", "_") for i in fundamentals.index.str.lower()]
         ]
-<<<<<<< HEAD
-
-    if fundamentals.empty:
-        # The empty data frame error handling done in model
-        return
-=======
->>>>>>> 26ffa0d7
 
     symbol_currency = yahoo_finance_model.get_currency(symbol)
 

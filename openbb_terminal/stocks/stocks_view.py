import logging
import pandas as pd

<<<<<<< HEAD
from openbb_terminal.decorators import check_api_key
from openbb_terminal.decorators import log_start_end
from openbb_terminal.stocks import stocks_model
from openbb_terminal.helper_funcs import print_rich_table
from openbb_terminal.rich_config import console

logger = logging.getLogger(__name__)


@log_start_end(log=logger)
@check_api_key(["API_KEY_FINANCIALMODELINGPREP"])
def display_quote_fmp(symbol: str):
    """Financial Modeling Prep ticker quote

    Parameters
    ----------
    symbol : str
        Fundamental analysis ticker symbol
    """

    quote = stocks_model.get_quote_fmp(symbol)
    if quote.empty:
        console.print("[red]Data not found[/red]\n")
    else:
        print_rich_table(quote, headers=[""], title=f"{symbol} Quote", show_index=True)
=======
from openbb_terminal.helper_funcs import print_rich_table
from openbb_terminal.stocks import stocks_model
>>>>>>> 108d7cdf


def display_quote_yf(symbol: str) -> pd.DataFrame:
    """Display quote from YahooFinance"""
    quote_data = stocks_model.get_quote_yf(symbol)
    if quote_data is None:
        return pd.DataFrame()
    if quote_data.empty:
        return pd.DataFrame()
    print_rich_table(quote_data, title="Ticker Quote", show_index=True)
    return quote_data<|MERGE_RESOLUTION|>--- conflicted
+++ resolved
@@ -1,14 +1,24 @@
 import logging
+
 import pandas as pd
 
-<<<<<<< HEAD
-from openbb_terminal.decorators import check_api_key
-from openbb_terminal.decorators import log_start_end
-from openbb_terminal.stocks import stocks_model
+from openbb_terminal.decorators import check_api_key, log_start_end
 from openbb_terminal.helper_funcs import print_rich_table
 from openbb_terminal.rich_config import console
+from openbb_terminal.stocks import stocks_model
 
 logger = logging.getLogger(__name__)
+
+
+def display_quote_yf(symbol: str) -> pd.DataFrame:
+    """Display quote from YahooFinance"""
+    quote_data = stocks_model.get_quote_yf(symbol)
+    if quote_data is None:
+        return pd.DataFrame()
+    if quote_data.empty:
+        return pd.DataFrame()
+    print_rich_table(quote_data, title="Ticker Quote", show_index=True)
+    return quote_data
 
 
 @log_start_end(log=logger)
@@ -26,19 +36,4 @@
     if quote.empty:
         console.print("[red]Data not found[/red]\n")
     else:
-        print_rich_table(quote, headers=[""], title=f"{symbol} Quote", show_index=True)
-=======
-from openbb_terminal.helper_funcs import print_rich_table
-from openbb_terminal.stocks import stocks_model
->>>>>>> 108d7cdf
-
-
-def display_quote_yf(symbol: str) -> pd.DataFrame:
-    """Display quote from YahooFinance"""
-    quote_data = stocks_model.get_quote_yf(symbol)
-    if quote_data is None:
-        return pd.DataFrame()
-    if quote_data.empty:
-        return pd.DataFrame()
-    print_rich_table(quote_data, title="Ticker Quote", show_index=True)
-    return quote_data+        print_rich_table(quote, headers=[""], title=f"{symbol} Quote", show_index=True)
"""Option helper functions"""
__docformat__ = "numpy"

<<<<<<< HEAD
import logging
import os
=======
from datetime import datetime, timedelta
import logging
>>>>>>> e28d12f3
from math import e, log
from typing import Union, Tuple

import numpy as np
import pandas as pd
from scipy.stats import norm

<<<<<<< HEAD
from openbb_terminal.decorators import log_start_end
from openbb_terminal.helper_funcs import export_data
=======
>>>>>>> e28d12f3
from openbb_terminal.rich_config import console
from openbb_terminal.decorators import log_start_end
from openbb_terminal.helper_funcs import get_rf

logger = logging.getLogger(__name__)
<<<<<<< HEAD
=======

# pylint: disable=too-many-arguments


def get_strikes(
    min_sp: float, max_sp: float, current_price: float
) -> Tuple[float, float]:
    if min_sp == -1:
        min_strike = 0.75 * current_price
    else:
        min_strike = min_sp

    if max_sp == -1:
        max_strike = 1.25 * current_price
    else:
        max_strike = max_sp

    return min_strike, max_strike
>>>>>>> e28d12f3


@log_start_end(log=logger)
def get_loss_at_strike(strike: float, chain: pd.DataFrame) -> float:
    """Function to get the loss at the given expiry

    Parameters
    ----------
    strike : Union[int,float]
        Value to calculate total loss at
    chain : Dataframe:
        Dataframe containing at least strike and openInterest

    Returns
    -------
    loss : Union[float,int]
        Total loss
    """

    itm_calls = chain[chain.index < strike][["OI_call"]]
    itm_calls["loss"] = (strike - itm_calls.index) * itm_calls["OI_call"]
    call_loss = itm_calls["loss"].sum()

    itm_puts = chain[chain.index > strike][["OI_put"]]
    itm_puts["loss"] = (itm_puts.index - strike) * itm_puts["OI_put"]
    put_loss = itm_puts.loss.sum()
    loss = call_loss + put_loss

    return loss


@log_start_end(log=logger)
def calculate_max_pain(chain: pd.DataFrame) -> Union[int, float]:
    """Returns the max pain for a given call/put dataframe

    Parameters
    ----------
    chain : DataFrame
        Dataframe to calculate value from

    Returns
    -------
    max_pain : int
        Max pain value
    """

    strikes = np.array(chain.index)
    if ("OI_call" not in chain.columns) or ("OI_put" not in chain.columns):
        console.print("Incorrect columns.  Unable to parse max pain")
        return np.nan

    loss = [get_loss_at_strike(price_at_exp, chain) for price_at_exp in strikes]
    chain["loss"] = loss
    max_pain = chain["loss"].idxmin()

    return max_pain


@log_start_end(log=logger)
def convert(orig: str, to: str) -> float:
    """Convert a string to a specific type of number
    Parameters
    ----------
    orig : str
        String to convert
    Returns
    -------
    number : float
        Decimal value of string
    """
    clean = orig.replace("%", "").replace("+", "").replace(",", "")
    if to == "%":
        return float(clean) / 100
    if to == ",":
        return float(clean)
    raise ValueError("Invalid to format, please use '%' or ','.")


@log_start_end(log=logger)
def rn_payoff(x: str, df: pd.DataFrame, put: bool, delta: int, rf: float) -> float:
    """The risk neutral payoff for a stock
    Parameters
    ----------
    x : str
        Strike price
    df : pd.DataFrame
        Dataframe of stocks prices and probabilities
    put : bool
        Whether the asset is a put or a call
    delta : int
        Difference between today's date and expirations date in days
    rf : float
        The current risk-free rate

    Returns
    -------
    number : float
        Risk neutral value of option
    """
    if put:
        df["Gain"] = np.where(x > df["Price"], x - df["Price"], 0)
    else:
        df["Gain"] = np.where(x < df["Price"], df["Price"] - x, 0)
    df["Vals"] = df["Chance"] * df["Gain"]
    risk_free = (1 + rf) ** (delta / 365)
    return sum(df["Vals"]) / risk_free


@log_start_end(log=logger)
<<<<<<< HEAD
def export_options(export: str, options, file_name: str):
    """Special function to assist in exporting options

    Parameters
    ----------
    export: str
        Format to export file
    options: Chain
        Chain object object
    file_name: str
        The file_name to export to
=======
def process_option_chain(data: pd.DataFrame, source: str) -> pd.DataFrame:
    """
    Create an option chain DataFrame from the given symbol.
    Does additional processing in order to get some homogeneous between the sources.

    Parameters
    ----------
    data : pd.DataFrame
        The option chain data
    source: str, optional
        The source of the data. Valid values are "Tradier", "Nasdaq", and
        "YahooFinance". The default value is "Tradier".

    Returns
    -------
    pd.DataFrame
        A DataFrame containing the option chain data, with columns as specified
        in the `option_chain_column_mapping` mapping, and an additional column
        "optionType" that indicates whether the option is a call or a put.
    """
    if source == "Tradier":
        df = data.rename(columns=option_chain_column_mapping["Tradier"])

    elif source == "Nasdaq":
        call_columns = ["expiration", "strike"] + [
            col for col in data.columns if col.startswith("c_")
        ]
        calls = data[call_columns].rename(columns=option_chain_column_mapping["Nasdaq"])
        calls["optionType"] = "call"

        put_columns = ["expiration", "strike"] + [
            col for col in data.columns if col.startswith("p_")
        ]
        puts = data[put_columns].rename(columns=option_chain_column_mapping["Nasdaq"])
        puts["optionType"] = "put"

        df = pd.concat([calls, puts]).drop_duplicates()

    elif source == "YahooFinance":
        call_columns = ["expiration", "strike"] + [
            col for col in data.columns if col.endswith("_c")
        ]
        calls = data[call_columns].rename(
            columns=option_chain_column_mapping["YahooFinance"]
        )
        calls["optionType"] = "call"

        put_columns = ["expiration", "strike"] + [
            col for col in data.columns if col.endswith("_p")
        ]
        puts = data[put_columns].rename(
            columns=option_chain_column_mapping["YahooFinance"]
        )
        puts["optionType"] = "put"

        df = pd.concat([calls, puts]).drop_duplicates()

    else:
        df = pd.DataFrame()

    return df


@log_start_end(log=logger)
def get_greeks(
    current_price: float,
    calls: pd.DataFrame,
    puts: pd.DataFrame,
    expire: str,
    div_cont: float = 0,
    rf: float = None,
    opt_type: int = 0,
    show_all: bool = False,
    show_extra_greeks: bool = False,
) -> pd.DataFrame:
    """
    Gets the greeks for a given option
>>>>>>> e28d12f3

    Parameters
    ----------
    current_price: float
        The current price of the underlying
    div_cont: float
        The dividend continuous rate
    expire: str
        The date of expiration
    rf: float
        The risk-free rate
    opt_type: Union[-1, 0, 1]
        The option type 1 is for call and -1 is for put
    mini: float
        The minimum strike price to include in the table
    maxi: float
        The maximum strike price to include in the table
    show_all: bool
        Whether to show all columns from puts and calls
    show_extra_greeks: bool
        Whether to show all greeks
    """

    chain = pd.DataFrame()

    if opt_type not in [-1, 0, 1]:
        console.print("[red]Invalid option type[/red]")
    elif opt_type == 1:
        chain = calls
    elif opt_type == -1:
        chain = puts
    else:
        chain = pd.concat([calls, puts])

    chain_columns = chain.columns.tolist()
    if not all(
        col in chain_columns for col in ["strike", "impliedVolatility", "optionType"]
    ):
        console.print(
            "[red]It's not possible to calculate the greeks without the following "
            "columns: `strike`, `impliedVolatility`, `optionType`.\n[/red]"
        )
        return pd.DataFrame()

    risk_free = rf if rf is not None else get_rf()
    expire_dt = datetime.strptime(expire, "%Y-%m-%d")
    dif = (expire_dt - datetime.now() + timedelta(hours=16)).total_seconds() / (
        60 * 60 * 24
    )
    strikes = []
    for _, row in chain.iterrows():
        vol = row["impliedVolatility"]
        opt_type = 1 if row["optionType"] == "call" else -1
        opt = Option(
            current_price, row["strike"], risk_free, div_cont, dif, vol, opt_type
        )
        tmp = [
            opt.Delta(),
            opt.Gamma(),
            opt.Vega(),
            opt.Theta(),
        ]
        result = (
            [row[col] for col in row.index.tolist()]
            if show_all
            else [row[col] for col in ["strike", "impliedVolatility"]]
        )
        result += tmp

        if show_extra_greeks:
            result += [
                opt.Rho(),
                opt.Phi(),
                opt.Charm(),
                opt.Vanna(0.01),
                opt.Vomma(0.01),
            ]
        strikes.append(result)

    greek_columns = [
        "Delta",
        "Gamma",
        "Vega",
        "Theta",
    ]
    if show_all:
        columns = chain_columns + greek_columns
    else:
        columns = [
            "Strike",
            "Implied Vol",
        ] + greek_columns

    if show_extra_greeks:
        additional_columns = ["Rho", "Phi", "Charm", "Vanna", "Vomma"]
        columns += additional_columns

    df = pd.DataFrame(strikes, columns=columns)

    return df


@log_start_end(log=logger)
def process_option_chain(data: pd.DataFrame, source: str) -> pd.DataFrame:
    """
    Create an option chain DataFrame from the given symbol.
    Does additional processing in order to get some homogeneous between the sources.

    Parameters
    ----------
    data : pd.DataFrame
        The option chain data
    source: str, optional
        The source of the data. Valid values are "Tradier", "Nasdaq", and
        "YahooFinance". The default value is "Tradier".

    Returns
    -------
    pd.DataFrame
        A DataFrame containing the option chain data, with columns as specified
        in the `option_chain_column_mapping` mapping, and an additional column
        "optionType" that indicates whether the option is a call or a put.
    """
    if source == "Tradier":
        df = data.rename(columns=option_chain_column_mapping["Tradier"])

    elif source == "Nasdaq":
        call_columns = ["expiration", "strike"] + [
            col for col in data.columns if col.startswith("c_")
        ]
        calls = data[call_columns].rename(columns=option_chain_column_mapping["Nasdaq"])
        calls["optionType"] = "call"

        put_columns = ["expiration", "strike"] + [
            col for col in data.columns if col.startswith("p_")
        ]
        puts = data[put_columns].rename(columns=option_chain_column_mapping["Nasdaq"])
        puts["optionType"] = "put"

        df = pd.concat([calls, puts]).drop_duplicates()

    elif source == "YahooFinance":
        call_columns = ["expiration", "strike"] + [
            col for col in data.columns if col.endswith("_c")
        ]
        calls = data[call_columns].rename(
            columns=option_chain_column_mapping["YahooFinance"]
        )
        calls["optionType"] = "call"

        put_columns = ["expiration", "strike"] + [
            col for col in data.columns if col.endswith("_p")
        ]
        puts = data[put_columns].rename(
            columns=option_chain_column_mapping["YahooFinance"]
        )
        puts["optionType"] = "put"

        df = pd.concat([calls, puts]).drop_duplicates()

    else:
        df = pd.DataFrame()

    return df


opt_chain_cols = {
    "lastTradeDate": {"format": "date", "label": "Last Trade Date"},
    "strike": {"format": "${x:.2f}", "label": "Strike"},
    "lastPrice": {"format": "${x:.2f}", "label": "Last Price"},
    "bid": {"format": "${x:.2f}", "label": "Bid"},
    "ask": {"format": "${x:.2f}", "label": "Ask"},
    "change": {"format": "${x:.2f}", "label": "Change"},
    "percentChange": {"format": "{x:.2f}%", "label": "Percent Change"},
    "volume": {"format": "{x:.2f}", "label": "Volume"},
    "openInterest": {"format": "", "label": "Open Interest"},
    "impliedVolatility": {"format": "{x:.2f}", "label": "Implied Volatility"},
}

option_chain_column_mapping = {
    "Nasdaq": {
        "strike": "strike",
        "c_Last": "last",
        "c_Change": "change",
        "c_Bid": "bid",
        "c_Ask": "ask",
        "c_Volume": "volume",
        "c_Openinterest": "openInterest",
        "p_Last": "last",
        "p_Change": "change",
        "p_Bid": "bid",
        "p_Ask": "ask",
        "p_Volume": "volume",
        "p_Openinterest": "openInterest",
    },
    "Tradier": {
        "open_interest": "openInterest",
        "option_type": "optionType",
    },
    "YahooFinance": {
        "contractSymbol_c": "contractSymbol",
        "lastTradeDate_c": "lastTradeDate",
        "strike": "strike",
        "lastPrice_c": "lastPrice",
        "bid_c": "bid",
        "ask_c": "ask",
        "change_c": "change",
        "percentChange_c": "percentChange",
        "volume_c": "volume",
        "openInterest_c": "openInterest",
        "impliedVolatility_c": "impliedVolatility",
        "inTheMoney_c": "inTheMoney",
        "contractSize_c": "contractSize",
        "currency_c": "currency",
        "contractSymbol_p": "contractSymbol",
        "lastTradeDate_p": "lastTradeDate",
        "lastPrice_p": "lastPrice",
        "bid_p": "bid",
        "ask_p": "ask",
        "change_p": "change",
        "percentChange_p": "percentChange",
        "volume_p": "volume",
        "openInterest_p": "openInterest",
        "impliedVolatility_p": "impliedVolatility",
        "inTheMoney_p": "inTheMoney",
        "contractSize_p": "contractSize",
        "currency_p": "currency",
        "expiration": "expiration",
    },
}


class Option:
    def __init__(
        self,
        s: float,
        k: float,
        rf: float,
        div_cont: float,
        expiry: float,
        vol: float,
        opt_type: int = 1,
    ):
        """
        Class for getting the greeks of options. Inspiration from:
        http://www.smileofthales.com/computation/option-pricing-python-inheritance/

        Parameters
        ----------
        s : float
            The underlying asset price
        k : float
            The option strike price
        rf : float
            The risk-free rate
        div_cont : float
            The dividend continuous rate
        expiry : float
            The number of days until expiration
        vol : float
            The underlying volatility for an option
        opt_type : int
            put == -1; call == +1
        """
        self.Type = int(opt_type)
        self.price = float(s)
        self.strike = float(k)
        self.risk_free = float(rf)
        self.div_cont = float(div_cont)
        self.exp_time = float(expiry) / 365.0
        self._sigma = float(vol)
        self.sigmaT = self._sigma * self.exp_time**0.5

    @property
    def d1(self):
        return (
            log(self.price / self.strike)
            + (self.risk_free - self.div_cont + 0.5 * (self.sigma**2)) * self.exp_time
        ) / self.sigmaT

    @property
    def d2(self):
        return self.d1 - self.sigmaT

    @property
    def sigma(self):
        return self._sigma

    @sigma.setter
    def sigma(self, val):
        self._sigma = val
        self.sigmaT = val * self.exp_time**0.5

    def Premium(self):
        tmpprem = self.Type * (
            self.price
            * e ** (-self.div_cont * self.exp_time)
            * norm.cdf(self.Type * self.d1)
            - self.strike
            * e ** (-self.risk_free * self.exp_time)
            * norm.cdf(self.Type * self.d2)
        )
        return tmpprem

    # 1st order greeks

    def Delta(self):
        dfq = np.exp(-self.div_cont * self.exp_time)
        if self.Type == 1:
            return dfq * norm.cdf(self.d1)
        return dfq * (norm.cdf(self.d1) - 1)

    def Vega(self):
        """Vega for 1% change in vol"""
        dfq = np.exp(-self.div_cont * self.exp_time)
        return 0.01 * self.price * dfq * norm.pdf(self.d1) * self.exp_time**0.5

    def Theta(self, time_factor=1.0 / 365.0):
        """Theta, by default for 1 calendar day change"""
        df = np.exp(-self.risk_free * self.exp_time)
        dfq = np.exp(-self.div_cont * self.exp_time)
        tmptheta = time_factor * (
            -0.5
            * self.price
            * dfq
            * norm.pdf(self.d1)
            * self.sigma
            / (self.exp_time**0.5)
            + self.Type
            * (
                self.div_cont * self.price * dfq * norm.cdf(self.Type * self.d1)
                - self.risk_free * self.strike * df * norm.cdf(self.Type * self.d2)
            )
        )
        return tmptheta

    def Rho(self):
        df = np.exp(-self.risk_free * self.exp_time)
        return (
            self.Type
            * self.strike
            * self.exp_time
            * df
            * 0.01
            * norm.cdf(self.Type * self.d2)
        )

    def Phi(self):
        dfq = np.exp(-self.div_cont * self.exp_time)
        return (
            0.01
            * -self.Type
            * self.exp_time
            * self.price
            * dfq
            * norm.cdf(self.Type * self.d1)
        )

    # 2nd order greeks

    def Gamma(self):
        dfq = np.exp(-self.div_cont * self.exp_time)
        return dfq * norm.pdf(self.d1) / (self.price * self.sigmaT)

    def Charm(self, time_factor=1.0 / 365.0):
        """Calculates Charm, by default for 1 calendar day change"""
        dfq = np.exp(-self.div_cont * self.exp_time)
        cdf = norm.cdf(self.Type * self.d1)
        return (
            time_factor
            * -dfq
            * (
                norm.pdf(self.d1)
                * (
                    (self.risk_free - self.div_cont) / (self.sigmaT)
                    - self.d2 / (2 * self.exp_time)
                )
                + (self.Type * -self.div_cont) * cdf
            )
        )

    def Vanna(self, change: float):
        """
        Vanna for a given percent change in volatility

        Parameters
        ----------
        change : float
            The change in volatility

        Returns
        ----------
        num : float
            The Vanna

        """

        return (
            change
            * -(e ** (-self.div_cont * self.exp_time))
            * self.d2
            / self.sigma
            * norm.pdf(self.d1)
        )

    def Vomma(self, change):
        """
        Vomma for a given percent change in volatility

        Parameters
        ----------
        change : float
            The change in volatility

        Returns
        ----------
        num : float
            The Vomma

        """
        return (
            change
            * np.exp(-self.div_cont * self.exp_time)
            * self.d1
            * self.d2
            * np.sqrt(self.exp_time)
            * self.price
            * norm.pdf(self.d1)
            / self._sigma
        )<|MERGE_RESOLUTION|>--- conflicted
+++ resolved
@@ -1,32 +1,20 @@
 """Option helper functions"""
 __docformat__ = "numpy"
 
-<<<<<<< HEAD
 import logging
-import os
-=======
 from datetime import datetime, timedelta
-import logging
->>>>>>> e28d12f3
 from math import e, log
-from typing import Union, Tuple
+from typing import Tuple, Union
 
 import numpy as np
 import pandas as pd
 from scipy.stats import norm
 
-<<<<<<< HEAD
-from openbb_terminal.decorators import log_start_end
-from openbb_terminal.helper_funcs import export_data
-=======
->>>>>>> e28d12f3
-from openbb_terminal.rich_config import console
 from openbb_terminal.decorators import log_start_end
 from openbb_terminal.helper_funcs import get_rf
+from openbb_terminal.rich_config import console
 
 logger = logging.getLogger(__name__)
-<<<<<<< HEAD
-=======
 
 # pylint: disable=too-many-arguments
 
@@ -45,7 +33,6 @@
         max_strike = max_sp
 
     return min_strike, max_strike
->>>>>>> e28d12f3
 
 
 @log_start_end(log=logger)
@@ -155,19 +142,6 @@
 
 
 @log_start_end(log=logger)
-<<<<<<< HEAD
-def export_options(export: str, options, file_name: str):
-    """Special function to assist in exporting options
-
-    Parameters
-    ----------
-    export: str
-        Format to export file
-    options: Chain
-        Chain object object
-    file_name: str
-        The file_name to export to
-=======
 def process_option_chain(data: pd.DataFrame, source: str) -> pd.DataFrame:
     """
     Create an option chain DataFrame from the given symbol.
@@ -245,7 +219,6 @@
 ) -> pd.DataFrame:
     """
     Gets the greeks for a given option
->>>>>>> e28d12f3
 
     Parameters
     ----------
@@ -344,70 +317,6 @@
         columns += additional_columns
 
     df = pd.DataFrame(strikes, columns=columns)
-
-    return df
-
-
-@log_start_end(log=logger)
-def process_option_chain(data: pd.DataFrame, source: str) -> pd.DataFrame:
-    """
-    Create an option chain DataFrame from the given symbol.
-    Does additional processing in order to get some homogeneous between the sources.
-
-    Parameters
-    ----------
-    data : pd.DataFrame
-        The option chain data
-    source: str, optional
-        The source of the data. Valid values are "Tradier", "Nasdaq", and
-        "YahooFinance". The default value is "Tradier".
-
-    Returns
-    -------
-    pd.DataFrame
-        A DataFrame containing the option chain data, with columns as specified
-        in the `option_chain_column_mapping` mapping, and an additional column
-        "optionType" that indicates whether the option is a call or a put.
-    """
-    if source == "Tradier":
-        df = data.rename(columns=option_chain_column_mapping["Tradier"])
-
-    elif source == "Nasdaq":
-        call_columns = ["expiration", "strike"] + [
-            col for col in data.columns if col.startswith("c_")
-        ]
-        calls = data[call_columns].rename(columns=option_chain_column_mapping["Nasdaq"])
-        calls["optionType"] = "call"
-
-        put_columns = ["expiration", "strike"] + [
-            col for col in data.columns if col.startswith("p_")
-        ]
-        puts = data[put_columns].rename(columns=option_chain_column_mapping["Nasdaq"])
-        puts["optionType"] = "put"
-
-        df = pd.concat([calls, puts]).drop_duplicates()
-
-    elif source == "YahooFinance":
-        call_columns = ["expiration", "strike"] + [
-            col for col in data.columns if col.endswith("_c")
-        ]
-        calls = data[call_columns].rename(
-            columns=option_chain_column_mapping["YahooFinance"]
-        )
-        calls["optionType"] = "call"
-
-        put_columns = ["expiration", "strike"] + [
-            col for col in data.columns if col.endswith("_p")
-        ]
-        puts = data[put_columns].rename(
-            columns=option_chain_column_mapping["YahooFinance"]
-        )
-        puts["optionType"] = "put"
-
-        df = pd.concat([calls, puts]).drop_duplicates()
-
-    else:
-        df = pd.DataFrame()
 
     return df
 

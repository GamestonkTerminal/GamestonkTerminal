--- conflicted
+++ resolved
@@ -2,11 +2,7 @@
 __docformat__ = "numpy"
 
 import logging
-<<<<<<< HEAD
-=======
 import math
-import re
->>>>>>> d282cf1d
 import os
 from bisect import bisect_left
 from datetime import date, datetime, timedelta
@@ -46,15 +42,6 @@
 
 
 logger = logging.getLogger(__name__)
-
-
-def header_fmt(header: str) -> str:
-    words = re.findall("[A-Z][^A-Z]*", header)
-    if words == []:
-        words = [header]
-    new_header = " ".join(words)
-    new_header = new_header.replace("_", " ")
-    return new_header.title()
 
 
 @log_start_end(log=logger)

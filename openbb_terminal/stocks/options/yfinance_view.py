"""Yfinance options view"""
__docformat__ = "numpy"

import logging
import os
import re
from datetime import date, datetime, timedelta
from typing import Any, Dict, List, Optional

import matplotlib.dates as mdates
import matplotlib.pyplot as plt
import matplotlib.ticker as mtick
import numpy as np
import pandas as pd
from openpyxl import Workbook
from scipy.stats import binom

import openbb_terminal.config_plot as cfp
from openbb_terminal.config_plot import PLOT_DPI
from openbb_terminal.config_terminal import theme
from openbb_terminal.core.config.paths import MISCELLANEOUS_DIRECTORY
from openbb_terminal.decorators import log_start_end
from openbb_terminal.helper_funcs import (
    excel_columns,
    export_data,
    get_rf,
    is_valid_axes_count,
    plot_autoscale,
    print_rich_table,
)
from openbb_terminal.rich_config import console
from openbb_terminal.stocks.options import op_helpers, yfinance_model
from openbb_terminal.stocks.options.yfinance_model import (
    generate_data,
    get_option_chain,
    get_price,
)

<<<<<<< HEAD
# pylint: disable=C0302,too-many-arguments
=======
# pylint: disable=C0302,R0913

>>>>>>> f47261a5

logger = logging.getLogger(__name__)


def header_fmt(header: str) -> str:
    """
    Formats strings to appear as titles

    Parameters
    ----------
    header: str
        The string to be formatted

    Returns
    -------
    new_header: str
        The clean string to use as a header
    """

    words = re.findall("[A-Z][^A-Z]*", header)
    if words == []:
        words = [header]
    new_header = " ".join(words)
    new_header = new_header.replace("_", " ")
    return new_header.title()


@log_start_end(log=logger)
<<<<<<< HEAD
def display_chains(
    symbol: str,
    expiry: str,
    min_sp: float = -1,
    max_sp: float = -1,
    calls_only: bool = False,
    puts_only: bool = False,
    export: str = "",
    sheet_name: str = None,
):
    """Display option chains for given ticker and expiration

    Parameters
    ----------
    symbol: str
        Stock ticker symbol
    expiry: str
        Expiration for option chain
    min_sp: float
        Min strike
    max_sp: float
        Max strike
    calls_only: bool
        Flag to get calls only
    puts_only: bool
        Flag to get puts only
    sheet_name: str
        Optionally specify the name of the sheet the data is exported to.
    export: str
        Format to export data

    """
    # Logic for converting calls/puts into "get calls/puts"
    call_bool = True
    put_bool = True
    if calls_only:
        call_bool = True
        put_bool = False
    if puts_only:
        call_bool = False
        put_bool = True

    option_chains = yfinance_model.get_option_chain_expiry(
        symbol=symbol,
        expiry=expiry,
        calls=call_bool,
        puts=put_bool,
        min_sp=min_sp,
        max_sp=max_sp,
    ).fillna("-")
    if option_chains.empty:
        console.print("[red]Option chains not found.[/red]")
        return

    # There are 3 possibilities.  Calls only, puts only or both.
    # If calls only or puts only, we are actually set
    # because the columns are nicely named
    if calls_only or puts_only:
        title = "Call " if calls_only else "Put "
        print_rich_table(
            option_chains,
            title=f"{symbol} {title} Option Chain\nYahoo (15 min delayed)",
            floatfmt=[
                ".2f",
                ".2f",
                ".2f",
                ".2f",
                ".0f",
                ".0f",
                ".3f",
                ".3f",
                ".3f",
                ".3f",
            ],
            headers=[
                "Strike",
                "Last Price",
                "Bid",
                "Ask",
                "Volume",
                "Open Interest",
                "IV",
                "Delta",
                "Gamma",
                "Theta",
            ],
        )

    # Put the columns into the order for showing them
    if calls_only and puts_only:
        option_chains = option_chains[
            [
                "impliedVolatility_call",
                "Theta_call",
                "Gamma_call",
                "Delta_call",
                "volume_call",
                "openInterest_call",
                "bid_call",
                "ask_call",
                "lastPrice_call",
                "strike",
                "lastPrice_put",
                "ask_put",
                "bid_put",
                "openInterest_put",
                "volume_put",
                "Delta_put",
                "Gamma_put",
                "Theta_put",
                "impliedVolatility_put",
            ]
        ]

        # In order to add color to call/put, the numbers will have to be strings.
        # So floatfmt will not work in print_rich_table, so lets format them now.

        float_fmt = [
            ".3f",
            ".3f",
            ".3f",
            ".3f",
            ".0f",
            ".0f",
            ".2f",
            ".2f",
            ".2f",
            ".2f",
            ".2f",
            ".2f",
            ".2f",
            ".0f",
            ".0f",
            ".3f",
            ".3f",
            ".3f",
            ".3f",
        ]
        # pylint: disable=W0640

        for idx, fmt in enumerate(float_fmt):
            option_chains.iloc[:, idx] = option_chains.iloc[:, idx].apply(
                lambda x: str("{:" + fmt + "}").format(float(x)) if x != "-" else x
            )
        # pylint: enable=W0640

    # Make anything _call green and anything _put red
    for col in option_chains.columns:
        if col.endswith("_call"):
            option_chains[col] = option_chains[col].apply(
                lambda x: f"[green]{x}[/green]"
            )
        if col.endswith("_put"):
            option_chains[col] = option_chains[col].apply(lambda x: f"[red]{x}[/red]")

    print_rich_table(
        option_chains,
        title=f"{symbol} Option Chain for {expiry}\nYahoo (15 min delayed)",
        headers=[header_fmt(x) for x in option_chains.columns],
    )
    console.print("Greeks calculated by OpenBB")
    export_data(
        export,
        os.path.dirname(os.path.abspath(__file__)),
        "chains_yf",
        option_chains,
        sheet_name,
    )


@log_start_end(log=logger)
def plot_oi(
    symbol: str,
    expiry: str,
    min_sp: float = -1,
    max_sp: float = -1,
    calls_only: bool = False,
    puts_only: bool = False,
    export: str = "",
    sheet_name: str = None,
    external_axes: Optional[List[plt.Axes]] = None,
):
    """Plot open interest

    Parameters
    ----------
    symbol: str
        Ticker symbol
    expiry: str
        expiration date for options
    min_sp: float
        Min strike to consider
    max_sp: float
        Max strike to consider
    calls_only: bool
        Show calls only
    puts_only: bool
        Show puts only
    sheet_name: str
        Optionally specify the name of the sheet the data is exported to.
    export: str
        Format to export file
    external_axes : Optional[List[plt.Axes]], optional
        External axes (1 axis is expected in the list), by default None
    """
    options = yfinance_model.get_option_chain(symbol, expiry)
    op_helpers.export_yf_options(export, options, "oi_yf", sheet_name)
    calls = options.calls
    puts = options.puts
    current_price = float(yf.Ticker(symbol).info["regularMarketPrice"])

    if min_sp == -1:
        min_strike = 0.75 * current_price
    else:
        min_strike = min_sp

    if max_sp == -1:
        max_strike = 1.25 * current_price
    else:
        max_strike = max_sp

    if calls_only and puts_only:
        console.print("Both flags selected, please select one", "\n")
        return

    call_oi = calls.set_index("strike")["openInterest"] / 1000
    put_oi = puts.set_index("strike")["openInterest"] / 1000

    df_opt = pd.merge(call_oi, put_oi, left_index=True, right_index=True)
    df_opt = df_opt.rename(
        columns={"openInterest_x": "OI_call", "openInterest_y": "OI_put"}
    )

    max_pain = op_helpers.calculate_max_pain(df_opt)
    if external_axes is None:
        _, ax = plt.subplots(figsize=plot_autoscale(), dpi=cfp.PLOT_DPI)
    elif is_valid_axes_count(external_axes, 1):
        (ax,) = external_axes
    else:
        return

    if not calls_only:
        put_oi.plot(
            x="strike",
            y="openInterest",
            label="Puts",
            ax=ax,
            marker="o",
            ls="-",
        )
    if not puts_only:
        call_oi.plot(
            x="strike",
            y="openInterest",
            label="Calls",
            ax=ax,
            marker="o",
            ls="-",
        )
    ax.axvline(current_price, lw=2, ls="--", label="Current Price", alpha=0.7)
    ax.axvline(max_pain, lw=3, label=f"Max Pain: {max_pain}", alpha=0.7)
    ax.set_xlabel("Strike Price")
    ax.set_ylabel("Open Interest [1k] ")
    ax.set_xlim(min_strike, max_strike)
    ax.legend(fontsize="x-small")
    ax.set_title(f"Open Interest for {symbol.upper()} expiring {expiry}")

    theme.style_primary_axis(ax)

    if external_axes is None:
        theme.visualize_output()


@log_start_end(log=logger)
def plot_vol(
    symbol: str,
    expiry: str,
    min_sp: float = -1,
    max_sp: float = -1,
    calls_only: bool = False,
    puts_only: bool = False,
    export: str = "",
    sheet_name: str = None,
    external_axes: Optional[List[plt.Axes]] = None,
):
    """Plot volume

    Parameters
    ----------
    symbol: str
        Ticker symbol
    expiry: str
        expiration date for options
    min_sp: float
        Min strike to consider
    max_sp: float
        Max strike to consider
    calls_only: bool
        Show calls only
    puts_only: bool
        Show puts only
    sheet_name: str
        Optionally specify the name of the sheet the data is exported to.
    export: str
        Format to export file
    external_axes : Optional[List[plt.Axes]], optional
        External axes (1 axis is expected in the list), by default None
    """
    options = yfinance_model.get_vol(symbol, expiry)
    calls = options.calls
    puts = options.puts
    current_price = float(yf.Ticker(symbol).info["regularMarketPrice"])

    if min_sp == -1:
        min_strike = 0.75 * current_price
    else:
        min_strike = min_sp

    if max_sp == -1:
        max_strike = 1.25 * current_price
    else:
        max_strike = max_sp

    if calls_only and puts_only:
        console.print("Both flags selected, please select one", "\n")
        return

    call_v = calls.set_index("strike")["volume"] / 1000
    put_v = puts.set_index("strike")["volume"] / 1000
    if external_axes is None:
        _, ax = plt.subplots(figsize=plot_autoscale(), dpi=cfp.PLOT_DPI)
    elif is_valid_axes_count(external_axes, 1):
        (ax,) = external_axes
    else:
        return

    if not calls_only:
        put_v.plot(
            x="strike",
            y="volume",
            label="Puts",
            ax=ax,
            marker="o",
            ls="-",
        )
    if not puts_only:
        call_v.plot(
            x="strike",
            y="volume",
            label="Calls",
            ax=ax,
            marker="o",
            ls="-",
        )
    ax.axvline(current_price, lw=2, ls="--", label="Current Price", alpha=0.7)
    ax.set_xlabel("Strike Price")
    ax.set_ylabel("Volume [1k] ")
    ax.set_xlim(min_strike, max_strike)
    ax.legend(fontsize="x-small")
    ax.set_title(f"Volume for {symbol.upper()} expiring {expiry}")
    theme.style_primary_axis(ax)
    if external_axes is None:
        theme.visualize_output()

    op_helpers.export_yf_options(export, options, "vol_yf", sheet_name)


@log_start_end(log=logger)
def plot_volume_open_interest(
    symbol: str,
    expiry: str,
    min_sp: float = -1,
    max_sp: float = -1,
    min_vol: float = -1,
    export: str = "",
    sheet_name: str = None,
    external_axes: Optional[List[plt.Axes]] = None,
):
    """Plot volume and open interest

    Parameters
    ----------
    symbol: str
        Stock ticker symbol
    expiry: str
        Option expiration
    min_sp: float
        Min strike price
    max_sp: float
        Max strike price
    min_vol: float
        Min volume to consider
    sheet_name: str
        Optionally specify the name of the sheet the data is exported to.
    export: str
        Format for exporting data
    external_axes : Optional[List[plt.Axes]], optional
        External axes (1 axis is expected in the list), by default None
    """
    options = yfinance_model.get_volume_open_interest(symbol, expiry)
    calls = options.calls
    puts = options.puts
    current_price = float(yf.Ticker(symbol).info["regularMarketPrice"])

    # Process Calls Data
    df_calls = calls.pivot_table(
        index="strike", values=["volume", "openInterest"], aggfunc="sum"
    ).reindex()
    df_calls["strike"] = df_calls.index
    df_calls["type"] = "calls"
    df_calls["openInterest"] = df_calls["openInterest"]
    df_calls["volume"] = df_calls["volume"]
    df_calls["oi+v"] = df_calls["openInterest"] + df_calls["volume"]
    df_calls["spot"] = round(current_price, 2)

    df_puts = puts.pivot_table(
        index="strike", values=["volume", "openInterest"], aggfunc="sum"
    ).reindex()
    df_puts["strike"] = df_puts.index
    df_puts["type"] = "puts"
    df_puts["openInterest"] = df_puts["openInterest"]
    df_puts["volume"] = -df_puts["volume"]
    df_puts["openInterest"] = -df_puts["openInterest"]
    df_puts["oi+v"] = df_puts["openInterest"] + df_puts["volume"]
    df_puts["spot"] = round(current_price, 2)

    call_oi = calls.set_index("strike")["openInterest"] / 1000
    put_oi = puts.set_index("strike")["openInterest"] / 1000

    df_opt = pd.merge(call_oi, put_oi, left_index=True, right_index=True)
    df_opt = df_opt.rename(
        columns={"openInterest_x": "OI_call", "openInterest_y": "OI_put"}
    )

    max_pain = op_helpers.calculate_max_pain(df_opt)

    if min_vol == -1 and min_sp == -1 and max_sp == -1:
        # If no argument provided, we use the percentile 50 to get 50% of upper volume data
        volume_percentile_threshold = 50
        min_vol_calls = np.percentile(df_calls["oi+v"], volume_percentile_threshold)
        min_vol_puts = np.percentile(df_puts["oi+v"], volume_percentile_threshold)

        df_calls = df_calls.loc[df_calls.index.intersection(df_puts.index)]
        df_calls = (
            df_calls[df_calls["oi+v"] > min_vol_calls]
            .drop(["strike"], axis=1)
            .reset_index()
            .merge(
                df_calls[df_puts["oi+v"] < min_vol_puts][
                    ["openInterest", "volume", "type", "oi+v", "spot"]
                ].reset_index()
            )
            .set_index("strike")
        )
        df_calls["strike"] = df_calls.index

        df_puts = df_puts.loc[df_puts.index.intersection(df_calls.index)]

        df_calls = df_calls[df_calls["strike"] > 0.75 * current_price]
        df_calls = df_calls[df_calls["strike"] < 1.25 * current_price]
        df_puts = df_puts[df_puts["strike"] > 0.75 * current_price]
        df_puts = df_puts[df_puts["strike"] < 1.25 * current_price]

    else:
        df_calls = df_calls.loc[df_calls.index.intersection(df_puts.index)]
        if min_vol > -1:
            df_calls = (
                df_calls[df_calls["oi+v"] > min_vol]
                .drop(["strike"], axis=1)
                .reset_index()
                .merge(
                    df_calls[df_puts["oi+v"] < min_vol][
                        ["openInterest", "volume", "type", "oi+v", "spot"]
                    ].reset_index()
                )
                .set_index("strike")
            )
            df_calls["strike"] = df_calls.index
            df_puts = df_puts.loc[df_puts.index.intersection(df_calls.index)]

    if min_sp > -1:
        df_calls = df_calls[df_calls["strike"] > min_sp]
        df_puts = df_puts[df_puts["strike"] > min_sp]
    else:
        df_calls = df_calls[df_calls["strike"] > 0.75 * current_price]
        df_puts = df_puts[df_puts["strike"] > 0.75 * current_price]

    if max_sp > -1:
        df_calls = df_calls[df_calls["strike"] < max_sp]
        df_puts = df_puts[df_puts["strike"] < max_sp]
    else:
        df_calls = df_calls[df_calls["strike"] < 1.25 * current_price]
        df_puts = df_puts[df_puts["strike"] < 1.25 * current_price]

    if df_calls.empty and df_puts.empty:
        console.print(
            "The filtering applied is too strong, there is no data available for such conditions.\n"
        )
        return

    # Initialize the matplotlib figure
    if external_axes is None:
        _, ax = plt.subplots(figsize=plot_autoscale(), dpi=cfp.PLOT_DPI)
    elif is_valid_axes_count(external_axes, 1):
        (ax,) = external_axes
    else:
        return

    # make x axis symmetric
    axis_origin = max(abs(max(df_puts["oi+v"])), abs(max(df_calls["oi+v"])))
    ax.set_xlim(-axis_origin, +axis_origin)

    g = sns.barplot(
        x="oi+v",
        y="strike",
        data=df_calls,
        label="Calls: Open Interest",
        color="lightgreen",
        orient="h",
    )

    g = sns.barplot(
        x="volume",
        y="strike",
        data=df_calls,
        label="Calls: Volume",
        color="green",
        orient="h",
    )

    g = sns.barplot(
        x="oi+v",
        y="strike",
        data=df_puts,
        label="Puts: Open Interest",
        color="pink",
        orient="h",
    )

    g = sns.barplot(
        x="volume",
        y="strike",
        data=df_puts,
        label="Puts: Volume",
        color="red",
        orient="h",
    )

    # draw spot line
    s = [float(strike.get_text()) for strike in ax.get_yticklabels()]
    spot_index = bisect_left(s, current_price)  # find where the spot is on the graph
    spot_line = ax.axhline(spot_index, ls="--", alpha=0.3)

    # draw max pain line
    max_pain_index = bisect_left(s, max_pain)
    max_pain_line = ax.axhline(max_pain_index, ls="-", alpha=0.3, color="red")
    max_pain_line.set_linewidth(5)

    # format ticklabels without - for puts
    g.set_xticks(g.get_xticks())
    xlabels = [f"{x:,.0f}".replace("-", "") for x in g.get_xticks()]
    g.set_xticklabels(xlabels)

    ax.set_title(
        f"{symbol} volumes for {expiry} \n(open interest displayed only during market hours)",
    )
    ax.invert_yaxis()

    handles, _ = ax.get_legend_handles_labels()
    handles.append(spot_line)
    handles.append(max_pain_line)

    # create legend labels + add to graph
    labels = [
        "Calls open interest",
        "Calls volume ",
        "Puts open interest",
        "Puts volume",
        "Current stock price",
        f"Max pain = {max_pain}",
    ]

    ax.legend(fontsize="xx-small", handles=handles[:], labels=labels, loc="lower left")
    sns.despine(left=True, bottom=True)
    theme.style_primary_axis(ax)

    if external_axes is None:
        theme.visualize_output()

    op_helpers.export_yf_options(export, options, "voi_yf", sheet_name)


@log_start_end(log=logger)
=======
>>>>>>> f47261a5
def plot_plot(
    symbol: str,
    expiry: str,
    put: bool = False,
    x: str = "s",
    y: str = "iv",
    custom: str = "",
    export: str = "",
    sheet_name: str = None,
    external_axes: Optional[List[plt.Axes]] = None,
) -> None:
    """Generate a graph custom graph based on user input

    Parameters
    ----------
    symbol: str
        Stock ticker symbol
    expiry: str
        Option expiration
    x: str
        variable to display in x axis, choose from:
        ltd, s, lp, b, a, c, pc, v, oi, iv
    y: str
        variable to display in y axis, choose from:
        ltd, s, lp, b, a, c, pc, v, oi, iv
    custom: str
        type of plot
    put: bool
        put option instead of call
    sheet_name: str
        Optionally specify the name of the sheet the data is exported to.
    export: str
        type of data to export
    external_axes : Optional[List[plt.Axes]], optional
        External axes (1 axis is expected in the list), by default None
    """
    convert = {
        "ltd": "lastTradeDate",
        "s": "strike",
        "lp": "lastPrice",
        "b": "bid",
        "a": "ask",
        "c": "change",
        "pc": "percentChange",
        "v": "volume",
        "oi": "openInterest",
        "iv": "impliedVolatility",
    }
    if custom == "smile":
        x = "strike"
        y = "impliedVolatility"
    else:
        if x is None:
            console.print("[red]Invalid option sent for x-axis[/red]\n")
            return
        if y is None:
            console.print("[red]Invalid option sent for y-axis[/red]\n")
            return
        if x in convert:
            x = convert[x]
        else:
            x = "strike"
            console.print(
                f"[red]'{x}' is not a valid option. Defaulting to `strike`.[/red]\n"
            )
        if y in convert:
            y = convert[y]
        else:
            y = "impliedVolatility"
            console.print(
                f"[red]'{y}' is not a valid option. Defaulting to `impliedVolatility`.[/red]\n"
            )

    varis = op_helpers.opt_chain_cols
    chain = yfinance_model.get_option_chain(symbol, expiry)
    values = chain.puts if put else chain.calls

    if external_axes is None:
        _, ax = plt.subplots(figsize=plot_autoscale(), dpi=cfp.PLOT_DPI)
    elif is_valid_axes_count(external_axes, 1):
        (ax,) = external_axes
    else:
        return

    x_data = values[x]
    y_data = values[y]
    ax.plot(x_data, y_data, "--bo")
    option = "puts" if put else "calls"
    ax.set_title(
        f"{varis[y]['label']} vs. {varis[x]['label']} for {symbol} {option} on {expiry}"
    )
    ax.set_ylabel(varis[y]["label"])
    ax.set_xlabel(varis[x]["label"])
    if varis[x]["format"] == "date":
        ax.get_xaxis().set_major_formatter(mdates.DateFormatter("%Y/%m/%d"))
        ax.get_xaxis().set_major_locator(mdates.DayLocator(interval=1))
    elif varis[x]["format"]:
        ax.get_xaxis().set_major_formatter(varis[x]["format"])
    if varis[y]["format"] == "date":
        ax.get_yaxis().set_major_formatter(mdates.DateFormatter("%Y/%m/%d"))
        ax.get_yaxis().set_major_locator(mdates.DayLocator(interval=1))
    elif varis[y]["format"]:
        ax.get_yaxis().set_major_formatter(varis[y]["format"])
    theme.style_primary_axis(ax)

    if external_axes is None:
        theme.visualize_output()
    export_data(
        export,
        os.path.dirname(os.path.abspath(__file__)),
        "plot",
        sheet_name,
    )


@log_start_end(log=logger)
def plot_payoff(
    current_price: float,
    options: List[Dict[Any, Any]],
    underlying: float,
    symbol: str,
    expiry: str,
    external_axes: Optional[List[plt.Axes]] = None,
) -> None:
    """Generate a graph showing the option payoff diagram"""
    x, yb, ya = generate_data(current_price, options, underlying)

    if external_axes is None:
        _, ax = plt.subplots(figsize=plot_autoscale(), dpi=cfp.PLOT_DPI)
    elif is_valid_axes_count(external_axes, 1):
        (ax,) = external_axes
    else:
        return

    if ya:
        ax.plot(x, yb, label="Payoff Before Premium")
        ax.plot(x, ya, label="Payoff After Premium")
    else:
        ax.plot(x, yb, label="Payoff")
    ax.set_title(f"Option Payoff Diagram for {symbol} on {expiry}")
    ax.set_ylabel("Profit")
    ax.set_xlabel("Underlying Asset Price at Expiration")
    ax.legend()
    ax.xaxis.set_major_formatter("${x:.2f}")
    ax.yaxis.set_major_formatter("${x:.2f}")
    theme.style_primary_axis(ax)

    if external_axes is None:
        theme.visualize_output()


@log_start_end(log=logger)
def show_parity(
    symbol: str,
    expiry: str,
    put: bool = False,
    ask: bool = False,
    mini: float = None,
    maxi: float = None,
    export: str = "",
    sheet_name: str = None,
) -> None:
    """Prints options and whether they are under or over priced [Source: Yahoo Finance]

    Parameters
    ----------
    symbol : str
        Ticker symbol to get expirations for
    expiration : str
        Expiration to use for options
    put : bool
        Whether to use puts or calls
    ask : bool
        Whether to use ask or lastPrice
    mini : float
        Minimum strike price to show
    maxi : float
        Maximum strike price to show
    export : str
        Export data
    """
    r_date = datetime.strptime(expiry, "%Y-%m-%d").date()
    delta = (r_date - date.today()).days
    rate = ((1 + get_rf()) ** (delta / 365)) - 1
    stock = get_price(symbol)

    div_info = yfinance_model.get_dividend(symbol)
    div_dts = div_info.index.values.tolist()

    if div_dts:
        last_div = pd.to_datetime(div_dts[-1])

        if len(div_dts) > 3:
            avg_div = np.mean(div_info.to_list()[-4:])
        else:
            avg_div = np.mean(div_info.to_list())

        next_div = last_div + timedelta(days=91)
        dividends = []
        while next_div < datetime.strptime(expiry, "%Y-%m-%d"):
            day_dif = (next_div - datetime.now()).days
            dividends.append((avg_div, day_dif))
            next_div += timedelta(days=91)
        div_pvs = [x[0] / ((1 + get_rf()) ** (x[1] / 365)) for x in dividends]
        pv_dividend = sum(div_pvs)
    else:
        pv_dividend = 0

    chain = get_option_chain(symbol, expiry)
    name = "ask" if ask else "lastPrice"
    o_type = "put" if put else "call"

    calls = chain.calls[["strike", name]].copy()
    calls = calls.rename(columns={name: "callPrice"})
    puts = chain.puts[["strike", name]].copy()
    puts = puts.rename(columns={name: "putPrice"})

    opts = pd.merge(calls, puts, on="strike")
    opts = opts.dropna()
    opts = opts.loc[opts["callPrice"] * opts["putPrice"] != 0]

    opts["callParity"] = (
        opts["putPrice"] + stock - (opts["strike"] / (1 + rate)) - pv_dividend
    )
    opts["putParity"] = (
        (opts["strike"] / (1 + rate)) + opts["callPrice"] - stock + pv_dividend
    )

    diff = o_type + " Difference"
    opts[diff] = opts[o_type + "Price"] - opts[o_type + "Parity"]
    opts["distance"] = abs(stock - opts["strike"])
    filtered = opts.copy()

    if mini is None:
        mini = filtered.strike.quantile(0.25)
    if maxi is None:
        maxi = filtered.strike.quantile(0.75)

    filtered = filtered.loc[filtered["strike"] >= mini]
    filtered = filtered.loc[filtered["strike"] <= maxi]

    show = filtered[["strike", diff]].copy()

    if ask:
        console.print("Warning: Options with no current ask price not shown.\n")

    print_rich_table(
        show,
        headers=[x.title() for x in show.columns],
        show_index=False,
        title=f"{symbol} Parity",
    )
    console.print(
        "[yellow]Warning: Low volume options may be difficult to trade.[/yellow]"
    )

    export_data(
        export,
        os.path.dirname(os.path.abspath(__file__)),
        "parity",
        show,
        sheet_name,
    )


@log_start_end(log=logger)
def risk_neutral_vals(
    symbol: str,
    expiry: str,
    data: pd.DataFrame,
    put: bool = False,
    mini: float = None,
    maxi: float = None,
    risk: float = None,
) -> None:
    """Prints current options prices and risk neutral values [Source: Yahoo Finance]

    Parameters
    ----------
    symbol: str
        Ticker symbol to get expirations for
    expiry: str
        Expiration to use for options
    put: bool
        Whether to use puts or calls
    data: pd.DataFrame
        Estimates for stocks prices and probabilities
    mini: float
        Minimum strike price to show
    maxi: float
        Maximum strike price to show
    risk: float
        The risk-free rate for the asset
    """
    if put:
        chain = get_option_chain(symbol, expiry).puts
    else:
        chain = get_option_chain(symbol, expiry).calls

    r_date = datetime.strptime(expiry, "%Y-%m-%d").date()
    delta = (r_date - date.today()).days
    vals = []
    if risk is None:
        risk = get_rf()
    for _, row in chain.iterrows():
        vals.append(
            [
                row["strike"],
                row["lastPrice"],
                op_helpers.rn_payoff(row["strike"], data, put, delta, risk),
            ]
        )
    new_df = pd.DataFrame(vals, columns=["Strike", "Last Price", "Value"], dtype=float)
    new_df["Difference"] = new_df["Last Price"] - new_df["Value"]

    if mini is None:
        mini = new_df.Strike.quantile(0.25)
    if maxi is None:
        maxi = new_df.Strike.quantile(0.75)

    new_df = new_df[new_df["Strike"] >= mini]
    new_df = new_df[new_df["Strike"] <= maxi]

    print_rich_table(
        new_df,
        headers=[x.title() for x in new_df.columns],
        show_index=False,
        title="Risk Neutral Values",
    )


@log_start_end(log=logger)
def plot_expected_prices(
    und_vals: List[List[float]],
    p: float,
    symbol: str,
    expiry: str,
    external_axes: Optional[List[plt.Axes]] = None,
) -> None:
    """Plot expected prices of the underlying asset at expiration

    Parameters
    ----------
    und_vals : List[List[float]]
        The expected underlying values at the expiration date
    p : float
        The probability of the stock price moving upward each round
    symbol : str
        The ticker symbol of the option's underlying asset
    expiry : str
        The expiration for the option
    external_axes : Optional[List[plt.Axes]], optional
        External axes (1 axis is expected in the list), by default None
    """
    up_moves = list(range(len(und_vals[-1])))
    up_moves.reverse()
    probs = [100 * binom.pmf(r, len(up_moves), p) for r in up_moves]
    if external_axes is None:
        _, ax = plt.subplots(figsize=plot_autoscale(), dpi=cfp.PLOT_DPI)
    elif is_valid_axes_count(external_axes, 1):
        (ax,) = external_axes
    else:
        return

    ax.set_title(f"Probabilities for ending prices of {symbol} on {expiry}")
    ax.xaxis.set_major_formatter("${x:1.2f}")
    ax.yaxis.set_major_formatter(mtick.PercentFormatter())
    ax.plot(und_vals[-1], probs)
    theme.style_primary_axis(ax)

    if external_axes is None:
        theme.visualize_output()


@log_start_end(log=logger)
def export_binomial_calcs(
    up: float,
    prob_up: float,
    discount: float,
    und_vals: List[List[float]],
    opt_vals: List[List[float]],
    days: int,
    symbol: str,
) -> None:
    """Create an excel spreadsheet with binomial tables for underlying asset value and option value

    Parameters
    ----------
    up : float
        The stock's increase on an upward move
    prob_up : float
        The probability of an upward move
    discount : float
        The daily discount rate
    und_vals : List[List[float]]
        The underlying asset values at each step
    opt_vals : List[List[float]]
        The values for the option at each step
    days : int
        The number of days until the option expires
    symbol : str
        The ticker symbol for the company
    """

    opts = excel_columns()
    wb = Workbook()
    ws = wb.active

    ws["A1"] = "Up Move"
    ws["B1"] = up
    ws["A2"] = "Down Move"
    ws["B2"] = 1 / up
    ws["D1"] = "Prob Up"
    ws["E1"] = prob_up
    ws["D2"] = "Prob Down"
    ws["E2"] = 1 - prob_up
    ws["D3"] = "Discount"
    ws["E3"] = discount
    ws["A4"] = "Binomial Tree for Underlying Values"
    for i, _ in enumerate(und_vals):
        for j, _ in enumerate(und_vals[i]):
            ws[f"{opts[i]}{j+5}"] = und_vals[i][j]

    ws[f"A{days+7}"] = "Binomial Tree for Option Values"
    for i, _ in enumerate(opt_vals):
        for j, _ in enumerate(opt_vals[i]):
            ws[f"{opts[i]}{j+8+days}"] = opt_vals[i][j]

    trypath = str(
        MISCELLANEOUS_DIRECTORY
        / "exports"
        / "stocks"
        / "options"
        / f"{symbol} {datetime.now()}.xlsx"
    )
    wb.save(trypath)
    console.print(
        f"Analysis ran for {symbol}\nPlease look in {trypath} for the file.\n"
    )


@log_start_end(log=logger)
def show_binom(
    symbol: str,
    expiry: str,
    strike: float = 0,
    put: bool = False,
    europe: bool = False,
    export: str = "",
    plot: bool = False,
    vol: float = None,
) -> None:
    """Get binomial pricing for option

    Parameters
    ----------
    symbol : str
        The ticker symbol of the option's underlying asset
    expiry : str
        The expiration for the option
    strike : float
        The strike price for the option
    put : bool
        Value a put instead of a call
    europe : bool
        Value a European option instead of an American option
    export : str
        Export the options data to an excel spreadsheet
    plot : bool
        Show a graph of expected ending prices
    vol : float
        The annualized volatility for the underlying asset
    """
    up, prob_up, discount, und_vals, opt_vals, days = yfinance_model.get_binom(
        symbol, expiry, strike, put, europe, vol
    )

    if export:
        export_binomial_calcs(up, prob_up, discount, und_vals, opt_vals, days, symbol)

    if plot:
        plot_expected_prices(und_vals, prob_up, symbol, expiry)

    option = "put" if put else "call"
    console.print(
        f"{symbol} {option} at ${strike:.2f} expiring on {expiry} is worth ${opt_vals[0][0]:.2f}\n"
    )


@log_start_end(log=logger)
def display_vol_surface(
    symbol: str,
    export: str = "",
    sheet_name: str = None,
    z: str = "IV",
    external_axes: Optional[List[plt.Axes]] = None,
):
    """Display vol surface

    Parameters
    ----------
    symbol : str
        Ticker symbol to get surface for
    export : str
        Format to export data
    z : str
        The variable for the Z axis
    external_axes: Optional[List[plt.Axes]]
        External axes (1 axis is expected in the list), by default None
    """
    data = yfinance_model.get_iv_surface(symbol)
    if data.empty:
        console.print(f"No options data found for {symbol}.\n")
        return
    X = data.dte
    Y = data.strike
    if z == "IV":
        Z = data.impliedVolatility
        label = "Volatility"
    elif z == "OI":
        Z = data.openInterest
        label = "Open Interest"
    elif z == "LP":
        Z = data.lastPrice
        label = "Last Price"
    if external_axes is None:
        fig = plt.figure(figsize=plot_autoscale(), dpi=PLOT_DPI)
        ax = plt.axes(projection="3d")
    else:
        ax = external_axes[0]
    ax.plot_trisurf(X, Y, Z, cmap="jet", linewidth=0.2)
    ax.set_xlabel("DTE")
    ax.set_ylabel("Strike")
    ax.set_zlabel(z)

    if external_axes is None:
        fig.suptitle(f"{label} Surface for {symbol.upper()}")
        theme.visualize_output(force_tight_layout=False)

    export_data(
        export,
        os.path.dirname(os.path.abspath(__file__)),
        "vsurf",
        data,
        sheet_name,
    )


@log_start_end(log=logger)
def show_greeks(
    symbol: str,
    expiry: str,
    div_cont: float = 0,
    rf: float = None,
    opt_type: int = 1,
    mini: float = -1,
    maxi: float = -1,
    show_all: bool = False,
) -> None:
    """
    Shows the greeks for a given option

    Parameters
    ----------
    symbol: str
        The ticker symbol value of the option
    div_cont: float
        The dividend continuous rate
    expiry: str
        The date of expiration, format "YYYY-MM-DD", i.e. 2010-12-31.
    rf: float
        The risk-free rate
    opt_type: Union[1, -1]
        The option type 1 is for call and -1 is for put
    mini: float
        The minimum strike price to include in the table
    maxi: float
        The maximum strike price to include in the table
    show_all: bool
        Whether to show all greeks
    """

    current_price = get_price(symbol)
    chain = get_option_chain(symbol, expiry)

    min_strike, max_strike = op_helpers.get_strikes(
        min_sp=mini, max_sp=maxi, current_price=current_price
    )

    for option in ["calls", "puts"]:
        attr = getattr(chain, option)
        attr = attr[attr["strike"] >= min_strike]
        attr = attr[attr["strike"] <= max_strike]

    chain.puts["optionType"] = "put"
    chain.calls["optionType"] = "call"

    df = op_helpers.get_greeks(
        current_price=current_price,
        expire=expiry,
        calls=chain.calls,
        puts=chain.puts,
        div_cont=div_cont,
        rf=rf,
        opt_type=opt_type,
        show_extra_greeks=show_all,
    )

    column_formatting = [
        ".1f",
        ".4f",
        ".6f",
        ".6f",
        ".6f",
        ".6f",
    ]

    if show_all:
        additional_columns = ["Rho", "Phi", "Charm", "Vanna", "Vomma"]
        column_formatting += [".6f"] * len(additional_columns)

    print_rich_table(
        df,
        headers=list(df.columns),
        show_index=False,
        title=f"{symbol} Greeks",
        floatfmt=column_formatting,
    )

    return None<|MERGE_RESOLUTION|>--- conflicted
+++ resolved
@@ -36,12 +36,8 @@
     get_price,
 )
 
-<<<<<<< HEAD
-# pylint: disable=C0302,too-many-arguments
-=======
-# pylint: disable=C0302,R0913
-
->>>>>>> f47261a5
+# pylint: disable=C0302, R0913, too-many-arguments
+
 
 logger = logging.getLogger(__name__)
 
@@ -70,602 +66,6 @@
 
 
 @log_start_end(log=logger)
-<<<<<<< HEAD
-def display_chains(
-    symbol: str,
-    expiry: str,
-    min_sp: float = -1,
-    max_sp: float = -1,
-    calls_only: bool = False,
-    puts_only: bool = False,
-    export: str = "",
-    sheet_name: str = None,
-):
-    """Display option chains for given ticker and expiration
-
-    Parameters
-    ----------
-    symbol: str
-        Stock ticker symbol
-    expiry: str
-        Expiration for option chain
-    min_sp: float
-        Min strike
-    max_sp: float
-        Max strike
-    calls_only: bool
-        Flag to get calls only
-    puts_only: bool
-        Flag to get puts only
-    sheet_name: str
-        Optionally specify the name of the sheet the data is exported to.
-    export: str
-        Format to export data
-
-    """
-    # Logic for converting calls/puts into "get calls/puts"
-    call_bool = True
-    put_bool = True
-    if calls_only:
-        call_bool = True
-        put_bool = False
-    if puts_only:
-        call_bool = False
-        put_bool = True
-
-    option_chains = yfinance_model.get_option_chain_expiry(
-        symbol=symbol,
-        expiry=expiry,
-        calls=call_bool,
-        puts=put_bool,
-        min_sp=min_sp,
-        max_sp=max_sp,
-    ).fillna("-")
-    if option_chains.empty:
-        console.print("[red]Option chains not found.[/red]")
-        return
-
-    # There are 3 possibilities.  Calls only, puts only or both.
-    # If calls only or puts only, we are actually set
-    # because the columns are nicely named
-    if calls_only or puts_only:
-        title = "Call " if calls_only else "Put "
-        print_rich_table(
-            option_chains,
-            title=f"{symbol} {title} Option Chain\nYahoo (15 min delayed)",
-            floatfmt=[
-                ".2f",
-                ".2f",
-                ".2f",
-                ".2f",
-                ".0f",
-                ".0f",
-                ".3f",
-                ".3f",
-                ".3f",
-                ".3f",
-            ],
-            headers=[
-                "Strike",
-                "Last Price",
-                "Bid",
-                "Ask",
-                "Volume",
-                "Open Interest",
-                "IV",
-                "Delta",
-                "Gamma",
-                "Theta",
-            ],
-        )
-
-    # Put the columns into the order for showing them
-    if calls_only and puts_only:
-        option_chains = option_chains[
-            [
-                "impliedVolatility_call",
-                "Theta_call",
-                "Gamma_call",
-                "Delta_call",
-                "volume_call",
-                "openInterest_call",
-                "bid_call",
-                "ask_call",
-                "lastPrice_call",
-                "strike",
-                "lastPrice_put",
-                "ask_put",
-                "bid_put",
-                "openInterest_put",
-                "volume_put",
-                "Delta_put",
-                "Gamma_put",
-                "Theta_put",
-                "impliedVolatility_put",
-            ]
-        ]
-
-        # In order to add color to call/put, the numbers will have to be strings.
-        # So floatfmt will not work in print_rich_table, so lets format them now.
-
-        float_fmt = [
-            ".3f",
-            ".3f",
-            ".3f",
-            ".3f",
-            ".0f",
-            ".0f",
-            ".2f",
-            ".2f",
-            ".2f",
-            ".2f",
-            ".2f",
-            ".2f",
-            ".2f",
-            ".0f",
-            ".0f",
-            ".3f",
-            ".3f",
-            ".3f",
-            ".3f",
-        ]
-        # pylint: disable=W0640
-
-        for idx, fmt in enumerate(float_fmt):
-            option_chains.iloc[:, idx] = option_chains.iloc[:, idx].apply(
-                lambda x: str("{:" + fmt + "}").format(float(x)) if x != "-" else x
-            )
-        # pylint: enable=W0640
-
-    # Make anything _call green and anything _put red
-    for col in option_chains.columns:
-        if col.endswith("_call"):
-            option_chains[col] = option_chains[col].apply(
-                lambda x: f"[green]{x}[/green]"
-            )
-        if col.endswith("_put"):
-            option_chains[col] = option_chains[col].apply(lambda x: f"[red]{x}[/red]")
-
-    print_rich_table(
-        option_chains,
-        title=f"{symbol} Option Chain for {expiry}\nYahoo (15 min delayed)",
-        headers=[header_fmt(x) for x in option_chains.columns],
-    )
-    console.print("Greeks calculated by OpenBB")
-    export_data(
-        export,
-        os.path.dirname(os.path.abspath(__file__)),
-        "chains_yf",
-        option_chains,
-        sheet_name,
-    )
-
-
-@log_start_end(log=logger)
-def plot_oi(
-    symbol: str,
-    expiry: str,
-    min_sp: float = -1,
-    max_sp: float = -1,
-    calls_only: bool = False,
-    puts_only: bool = False,
-    export: str = "",
-    sheet_name: str = None,
-    external_axes: Optional[List[plt.Axes]] = None,
-):
-    """Plot open interest
-
-    Parameters
-    ----------
-    symbol: str
-        Ticker symbol
-    expiry: str
-        expiration date for options
-    min_sp: float
-        Min strike to consider
-    max_sp: float
-        Max strike to consider
-    calls_only: bool
-        Show calls only
-    puts_only: bool
-        Show puts only
-    sheet_name: str
-        Optionally specify the name of the sheet the data is exported to.
-    export: str
-        Format to export file
-    external_axes : Optional[List[plt.Axes]], optional
-        External axes (1 axis is expected in the list), by default None
-    """
-    options = yfinance_model.get_option_chain(symbol, expiry)
-    op_helpers.export_yf_options(export, options, "oi_yf", sheet_name)
-    calls = options.calls
-    puts = options.puts
-    current_price = float(yf.Ticker(symbol).info["regularMarketPrice"])
-
-    if min_sp == -1:
-        min_strike = 0.75 * current_price
-    else:
-        min_strike = min_sp
-
-    if max_sp == -1:
-        max_strike = 1.25 * current_price
-    else:
-        max_strike = max_sp
-
-    if calls_only and puts_only:
-        console.print("Both flags selected, please select one", "\n")
-        return
-
-    call_oi = calls.set_index("strike")["openInterest"] / 1000
-    put_oi = puts.set_index("strike")["openInterest"] / 1000
-
-    df_opt = pd.merge(call_oi, put_oi, left_index=True, right_index=True)
-    df_opt = df_opt.rename(
-        columns={"openInterest_x": "OI_call", "openInterest_y": "OI_put"}
-    )
-
-    max_pain = op_helpers.calculate_max_pain(df_opt)
-    if external_axes is None:
-        _, ax = plt.subplots(figsize=plot_autoscale(), dpi=cfp.PLOT_DPI)
-    elif is_valid_axes_count(external_axes, 1):
-        (ax,) = external_axes
-    else:
-        return
-
-    if not calls_only:
-        put_oi.plot(
-            x="strike",
-            y="openInterest",
-            label="Puts",
-            ax=ax,
-            marker="o",
-            ls="-",
-        )
-    if not puts_only:
-        call_oi.plot(
-            x="strike",
-            y="openInterest",
-            label="Calls",
-            ax=ax,
-            marker="o",
-            ls="-",
-        )
-    ax.axvline(current_price, lw=2, ls="--", label="Current Price", alpha=0.7)
-    ax.axvline(max_pain, lw=3, label=f"Max Pain: {max_pain}", alpha=0.7)
-    ax.set_xlabel("Strike Price")
-    ax.set_ylabel("Open Interest [1k] ")
-    ax.set_xlim(min_strike, max_strike)
-    ax.legend(fontsize="x-small")
-    ax.set_title(f"Open Interest for {symbol.upper()} expiring {expiry}")
-
-    theme.style_primary_axis(ax)
-
-    if external_axes is None:
-        theme.visualize_output()
-
-
-@log_start_end(log=logger)
-def plot_vol(
-    symbol: str,
-    expiry: str,
-    min_sp: float = -1,
-    max_sp: float = -1,
-    calls_only: bool = False,
-    puts_only: bool = False,
-    export: str = "",
-    sheet_name: str = None,
-    external_axes: Optional[List[plt.Axes]] = None,
-):
-    """Plot volume
-
-    Parameters
-    ----------
-    symbol: str
-        Ticker symbol
-    expiry: str
-        expiration date for options
-    min_sp: float
-        Min strike to consider
-    max_sp: float
-        Max strike to consider
-    calls_only: bool
-        Show calls only
-    puts_only: bool
-        Show puts only
-    sheet_name: str
-        Optionally specify the name of the sheet the data is exported to.
-    export: str
-        Format to export file
-    external_axes : Optional[List[plt.Axes]], optional
-        External axes (1 axis is expected in the list), by default None
-    """
-    options = yfinance_model.get_vol(symbol, expiry)
-    calls = options.calls
-    puts = options.puts
-    current_price = float(yf.Ticker(symbol).info["regularMarketPrice"])
-
-    if min_sp == -1:
-        min_strike = 0.75 * current_price
-    else:
-        min_strike = min_sp
-
-    if max_sp == -1:
-        max_strike = 1.25 * current_price
-    else:
-        max_strike = max_sp
-
-    if calls_only and puts_only:
-        console.print("Both flags selected, please select one", "\n")
-        return
-
-    call_v = calls.set_index("strike")["volume"] / 1000
-    put_v = puts.set_index("strike")["volume"] / 1000
-    if external_axes is None:
-        _, ax = plt.subplots(figsize=plot_autoscale(), dpi=cfp.PLOT_DPI)
-    elif is_valid_axes_count(external_axes, 1):
-        (ax,) = external_axes
-    else:
-        return
-
-    if not calls_only:
-        put_v.plot(
-            x="strike",
-            y="volume",
-            label="Puts",
-            ax=ax,
-            marker="o",
-            ls="-",
-        )
-    if not puts_only:
-        call_v.plot(
-            x="strike",
-            y="volume",
-            label="Calls",
-            ax=ax,
-            marker="o",
-            ls="-",
-        )
-    ax.axvline(current_price, lw=2, ls="--", label="Current Price", alpha=0.7)
-    ax.set_xlabel("Strike Price")
-    ax.set_ylabel("Volume [1k] ")
-    ax.set_xlim(min_strike, max_strike)
-    ax.legend(fontsize="x-small")
-    ax.set_title(f"Volume for {symbol.upper()} expiring {expiry}")
-    theme.style_primary_axis(ax)
-    if external_axes is None:
-        theme.visualize_output()
-
-    op_helpers.export_yf_options(export, options, "vol_yf", sheet_name)
-
-
-@log_start_end(log=logger)
-def plot_volume_open_interest(
-    symbol: str,
-    expiry: str,
-    min_sp: float = -1,
-    max_sp: float = -1,
-    min_vol: float = -1,
-    export: str = "",
-    sheet_name: str = None,
-    external_axes: Optional[List[plt.Axes]] = None,
-):
-    """Plot volume and open interest
-
-    Parameters
-    ----------
-    symbol: str
-        Stock ticker symbol
-    expiry: str
-        Option expiration
-    min_sp: float
-        Min strike price
-    max_sp: float
-        Max strike price
-    min_vol: float
-        Min volume to consider
-    sheet_name: str
-        Optionally specify the name of the sheet the data is exported to.
-    export: str
-        Format for exporting data
-    external_axes : Optional[List[plt.Axes]], optional
-        External axes (1 axis is expected in the list), by default None
-    """
-    options = yfinance_model.get_volume_open_interest(symbol, expiry)
-    calls = options.calls
-    puts = options.puts
-    current_price = float(yf.Ticker(symbol).info["regularMarketPrice"])
-
-    # Process Calls Data
-    df_calls = calls.pivot_table(
-        index="strike", values=["volume", "openInterest"], aggfunc="sum"
-    ).reindex()
-    df_calls["strike"] = df_calls.index
-    df_calls["type"] = "calls"
-    df_calls["openInterest"] = df_calls["openInterest"]
-    df_calls["volume"] = df_calls["volume"]
-    df_calls["oi+v"] = df_calls["openInterest"] + df_calls["volume"]
-    df_calls["spot"] = round(current_price, 2)
-
-    df_puts = puts.pivot_table(
-        index="strike", values=["volume", "openInterest"], aggfunc="sum"
-    ).reindex()
-    df_puts["strike"] = df_puts.index
-    df_puts["type"] = "puts"
-    df_puts["openInterest"] = df_puts["openInterest"]
-    df_puts["volume"] = -df_puts["volume"]
-    df_puts["openInterest"] = -df_puts["openInterest"]
-    df_puts["oi+v"] = df_puts["openInterest"] + df_puts["volume"]
-    df_puts["spot"] = round(current_price, 2)
-
-    call_oi = calls.set_index("strike")["openInterest"] / 1000
-    put_oi = puts.set_index("strike")["openInterest"] / 1000
-
-    df_opt = pd.merge(call_oi, put_oi, left_index=True, right_index=True)
-    df_opt = df_opt.rename(
-        columns={"openInterest_x": "OI_call", "openInterest_y": "OI_put"}
-    )
-
-    max_pain = op_helpers.calculate_max_pain(df_opt)
-
-    if min_vol == -1 and min_sp == -1 and max_sp == -1:
-        # If no argument provided, we use the percentile 50 to get 50% of upper volume data
-        volume_percentile_threshold = 50
-        min_vol_calls = np.percentile(df_calls["oi+v"], volume_percentile_threshold)
-        min_vol_puts = np.percentile(df_puts["oi+v"], volume_percentile_threshold)
-
-        df_calls = df_calls.loc[df_calls.index.intersection(df_puts.index)]
-        df_calls = (
-            df_calls[df_calls["oi+v"] > min_vol_calls]
-            .drop(["strike"], axis=1)
-            .reset_index()
-            .merge(
-                df_calls[df_puts["oi+v"] < min_vol_puts][
-                    ["openInterest", "volume", "type", "oi+v", "spot"]
-                ].reset_index()
-            )
-            .set_index("strike")
-        )
-        df_calls["strike"] = df_calls.index
-
-        df_puts = df_puts.loc[df_puts.index.intersection(df_calls.index)]
-
-        df_calls = df_calls[df_calls["strike"] > 0.75 * current_price]
-        df_calls = df_calls[df_calls["strike"] < 1.25 * current_price]
-        df_puts = df_puts[df_puts["strike"] > 0.75 * current_price]
-        df_puts = df_puts[df_puts["strike"] < 1.25 * current_price]
-
-    else:
-        df_calls = df_calls.loc[df_calls.index.intersection(df_puts.index)]
-        if min_vol > -1:
-            df_calls = (
-                df_calls[df_calls["oi+v"] > min_vol]
-                .drop(["strike"], axis=1)
-                .reset_index()
-                .merge(
-                    df_calls[df_puts["oi+v"] < min_vol][
-                        ["openInterest", "volume", "type", "oi+v", "spot"]
-                    ].reset_index()
-                )
-                .set_index("strike")
-            )
-            df_calls["strike"] = df_calls.index
-            df_puts = df_puts.loc[df_puts.index.intersection(df_calls.index)]
-
-    if min_sp > -1:
-        df_calls = df_calls[df_calls["strike"] > min_sp]
-        df_puts = df_puts[df_puts["strike"] > min_sp]
-    else:
-        df_calls = df_calls[df_calls["strike"] > 0.75 * current_price]
-        df_puts = df_puts[df_puts["strike"] > 0.75 * current_price]
-
-    if max_sp > -1:
-        df_calls = df_calls[df_calls["strike"] < max_sp]
-        df_puts = df_puts[df_puts["strike"] < max_sp]
-    else:
-        df_calls = df_calls[df_calls["strike"] < 1.25 * current_price]
-        df_puts = df_puts[df_puts["strike"] < 1.25 * current_price]
-
-    if df_calls.empty and df_puts.empty:
-        console.print(
-            "The filtering applied is too strong, there is no data available for such conditions.\n"
-        )
-        return
-
-    # Initialize the matplotlib figure
-    if external_axes is None:
-        _, ax = plt.subplots(figsize=plot_autoscale(), dpi=cfp.PLOT_DPI)
-    elif is_valid_axes_count(external_axes, 1):
-        (ax,) = external_axes
-    else:
-        return
-
-    # make x axis symmetric
-    axis_origin = max(abs(max(df_puts["oi+v"])), abs(max(df_calls["oi+v"])))
-    ax.set_xlim(-axis_origin, +axis_origin)
-
-    g = sns.barplot(
-        x="oi+v",
-        y="strike",
-        data=df_calls,
-        label="Calls: Open Interest",
-        color="lightgreen",
-        orient="h",
-    )
-
-    g = sns.barplot(
-        x="volume",
-        y="strike",
-        data=df_calls,
-        label="Calls: Volume",
-        color="green",
-        orient="h",
-    )
-
-    g = sns.barplot(
-        x="oi+v",
-        y="strike",
-        data=df_puts,
-        label="Puts: Open Interest",
-        color="pink",
-        orient="h",
-    )
-
-    g = sns.barplot(
-        x="volume",
-        y="strike",
-        data=df_puts,
-        label="Puts: Volume",
-        color="red",
-        orient="h",
-    )
-
-    # draw spot line
-    s = [float(strike.get_text()) for strike in ax.get_yticklabels()]
-    spot_index = bisect_left(s, current_price)  # find where the spot is on the graph
-    spot_line = ax.axhline(spot_index, ls="--", alpha=0.3)
-
-    # draw max pain line
-    max_pain_index = bisect_left(s, max_pain)
-    max_pain_line = ax.axhline(max_pain_index, ls="-", alpha=0.3, color="red")
-    max_pain_line.set_linewidth(5)
-
-    # format ticklabels without - for puts
-    g.set_xticks(g.get_xticks())
-    xlabels = [f"{x:,.0f}".replace("-", "") for x in g.get_xticks()]
-    g.set_xticklabels(xlabels)
-
-    ax.set_title(
-        f"{symbol} volumes for {expiry} \n(open interest displayed only during market hours)",
-    )
-    ax.invert_yaxis()
-
-    handles, _ = ax.get_legend_handles_labels()
-    handles.append(spot_line)
-    handles.append(max_pain_line)
-
-    # create legend labels + add to graph
-    labels = [
-        "Calls open interest",
-        "Calls volume ",
-        "Puts open interest",
-        "Puts volume",
-        "Current stock price",
-        f"Max pain = {max_pain}",
-    ]
-
-    ax.legend(fontsize="xx-small", handles=handles[:], labels=labels, loc="lower left")
-    sns.despine(left=True, bottom=True)
-    theme.style_primary_axis(ax)
-
-    if external_axes is None:
-        theme.visualize_output()
-
-    op_helpers.export_yf_options(export, options, "voi_yf", sheet_name)
-
-
-@log_start_end(log=logger)
-=======
->>>>>>> f47261a5
 def plot_plot(
     symbol: str,
     expiry: str,

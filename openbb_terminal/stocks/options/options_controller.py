""" Options Controller Module """
__docformat__ = "numpy"

import argparse
import logging
from datetime import datetime, timedelta
from typing import List

import pandas as pd

from openbb_terminal import feature_flags as obbff
from openbb_terminal.config_terminal import API_TRADIER_TOKEN
from openbb_terminal.custom_prompt_toolkit import NestedCompleter
from openbb_terminal.decorators import log_start_end
from openbb_terminal.helper_funcs import (
    EXPORT_BOTH_RAW_DATA_AND_FIGURES,
    EXPORT_ONLY_FIGURES_ALLOWED,
    EXPORT_ONLY_RAW_DATA_ALLOWED,
    parse_and_split_input,
    valid_date,
    list_from_str,
)
from openbb_terminal.menu import session
from openbb_terminal.parent_classes import BaseController
from openbb_terminal.rich_config import MenuText, console, get_ordered_list_sources
from openbb_terminal.stocks.options import (
    alphaquery_view,
    barchart_view,
    calculator_view,
    chartexchange_view,
    fdscanner_view,
    nasdaq_model,
    op_helpers,
    tradier_model,
    tradier_view,
    yfinance_model,
    yfinance_view,
)
from openbb_terminal.stocks.options.hedge import hedge_controller
from openbb_terminal.stocks.options.pricing import pricing_controller
from openbb_terminal.stocks.options.screen import (
    screener_controller,
    syncretism_model,
    syncretism_view,
)
from openbb_terminal.stocks.options.options_view import (
    plot_vol,
    plot_oi,
    plot_voi,
    display_expiry_dates,
    display_chains,
)

# pylint: disable=R1710,C0302,R0916,R0902

# TODO: HELP WANTED! This controller requires some MVC style refactoring
#       - At the moment there's too much logic in the controller to implement an
#         API wrapper. Please refactor functions like 'call_exp'

# TODO: Additional refactoring -- load should bring in a df from the sdk_helpers functions and we can get expirations
# from there.  Additionally each view function should be made a function that takes the df and plots it instead of
# getting the new chain

logger = logging.getLogger(__name__)


class OptionsController(BaseController):
    """Options Controller class"""

    CHOICES_COMMANDS = [
        "calc",
        "info",
        "pcr",
        "load",
        "exp",
        "vol",
        "voi",
        "oi",
        "hist",
        "chains",
        "grhist",
        "unu",
        "plot",
        "parity",
        "binom",
        "vsurf",
        "greeks",
    ]
    CHOICES_MENUS = [
        "pricing",
        "screen",
        "hedge",
    ]

    preset_choices = syncretism_model.get_preset_choices()

    grhist_greeks_choices = [
        "iv",
        "gamma",
        "theta",
        "vega",
        "delta",
        "rho",
        "premium",
    ]

    unu_sortby_choices = [
        "Strike",
        "Vol/OI",
        "Vol",
        "OI",
        "Bid",
        "Ask",
        "Exp",
        "Ticker",
    ]
    pcr_length_choices = ["10", "20", "30", "60", "90", "120", "150", "180"]

    plot_vars_choices = ["ltd", "s", "lp", "b", "a", "c", "pc", "v", "oi", "iv"]
    plot_custom_choices = ["smile"]
    PATH = "/stocks/options/"
    CHOICES_GENERATION = True

    def __init__(self, ticker: str, queue: List[str] = None):
        """Constructor"""
        super().__init__(queue)

        self.ticker = ticker
        self.prices = pd.DataFrame(columns=["Price", "Chance"])
        self.selected_date = ""
        self.chain: pd.DataFrame = pd.DataFrame()
        self.full_chain: pd.DataFrame = pd.DataFrame()
        self.current_price = 0.0
        # Keeps track of initial source of load so we can use correct commands later
        self.source = ""

        if ticker:
            if API_TRADIER_TOKEN == "REPLACE_ME":  # nosec
                console.print("Loaded expiry dates from Yahoo Finance")
                self.expiry_dates = yfinance_model.option_expirations(self.ticker)
            else:
                console.print("Loaded expiry dates from Tradier")
                self.expiry_dates = tradier_model.option_expirations(self.ticker)

            self.set_option_chain()
            self.set_current_price()
        else:
            self.expiry_dates = []

        self.default_chain = get_ordered_list_sources(f"{self.PATH}chains")[0]

        if session and obbff.USE_PROMPT_TOOLKIT:
            choices: dict = self.choices_default

            # This menu contains dynamic choices that may change during runtime
            self.choices = choices
            self.completer = NestedCompleter.from_nested_dict(choices)

    def parse_input(self, an_input: str) -> List:
        """Parse controller input

        Overrides the parent class function to handle github org/repo path convention.
        See `BaseController.parse_input()` for details.
        """
        # Filtering out sorting parameters with forward slashes like P/E
        sort_filter = r"((\ -s |\ --sortby ).*?(Vol\/OI)*)"

        custom_filters = [sort_filter]

        commands = parse_and_split_input(
            an_input=an_input, custom_filters=custom_filters
        )
        return commands

    def set_option_chain(self):
        df = pd.DataFrame()

        if self.source == "Tradier":
            df = tradier_model.get_full_option_chain(self.ticker)

        elif self.source == "Nasdaq":
            df = nasdaq_model.get_full_option_chain(self.ticker)

        else:
            self.source = "YahooFinance"
            df = yfinance_model.get_full_option_chain(self.ticker)

        if (isinstance(df, pd.DataFrame) and df.empty) or (
            not isinstance(df, pd.DataFrame) and not df
        ):
            console.print("[red]Error loading option chain.[/red]")
            return

        self.full_chain = op_helpers.process_option_chain(data=df, source=self.source)
        self.chain = self.full_chain.copy(deep=True)

        console.print("Loaded option chain from", self.source)

    def set_current_price(self):
        if not self.chain.empty:
            if self.source == "Tradier":
                last_price = tradier_model.get_last_price(self.ticker)
                self.current_price = last_price if last_price else 0.0
            elif self.source == "Nasdaq":
                self.current_price = nasdaq_model.get_last_price(self.ticker)
            else:
                self.current_price = yfinance_model.get_last_price(self.ticker)

    def set_expiry_dates(self):
        if self.source == "Tradier":
            self.expiry_dates = tradier_model.option_expirations(self.ticker)
        elif self.source == "Nasdaq":
            self.expiry_dates = nasdaq_model.option_expirations(self.ticker)
        else:
            self.expiry_dates = yfinance_model.option_expirations(self.ticker)

    def update_runtime_choices(self):
        """Update runtime choices"""
        if session and obbff.USE_PROMPT_TOOLKIT:

            if not self.chain.empty:
                strike = set(self.chain["strike"])

                self.choices["hist"]["--strike"] = {str(c): {} for c in strike}
                self.choices["grhist"]["-s"] = "--strike"
                self.choices["grhist"]["--strike"] = {str(c): {} for c in strike}
                self.choices["grhist"]["-s"] = "--strike"
                self.choices["binom"]["--strike"] = {str(c): {} for c in strike}
                self.choices["binom"]["-s"] = "--strike"

                self.choices["chains"]["--display"] = {
                    str(c): {} for c in self.chain.columns
                }
                self.choices["chains"]["-d"] = "--display"

            if self.expiry_dates:
                self.choices["vol"]["--expiration"] = {
                    str(c): {} for c in self.expiry_dates
                }
                self.choices["vol"]["-e"] = "--expiration"
                self.choices["voi"]["--expiration"] = {
                    str(c): {} for c in self.expiry_dates
                }
                self.choices["voi"]["-e"] = "--expiration"
                self.choices["oi"]["--expiration"] = {
                    str(c): {} for c in self.expiry_dates
                }
                self.choices["oi"]["-e"] = "--expiration"
                self.choices["chains"]["--expiration"] = {
                    str(c): {} for c in self.expiry_dates
                }
                self.choices["chains"]["-e"] = "--expiration"

            self.completer = NestedCompleter.from_nested_dict(self.choices)

    def print_help(self):
        """Print help."""
        mt = MenuText("stocks/options/")
        mt.add_cmd("unu")
        mt.add_cmd("calc")
        mt.add_raw("\n")
        mt.add_menu("screen")
        mt.add_raw("\n")
        mt.add_cmd("load")
        mt.add_cmd("exp", self.ticker)
        mt.add_raw("\n")
        mt.add_param("_ticker", self.ticker or "")
        mt.add_param("_expiry", self.selected_date or "")
        mt.add_raw("\n")
        mt.add_cmd("pcr", self.ticker and self.selected_date)
        mt.add_cmd("info", self.ticker and self.selected_date)
        mt.add_cmd("chains", self.ticker and self.selected_date)
        mt.add_cmd("oi", self.ticker and self.selected_date)
        mt.add_cmd("vol", self.ticker and self.selected_date)
        mt.add_cmd("voi", self.ticker and self.selected_date)
        mt.add_cmd("hist", self.ticker and self.selected_date)
        mt.add_cmd("vsurf", self.ticker and self.selected_date)
        mt.add_cmd("grhist", self.ticker and self.selected_date)
        mt.add_cmd("plot", self.ticker and self.selected_date)
        mt.add_cmd("parity", self.ticker and self.selected_date)
        mt.add_cmd("binom", self.ticker and self.selected_date)
        mt.add_cmd("greeks", self.ticker and self.selected_date)
        mt.add_raw("\n")
        mt.add_menu("pricing", self.ticker and self.selected_date)
        mt.add_menu("hedge", self.ticker and self.selected_date)
        console.print(text=mt.menu_text, menu="Stocks - Options")

    def custom_reset(self):
        """Class specific component of reset command"""
        if self.ticker:
            if self.selected_date:
                return [
                    "stocks",
                    f"load {self.ticker}",
                    "options",
                    f"exp -d {self.selected_date}",
                ]
            return ["stocks", f"load {self.ticker}", "options"]
        return []

    @log_start_end(log=logger)
    def call_calc(self, other_args: List[str]):
        """Process calc command"""
        parser = argparse.ArgumentParser(
            add_help=False,
            formatter_class=argparse.ArgumentDefaultsHelpFormatter,
            prog="calc",
            description="Calculate profit or loss for given option settings.",
        )
        parser.add_argument(
            "--put",
            action="store_true",
            default=False,
            dest="put",
            help="Flag to calculate put option",
        )
        parser.add_argument(
            "--sell",
            action="store_true",
            default=False,
            dest="sell",
            help="Flag to get profit chart of selling contract",
        )
        parser.add_argument(
            "-s",
            "--strike",
            type=float,
            dest="strike",
            help="Option strike price",
            default=10,
        )
        parser.add_argument(
            "-p",
            "--premium",
            type=float,
            dest="premium",
            help="Premium price",
            default=1,
        )
        parser.add_argument(
            "-m",
            "--min",
            type=float,
            dest="min",
            help="Min price to look at",
            default=-1,
            required="-M" in other_args,
        )
        parser.add_argument(
            "-M",
            "--max",
            type=float,
            dest="max",
            help="Max price to look at",
            default=-1,
            required="-m" in other_args,
        )
        ns_parser = self.parse_known_args_and_warn(parser, other_args)
        if ns_parser:
            if ns_parser.min > 0 and ns_parser.max > 0:
                pars = {"x_min": ns_parser.min, "x_max": ns_parser.max}
            else:
                pars = {}

            calculator_view.view_calculator(
                strike=ns_parser.strike,
                premium=ns_parser.premium,
                put=ns_parser.put,
                sell=ns_parser.sell,
                **pars,
            )

    @log_start_end(log=logger)
    def call_unu(self, other_args: List[str]):
        """Process unu command"""
        parser = argparse.ArgumentParser(
            prog="unu",
            add_help=False,
            formatter_class=argparse.ArgumentDefaultsHelpFormatter,
            description="This command gets unusual options from fdscanner.com",
        )
        parser.add_argument(
            "-l",
            "--limit",
            dest="limit",
            type=int,
            default=20,
            help="Limit of options to show. Each scraped page gives 20 results.",
        )
        parser.add_argument(
            "-s",
            "--sortby",
            dest="sortby",
            nargs="+",
            default="Vol/OI",
            choices=self.unu_sortby_choices,
            help="Column to sort by.  Vol/OI is the default and typical variable to be considered unusual.",
        )
        parser.add_argument(
            "-r",
            "--reverse",
            action="store_true",
            dest="reverse",
            default=False,
            help=(
                "Data is sorted in descending order by default. "
                "Reverse flag will sort it in an ascending way. "
                "Only works when raw data is displayed."
            ),
        )
        parser.add_argument(
            "-p",
            "--puts_only",
            dest="puts_only",
            help="Flag to show puts only",
            default=False,
            action="store_true",
        )
        parser.add_argument(
            "-c",
            "--calls_only",
            dest="calls_only",
            help="Flag to show calls only",
            default=False,
            action="store_true",
        )
        if other_args and "-" not in other_args[0][0]:
            other_args.insert(0, "-l")
        ns_parser = self.parse_known_args_and_warn(
            parser, other_args, EXPORT_ONLY_RAW_DATA_ALLOWED
        )
        if ns_parser:
            if ns_parser.calls_only and ns_parser.puts_only:
                console.print(
                    "Cannot return puts only and calls only. Either use one or neither."
                )
            else:
                fdscanner_view.display_options(
                    limit=ns_parser.limit,
                    sortby=ns_parser.sortby,
                    export=ns_parser.export,
                    sheet_name=" ".join(ns_parser.sheet_name)
                    if ns_parser.sheet_name
                    else None,
                    ascend=ns_parser.reverse,
                    calls_only=ns_parser.calls_only,
                    puts_only=ns_parser.puts_only,
                )

    @log_start_end(log=logger)
    def call_pcr(self, other_args: List[str]):
        parser = argparse.ArgumentParser(
            add_help=False,
            formatter_class=argparse.ArgumentDefaultsHelpFormatter,
            prog="pcr",
            description="Display put to call ratio for ticker [AlphaQuery.com]",
        )
        parser.add_argument(
            "-l",
            "--length",
            help="Window length to get",
            dest="length",
            choices=self.pcr_length_choices,
            default=30,
        )
        parser.add_argument(
            "-s",
            "--start",
            help="Start date for plot",
            type=valid_date,
            default=datetime.now() - timedelta(days=366),
            dest="start",
        )
        if other_args and "-" not in other_args[0][0]:
            other_args.insert(0, "-l")
        ns_parser = self.parse_known_args_and_warn(
            parser, other_args, export_allowed=EXPORT_BOTH_RAW_DATA_AND_FIGURES
        )
        if ns_parser:
            if self.ticker:
                alphaquery_view.display_put_call_ratio(
                    symbol=self.ticker,
                    window=ns_parser.length,
                    start_date=ns_parser.start.strftime("%Y-%m-%d"),
                    export=ns_parser.export,
                    sheet_name=" ".join(ns_parser.sheet_name)
                    if ns_parser.sheet_name
                    else None,
                )
            else:
                console.print("No ticker loaded. First use `load <ticker>`")

    @log_start_end(log=logger)
    def call_info(self, other_args: List[str]):
        """Process info command"""
        parser = argparse.ArgumentParser(
            add_help=False,
            formatter_class=argparse.ArgumentDefaultsHelpFormatter,
            prog="info",
            description="Display option data [Source: Barchart.com]",
        )
        ns_parser = self.parse_known_args_and_warn(
            parser, other_args, EXPORT_ONLY_RAW_DATA_ALLOWED
        )
        if ns_parser:
            if self.ticker:
                barchart_view.print_options_data(
                    symbol=self.ticker, export=ns_parser.export
                )
            else:
                console.print("No ticker loaded.\n")

    @log_start_end(log=logger)
    def call_grhist(self, other_args: List[str]):
        """Process grhist command"""
        parser = argparse.ArgumentParser(
            add_help=False,
            formatter_class=argparse.ArgumentDefaultsHelpFormatter,
            prog="grhist",
            description="Plot historical option greeks.",
        )
        parser.add_argument(
            "-s",
            "--strike",
            dest="strike",
            type=float,
            required="--chain" in other_args or "-h" not in other_args,
            help="Strike price to look at",
        )
        parser.add_argument(
            "-p",
            "--put",
            dest="put",
            action="store_true",
            default=False,
            help="Flag for showing put option",
        )
        parser.add_argument(
            "-g",
            "--greek",
            dest="greek",
            type=str,
            choices=self.grhist_greeks_choices,
            default="delta",
            help="Greek column to select",
        )
        parser.add_argument(
            "-c",
            "--chain",
            dest="chain_id",
            default="",
            type=str,
            help="OCC option symbol",
        )
        parser.add_argument(
            "-r",
            "--raw",
            dest="raw",
            action="store_true",
            default=False,
            help="Display raw data",
        )
        parser.add_argument(
            "-l",
            "--limit",
            dest="limit",
            default=20,
            type=int,
            help="Limit of raw data rows to display",
        )
        if other_args and "-" not in other_args[0][0]:
            other_args.insert(0, "-s")
        ns_parser = self.parse_known_args_and_warn(
            parser, other_args, EXPORT_BOTH_RAW_DATA_AND_FIGURES
        )
        if ns_parser:
            if self.ticker:
                if self.selected_date:
                    if not self.chain.empty and (
                        (
                            ns_parser.put
                            and ns_parser.strike
                            in [float(strike) for strike in self.chain["strike"]]
                        )
                        or (
                            not ns_parser.put
                            and ns_parser.strike
                            in [float(strike) for strike in self.chain["strike"]]
                        )
                    ):
                        syncretism_view.view_historical_greeks(
                            symbol=self.ticker,
                            expiry=self.selected_date,
                            strike=ns_parser.strike,
                            greek=ns_parser.greek,
                            chain_id=ns_parser.chain_id,
                            put=ns_parser.put,
                            raw=ns_parser.raw,
                            limit=ns_parser.limit,
                            export=ns_parser.export,
                            sheet_name=" ".join(ns_parser.sheet_name)
                            if ns_parser.sheet_name
                            else None,
                        )
                    else:
                        console.print("No correct strike input")
                else:
                    console.print("No expiry loaded. First use `exp <expiry date>`")
            else:
                console.print("No ticker loaded. First use `load <ticker>`")

    @log_start_end(log=logger)
    def call_load(self, other_args: List[str]):
        """Process load command"""
        parser = argparse.ArgumentParser(
            add_help=False,
            formatter_class=argparse.ArgumentDefaultsHelpFormatter,
            prog="load",
            description="Load a ticker into option menu",
        )
        parser.add_argument(
            "-t",
            "--ticker",
            action="store",
            dest="ticker",
            required="-h" not in other_args,
            help="Stock ticker",
        )
        if other_args and "-" not in other_args[0][0]:
            other_args.insert(0, "-t")
        ns_parser = self.parse_known_args_and_warn(
            parser,
            other_args,
        )
        if ns_parser:
            self.ticker = ns_parser.ticker.upper()
            self.source = ns_parser.source

            self.set_option_chain()
            self.set_current_price()
            self.set_expiry_dates()
            self.selected_date = ""

            if not self.expiry_dates and not self.chain.empty:
                console.print(
                    f"""[red]No expiration dates found for ticker "{self.ticker}" and source "{ns_parser.source}"."""
                )
                console.print("Please try loading from a different source.")
                console.print("Loading from YahooFinance now.")
                self.expiry_dates = yfinance_model.option_expirations(self.ticker)

            self.update_runtime_choices()

    @log_start_end(log=logger)
    def call_exp(self, other_args: List[str]):
        """Process exp command"""
        parser = argparse.ArgumentParser(
            add_help=False,
            formatter_class=argparse.ArgumentDefaultsHelpFormatter,
            prog="exp",
            description="See and set expiration date",
        )
        parser.add_argument(
            "-i",
            "--index",
            dest="index",
            action="store",
            type=int,
            default=-1,
            choices=range(len(self.expiry_dates)),
            help="Select index for expiry date.",
        )
        parser.add_argument(
            "-d",
            "--date",
            dest="date",
            type=str,
            choices=self.expiry_dates + [""],
            help="Select date (YYYY-MM-DD)",
            default="",
        )

        if other_args and "-" not in other_args[0][0]:
            first_int = int(other_args[0].split("-")[0])
            if first_int > 2000:
                other_args.insert(0, "-d")
            else:
                other_args.insert(0, "-i")

        ns_parser = self.parse_known_args_and_warn(parser, other_args)
        if ns_parser:
            if self.ticker:
                # Print possible expiry dates
                if ns_parser.index == -1 and not ns_parser.date:
                    display_expiry_dates(self.expiry_dates)
                # Set expiry date with date argument
                elif ns_parser.date:
                    if ns_parser.date in self.expiry_dates:
                        console.print(f"Expiration set to {ns_parser.date}")
                        self.selected_date = ns_parser.date
                    else:
                        console.print("Expiration not an option")
                # Set expiry date with index argument
                else:
                    expiry_date = self.expiry_dates[ns_parser.index]
                    console.print(f"Expiration set to {expiry_date}")
                    self.selected_date = expiry_date

                if self.selected_date:
                    self.source = ns_parser.source
                    self.chain = self.full_chain[
                        self.full_chain["expiration"] == self.selected_date
                    ]
                    self.update_runtime_choices()

            else:
                console.print("Please load a ticker using `load <ticker>`.")

    @log_start_end(log=logger)
    def call_hist(self, other_args: List[str]):
        """Process hist command"""
        parser = argparse.ArgumentParser(
            add_help=False,
            formatter_class=argparse.ArgumentDefaultsHelpFormatter,
            prog="hist",
            description="Gets historical quotes for given option chain",
        )
        parser.add_argument(
            "-s",
            "--strike",
            dest="strike",
            type=float,
            required="--chain" not in other_args
            and "-c" not in other_args
            and "-h" not in other_args,
            help="Strike price to look at",
        )
        parser.add_argument(
            "-p",
            "--put",
            dest="put",
            action="store_true",
            default=False,
            help="Flag for showing put option",
        )
        parser.add_argument(
            "-c", "--chain", dest="chain_id", type=str, help="OCC option symbol"
        )
        if other_args and "-" not in other_args[0][0]:
            other_args.insert(0, "-s")
        ns_parser = self.parse_known_args_and_warn(
            parser,
            other_args,
            EXPORT_BOTH_RAW_DATA_AND_FIGURES,
            raw=True,
            limit=10,
        )
        if ns_parser:
            if not self.ticker:
                console.print("No ticker loaded. First use `load <ticker>`")
                return
            if not self.selected_date:
                console.print("No expiry loaded. First use `exp <expiry date>`")
                return
            if not self.chain.empty and (
                (
                    ns_parser.put
                    and ns_parser.strike
                    not in [float(strike) for strike in self.chain["strike"]]
                )
                or (
                    not ns_parser.put
                    and ns_parser.strike
                    not in [float(strike) for strike in self.chain["strike"]]
                )
            ):
                console.print("No correct strike input")
                return
            if ns_parser.source == "ChartExchange":
                chartexchange_view.display_raw(
                    self.ticker,
                    self.selected_date,
                    not ns_parser.put,
                    ns_parser.strike,
                    ns_parser.limit,
                    ns_parser.export,
                )

            elif (
                ns_parser.source == "Tradier" and API_TRADIER_TOKEN != "REPLACE_ME"
            ):  # nosec
                tradier_view.display_historical(
                    symbol=self.ticker,
                    expiry=self.selected_date,
                    strike=ns_parser.strike,
                    put=ns_parser.put,
                    raw=ns_parser.raw,
                    chain_id=ns_parser.chain_id,
                    export=ns_parser.export,
                    sheet_name=" ".join(ns_parser.sheet_name)
                    if ns_parser.sheet_name
                    else None,
                )
            else:
                console.print("TRADIER TOKEN not supplied.")

    @log_start_end(log=logger)
    def call_chains(self, other_args: List[str]):
        """Process chains command"""
        parser = argparse.ArgumentParser(
            prog="chains",
            add_help=False,
            formatter_class=argparse.ArgumentDefaultsHelpFormatter,
            description="Display option chains",
        )
        parser.add_argument(
            "-c",
            "--calls",
            action="store_true",
            default=False,
            dest="calls",
            help="Flag to show calls only",
        )
        parser.add_argument(
            "-p",
            "--puts",
            action="store_true",
            default=False,
            dest="puts",
            help="Flag to show puts only",
        )
        parser.add_argument(
            "-m",
            "--min",
            dest="min_sp",
            type=float,
            default=-1,
            help="minimum strike price to consider.",
        )
        parser.add_argument(
            "-M",
            "--max",
            dest="max_sp",
            type=float,
            default=-1,
            help="maximum strike price to consider.",
        )
        parser.add_argument(
            "-d",
            "--display",
            dest="to_display",
            default=",".join(list(self.chain)) if not self.chain.empty else [],
            type=str,
            help="Columns to display",
        )
        parser.add_argument(
            "-e",
            "--expiration",
            dest="exp",
            type=str,
            choices=self.expiry_dates + [""],
            help="Select expiration date (YYYY-MM-DD)",
            default="",
        )
        ns_parser = self.parse_known_args_and_warn(
            parser, other_args, EXPORT_ONLY_RAW_DATA_ALLOWED
        )
        if ns_parser:
            if self.ticker:
<<<<<<< HEAD
                if self.selected_date:
                    if ns_parser.source == "Tradier" or self.source == "Tradier":
                        if API_TRADIER_TOKEN != "REPLACE_ME":  # nosec
                            tradier_view.display_chains(
                                symbol=self.ticker,
                                expiry=self.selected_date,
                                to_display=ns_parser.to_display,
                                min_sp=ns_parser.min_sp,
                                max_sp=ns_parser.max_sp,
                                calls_only=ns_parser.calls,
                                puts_only=ns_parser.puts,
                                export=ns_parser.export,
                                sheet_name=" ".join(ns_parser.sheet_name)
                                if ns_parser.sheet_name
                                else None,
                            )
                        else:
                            console.print("TRADIER TOKEN not supplied. \n")
                    elif ns_parser.source == "YahooFinance":
                        yfinance_view.display_chains(
                            symbol=self.ticker,
                            expiry=self.selected_date,
                            min_sp=ns_parser.min_sp,
                            max_sp=ns_parser.max_sp,
                            calls_only=ns_parser.calls,
                            puts_only=ns_parser.puts,
                            export=ns_parser.export,
                            sheet_name=" ".join(ns_parser.sheet_name)
                            if ns_parser.sheet_name
                            else None,
                        )
                    elif ns_parser.source == "Nasdaq":
                        nasdaq_view.display_chains(
                            symbol=self.ticker,
                            expiry=self.selected_date,
                            export=ns_parser.export,
                            sheet_name=" ".join(ns_parser.sheet_name)
                            if ns_parser.sheet_name
                            else None,
=======
                if ns_parser.exp:
                    if ns_parser.exp in self.expiry_dates:
                        self.selected_date = ns_parser.exp
                        self.chain = self.full_chain[
                            self.full_chain["expiration"] == self.selected_date
                        ]
                        self.update_runtime_choices()
                        console.print(f"Expiration set to {ns_parser.exp}")
                    else:
                        self.selected_date = self.expiry_dates[0]
                        console.print(
                            f"Expiration not an option. Expiration set to {self.selected_date}"
>>>>>>> f47261a5
                        )
                if self.selected_date:
                    display_chains(
                        chain=self.chain,
                        expire=self.selected_date,
                        calls_only=ns_parser.calls,
                        puts_only=ns_parser.puts,
                        min_sp=ns_parser.min_sp,
                        max_sp=ns_parser.max_sp,
                        current_price=self.current_price,
                        export=ns_parser.export,
                        to_display=list_from_str(ns_parser.to_display),
                    )
                else:
                    console.print(
                        "No expiry loaded. First use `exp {expiry date}` or specify an expiration with the `-e` flag"
                    )
            else:
                console.print("No ticker loaded. First use `load <ticker>`")

    @log_start_end(log=logger)
    def call_vol(self, other_args: List[str]):
        """Process vol command"""
        parser = argparse.ArgumentParser(
            add_help=False,
            formatter_class=argparse.ArgumentDefaultsHelpFormatter,
            prog="vol",
            description="Plot volume. Volume refers to the number of contracts traded today.",
        )
        parser.add_argument(
            "-m",
            "--min",
            default=-1,
            type=float,
            help="Min strike to plot",
            dest="min",
        )
        parser.add_argument(
            "-M",
            "--max",
            default=-1,
            type=float,
            help="Max strike to plot",
            dest="max",
        )
        parser.add_argument(
            "-c",
            "--calls",
            action="store_true",
            default=False,
            dest="calls",
            help="Flag to plot call options only",
        )
        parser.add_argument(
            "-p",
            "--puts",
            action="store_true",
            default=False,
            dest="puts",
            help="Flag to plot put options only",
        )
        parser.add_argument(
            "-e",
            "--expiration",
            dest="exp",
            type=str,
            choices=self.expiry_dates + [""],
            help="Select expiration date (YYYY-MM-DD)",
            default="",
        )
        ns_parser = self.parse_known_args_and_warn(
            parser,
            other_args,
            export_allowed=EXPORT_BOTH_RAW_DATA_AND_FIGURES,
            raw=True,
        )
        if ns_parser:
            if self.ticker:
<<<<<<< HEAD
                if self.selected_date:
                    if (
                        ns_parser.source == "Tradier"
                        and API_TRADIER_TOKEN != "REPLACE_ME"  # nosec
                    ) or self.source == "Tradier":
                        tradier_view.plot_vol(
                            symbol=self.ticker,
                            expiry=self.selected_date,
                            min_sp=ns_parser.min,
                            max_sp=ns_parser.max,
                            calls_only=ns_parser.calls,
                            puts_only=ns_parser.puts,
                            export=ns_parser.export,
                            sheet_name=" ".join(ns_parser.sheet_name)
                            if ns_parser.sheet_name
                            else None,
                        )
                    elif ns_parser.source == "YahooFinance":
                        yfinance_view.plot_vol(
                            symbol=self.ticker,
                            expiry=self.selected_date,
                            min_sp=ns_parser.min,
                            max_sp=ns_parser.max,
                            calls_only=ns_parser.calls,
                            puts_only=ns_parser.puts,
                            export=ns_parser.export,
                            sheet_name=" ".join(ns_parser.sheet_name)
                            if ns_parser.sheet_name
                            else None,
                        )
                    elif ns_parser.source == "Nasdaq":
                        nasdaq_view.display_volume(
                            symbol=self.ticker,
                            expiry=self.selected_date,
                            min_sp=ns_parser.min,
                            max_sp=ns_parser.max,
                            export=ns_parser.export,
                            sheet_name=" ".join(ns_parser.sheet_name)
                            if ns_parser.sheet_name
                            else None,
                            raw=ns_parser.raw,
                        )
=======
                if ns_parser.exp:
                    if ns_parser.exp in self.expiry_dates:
                        self.selected_date = ns_parser.exp
                        self.chain = self.full_chain[
                            self.full_chain["expiration"] == self.selected_date
                        ]
                        self.update_runtime_choices()
                        console.print(f"Expiration set to {ns_parser.exp}")
>>>>>>> f47261a5
                    else:
                        self.selected_date = self.expiry_dates[0]
                        console.print(
                            f"Expiration not an option. Expiration set to {self.selected_date}"
                        )
                if self.selected_date:
                    plot_vol(
                        chain=self.chain,
                        current_price=self.current_price,
                        symbol=self.ticker,
                        expiry=self.selected_date,
                        min_sp=ns_parser.min,
                        max_sp=ns_parser.max,
                        calls_only=ns_parser.calls,
                        puts_only=ns_parser.puts,
                        export=ns_parser.export,
                        raw=ns_parser.raw,
                    )
                else:
                    console.print(
                        "No expiry loaded. First use `exp {expiry date}` or specify an expiration with the `-e` flag"
                    )
            else:
                console.print("No ticker loaded. First use `load <ticker>`")

    @log_start_end(log=logger)
    def call_voi(self, other_args: List[str]):
        """Process voi command"""
        parser = argparse.ArgumentParser(
            add_help=False,
            formatter_class=argparse.ArgumentDefaultsHelpFormatter,
            prog="voi",
            description="""Plots Volume + Open Interest of calls vs puts.""",
        )
        parser.add_argument(
            "-v",
            "--minv",
            dest="min_vol",
            type=float,
            default=-1,
            help="minimum volume (considering open interest) threshold of the plot.",
        )
        parser.add_argument(
            "-m",
            "--min",
            dest="min_sp",
            type=float,
            default=-1,
            help="minimum strike price to consider in the plot.",
        )
        parser.add_argument(
            "-M",
            "--max",
            dest="max_sp",
            type=float,
            default=-1,
            help="maximum strike price to consider in the plot.",
        )
        parser.add_argument(
            "-e",
            "--expiration",
            dest="exp",
            type=str,
            choices=self.expiry_dates + [""],
            help="Select expiration date (YYYY-MM-DD)",
            default="",
        )
        ns_parser = self.parse_known_args_and_warn(
            parser, other_args, EXPORT_BOTH_RAW_DATA_AND_FIGURES, raw=True
        )
        if ns_parser:
            if self.ticker:
<<<<<<< HEAD
                if self.selected_date:
                    if (
                        ns_parser.source == "Tradier"
                        and API_TRADIER_TOKEN != "REPLACE_ME"  # nosec
                    ) or self.source == "Tradier":
                        tradier_view.plot_volume_open_interest(
                            symbol=self.ticker,
                            expiry=self.selected_date,
                            min_sp=ns_parser.min_sp,
                            max_sp=ns_parser.max_sp,
                            min_vol=ns_parser.min_vol,
                            export=ns_parser.export,
                            sheet_name=" ".join(ns_parser.sheet_name)
                            if ns_parser.sheet_name
                            else None,
                        )
                    elif ns_parser.source == "YahooFinance":
                        yfinance_view.plot_volume_open_interest(
                            symbol=self.ticker,
                            expiry=self.selected_date,
                            min_sp=ns_parser.min_sp,
                            max_sp=ns_parser.max_sp,
                            min_vol=ns_parser.min_vol,
                            export=ns_parser.export,
                            sheet_name=" ".join(ns_parser.sheet_name)
                            if ns_parser.sheet_name
                            else None,
                        )
                    elif ns_parser.source == "Nasdaq":
                        nasdaq_view.display_volume_and_oi(
                            symbol=self.ticker,
                            expiry=self.selected_date,
                            min_sp=ns_parser.min_sp,
                            max_sp=ns_parser.max_sp,
                            raw=ns_parser.raw,
                            export=ns_parser.export,
                            sheet_name=" ".join(ns_parser.sheet_name)
                            if ns_parser.sheet_name
                            else None,
                        )
=======
                if ns_parser.exp:
                    if ns_parser.exp in self.expiry_dates:
                        self.selected_date = ns_parser.exp
                        self.chain = self.full_chain[
                            self.full_chain["expiration"] == self.selected_date
                        ]
                        self.update_runtime_choices()
                        console.print(f"Expiration set to {ns_parser.exp}")
>>>>>>> f47261a5
                    else:
                        self.selected_date = self.expiry_dates[0]
                        console.print(
                            f"Expiration not an option. Expiration set to {self.selected_date}"
                        )
                if self.selected_date:
                    plot_voi(
                        chain=self.chain,
                        current_price=self.current_price,
                        symbol=self.ticker,
                        expiry=self.selected_date,
                        min_sp=ns_parser.min_sp,
                        max_sp=ns_parser.max_sp,
                        raw=ns_parser.raw,
                        export=ns_parser.export,
                    )
                else:
                    console.print(
                        "No expiry loaded. First use `exp {expiry date}` or specify an expiration with the `-e` flag"
                    )
            else:
                console.print("No ticker loaded. First use `load <ticker>`")

    @log_start_end(log=logger)
    def call_oi(self, other_args: List[str]):
        """Process oi command"""
        parser = argparse.ArgumentParser(
            add_help=False,
            formatter_class=argparse.ArgumentDefaultsHelpFormatter,
            prog="oi",
            description="""Plot open interest. Open interest represents the number of
            contracts that exist.""",
        )
        parser.add_argument(
            "-m",
            "--min",
            default=-1,
            type=float,
            help="Min strike to plot",
            dest="min",
        )
        parser.add_argument(
            "-M",
            "--max",
            default=-1,
            type=float,
            help="Max strike to plot",
            dest="max",
        )
        parser.add_argument(
            "-c",
            "--calls",
            action="store_true",
            default=False,
            dest="calls",
            help="Flag to plot call options only",
        )
        parser.add_argument(
            "-p",
            "--puts",
            action="store_true",
            default=False,
            dest="puts",
            help="Flag to plot put options only",
        )
        parser.add_argument(
            "-e",
            "--expiration",
            dest="exp",
            type=str,
            choices=self.expiry_dates + [""],
            help="Select expiration date (YYYY-MM-DD)",
            default="",
        )
        ns_parser = self.parse_known_args_and_warn(
            parser,
            other_args,
            raw=True,
            export_allowed=EXPORT_BOTH_RAW_DATA_AND_FIGURES,
        )
        if ns_parser:
            if self.ticker:
<<<<<<< HEAD
                if self.selected_date:
                    if (
                        ns_parser.source == "Tradier"
                        and API_TRADIER_TOKEN != "REPLACE_ME"  # nosec
                    ) or self.source == "Tradier":
                        tradier_view.plot_oi(
                            symbol=self.ticker,
                            expiry=self.selected_date,
                            min_sp=ns_parser.min,
                            max_sp=ns_parser.max,
                            calls_only=ns_parser.calls,
                            puts_only=ns_parser.puts,
                            export=ns_parser.export,
                            sheet_name=" ".join(ns_parser.sheet_name)
                            if ns_parser.sheet_name
                            else None,
                        )
                    elif ns_parser.source == "YahooFinance":
                        yfinance_view.plot_oi(
                            symbol=self.ticker,
                            expiry=self.selected_date,
                            min_sp=ns_parser.min,
                            max_sp=ns_parser.max,
                            calls_only=ns_parser.calls,
                            puts_only=ns_parser.puts,
                            export=ns_parser.export,
                            sheet_name=" ".join(ns_parser.sheet_name)
                            if ns_parser.sheet_name
                            else None,
                        )
                    elif ns_parser.source == "Nasdaq":
                        nasdaq_view.display_oi(
                            self.ticker,
                            expiry=self.selected_date,
                            min_sp=ns_parser.min,
                            max_sp=ns_parser.max,
                            export=ns_parser.export,
                            sheet_name=" ".join(ns_parser.sheet_name)
                            if ns_parser.sheet_name
                            else None,
                            raw=ns_parser.raw,
=======
                if ns_parser.exp:
                    if ns_parser.exp in self.expiry_dates:
                        self.selected_date = ns_parser.exp
                        self.chain = self.full_chain[
                            self.full_chain["expiration"] == self.selected_date
                        ]
                        self.update_runtime_choices()
                        console.print(f"Expiration set to {ns_parser.exp}")
                    else:
                        self.selected_date = self.expiry_dates[0]
                        console.print(
                            f"Expiration not an option. Expiration set to {self.selected_date}"
>>>>>>> f47261a5
                        )
                if self.selected_date:
                    plot_oi(
                        chain=self.chain,
                        current_price=self.current_price,
                        symbol=self.ticker,
                        expiry=self.selected_date,
                        min_sp=ns_parser.min,
                        max_sp=ns_parser.max,
                        calls_only=ns_parser.calls,
                        puts_only=ns_parser.puts,
                        export=ns_parser.export,
                        raw=ns_parser.raw,
                    )
                else:
                    console.print(
                        "No expiry loaded. First use `exp {expiry date}` or specify an expiration with the `-e` flag"
                    )
            else:
                console.print("No ticker loaded. First use `load <ticker>`")

    @log_start_end(log=logger)
    def call_plot(self, other_args: List[str]):
        """Process plot command"""
        parser = argparse.ArgumentParser(
            add_help=False,
            formatter_class=argparse.ArgumentDefaultsHelpFormatter,
            prog="plot",
            description="Shows a plot for the given x and y variables",
        )
        parser.add_argument(
            "-p",
            "--put",
            action="store_true",
            default=False,
            dest="put",
            help="Shows puts instead of calls",
        )
        parser.add_argument(
            "-x",
            "--x_axis",
            type=str,
            dest="x",
            default="s",
            choices=self.plot_vars_choices,
            help=(
                "ltd- last trade date, s- strike, lp- last price, b- bid, a- ask,"
                "c- change, pc- percent change, v- volume, oi- open interest, iv- implied volatility"
            ),
        )
        parser.add_argument(
            "-y",
            "--y_axis",
            type=str,
            dest="y",
            default="iv",
            choices=self.plot_vars_choices,
            help=(
                "ltd- last trade date, s- strike, lp- last price, b- bid, a- ask,"
                "c- change, pc- percent change, v- volume, oi- open interest, iv- implied volatility"
            ),
        )
        parser.add_argument(
            "-c",
            "--custom",
            type=str,
            choices=self.plot_custom_choices,
            dest="custom",
            default=None,
            help="Choose from already created graphs",
        )

        ns_parser = self.parse_known_args_and_warn(
            parser, other_args, EXPORT_ONLY_FIGURES_ALLOWED
        )
        if ns_parser:
            if self.ticker:
                if self.selected_date:
                    if (
                        ns_parser.x is None or ns_parser.y is None
                    ) and ns_parser.custom is None:
                        console.print(
                            "Please submit an X and Y value, or select a preset."
                        )
                    else:
                        yfinance_view.plot_plot(
                            symbol=self.ticker,
                            expiry=self.selected_date,
                            put=ns_parser.put,
                            x=ns_parser.x,
                            y=ns_parser.y,
                            custom=ns_parser.custom,
                            export=ns_parser.export,
                            sheet_name=" ".join(ns_parser.sheet_name)
                            if ns_parser.sheet_name
                            else None,
                        )
                else:
                    console.print("No expiry loaded. First use `exp {expiry date}`")
            else:
                console.print("No ticker loaded. First use `load <ticker>`")

    @log_start_end(log=logger)
    def call_vsurf(self, other_args: List[str]):
        """Process vsurf command"""
        parser = argparse.ArgumentParser(
            add_help=False,
            formatter_class=argparse.ArgumentDefaultsHelpFormatter,
            prog="vsurf",
            description="Plot 3D volatility surface.",
        )
        parser.add_argument(
            "-z",
            "--z-axis",
            default="IV",
            dest="z",
            choices=["IV", "OI", "LP"],
            type=str,
            help="The data for the Z axis",
        )

        ns_parser = self.parse_known_args_and_warn(
            parser, other_args, export_allowed=EXPORT_ONLY_FIGURES_ALLOWED
        )
        if ns_parser:
            yfinance_view.display_vol_surface(
                self.ticker,
                export=ns_parser.export,
                sheet_name=" ".join(ns_parser.sheet_name)
                if ns_parser.sheet_name
                else None,
                z=ns_parser.z,
            )

    @log_start_end(log=logger)
    def call_greeks(self, other_args: List[str]):
        """Process greeks command"""
        parser = argparse.ArgumentParser(
            add_help=False,
            formatter_class=argparse.ArgumentDefaultsHelpFormatter,
            prog="greeks",
            description="The greeks for a given option.",
        )
        parser.add_argument(
            "-d",
            "--div",
            dest="dividend",
            type=float,
            default=0,
            help="The dividend continuous rate",
        )
        parser.add_argument(
            "-r",
            "--risk-free",
            dest="risk_free",
            default=None,
            type=float,
            help="The risk free rate",
        )
        parser.add_argument(
            "-p",
            "--put",
            dest="put",
            action="store_true",
            default=False,
            help="Whether the option is a put.",
        )
        parser.add_argument(
            "-m",
            "--min",
            dest="min",
            type=float,
            default=None,
            help="Minimum strike price to show.",
        )
        parser.add_argument(
            "-M",
            "--max",
            dest="max",
            type=float,
            default=None,
            help="Maximum strike price to show.",
        )
        parser.add_argument(
            "-a",
            "--all",
            dest="all",
            action="store_true",
            default=False,
            help="Whether to show all greeks.",
        )

        ns_parser = self.parse_known_args_and_warn(
            parser, other_args, export_allowed=EXPORT_ONLY_FIGURES_ALLOWED
        )
        if ns_parser:
            if not self.ticker:
                console.print("No ticker loaded. First use `load <ticker>`")
            elif not self.selected_date:
                console.print("No expiry loaded. First use `exp {expiry date}`")
            else:
                opt_type = -1 if ns_parser.put else 1
                yfinance_view.show_greeks(
                    symbol=self.ticker,
                    div_cont=ns_parser.dividend,
                    expiry=self.selected_date,
                    rf=ns_parser.risk_free,
                    opt_type=opt_type,
                    mini=ns_parser.min,
                    maxi=ns_parser.max,
                    show_all=ns_parser.all,
                )

    @log_start_end(log=logger)
    def call_parity(self, other_args: List[str]):
        """Process parity command"""
        parser = argparse.ArgumentParser(
            add_help=False,
            formatter_class=argparse.ArgumentDefaultsHelpFormatter,
            prog="parity",
            description="Shows whether options are over or under valued",
        )
        parser.add_argument(
            "-p",
            "--put",
            action="store_true",
            default=False,
            dest="put",
            help="Shows puts instead of calls",
        )
        parser.add_argument(
            "-a",
            "--ask",
            action="store_true",
            default=False,
            dest="ask",
            help="Use ask price instead of lastPrice",
        )
        parser.add_argument(
            "-m",
            "--min",
            type=float,
            default=None,
            dest="mini",
            help="Minimum strike price shown",
        )
        parser.add_argument(
            "-M",
            "--max",
            type=float,
            default=None,
            dest="maxi",
            help="Maximum strike price shown",
        )
        ns_parser = self.parse_known_args_and_warn(
            parser, other_args, EXPORT_ONLY_RAW_DATA_ALLOWED
        )
        if ns_parser:
            if self.ticker:
                if self.selected_date:
                    yfinance_view.show_parity(
                        self.ticker,
                        self.selected_date,
                        ns_parser.put,
                        ns_parser.ask,
                        ns_parser.mini,
                        ns_parser.maxi,
                        ns_parser.export,
                    )
                else:
                    console.print("No expiry loaded. First use `exp {expiry date}`")
            else:
                console.print("No ticker loaded. First use `load <ticker>`")

    @log_start_end(log=logger)
    def call_binom(self, other_args: List[str]):
        """Process binom command"""
        parser = argparse.ArgumentParser(
            add_help=False,
            formatter_class=argparse.ArgumentDefaultsHelpFormatter,
            prog="binom",
            description="Gives the option value using binomial option valuation",
        )
        parser.add_argument(
            "-s",
            "--strike",
            type=float,
            default=0,
            dest="strike",
            help="Strike price for option shown",
        )
        parser.add_argument(
            "-p",
            "--put",
            action="store_true",
            default=False,
            dest="put",
            help="Value a put instead of a call",
        )
        parser.add_argument(
            "-e",
            "--european",
            action="store_true",
            default=False,
            dest="europe",
            help="Value a European option instead of an American one",
        )
        parser.add_argument(
            "-x",
            "--xlsx",
            action="store_true",
            default=False,
            dest="export",
            help="Export an excel spreadsheet with binomial pricing data",
        )
        parser.add_argument(
            "--plot",
            action="store_true",
            default=False,
            dest="plot",
            help="Plot expected ending values",
        )
        parser.add_argument(
            "-v",
            "--volatility",
            type=float,
            default=None,
            dest="volatility",
            help="Underlying asset annualized volatility.  Historical volatility used if not supplied.",
        )
        if other_args and "-" not in other_args[0][0]:
            other_args.insert(0, "-s")
        ns_parser = self.parse_known_args_and_warn(parser, other_args)
        if ns_parser:
            if self.ticker:
                if self.selected_date:
                    yfinance_view.show_binom(
                        self.ticker,
                        self.selected_date,
                        ns_parser.strike,
                        ns_parser.put,
                        ns_parser.europe,
                        ns_parser.export,
                        ns_parser.plot,
                        ns_parser.volatility,
                    )
                else:
                    console.print("No expiry loaded. First use `exp {expiry date}`")
            else:
                console.print("No ticker loaded. First use `load <ticker>`")

    @log_start_end(log=logger)
    def call_pricing(self, _):
        """Process pricing command"""
        if self.ticker:
            if self.selected_date:
                self.queue = self.load_class(
                    pricing_controller.PricingController,
                    self.ticker,
                    self.selected_date,
                    self.prices,
                    self.queue,
                )
            else:
                console.print("No expiry loaded. First use `exp {expiry date}`")

        else:
            console.print("No ticker loaded. First use `load <ticker>`")

    @log_start_end(log=logger)
    def call_hedge(self, _):
        """Process hedge command"""
        if self.ticker:
            if self.selected_date:
                self.queue = self.load_class(
                    hedge_controller.HedgeController,
                    self.ticker,
                    self.selected_date,
                    self.queue,
                )
            else:
                console.print("No expiry loaded. First use `exp {expiry date}`")

        else:
            console.print("No ticker loaded. First use `load <ticker>`")

    @log_start_end(log=logger)
    def call_screen(self, _):
        """Process screen command"""
        self.queue = screener_controller.ScreenerController(self.queue).menu()<|MERGE_RESOLUTION|>--- conflicted
+++ resolved
@@ -867,47 +867,6 @@
         )
         if ns_parser:
             if self.ticker:
-<<<<<<< HEAD
-                if self.selected_date:
-                    if ns_parser.source == "Tradier" or self.source == "Tradier":
-                        if API_TRADIER_TOKEN != "REPLACE_ME":  # nosec
-                            tradier_view.display_chains(
-                                symbol=self.ticker,
-                                expiry=self.selected_date,
-                                to_display=ns_parser.to_display,
-                                min_sp=ns_parser.min_sp,
-                                max_sp=ns_parser.max_sp,
-                                calls_only=ns_parser.calls,
-                                puts_only=ns_parser.puts,
-                                export=ns_parser.export,
-                                sheet_name=" ".join(ns_parser.sheet_name)
-                                if ns_parser.sheet_name
-                                else None,
-                            )
-                        else:
-                            console.print("TRADIER TOKEN not supplied. \n")
-                    elif ns_parser.source == "YahooFinance":
-                        yfinance_view.display_chains(
-                            symbol=self.ticker,
-                            expiry=self.selected_date,
-                            min_sp=ns_parser.min_sp,
-                            max_sp=ns_parser.max_sp,
-                            calls_only=ns_parser.calls,
-                            puts_only=ns_parser.puts,
-                            export=ns_parser.export,
-                            sheet_name=" ".join(ns_parser.sheet_name)
-                            if ns_parser.sheet_name
-                            else None,
-                        )
-                    elif ns_parser.source == "Nasdaq":
-                        nasdaq_view.display_chains(
-                            symbol=self.ticker,
-                            expiry=self.selected_date,
-                            export=ns_parser.export,
-                            sheet_name=" ".join(ns_parser.sheet_name)
-                            if ns_parser.sheet_name
-                            else None,
-=======
                 if ns_parser.exp:
                     if ns_parser.exp in self.expiry_dates:
                         self.selected_date = ns_parser.exp
@@ -920,7 +879,6 @@
                         self.selected_date = self.expiry_dates[0]
                         console.print(
                             f"Expiration not an option. Expiration set to {self.selected_date}"
->>>>>>> f47261a5
                         )
                 if self.selected_date:
                     display_chains(
@@ -999,50 +957,6 @@
         )
         if ns_parser:
             if self.ticker:
-<<<<<<< HEAD
-                if self.selected_date:
-                    if (
-                        ns_parser.source == "Tradier"
-                        and API_TRADIER_TOKEN != "REPLACE_ME"  # nosec
-                    ) or self.source == "Tradier":
-                        tradier_view.plot_vol(
-                            symbol=self.ticker,
-                            expiry=self.selected_date,
-                            min_sp=ns_parser.min,
-                            max_sp=ns_parser.max,
-                            calls_only=ns_parser.calls,
-                            puts_only=ns_parser.puts,
-                            export=ns_parser.export,
-                            sheet_name=" ".join(ns_parser.sheet_name)
-                            if ns_parser.sheet_name
-                            else None,
-                        )
-                    elif ns_parser.source == "YahooFinance":
-                        yfinance_view.plot_vol(
-                            symbol=self.ticker,
-                            expiry=self.selected_date,
-                            min_sp=ns_parser.min,
-                            max_sp=ns_parser.max,
-                            calls_only=ns_parser.calls,
-                            puts_only=ns_parser.puts,
-                            export=ns_parser.export,
-                            sheet_name=" ".join(ns_parser.sheet_name)
-                            if ns_parser.sheet_name
-                            else None,
-                        )
-                    elif ns_parser.source == "Nasdaq":
-                        nasdaq_view.display_volume(
-                            symbol=self.ticker,
-                            expiry=self.selected_date,
-                            min_sp=ns_parser.min,
-                            max_sp=ns_parser.max,
-                            export=ns_parser.export,
-                            sheet_name=" ".join(ns_parser.sheet_name)
-                            if ns_parser.sheet_name
-                            else None,
-                            raw=ns_parser.raw,
-                        )
-=======
                 if ns_parser.exp:
                     if ns_parser.exp in self.expiry_dates:
                         self.selected_date = ns_parser.exp
@@ -1051,7 +965,6 @@
                         ]
                         self.update_runtime_choices()
                         console.print(f"Expiration set to {ns_parser.exp}")
->>>>>>> f47261a5
                     else:
                         self.selected_date = self.expiry_dates[0]
                         console.print(
@@ -1124,48 +1037,6 @@
         )
         if ns_parser:
             if self.ticker:
-<<<<<<< HEAD
-                if self.selected_date:
-                    if (
-                        ns_parser.source == "Tradier"
-                        and API_TRADIER_TOKEN != "REPLACE_ME"  # nosec
-                    ) or self.source == "Tradier":
-                        tradier_view.plot_volume_open_interest(
-                            symbol=self.ticker,
-                            expiry=self.selected_date,
-                            min_sp=ns_parser.min_sp,
-                            max_sp=ns_parser.max_sp,
-                            min_vol=ns_parser.min_vol,
-                            export=ns_parser.export,
-                            sheet_name=" ".join(ns_parser.sheet_name)
-                            if ns_parser.sheet_name
-                            else None,
-                        )
-                    elif ns_parser.source == "YahooFinance":
-                        yfinance_view.plot_volume_open_interest(
-                            symbol=self.ticker,
-                            expiry=self.selected_date,
-                            min_sp=ns_parser.min_sp,
-                            max_sp=ns_parser.max_sp,
-                            min_vol=ns_parser.min_vol,
-                            export=ns_parser.export,
-                            sheet_name=" ".join(ns_parser.sheet_name)
-                            if ns_parser.sheet_name
-                            else None,
-                        )
-                    elif ns_parser.source == "Nasdaq":
-                        nasdaq_view.display_volume_and_oi(
-                            symbol=self.ticker,
-                            expiry=self.selected_date,
-                            min_sp=ns_parser.min_sp,
-                            max_sp=ns_parser.max_sp,
-                            raw=ns_parser.raw,
-                            export=ns_parser.export,
-                            sheet_name=" ".join(ns_parser.sheet_name)
-                            if ns_parser.sheet_name
-                            else None,
-                        )
-=======
                 if ns_parser.exp:
                     if ns_parser.exp in self.expiry_dates:
                         self.selected_date = ns_parser.exp
@@ -1174,7 +1045,6 @@
                         ]
                         self.update_runtime_choices()
                         console.print(f"Expiration set to {ns_parser.exp}")
->>>>>>> f47261a5
                     else:
                         self.selected_date = self.expiry_dates[0]
                         console.print(
@@ -1257,49 +1127,6 @@
         )
         if ns_parser:
             if self.ticker:
-<<<<<<< HEAD
-                if self.selected_date:
-                    if (
-                        ns_parser.source == "Tradier"
-                        and API_TRADIER_TOKEN != "REPLACE_ME"  # nosec
-                    ) or self.source == "Tradier":
-                        tradier_view.plot_oi(
-                            symbol=self.ticker,
-                            expiry=self.selected_date,
-                            min_sp=ns_parser.min,
-                            max_sp=ns_parser.max,
-                            calls_only=ns_parser.calls,
-                            puts_only=ns_parser.puts,
-                            export=ns_parser.export,
-                            sheet_name=" ".join(ns_parser.sheet_name)
-                            if ns_parser.sheet_name
-                            else None,
-                        )
-                    elif ns_parser.source == "YahooFinance":
-                        yfinance_view.plot_oi(
-                            symbol=self.ticker,
-                            expiry=self.selected_date,
-                            min_sp=ns_parser.min,
-                            max_sp=ns_parser.max,
-                            calls_only=ns_parser.calls,
-                            puts_only=ns_parser.puts,
-                            export=ns_parser.export,
-                            sheet_name=" ".join(ns_parser.sheet_name)
-                            if ns_parser.sheet_name
-                            else None,
-                        )
-                    elif ns_parser.source == "Nasdaq":
-                        nasdaq_view.display_oi(
-                            self.ticker,
-                            expiry=self.selected_date,
-                            min_sp=ns_parser.min,
-                            max_sp=ns_parser.max,
-                            export=ns_parser.export,
-                            sheet_name=" ".join(ns_parser.sheet_name)
-                            if ns_parser.sheet_name
-                            else None,
-                            raw=ns_parser.raw,
-=======
                 if ns_parser.exp:
                     if ns_parser.exp in self.expiry_dates:
                         self.selected_date = ns_parser.exp
@@ -1312,7 +1139,6 @@
                         self.selected_date = self.expiry_dates[0]
                         console.print(
                             f"Expiration not an option. Expiration set to {self.selected_date}"
->>>>>>> f47261a5
                         )
                 if self.selected_date:
                     plot_oi(

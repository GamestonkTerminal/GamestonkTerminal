--- conflicted
+++ resolved
@@ -83,12 +83,8 @@
     limit: int = 10,
     raw: bool = False,
     export: str = "",
-<<<<<<< HEAD
-    external_axes: bool = False,
-=======
-    sheet_name: str = None,
-    external_axes: Optional[List[plt.Axes]] = None,
->>>>>>> e28d12f3
+    sheet_name: str = None,
+    external_axes: bool = False,
 ):
     """Top buy government trading [Source: quiverquant.com]
 
@@ -163,12 +159,8 @@
     limit: int = 10,
     raw: bool = False,
     export: str = "",
-<<<<<<< HEAD
-    external_axes: bool = False,
-=======
-    sheet_name: str = None,
-    external_axes: Optional[List[plt.Axes]] = None,
->>>>>>> e28d12f3
+    sheet_name: str = None,
+    external_axes: bool = False,
 ):
     """Top sell government trading [Source: quiverquant.com]
 
@@ -244,12 +236,8 @@
     limit: int = 20,
     sum_contracts: bool = False,
     export: str = "",
-<<<<<<< HEAD
-    external_axes: bool = False,
-=======
-    sheet_name: str = None,
-    external_axes: Optional[List[plt.Axes]] = None,
->>>>>>> e28d12f3
+    sheet_name: str = None,
+    external_axes: bool = False,
 ):
     """Last government contracts [Source: quiverquant.com]
 
@@ -354,12 +342,8 @@
     past_transactions_months: int = 6,
     raw: bool = False,
     export: str = "",
-<<<<<<< HEAD
-    external_axes: bool = False,
-=======
-    sheet_name: str = None,
-    external_axes: Optional[List[plt.Axes]] = None,
->>>>>>> e28d12f3
+    sheet_name: str = None,
+    external_axes: bool = False,
 ):
     """Government trading for specific ticker [Source: quiverquant.com]
 
@@ -415,12 +399,8 @@
     past_transaction_days: int = 10,
     raw: bool = False,
     export: str = "",
-<<<<<<< HEAD
-    external_axes: bool = False,
-=======
-    sheet_name: str = None,
-    external_axes: Optional[List[plt.Axes]] = None,
->>>>>>> e28d12f3
+    sheet_name: str = None,
+    external_axes: bool = False,
 ):
     """Show government contracts for ticker [Source: quiverquant.com]
 
@@ -487,12 +467,8 @@
     limit: int = 5,
     raw: bool = False,
     export: str = "",
-<<<<<<< HEAD
-    external_axes: bool = False,
-=======
-    sheet_name: str = None,
-    external_axes: Optional[List[plt.Axes]] = None,
->>>>>>> e28d12f3
+    sheet_name: str = None,
+    external_axes: bool = False,
 ):
     """Quarterly contracts [Source: quiverquant.com]
 
@@ -593,12 +569,8 @@
     symbol: str,
     raw: bool = False,
     export: str = "",
-<<<<<<< HEAD
-    external_axes: bool = False,
-=======
-    sheet_name: str = None,
-    external_axes: Optional[List[plt.Axes]] = None,
->>>>>>> e28d12f3
+    sheet_name: str = None,
+    external_axes: bool = False,
 ):
     """Show historical quarterly government contracts [Source: quiverquant.com]
 
@@ -675,12 +647,8 @@
     limit: int = 10,
     raw: bool = False,
     export: str = "",
-<<<<<<< HEAD
-    external_axes: bool = False,
-=======
-    sheet_name: str = None,
-    external_axes: Optional[List[plt.Axes]] = None,
->>>>>>> e28d12f3
+    sheet_name: str = None,
+    external_axes: bool = False,
 ):
     """Top lobbying tickers based on total spent
 

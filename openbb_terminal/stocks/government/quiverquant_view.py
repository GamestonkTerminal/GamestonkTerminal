--- conflicted
+++ resolved
@@ -8,8 +8,8 @@
 import numpy as np
 import pandas as pd
 
+from openbb_terminal import OpenBBFigure
 from openbb_terminal.config_terminal import theme
-from openbb_terminal import OpenBBFigure
 from openbb_terminal.decorators import log_start_end
 from openbb_terminal.helper_funcs import export_data, print_rich_table
 from openbb_terminal.rich_config import console
@@ -83,11 +83,7 @@
     raw: bool = False,
     export: str = "",
     sheet_name: Optional[str] = None,
-<<<<<<< HEAD
-    external_axes: bool = False,
-=======
-    external_axes: Optional[List[plt.Axes]] = None,
->>>>>>> b1ced18f
+    external_axes: bool = False,
 ):
     """Top buy government trading [Source: quiverquant.com]
 
@@ -163,11 +159,7 @@
     raw: bool = False,
     export: str = "",
     sheet_name: Optional[str] = None,
-<<<<<<< HEAD
-    external_axes: bool = False,
-=======
-    external_axes: Optional[List[plt.Axes]] = None,
->>>>>>> b1ced18f
+    external_axes: bool = False,
 ):
     """Top sell government trading [Source: quiverquant.com]
 
@@ -247,11 +239,7 @@
     sum_contracts: bool = False,
     export: str = "",
     sheet_name: Optional[str] = None,
-<<<<<<< HEAD
-    external_axes: bool = False,
-=======
-    external_axes: Optional[List[plt.Axes]] = None,
->>>>>>> b1ced18f
+    external_axes: bool = False,
 ):
     """Last government contracts [Source: quiverquant.com]
 
@@ -356,11 +344,7 @@
     raw: bool = False,
     export: str = "",
     sheet_name: Optional[str] = None,
-<<<<<<< HEAD
-    external_axes: bool = False,
-=======
-    external_axes: Optional[List[plt.Axes]] = None,
->>>>>>> b1ced18f
+    external_axes: bool = False,
 ):
     """Government trading for specific ticker [Source: quiverquant.com]
 
@@ -418,11 +402,7 @@
     raw: bool = False,
     export: str = "",
     sheet_name: Optional[str] = None,
-<<<<<<< HEAD
-    external_axes: bool = False,
-=======
-    external_axes: Optional[List[plt.Axes]] = None,
->>>>>>> b1ced18f
+    external_axes: bool = False,
 ):
     """Show government contracts for ticker [Source: quiverquant.com]
 
@@ -487,13 +467,8 @@
     raw: bool = False,
     export: str = "",
     sheet_name: Optional[str] = None,
-<<<<<<< HEAD
     external_axes: bool = False,
 ) -> Union[OpenBBFigure, None]:
-=======
-    external_axes: Optional[List[plt.Axes]] = None,
-):
->>>>>>> b1ced18f
     """Quarterly contracts [Source: quiverquant.com]
 
     Parameters
@@ -600,11 +575,7 @@
     raw: bool = False,
     export: str = "",
     sheet_name: Optional[str] = None,
-<<<<<<< HEAD
-    external_axes: bool = False,
-=======
-    external_axes: Optional[List[plt.Axes]] = None,
->>>>>>> b1ced18f
+    external_axes: bool = False,
 ):
     """Show historical quarterly government contracts [Source: quiverquant.com]
 
@@ -684,11 +655,7 @@
     raw: bool = False,
     export: str = "",
     sheet_name: Optional[str] = None,
-<<<<<<< HEAD
-    external_axes: bool = False,
-=======
-    external_axes: Optional[List[plt.Axes]] = None,
->>>>>>> b1ced18f
+    external_axes: bool = False,
 ):
     """Top lobbying tickers based on total spent
 

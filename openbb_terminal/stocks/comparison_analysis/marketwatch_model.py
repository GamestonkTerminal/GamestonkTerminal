--- conflicted
+++ resolved
@@ -4,7 +4,6 @@
 from datetime import datetime
 import logging
 from typing import Dict, List, Tuple
-from datetime import datetime
 
 import pandas as pd
 import requests
@@ -19,31 +18,20 @@
 
 @log_start_end(log=logger)
 def get_financial_comparisons(
-<<<<<<< HEAD
-    all_stocks: List[str], statement: str, timeframe: str = None, quarter: bool = False
-=======
     symbols: List[str],
     data: str = "income",
     timeframe: str = str(datetime.now().year - 1),
     quarter: bool = False,
->>>>>>> 7c82c276
 ) -> pd.DataFrame:
     """Get dataframe of income data from marketwatch
 
     Parameters
     ----------
-<<<<<<< HEAD
-    all_stocks : List[str]
-        List of all stocks to get income for
-    statement : str
-        Financial statement to get. Can be income, balance or cashflow
-=======
     symbols : List[str]
         List of tickers to compare. Enter tickers you want to see as shown below:
         ["TSLA", "AAPL", "NFLX", "BBY"]
     data : str
         Data to get. Can be income, balance or cashflow
->>>>>>> 7c82c276
     timeframe : str
         What year to look at
     quarter : bool
@@ -59,13 +47,7 @@
     ValueError
         Timeframe not valid
     """
-<<<<<<< HEAD
-    l_timeframes, ddf_financials = prepare_comparison_financials(
-        all_stocks, statement, quarter
-    )
-=======
     l_timeframes, ddf_financials = prepare_comparison_financials(symbols, data, quarter)
->>>>>>> 7c82c276
 
     if timeframe:
         if timeframe not in l_timeframes:

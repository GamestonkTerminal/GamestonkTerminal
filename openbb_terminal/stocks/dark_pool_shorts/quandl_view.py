""" Quandl View """
__docformat__ = "numpy"

import logging
import os
from typing import Optional

import pandas as pd

<<<<<<< HEAD
=======
from openbb_terminal import OpenBBFigure
>>>>>>> 2a880524
from openbb_terminal.config_terminal import theme
from openbb_terminal.core.session.current_user import get_current_user
from openbb_terminal.decorators import check_api_key, log_start_end
from openbb_terminal.helper_funcs import (
    export_data,
    lambda_long_number_format,
    print_rich_table,
)
from openbb_terminal.stocks.dark_pool_shorts import quandl_model

logger = logging.getLogger(__name__)


@log_start_end(log=logger)
@check_api_key(["API_KEY_QUANDL"])
def plot_short_interest(
    symbol: str,
    data: pd.DataFrame,
    nyse: bool = False,
    external_axes: bool = False,
):
    """Plot the short interest of a stock. This corresponds to the
    number of shares that have been sold short but have not yet been
    covered or closed out. Either NASDAQ or NYSE [Source: Quandl]

    Parameters
    ----------
    symbol : str
        ticker to get short interest from
    data: pd.DataFrame
        Short interest dataframe
    nyse : bool
        data from NYSE if true, otherwise NASDAQ
    external_axes : bool, optional
        Whether to return the figure object or not, by default False
    """

<<<<<<< HEAD
    # This plot has 2 axes
    if not external_axes:
        _, ax1 = plt.subplots(
            figsize=plot_autoscale(), dpi=get_current_user().preferences.PLOT_DPI
        )
        ax2 = ax1.twinx()
    elif is_valid_axes_count(external_axes, 2):
        (ax1, ax2) = external_axes
    else:
        return

    ax1.bar(
        data.index,
        data["Short Volume"],
        0.3,
        color=theme.down_color,
=======
    fig = OpenBBFigure.create_subplots(1, 1, specs=[[{"secondary_y": True}]])
    fig.set_title(f"{('NASDAQ', 'NYSE')[nyse]} Short Interest on {symbol}")

    data.index = pd.to_datetime(data.index).strftime("%Y-%m-%d")
    fig.add_bar(
        x=data.index,
        y=data["Short Volume"],
        name="Short Volume",
        marker_color=theme.down_color,
        secondary_y=False,
>>>>>>> 2a880524
    )
    fig.add_bar(
        x=data.index,
        y=data["Total Volume"] - data["Short Volume"],
        name="Total Volume",
        marker_color=theme.up_color,
        secondary_y=False,
    )

    fig.add_scatter(
        x=data.index,
        y=data["% of Volume Shorted"].values,
        name="Fees",
        marker_color=theme.get_colors()[0],
        secondary_y=True,
        showlegend=False,
    )
    fig.update_yaxes(
        title_text="Percentage of Volume Shorted", secondary_y=True, tickformat="%.0f%%"
    )
    fig.update_yaxes(secondary_y=False, side="left", title_text="Shares")
    fig.update_xaxes(title_text="Date", type="category", nticks=6)
    fig.update_layout(barmode="stack", margin=dict(l=50))

    return fig.show(external=external_axes)


@log_start_end(log=logger)
@check_api_key(["API_KEY_QUANDL"])
def short_interest(
    symbol: str,
    nyse: bool = False,
    limit: int = 10,
    raw: bool = False,
    export: str = "",
    sheet_name: Optional[str] = None,
    external_axes: bool = False,
):
    """Plot the short interest of a stock. This corresponds to the
    number of shares that have been sold short but have not yet been
    covered or closed out. Either NASDAQ or NYSE [Source: Quandl]

    Parameters
    ----------
    symbol : str
        ticker to get short interest from
    nyse : bool
        data from NYSE if true, otherwise NASDAQ
    limit: int
        Number of past days to show short interest
    raw : bool
        Flag to print raw data instead
    export : str
        Export dataframe data to csv,json,xlsx file
    external_axes : bool, optional
        Whether to return the figure object or not, by default False
    """
    df_short_interest = quandl_model.get_short_interest(symbol, nyse)

    df_short_interest = df_short_interest.tail(limit)

    df_short_interest.columns = [
        "".join(" " + char if char.isupper() else char.strip() for char in idx).strip()
        for idx in df_short_interest.columns.tolist()
    ]
    pd.options.mode.chained_assignment = None

    vol_pct = (
        100
        * df_short_interest["Short Volume"].values
        / df_short_interest["Total Volume"].values
    )
    df_short_interest["% of Volume Shorted"] = [round(pct, 2) for pct in vol_pct]

    fig = plot_short_interest(symbol, df_short_interest, nyse, True)

    if raw:
        df_short_interest["% of Volume Shorted"] = df_short_interest[
            "% of Volume Shorted"
        ].apply(lambda x: f"{x/100:.2%}")
        df_short_interest = df_short_interest.applymap(
            lambda x: lambda_long_number_format(x)
        ).sort_index(ascending=False)

        print_rich_table(
            df_short_interest,
            headers=list(df_short_interest.columns),
            show_index=True,
            title="Short Interest of Stock",
            export=bool(export),
        )

    export_data(
        export,
        os.path.dirname(os.path.abspath(__file__)),
        "psi(quandl)",
        df_short_interest,
        sheet_name,
        fig,
    )

    return fig.show(external=external_axes)<|MERGE_RESOLUTION|>--- conflicted
+++ resolved
@@ -7,10 +7,7 @@
 
 import pandas as pd
 
-<<<<<<< HEAD
-=======
 from openbb_terminal import OpenBBFigure
->>>>>>> 2a880524
 from openbb_terminal.config_terminal import theme
 from openbb_terminal.core.session.current_user import get_current_user
 from openbb_terminal.decorators import check_api_key, log_start_end
@@ -48,24 +45,6 @@
         Whether to return the figure object or not, by default False
     """
 
-<<<<<<< HEAD
-    # This plot has 2 axes
-    if not external_axes:
-        _, ax1 = plt.subplots(
-            figsize=plot_autoscale(), dpi=get_current_user().preferences.PLOT_DPI
-        )
-        ax2 = ax1.twinx()
-    elif is_valid_axes_count(external_axes, 2):
-        (ax1, ax2) = external_axes
-    else:
-        return
-
-    ax1.bar(
-        data.index,
-        data["Short Volume"],
-        0.3,
-        color=theme.down_color,
-=======
     fig = OpenBBFigure.create_subplots(1, 1, specs=[[{"secondary_y": True}]])
     fig.set_title(f"{('NASDAQ', 'NYSE')[nyse]} Short Interest on {symbol}")
 
@@ -76,7 +55,6 @@
         name="Short Volume",
         marker_color=theme.down_color,
         secondary_y=False,
->>>>>>> 2a880524
     )
     fig.add_bar(
         x=data.index,

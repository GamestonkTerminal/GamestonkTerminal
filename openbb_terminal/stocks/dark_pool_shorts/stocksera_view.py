""" Stocksera View """
__docformat__ = "numpy"

import logging
import os

import matplotlib.ticker
import pandas as pd
from matplotlib import pyplot as plt

from openbb_terminal.config_plot import PLOT_DPI
from openbb_terminal.config_terminal import theme
from openbb_terminal.decorators import check_api_key, log_start_end
from openbb_terminal.helper_funcs import (
    export_data,
    lambda_long_number_format,
    plot_autoscale,
    print_rich_table,
)
from openbb_terminal.rich_config import console
from openbb_terminal.stocks.dark_pool_shorts import stocksera_model

logger = logging.getLogger(__name__)


@log_start_end(log=logger)
def plot_cost_to_borrow(
    symbol: str,
    data: pd.DataFrame,
    external_axes: bool = False,
):
    """Plot the cost to borrow of a stock. [Source: Stocksera]

    Parameters
    ----------
    symbol : str
        ticker to get cost to borrow from
    data: pd.DataFrame
        Cost to borrow dataframe
    external_axes : bool, optional
        Whether to return the figure object or not, by default False
    """

    # This plot has 2 axes
    _, ax1 = plt.subplots(figsize=plot_autoscale(), dpi=PLOT_DPI)
    ax2 = ax1.twinx()

    if data.empty:
        return

    ax1.bar(
        data.index,
        data["Available"],
        0.3,
        color=theme.up_color,
    )

    ax1.set_title(f"Cost to Borrow of {symbol}")

    ax1.legend(labels=["Number Shares"], loc="best")
    ax1.yaxis.set_major_formatter(matplotlib.ticker.EngFormatter())

    ax2.set_ylabel("Fees %")
    ax2.plot(data.index, data["Fees"].values)
    ax2.tick_params(axis="y", which="major")

    theme.style_twin_axes(ax1, ax2)

    ax1.xaxis.set_major_locator(matplotlib.ticker.MaxNLocator(6))

    if not external_axes:
        theme.visualize_output()


@log_start_end(log=logger)
@check_api_key(["API_STOCKSERA_KEY"])
def cost_to_borrow(
    symbol: str,
    limit: int = 100,
    raw: bool = False,
    export: str = "",
<<<<<<< HEAD
    external_axes: bool = False,
=======
    sheet_name: str = None,
    external_axes: Optional[List[plt.Axes]] = None,
>>>>>>> e28d12f3
):
    """Plot the short interest of a stock. This corresponds to the
    number of shares that have been sold short but have not yet been
    covered or closed out. Either NASDAQ or NYSE [Source: Quandl]
    Parameters
    ----------
    symbol : str
        ticker to get cost to borrow from
    limit: int
        Number of historical cost to borrow data to show
    raw : bool
        Flag to print raw data instead
    export : str
        Export dataframe data to csv,json,xlsx file
    external_axes : bool, optional
        Whether to return the figure object or not, by default False
    """
    # Note: if you send an empty string stocksera will search every ticker
    if not symbol:
        console.print("[red]No symbol provided[/red]\n")
        return
    df_cost_to_borrow = stocksera_model.get_cost_to_borrow(symbol)

    df_cost_to_borrow = df_cost_to_borrow.head(limit)[::-1]

    pd.options.mode.chained_assignment = None

    plot_cost_to_borrow(symbol, df_cost_to_borrow, external_axes)

    if raw:
        df_cost_to_borrow["Available"] = df_cost_to_borrow["Available"].apply(
            lambda x: lambda_long_number_format(x)
        )
        print_rich_table(
            df_cost_to_borrow,
            headers=list(df_cost_to_borrow.columns),
            show_index=True,
            title=f"Cost to Borrow of {symbol}",
        )

    export_data(
        export,
        os.path.dirname(os.path.abspath(__file__)),
        "stocksera",
        df_cost_to_borrow,
        sheet_name,
    )<|MERGE_RESOLUTION|>--- conflicted
+++ resolved
@@ -79,12 +79,8 @@
     limit: int = 100,
     raw: bool = False,
     export: str = "",
-<<<<<<< HEAD
+    sheet_name: str = None,
     external_axes: bool = False,
-=======
-    sheet_name: str = None,
-    external_axes: Optional[List[plt.Axes]] = None,
->>>>>>> e28d12f3
 ):
     """Plot the short interest of a stock. This corresponds to the
     number of shares that have been sold short but have not yet been

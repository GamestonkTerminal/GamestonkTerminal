--- conflicted
+++ resolved
@@ -8,12 +8,7 @@
 
 import pandas as pd
 
-<<<<<<< HEAD
-from openbb_terminal.config_terminal import theme
-from openbb_terminal.core.session.current_user import get_current_user
-=======
 from openbb_terminal import OpenBBFigure
->>>>>>> 2a880524
 from openbb_terminal.decorators import log_start_end
 from openbb_terminal.helper_funcs import export_data, print_rich_table
 from openbb_terminal.stocks import stocks_helper
@@ -73,26 +68,8 @@
 
     ftds_data = sec_model.get_fails_to_deliver(symbol, start_date, end_date, limit)
 
-<<<<<<< HEAD
-    # This plot has 2 axes
-    if not external_axes:
-        _, ax1 = plt.subplots(
-            figsize=plot_autoscale(), dpi=get_current_user().preferences.PLOT_DPI
-        )
-        ax2 = ax1.twinx()
-    elif is_valid_axes_count(external_axes, 2):
-        (ax1, ax2) = external_axes
-    else:
-        return
-
-    ax1.bar(
-        ftds_data["SETTLEMENT DATE"],
-        ftds_data["QUANTITY (FAILS)"] / 1000,
-        label="Fail Quantity",
-=======
     fig = OpenBBFigure.create_subplots(
         shared_xaxes=True, specs=[[{"secondary_y": True}]]
->>>>>>> 2a880524
     )
     if limit > 0:
         data_ftd = data[data.index > (datetime.now() - timedelta(days=limit + 31))]

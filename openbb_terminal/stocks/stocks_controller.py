"""Stock Context Controller"""
__docformat__ = "numpy"

import argparse
import logging
import os
from datetime import datetime, timedelta
from typing import List

import financedatabase
import yfinance as yf
from prompt_toolkit.completion import NestedCompleter

from openbb_terminal import feature_flags as obbff
from openbb_terminal.common import newsapi_view
from openbb_terminal.common.quantitative_analysis import qa_view
from openbb_terminal.decorators import log_start_end

from openbb_terminal.helper_funcs import (
    EXPORT_ONLY_RAW_DATA_ALLOWED,
    export_data,
    parse_known_args_and_warn,
    valid_date,
)
from openbb_terminal.helper_classes import AllowArgsWithWhiteSpace
from openbb_terminal.helper_funcs import choice_check_after_action
from openbb_terminal.menu import session
from openbb_terminal.parent_classes import StockBaseController
from openbb_terminal.rich_config import console, translate, MenuText
from openbb_terminal.stocks import stocks_helper

# pylint: disable=R1710,import-outside-toplevel,R0913,R1702,no-member

logger = logging.getLogger(__name__)


class StocksController(StockBaseController):
    """Stocks Controller class"""

    CHOICES_COMMANDS = [
        "search",
        "load",
        "quote",
        "candle",
        "news",
        "resources",
        "codes",
    ]
    CHOICES_MENUS = [
        "ta",
        "ba",
        "qa",
        "pred",
        "disc",
        "dps",
        "scr",
        "sia",
        "ins",
        "gov",
        "res",
        "fa",
        "bt",
        "dd",
        "ca",
        "options",
        "th",
    ]

    PATH = "/stocks/"
    FILE_PATH = os.path.join(os.path.dirname(__file__), "README.md")

    country = financedatabase.show_options("equities", "countries")
    sector = financedatabase.show_options("equities", "sectors")
    industry = financedatabase.show_options("equities", "industries")

    def __init__(self, queue: List[str] = None):
        """Constructor"""
        super().__init__(queue)

        if session and obbff.USE_PROMPT_TOOLKIT:

            choices: dict = {c: {} for c in self.controller_choices}

            choices["search"]["--country"] = {c: None for c in self.country}
            choices["search"]["-c"] = {c: None for c in self.country}
            choices["search"]["--sector"] = {c: None for c in self.sector}
            choices["search"]["-s"] = {c: None for c in self.sector}
            choices["search"]["--industry"] = {c: None for c in self.industry}
            choices["search"]["-i"] = {c: None for c in self.industry}
            choices["search"]["--exchange"] = {
                c: None for c in stocks_helper.market_coverage_suffix
            }
            choices["search"]["-e"] = {
                c: None for c in stocks_helper.market_coverage_suffix
            }

            choices["support"] = self.SUPPORT_CHOICES

            self.completer = NestedCompleter.from_nested_dict(choices)

    def print_help(self):
        """Print help"""
<<<<<<< HEAD
        s_intraday = (f"Intraday {self.interval}", "Daily")[self.interval == "1440min"]
        if self.ticker and self.start:
            stock_text = (
                f"{s_intraday} {self.ticker} (from {self.start.strftime('%Y-%m-%d')})"
            )
        else:
            stock_text = f"{s_intraday} {self.ticker}"
        has_ticker_start = "" if self.ticker else "[unvl]"
        has_ticker_end = "" if self.ticker else "[/unvl]"
        help_text = f"""[cmds]
    search           search a specific stock ticker for analysis
    load             load a specific stock ticker and additional info for analysis[/cmds][param]

Stock: [/param]{stock_text}
{self.add_info}[cmds]
    quote            view the current price for a specific stock ticker
    candle           view a candle chart for a specific stock ticker
    news             latest news of the company [src][News API][/src]
    codes            FIGI, SIK and SIC codes codes[/cmds] [src][Polygon.io][/src]

[menu]
>   th               trading hours, \t\t\t check open markets
>   options          options menu,  \t\t\t e.g.: chains, open interest, greeks, parity
>   disc             discover trending stocks, \t\t e.g.: map, sectors, high short interest
>   sia              sector and industry analysis, \t e.g.: companies per sector, quick ratio per industry and country
>   dps              dark pool and short data, \t\t e.g.: darkpool, short interest, ftd
>   scr              screener stocks, \t\t\t e.g.: overview/performance, using preset filters
>   ins              insider trading,         \t\t e.g.: latest penny stock buys, top officer purchases
>   gov              government menu, \t\t\t e.g.: house trading, contracts, corporate lobbying
>   ba               behavioural analysis,    \t\t from: reddit, stocktwits, twitter, google
>   ca               comparison analysis,     \t\t e.g.: get similar, historical, correlation, financials
{has_ticker_start}>   fa               fundamental analysis,    \t\t e.g.: income, balance, cash, earnings
>   res              research web page,       \t\t e.g.: macroaxis, yahoo finance, fool
>   dd               in-depth due-diligence,  \t\t e.g.: news, analyst, shorts, insider, sec
>   bt               strategy backtester,      \t\t e.g.: simple ema, ema cross, rsi strategies
>   ta               technical analysis,      \t\t e.g.: ema, macd, rsi, adx, bbands, obv
>   qa               quantitative analysis,   \t\t e.g.: decompose, cusum, residuals analysis
>   pred             prediction techniques,   \t\t e.g.: regression, arima, rnn, lstm
{has_ticker_end}"""
        console.print(text=help_text, menu="Stocks")
=======
        stock_text = ""
        if self.ticker:
            s_intraday = (f"Intraday {self.interval}", "Daily")[
                self.interval == "1440min"
            ]
            if self.start:
                stock_text = f"{s_intraday} {self.ticker} (from {self.start.strftime('%Y-%m-%d')})"
            else:
                stock_text = f"{s_intraday} {self.ticker}"

        mt = MenuText("stocks/", 80)
        mt.add_cmd("search")
        mt.add_cmd("load")
        mt.add_raw("\n")
        mt.add_param("_ticker", stock_text)
        mt.add_raw(self.add_info)
        mt.add_raw("\n")
        mt.add_cmd("quote", "", self.ticker)
        mt.add_cmd("candle", "", self.ticker)
        mt.add_cmd("news", "News API", self.ticker)
        mt.add_cmd("codes", "Polygon", self.ticker)
        mt.add_raw("\n")
        mt.add_menu("th")
        mt.add_menu("options")
        mt.add_menu("disc")
        mt.add_menu("sia")
        mt.add_menu("dps")
        mt.add_menu("scr")
        mt.add_menu("ins")
        mt.add_menu("gov")
        mt.add_menu("ba")
        mt.add_menu("ca")
        mt.add_menu("fa", self.ticker)
        mt.add_menu("res", self.ticker)
        mt.add_menu("dd", self.ticker)
        mt.add_menu("bt", self.ticker)
        mt.add_menu("ta", self.ticker)
        mt.add_menu("qa", self.ticker)
        mt.add_menu("pred", self.ticker)
        console.print(text=mt.menu_text, menu="Stocks")
>>>>>>> 335b89c8

    def custom_reset(self):
        """Class specific component of reset command"""
        if self.ticker:
            return [
                "stocks",
                f"load {self.ticker}.{self.suffix}"
                if self.suffix
                else f"load {self.ticker}",
            ]
        return []

    @log_start_end(log=logger)
    def call_search(self, other_args: List[str]):
        """Process search command"""
        parser = argparse.ArgumentParser(
            add_help=False,
            formatter_class=argparse.ArgumentDefaultsHelpFormatter,
            prog="search",
            description=translate("stocks/SEARCH"),
        )
        parser.add_argument(
            "-q",
            "--query",
            action="store",
            dest="query",
            type=str.lower,
            default="",
            help=translate("stocks/SEARCH_query"),
        )
        parser.add_argument(
            "-c",
            "--country",
            default="",
            nargs=argparse.ONE_OR_MORE,
            action=choice_check_after_action(AllowArgsWithWhiteSpace, self.country),
            dest="country",
            help=translate("stocks/SEARCH_country"),
        )
        parser.add_argument(
            "-s",
            "--sector",
            default="",
            nargs=argparse.ONE_OR_MORE,
            action=choice_check_after_action(AllowArgsWithWhiteSpace, self.sector),
            dest="sector",
            help=translate("stocks/SEARCH_sector"),
        )
        parser.add_argument(
            "-i",
            "--industry",
            default="",
            nargs=argparse.ONE_OR_MORE,
            action=choice_check_after_action(AllowArgsWithWhiteSpace, self.industry),
            dest="industry",
            help=translate("stocks/SEARCH_industry"),
        )
        parser.add_argument(
            "-e",
            "--exchange",
            default="",
            choices=list(stocks_helper.market_coverage_suffix.keys()),
            dest="exchange_country",
            help=translate("stocks/SEARCH_exchange"),
        )
        if other_args and "-" not in other_args[0][0]:
            other_args.insert(0, "-q")
        ns_parser = parse_known_args_and_warn(
            parser,
            other_args,
            EXPORT_ONLY_RAW_DATA_ALLOWED,
            limit=10,
        )
        if ns_parser:
            stocks_helper.search(
                query=ns_parser.query,
                country=ns_parser.country,
                sector=ns_parser.sector,
                industry=ns_parser.industry,
                exchange_country=ns_parser.exchange_country,
                limit=ns_parser.limit,
                export=ns_parser.export,
            )

    @log_start_end(log=logger)
    def call_quote(self, other_args: List[str]):
        """Process quote command"""
        ticker = self.ticker + "." + self.suffix if self.suffix else self.ticker
        parser = argparse.ArgumentParser(
            add_help=False,
            formatter_class=argparse.ArgumentDefaultsHelpFormatter,
            prog="quote",
            description=translate("stocks/QUOTE"),
        )
        if self.ticker:
            parser.add_argument(
                "-t",
                "--ticker",
                action="store",
                dest="s_ticker",
                default=ticker,
                help=translate("stocks/QUOTE_ticker"),
            )
        else:
            parser.add_argument(
                "-t",
                "--ticker",
                action="store",
                dest="s_ticker",
                required="-h" not in other_args,
                help=translate("stocks/QUOTE_ticker"),
            )
        # For the case where a user uses: 'quote BB'
        if other_args and "-" not in other_args[0][0]:
            other_args.insert(0, "-t")
        ns_parser = parse_known_args_and_warn(parser, other_args)
        if ns_parser:
            stocks_helper.quote(ns_parser.s_ticker)

    @log_start_end(log=logger)
    def call_codes(self, _):
        """Process codes command"""
        parser = argparse.ArgumentParser(
            add_help=False,
            formatter_class=argparse.ArgumentDefaultsHelpFormatter,
            prog="codes",
            description="Show CIK, FIGI and SCI code from polygon for loaded ticker.",
        )
        ns_parser = parse_known_args_and_warn(parser, _)
        if ns_parser:
            if not self.ticker:
                console.print("No ticker loaded. First use `load {ticker}`\n")
                return
            stocks_helper.show_codes_polygon(self.ticker)

    @log_start_end(log=logger)
    def call_candle(self, other_args: List[str]):
        """Process candle command"""
        parser = argparse.ArgumentParser(
            add_help=False,
            formatter_class=argparse.ArgumentDefaultsHelpFormatter,
            prog="candle",
            description=translate("stocks/CANDLE"),
        )
        parser.add_argument(
            "-p",
            "--plotly",
            dest="plotly",
            action="store_false",
            default=True,
            help=translate("stocks/CANDLE_plotly"),
        )
        parser.add_argument(
            "--sort",
            choices=[
                "AdjClose",
                "Open",
                "Close",
                "High",
                "Low",
                "Volume",
                "Returns",
                "LogRet",
            ],
            default="",
            type=str,
            dest="sort",
            help=translate("stocks/CANDLE_sort"),
        )
        parser.add_argument(
            "-d",
            "--descending",
            action="store_false",
            dest="descending",
            default=True,
            help=translate("stocks/CANDLE_descending"),
        )
        parser.add_argument(
            "--raw",
            action="store_true",
            dest="raw",
            default=False,
            help=translate("stocks/CANDLE_raw"),
        )
        parser.add_argument(
            "-t",
            "--trend",
            action="store_true",
            default=False,
            help=translate("stocks/CANDLE_trend"),
            dest="trendlines",
        )
        parser.add_argument(
            "--ma",
            dest="mov_avg",
            type=str,
            help=translate("stocks/CANDLE_mov_avg"),
            default=None,
        )
        ns_parser = parse_known_args_and_warn(
            parser,
            other_args,
            EXPORT_ONLY_RAW_DATA_ALLOWED,
            limit=20,
        )
        if ns_parser:
            if self.ticker:
                export_data(
                    ns_parser.export,
                    os.path.join(
                        os.path.dirname(os.path.abspath(__file__)), "raw_data"
                    ),
                    f"{self.ticker}",
                    self.stock,
                )

                if ns_parser.raw:
                    qa_view.display_raw(
                        df=self.stock,
                        sort=ns_parser.sort,
                        des=ns_parser.descending,
                        num=ns_parser.limit,
                    )

                else:
                    data = stocks_helper.process_candle(self.stock)
                    mov_avgs = []

                    if ns_parser.mov_avg:
                        mov_list = (num for num in ns_parser.mov_avg.split(","))

                        for num in mov_list:
                            try:
                                mov_avgs.append(int(num))
                            except ValueError:
                                console.print(
                                    f"{num} is not a valid moving average, must be integer"
                                )

                    stocks_helper.display_candle(
                        s_ticker=self.ticker,
                        df_stock=data,
                        use_matplotlib=ns_parser.plotly,
                        intraday=self.interval != "1440min",
                        add_trend=ns_parser.trendlines,
                        ma=mov_avgs,
                    )
            else:
                console.print("No ticker loaded. First use `load {ticker}`\n")

    @log_start_end(log=logger)
    def call_news(self, other_args: List[str]):
        """Process news command"""
        if not self.ticker:
            console.print("Use 'load <ticker>' prior to this command!", "\n")
            return
        parser = argparse.ArgumentParser(
            add_help=False,
            prog="news",
            description=translate("stocks/NEWS"),
        )
        parser.add_argument(
            "-d",
            "--date",
            action="store",
            dest="n_start_date",
            type=valid_date,
            default=datetime.now() - timedelta(days=7),
            help=translate("stocks/NEWS_date"),
        )
        parser.add_argument(
            "-o",
            "--oldest",
            action="store_false",
            dest="n_oldest",
            default=True,
            help=translate("stocks/NEWS_oldest"),
        )
        parser.add_argument(
            "-s",
            "--sources",
            dest="sources",
            default=[],
            nargs="+",
            help=translate("stocks/NEWS_sources"),
        )
        if other_args and "-" not in other_args[0][0]:
            other_args.insert(0, "-l")
        ns_parser = parse_known_args_and_warn(parser, other_args, limit=5)
        if ns_parser:
            sources = ns_parser.sources
            for idx, source in enumerate(sources):
                if source.find(".") == -1:
                    sources[idx] += ".com"

            d_stock = yf.Ticker(self.ticker).info

            newsapi_view.display_news(
                term=d_stock["shortName"].replace(" ", "+")
                if "shortName" in d_stock
                else self.ticker,
                num=ns_parser.limit,
                s_from=ns_parser.n_start_date.strftime("%Y-%m-%d"),
                show_newest=ns_parser.n_oldest,
                sources=",".join(sources),
            )

    @log_start_end(log=logger)
    def call_disc(self, _):
        """Process disc command"""
        from openbb_terminal.stocks.discovery.disc_controller import (
            DiscoveryController,
        )

        self.queue = self.load_class(DiscoveryController, self.queue)

    @log_start_end(log=logger)
    def call_dps(self, _):
        """Process dps command"""
        from openbb_terminal.stocks.dark_pool_shorts.dps_controller import (
            DarkPoolShortsController,
        )

        self.queue = self.load_class(
            DarkPoolShortsController, self.ticker, self.start, self.stock, self.queue
        )

    @log_start_end(log=logger)
    def call_scr(self, _):
        """Process scr command"""
        from openbb_terminal.stocks.screener.screener_controller import (
            ScreenerController,
        )

        self.queue = self.load_class(ScreenerController, self.queue)

    @log_start_end(log=logger)
    def call_sia(self, _):
        """Process ins command"""
        from openbb_terminal.stocks.sector_industry_analysis.sia_controller import (
            SectorIndustryAnalysisController,
        )

        self.queue = self.load_class(
            SectorIndustryAnalysisController, self.ticker, self.queue
        )

    @log_start_end(log=logger)
    def call_ins(self, _):
        """Process ins command"""
        from openbb_terminal.stocks.insider.insider_controller import (
            InsiderController,
        )

        self.queue = self.load_class(
            InsiderController,
            self.ticker,
            self.start,
            self.interval,
            self.stock,
            self.queue,
        )

    @log_start_end(log=logger)
    def call_gov(self, _):
        """Process gov command"""
        from openbb_terminal.stocks.government.gov_controller import GovController

        self.queue = self.load_class(GovController, self.ticker, self.queue)

    @log_start_end(log=logger)
    def call_options(self, _):
        """Process options command"""
        from openbb_terminal.stocks.options.options_controller import (
            OptionsController,
        )

        self.queue = self.load_class(OptionsController, self.ticker, self.queue)

    @log_start_end(log=logger)
    def call_th(self, _):
        """Process th command"""
        from openbb_terminal.stocks.tradinghours.tradinghours_controller import (
            TradingHoursController,
        )

        self.queue = self.load_class(TradingHoursController, self.queue)

    @log_start_end(log=logger)
    def call_res(self, _):
        """Process res command"""
        if self.ticker:
            from openbb_terminal.stocks.research.res_controller import (
                ResearchController,
            )

            self.queue = self.load_class(
                ResearchController, self.ticker, self.start, self.interval, self.queue
            )
        else:
            console.print("Use 'load <ticker>' prior to this command!", "\n")

    @log_start_end(log=logger)
    def call_dd(self, _):
        """Process dd command"""
        if self.ticker:
            from openbb_terminal.stocks.due_diligence import dd_controller

            self.queue = self.load_class(
                dd_controller.DueDiligenceController,
                self.ticker,
                self.start,
                self.interval,
                self.stock,
                self.queue,
            )
        else:
            console.print("Use 'load <ticker>' prior to this command!", "\n")

    @log_start_end(log=logger)
    def call_ca(self, _):
        """Process ca command"""

        from openbb_terminal.stocks.comparison_analysis import ca_controller

        self.queue = self.load_class(
            ca_controller.ComparisonAnalysisController,
            [self.ticker] if self.ticker else "",
            self.queue,
        )

    @log_start_end(log=logger)
    def call_fa(self, _):
        """Process fa command"""
        if self.ticker:
            from openbb_terminal.stocks.fundamental_analysis import fa_controller

            self.queue = self.load_class(
                fa_controller.FundamentalAnalysisController,
                self.ticker,
                self.start,
                self.interval,
                self.suffix,
                self.queue,
            )
        else:
            console.print("Use 'load <ticker>' prior to this command!", "\n")

    @log_start_end(log=logger)
    def call_bt(self, _):
        """Process bt command"""
        if self.ticker:
            from openbb_terminal.stocks.backtesting import bt_controller

            self.queue = self.load_class(
                bt_controller.BacktestingController, self.ticker, self.stock, self.queue
            )
        else:
            console.print("Use 'load <ticker>' prior to this command!", "\n")

    @log_start_end(log=logger)
    def call_ta(self, _):
        """Process ta command"""
        if self.ticker:
            from openbb_terminal.stocks.technical_analysis import ta_controller

            self.queue = self.load_class(
                ta_controller.TechnicalAnalysisController,
                self.ticker,
                self.start,
                self.interval,
                self.stock,
                self.queue,
            )
        else:
            console.print("Use 'load <ticker>' prior to this command!", "\n")

    @log_start_end(log=logger)
    def call_ba(self, _):
        """Process ba command"""
        from openbb_terminal.stocks.behavioural_analysis import ba_controller

        self.queue = self.load_class(
            ba_controller.BehaviouralAnalysisController,
            self.ticker,
            self.start,
            self.queue,
        )

    @log_start_end(log=logger)
    def call_qa(self, _):
        """Process qa command"""
        if self.ticker:
            from openbb_terminal.stocks.quantitative_analysis import (
                qa_controller,
            )

            self.queue = self.load_class(
                qa_controller.QaController,
                self.ticker,
                self.start,
                self.interval,
                self.stock,
                self.queue,
            )
        # TODO: This menu should work regardless of data being daily or not!
        # James: 5/27 I think it does now
        else:
            console.print("Use 'load <ticker>' prior to this command!", "\n")

    @log_start_end(log=logger)
    def call_pred(self, _):
        """Process pred command"""
        if obbff.ENABLE_PREDICT:
            if self.ticker:
                if self.interval == "1440min":
                    try:
                        from openbb_terminal.stocks.prediction_techniques import (
                            pred_controller,
                        )

                        self.queue = self.load_class(
                            pred_controller.PredictionTechniquesController,
                            self.ticker,
                            self.start,
                            self.interval,
                            self.stock,
                            self.queue,
                        )
                    except ModuleNotFoundError as e:
                        logger.exception(
                            "One of the optional packages seems to be missing: %s",
                            str(e),
                        )
                        console.print(
                            "One of the optional packages seems to be missing: ",
                            e,
                            "\n",
                        )

                # TODO: This menu should work regardless of data being daily or not!
                else:
                    console.print("Load daily data to use this menu!", "\n")
            else:
                console.print("Use 'load <ticker>' prior to this command!", "\n")
        else:
            console.print(
                "Predict is disabled. Check ENABLE_PREDICT flag on feature_flags.py",
                "\n",
            )<|MERGE_RESOLUTION|>--- conflicted
+++ resolved
@@ -100,48 +100,6 @@
 
     def print_help(self):
         """Print help"""
-<<<<<<< HEAD
-        s_intraday = (f"Intraday {self.interval}", "Daily")[self.interval == "1440min"]
-        if self.ticker and self.start:
-            stock_text = (
-                f"{s_intraday} {self.ticker} (from {self.start.strftime('%Y-%m-%d')})"
-            )
-        else:
-            stock_text = f"{s_intraday} {self.ticker}"
-        has_ticker_start = "" if self.ticker else "[unvl]"
-        has_ticker_end = "" if self.ticker else "[/unvl]"
-        help_text = f"""[cmds]
-    search           search a specific stock ticker for analysis
-    load             load a specific stock ticker and additional info for analysis[/cmds][param]
-
-Stock: [/param]{stock_text}
-{self.add_info}[cmds]
-    quote            view the current price for a specific stock ticker
-    candle           view a candle chart for a specific stock ticker
-    news             latest news of the company [src][News API][/src]
-    codes            FIGI, SIK and SIC codes codes[/cmds] [src][Polygon.io][/src]
-
-[menu]
->   th               trading hours, \t\t\t check open markets
->   options          options menu,  \t\t\t e.g.: chains, open interest, greeks, parity
->   disc             discover trending stocks, \t\t e.g.: map, sectors, high short interest
->   sia              sector and industry analysis, \t e.g.: companies per sector, quick ratio per industry and country
->   dps              dark pool and short data, \t\t e.g.: darkpool, short interest, ftd
->   scr              screener stocks, \t\t\t e.g.: overview/performance, using preset filters
->   ins              insider trading,         \t\t e.g.: latest penny stock buys, top officer purchases
->   gov              government menu, \t\t\t e.g.: house trading, contracts, corporate lobbying
->   ba               behavioural analysis,    \t\t from: reddit, stocktwits, twitter, google
->   ca               comparison analysis,     \t\t e.g.: get similar, historical, correlation, financials
-{has_ticker_start}>   fa               fundamental analysis,    \t\t e.g.: income, balance, cash, earnings
->   res              research web page,       \t\t e.g.: macroaxis, yahoo finance, fool
->   dd               in-depth due-diligence,  \t\t e.g.: news, analyst, shorts, insider, sec
->   bt               strategy backtester,      \t\t e.g.: simple ema, ema cross, rsi strategies
->   ta               technical analysis,      \t\t e.g.: ema, macd, rsi, adx, bbands, obv
->   qa               quantitative analysis,   \t\t e.g.: decompose, cusum, residuals analysis
->   pred             prediction techniques,   \t\t e.g.: regression, arima, rnn, lstm
-{has_ticker_end}"""
-        console.print(text=help_text, menu="Stocks")
-=======
         stock_text = ""
         if self.ticker:
             s_intraday = (f"Intraday {self.interval}", "Daily")[
@@ -182,7 +140,6 @@
         mt.add_menu("qa", self.ticker)
         mt.add_menu("pred", self.ticker)
         console.print(text=mt.menu_text, menu="Stocks")
->>>>>>> 335b89c8
 
     def custom_reset(self):
         """Class specific component of reset command"""

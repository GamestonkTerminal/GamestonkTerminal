--- conflicted
+++ resolved
@@ -117,18 +117,6 @@
 [param]Target Column: [/param]{self.target}
 
 [info]Models:[/info][cmds]
-<<<<<<< HEAD
-    ets         exponential smoothing (e.g. Holt-Winters)
-    knn         k-Nearest Neighbors
-    regression  polynomial regression
-    arima       autoregressive integrated moving average
-    mlp         MultiLayer Perceptron
-    rnn         Recurrent Neural Network
-    lstm        Long-Short Term Memory
-    conv1d      1D Convolutional Neural Network
-    mc          Monte-Carlo simulations
-    expo        Probablistic Exponential Smoothing[/cmds]
-=======
     ets              exponential smoothing (e.g. Holt-Winters)
     knn              k-Nearest Neighbors
     regression       polynomial regression
@@ -137,8 +125,8 @@
     rnn              Recurrent Neural Network
     lstm             Long-Short Term Memory
     conv1d           1D Convolutional Neural Network
-    mc               Monte-Carlo simulations[/cmds]
->>>>>>> 2cb229f3
+    mc               Monte-Carlo simulations
+    expo             Probablistic Exponential Smoothing[/cmds]
         """
         console.print(text=help_text, menu="Stocks - Prediction Techniques")
 

"""Main helper"""
__docformat__ = "numpy"

# pylint: disable=unsupported-assignment-operation,too-many-lines
# pylint: disable=no-member,too-many-branches,too-many-arguments
# pylint: disable=inconsistent-return-statements

import logging
import os
from datetime import datetime, timedelta, date
from typing import Any, Union, Optional, Iterable, List

import financedatabase as fd
import matplotlib.pyplot as plt
from matplotlib.lines import Line2D
import mplfinance as mpf
import numpy as np
import pandas as pd
import plotly.graph_objects as go
import pytz
import requests

import yfinance as yf
from numpy.core.fromnumeric import transpose
from plotly.subplots import make_subplots
from scipy import stats

from openbb_terminal import config_terminal as cfg

# pylint: disable=unused-import
from openbb_terminal.stocks.stock_statics import market_coverage_suffix
from openbb_terminal.stocks.stock_statics import INTERVALS  # noqa: F401
from openbb_terminal.stocks.stock_statics import SOURCES  # noqa: F401
from openbb_terminal.stocks.stock_statics import INCOME_PLOT  # noqa: F401
from openbb_terminal.stocks.stock_statics import BALANCE_PLOT  # noqa: F401
from openbb_terminal.stocks.stock_statics import CASH_PLOT  # noqa: F401
from openbb_terminal.stocks.stocks_models import (
    load_stock_av,
    load_stock_yf,
    load_stock_eodhd,
    load_stock_iex_cloud,
    load_stock_polygon,
)
from openbb_terminal.helper_funcs import (
    export_data,
    plot_autoscale,
    print_rich_table,
    lambda_long_number_format_y_axis,
)
from openbb_terminal.rich_config import console

logger = logging.getLogger(__name__)


exch_file_path = os.path.join(
    os.path.dirname(os.path.abspath(__file__)), "mappings", "Mic_Codes.csv"
)
exhcnage_df = pd.read_csv(exch_file_path, index_col=0, header=None)
exchange_mappings = exhcnage_df.squeeze("columns").to_dict()


def search(
    query: str = "",
    country: str = "",
    sector: str = "",
    industry: str = "",
    exchange_country: str = "",
    limit: int = 0,
    export: str = "",
) -> None:
    """Search selected query for tickers.

    Parameters
    ----------
    query : str
        The search term used to find company tickers
    country: str
        Search by country to find stocks matching the criteria
    sector : str
        Search by sector to find stocks matching the criteria
    industry : str
        Search by industry to find stocks matching the criteria
    exchange_country: str
        Search by exchange country to find stock matching
    limit : int
        The limit of companies shown.
    export : str
        Export data
    """
    kwargs: dict[str, Any] = {"exclude_exchanges": False}
    if country:
        kwargs["country"] = country
    if sector:
        kwargs["sector"] = sector
    if industry:
        kwargs["industry"] = industry

    data = fd.select_equities(**kwargs)
    if not data:
        console.print("No companies found.\n")
        return

    if query:
        d = fd.search_products(
            data, query, search="long_name", case_sensitive=False, new_database=None
        )
    else:
        d = data

    if not d:
        console.print("No companies found.\n")
        return

    df = pd.DataFrame.from_dict(d).T[["long_name", "country", "sector", "industry"]]
    if exchange_country:
        if exchange_country in market_coverage_suffix:
            suffix_tickers = [
                ticker.split(".")[1] if "." in ticker else ""
                for ticker in list(df.index)
            ]
            df = df[
                [
                    val in market_coverage_suffix[exchange_country]
                    for val in suffix_tickers
                ]
            ]

    exchange_suffix = {}
    for k, v in market_coverage_suffix.items():
        for x in v:
            exchange_suffix[x] = k

    df["exchange"] = [
        exchange_suffix.get(ticker.split(".")[1]) if "." in ticker else "USA"
        for ticker in list(df.index)
    ]

    title = "Companies found"
    if query:
        title += f" on term {query}"
    if exchange_country:
        title += f" {exchange_country} exchange"
    if country:
        title += f" in {country}"
    if sector:
        title += f" within {sector}"
        if industry:
            title += f" and {industry}"
    if not sector and industry:
        title += f" within {industry}"

    print_rich_table(
        df.iloc[:limit] if limit else df,
        show_index=True,
        headers=["Name", "Country", "Sector", "Industry", "Exchange"],
        title=title,
    )

    export_data(export, os.path.dirname(os.path.abspath(__file__)), "search", df)


def load(
    symbol: str,
    start_date: datetime = None,
    interval: int = 1440,
    end_date: datetime = None,
    prepost: bool = False,
    source: str = "YahooFinance",
    iexrange: str = "ytd",
    weekly: bool = False,
    monthly: bool = False,
):

    """
    Load a symbol to perform analysis using the string above as a template.

    Optional arguments and their descriptions are listed above.

    The default source is, yFinance (https://pypi.org/project/yfinance/).
    Other sources:
            -   AlphaVantage (https://www.alphavantage.co/documentation/)
            -   IEX Cloud (https://iexcloud.io/docs/api/)
            -   Eod Historical Data (https://eodhistoricaldata.com/financial-apis/)

    Please note that certain analytical features are exclusive to the specific source.

    To load a symbol from an exchange outside of the NYSE/NASDAQ default, use yFinance as the source and
    add the corresponding exchange to the end of the symbol. i.e. ‘BNS.TO’.  Note this may be possible with
    other paid sources check their docs.

    BNS is a dual-listed stock, there are separate options chains and order books for each listing.
    Opportunities for arbitrage may arise from momentary pricing discrepancies between listings
    with a dynamic exchange rate as a second order opportunity in ForEx spreads.

    Find the full list of supported exchanges here:
    https://help.yahoo.com/kb/exchanges-data-providers-yahoo-finance-sln2310.html

    Certain analytical features, such as VWAP, require the ticker to be loaded as intraday
    using the ‘-i x’ argument.  When encountering this error, simply reload the symbol using
    the interval argument. i.e. ‘load -t BNS -s YYYY-MM-DD -i 1 -p’ loads one-minute intervals,
    including Pre/After Market data, using the default source, yFinance.

    Certain features, such as the Prediction menu, require the symbol to be loaded as daily and not intraday.

    Parameters
    ----------
    symbol: str
        Ticker to get data
    start_date: datetime
        Start date to get data from with
    interval: int
        Interval (in minutes) to get data 1, 5, 15, 30, 60 or 1440
    end_date: datetime
        End date to get data from with
    prepost: bool
        Pre and After hours data
    source: str
        Source of data extracted
    iexrange: str
        Timeframe to get IEX data.
    weekly: bool
        Flag to get weekly data
    monthly: bool
        Flag to get monthly data

    Returns
    -------
    df_stock_candidate: pd.DataFrame
        Dataframe of data
    """
    if start_date is None:
        start_date = datetime.now() - timedelta(days=1100)
    if end_date is None:
        end_date = datetime.now()

    # Daily
    if interval == 1440:

        int_string = "Daily"
        if weekly:
            int_string = "Weekly"
        if monthly:
            int_string = "Monthly"

        if source == "AlphaVantage":
            df_stock_candidate = load_stock_av(symbol, start_date, end_date)

        elif source == "YahooFinance":
            df_stock_candidate = load_stock_yf(
                symbol, start_date, end_date, weekly, monthly
            )

        elif source == "EODHD":
            df_stock_candidate = load_stock_eodhd(
                symbol, start_date, end_date, weekly, monthly
            )

        elif source == "IEXCloud":
            df_stock_candidate = load_stock_iex_cloud(symbol, iexrange)

        elif source == "Polygon":
            df_stock_candidate = load_stock_polygon(
                symbol, start_date, end_date, weekly, monthly
            )
        if df_stock_candidate.empty:
            return df_stock_candidate

        df_stock_candidate.index.name = "date"
        s_start = df_stock_candidate.index[0]
        s_interval = f"{interval}min"
        int_string = "Daily" if interval == 1440 else "Intraday"

    else:

        if source == "YahooFinance":
            s_int = str(interval) + "m"
            s_interval = s_int + "in"
            d_granularity = {"1m": 6, "5m": 59, "15m": 59, "30m": 59, "60m": 729}

            s_start_dt = datetime.utcnow() - timedelta(days=d_granularity[s_int])
            s_date_start = s_start_dt.strftime("%Y-%m-%d")

            df_stock_candidate = yf.download(
                symbol,
                start=s_date_start
                if s_start_dt > start_date
                else start_date.strftime("%Y-%m-%d"),
                progress=False,
                interval=s_int,
                prepost=prepost,
            )

            # Check that loading a stock was not successful
            if df_stock_candidate.empty:
                console.print()
                return pd.DataFrame()

            df_stock_candidate.index = df_stock_candidate.index.tz_localize(None)

            if s_start_dt > start_date:
                s_start = pytz.utc.localize(s_start_dt)
            else:
                s_start = start_date

            df_stock_candidate.index.name = "date"

        elif source == "Polygon":
            request_url = (
                f"https://api.polygon.io/v2/aggs/ticker/"
                f"{symbol.upper()}/range/{interval}/minute/{start_date.strftime('%Y-%m-%d')}"
                f"/{end_date.strftime('%Y-%m-%d')}"
                f"?adjusted=true&sort=desc&limit=49999&apiKey={cfg.API_POLYGON_KEY}"
            )
            r = requests.get(request_url)
            if r.status_code != 200:
                console.print("[red]Error in polygon request[/red]")
                return pd.DataFrame()

            r_json = r.json()
            if "results" not in r_json.keys():
                console.print("[red]No results found in polygon reply.[/red]")
                return pd.DataFrame()

            df_stock_candidate = pd.DataFrame(r_json["results"])

            df_stock_candidate = df_stock_candidate.rename(
                columns={
                    "o": "Open",
                    "c": "Close",
                    "h": "High",
                    "l": "Low",
                    "t": "date",
                    "v": "Volume",
                    "n": "Transactions",
                }
            )
            # pylint: disable=unsupported-assignment-operation
            df_stock_candidate["date"] = pd.to_datetime(
                df_stock_candidate.date, unit="ms"
            )
            df_stock_candidate["Adj Close"] = df_stock_candidate.Close
            df_stock_candidate = df_stock_candidate.sort_values(by="date")

            df_stock_candidate = df_stock_candidate.set_index("date")
            # Check that loading a stock was not successful
            if df_stock_candidate.empty:
                console.print()
                return pd.DataFrame()

            df_stock_candidate.index = (
                df_stock_candidate.index.tz_localize(tz="UTC")
                .tz_convert("US/Eastern")
                .tz_localize(None)
            )
            s_start_dt = df_stock_candidate.index[0]

            if s_start_dt > start_date:
                s_start = pytz.utc.localize(s_start_dt)
            else:
                s_start = start_date
            s_interval = f"{interval}min"
        int_string = "Intraday"

    s_intraday = (f"Intraday {s_interval}", int_string)[interval == 1440]

    console.print(
        f"\nLoading {s_intraday} {symbol.upper()} stock "
        f"with starting period {s_start.strftime('%Y-%m-%d')} for analysis.",
    )

    return df_stock_candidate


def display_candle(
    symbol: str,
    data: pd.DataFrame = None,
    use_matplotlib: bool = True,
    intraday: bool = False,
    add_trend: bool = False,
    ma: Optional[Iterable[int]] = None,
    asset_type: str = "",
    start_date: datetime = (datetime.now() - timedelta(days=1100)),
    interval: int = 1440,
    end_date: datetime = datetime.now(),
    prepost: bool = False,
    source: str = "YahooFinance",
    iexrange: str = "ytd",
    weekly: bool = False,
    monthly: bool = False,
    external_axes: Optional[List[plt.Axes]] = None,
    raw: bool = False,
):
    """Shows candle plot of loaded ticker. [Source: Yahoo Finance, IEX Cloud or Alpha Vantage]

    Parameters
    ----------
    symbol: str
        Ticker name
    data: pd.DataFrame
        Stock dataframe
    use_matplotlib: bool
        Flag to use matplotlib instead of interactive plotly chart
    intraday: bool
        Flag for intraday data for plotly range breaks
    add_trend: bool
        Flag to add high and low trends to chart
    ma: Tuple[int]
        Moving averages to add to the candle
    asset_type_: str
        String to include in title
    external_axes : Optional[List[plt.Axes]], optional
        External axes (2 axes are expected in the list), by default None
    asset_type_: str
        String to include in title
    start_date: datetime
        Start date to get data from with
    interval: int
        Interval (in minutes) to get data 1, 5, 15, 30, 60 or 1440
    end_date: datetime
        End date to get data from with
    prepost: bool
        Pre and After hours data
    source: str
        Source of data extracted
    iexrange: str
        Timeframe to get IEX data.
    weekly: bool
        Flag to get weekly data
    monthly: bool
        Flag to get monthly data
    raw : bool, optional
        Flag to display raw data, by default False
    """

    if data is None:
        data = load(
            symbol,
            start_date,
            interval,
            end_date,
            prepost,
            source,
            iexrange,
            weekly,
            monthly,
        )
        data = process_candle(data)

    if add_trend:
        if (data.index[1] - data.index[0]).total_seconds() >= 86400:
            data = find_trendline(data, "OC_High", "high")
            data = find_trendline(data, "OC_Low", "low")

    if not raw:
        if use_matplotlib:
            ap0 = []
            if add_trend:
                if "OC_High_trend" in data.columns:
                    ap0.append(
                        mpf.make_addplot(
                            data["OC_High_trend"],
                            color=cfg.theme.up_color,
                            secondary_y=False,
                        ),
                    )

                if "OC_Low_trend" in data.columns:
                    ap0.append(
                        mpf.make_addplot(
                            data["OC_Low_trend"],
                            color=cfg.theme.down_color,
                            secondary_y=False,
                        ),
                    )

            candle_chart_kwargs = {
                "type": "candle",
                "style": cfg.theme.mpf_style,
                "volume": True,
                "addplot": ap0,
                "xrotation": cfg.theme.xticks_rotation,
                "scale_padding": {"left": 0.3, "right": 1, "top": 0.8, "bottom": 0.8},
                "update_width_config": {
                    "candle_linewidth": 0.6,
                    "candle_width": 0.8,
                    "volume_linewidth": 0.8,
                    "volume_width": 0.8,
                },
                "warn_too_much_data": 10000,
            }

            kwargs = {"mav": ma} if ma else {}

            if external_axes is None:
                candle_chart_kwargs["returnfig"] = True
                candle_chart_kwargs["figratio"] = (10, 7)
                candle_chart_kwargs["figscale"] = 1.10
                candle_chart_kwargs["figsize"] = plot_autoscale()
                candle_chart_kwargs["warn_too_much_data"] = 100_000

                fig, ax = mpf.plot(data, **candle_chart_kwargs, **kwargs)
                lambda_long_number_format_y_axis(data, "Volume", ax)

                fig.suptitle(
                    f"{asset_type} {symbol}",
                    x=0.055,
                    y=0.965,
                    horizontalalignment="left",
                )

                if ma:
                    # Manually construct the chart legend
                    colors = [cfg.theme.get_colors()[i] for i, _ in enumerate(ma)]
                    lines = [Line2D([0], [0], color=c) for c in colors]
                    labels = ["MA " + str(label) for label in ma]
                    ax[0].legend(lines, labels)

                cfg.theme.visualize_output(force_tight_layout=False)
            else:
                if len(external_axes) != 2:
                    logger.error("Expected list of one axis item.")
                    console.print("[red]Expected list of 2 axis items.\n[/red]")
                    return pd.DataFrame()
                ax1, ax2 = external_axes
                candle_chart_kwargs["ax"] = ax1
                candle_chart_kwargs["volume"] = ax2
                mpf.plot(data, **candle_chart_kwargs)

        else:
            fig = make_subplots(
                rows=2,
                cols=1,
                shared_xaxes=True,
                vertical_spacing=0.06,
                subplot_titles=(f"{symbol}", "Volume"),
                row_width=[0.2, 0.7],
            )
            fig.add_trace(
                go.Candlestick(
                    x=data.index,
                    open=data.Open,
                    high=data.High,
                    low=data.Low,
                    close=data.Close,
                    name="OHLC",
                ),
                row=1,
                col=1,
            )
            if ma:
                plotly_colors = [
                    "black",
                    "teal",
                    "blue",
                    "purple",
                    "orange",
                    "gray",
                    "deepskyblue",
                ]
                for idx, ma_val in enumerate(ma):
                    temp = data["Adj Close"].copy()
                    temp[f"ma{ma_val}"] = data["Adj Close"].rolling(ma_val).mean()
                    temp = temp.dropna()
                    fig.add_trace(
                        go.Scatter(
                            x=temp.index,
                            y=temp[f"ma{ma_val}"],
                            name=f"MA{ma_val}",
                            mode="lines",
                            line=go.scatter.Line(
                                color=plotly_colors[np.mod(idx, len(plotly_colors))]
                            ),
                        ),
                        row=1,
                        col=1,
                    )

            if add_trend:
                if "OC_High_trend" in data.columns:
                    fig.add_trace(
                        go.Scatter(
                            x=data.index,
                            y=data["OC_High_trend"],
                            name="High Trend",
                            mode="lines",
                            line=go.scatter.Line(color="green"),
                        ),
                        row=1,
                        col=1,
                    )
                if "OC_Low_trend" in data.columns:
                    fig.add_trace(
                        go.Scatter(
                            x=data.index,
                            y=data["OC_Low_trend"],
                            name="Low Trend",
                            mode="lines",
                            line=go.scatter.Line(color="red"),
                        ),
                        row=1,
                        col=1,
                    )

            colors = [
                "red" if row.Open < row["Adj Close"] else "green"
                for _, row in data.iterrows()
            ]
            fig.add_trace(
                go.Bar(
                    x=data.index,
                    y=data.Volume,
                    name="Volume",
                    marker_color=colors,
                ),
                row=2,
                col=1,
            )
            fig.update_layout(
                yaxis_title="Stock Price ($)",
                xaxis=dict(
                    rangeselector=dict(
                        buttons=list(
                            [
                                dict(
                                    count=1,
                                    label="1m",
                                    step="month",
                                    stepmode="backward",
                                ),
                                dict(
                                    count=3,
                                    label="3m",
                                    step="month",
                                    stepmode="backward",
                                ),
                                dict(
                                    count=1, label="YTD", step="year", stepmode="todate"
                                ),
                                dict(
                                    count=1,
                                    label="1y",
                                    step="year",
                                    stepmode="backward",
                                ),
                                dict(step="all"),
                            ]
                        )
                    ),
                    rangeslider=dict(visible=False),
                    type="date",
                ),
            )

            fig.update_layout(
                updatemenus=[
                    dict(
                        buttons=[
                            dict(
                                label="linear",
                                method="relayout",
                                args=[{"yaxis.type": "linear"}],
                            ),
                            dict(
                                label="log",
                                method="relayout",
                                args=[{"yaxis.type": "log"}],
                            ),
                        ]
                    )
                ]
            )

            if intraday:
                fig.update_xaxes(
                    rangebreaks=[
                        dict(bounds=["sat", "mon"]),
                        dict(bounds=[20, 9], pattern="hour"),
                    ]
                )

            fig.show(config=dict({"scrollZoom": True}))
    else:
        return data


def quote(symbol: str) -> pd.DataFrame:
    """Ticker quote

    Parameters
    ----------
    symbol : str
        Ticker
    """
    ticker = yf.Ticker(symbol)

    try:
        quote_df = pd.DataFrame(
            [
                {
                    "Symbol": ticker.info["symbol"],
                    "Name": ticker.info["shortName"],
                    "Price": ticker.info["regularMarketPrice"],
                    "Open": ticker.info["regularMarketOpen"],
                    "High": ticker.info["dayHigh"],
                    "Low": ticker.info["dayLow"],
                    "Previous Close": ticker.info["previousClose"],
                    "Volume": ticker.info["volume"],
                    "52 Week High": ticker.info["fiftyTwoWeekHigh"],
                    "52 Week Low": ticker.info["fiftyTwoWeekLow"],
                }
            ]
        )

        quote_df["Change"] = quote_df["Price"] - quote_df["Previous Close"]
        quote_df["Change %"] = quote_df.apply(
            lambda x: f'{((x["Change"] / x["Previous Close"]) * 100):.2f}%',
            axis="columns",
        )
        for c in [
            "Price",
            "Open",
            "High",
            "Low",
            "Previous Close",
            "52 Week High",
            "52 Week Low",
            "Change",
        ]:
            quote_df[c] = quote_df[c].apply(lambda x: f"{x:.2f}")
        quote_df["Volume"] = quote_df["Volume"].apply(lambda x: f"{x:,}")

        quote_df = quote_df.set_index("Symbol")

        quote_data = transpose(quote_df)

        print_rich_table(quote_data, title="Ticker Quote", show_index=True)
        return quote_data

    except KeyError:
        logger.exception("Invalid stock ticker")
        console.print(f"Invalid stock ticker: {symbol}")
        return ""


def load_ticker(
    ticker: str, start_date: Union[str, datetime], end_date: Union[str, datetime] = ""
) -> pd.DataFrame:
    """Loads a ticker data from Yahoo Finance, adds a data index column data_id and Open-Close
    High/Low columns.

    Parameters
    ----------
    ticker : str
        The stock ticker.
    start_date : Union[str,datetime]
        Start date to load stock ticker data formatted YYYY-MM-DD.
    end_date : Union[str,datetime]
        End date to load stock ticker data formatted YYYY-MM-DD.

    Returns
    -------
    DataFrame
        A Panda's data frame with columns Open, High, Low, Close, Adj Close, Volume,
        date_id, OC-High, OC-Low.
    """
    if end_date:
        df_data = yf.download(ticker, start=start_date, end=end_date, progress=False)
    else:
        df_data = yf.download(ticker, start=start_date, progress=False)

    df_data.index = pd.to_datetime(df_data.index)
    df_data["date_id"] = (df_data.index.date - df_data.index.date.min()).astype(
        "timedelta64[D]"
    )
    df_data["date_id"] = df_data["date_id"].dt.days + 1

    df_data["OC_High"] = df_data[["Open", "Close"]].max(axis=1)
    df_data["OC_Low"] = df_data[["Open", "Close"]].min(axis=1)

    return df_data


def process_candle(data: pd.DataFrame) -> pd.DataFrame:
    """Process DataFrame into candle style plot

    Parameters
    ----------
    data : DataFrame
        Stock dataframe.

    Returns
    -------
    DataFrame
        A Panda's data frame with columns Open, High, Low, Close, Adj Close, Volume,
        date_id, OC-High, OC-Low.
    """
    df_data = data.copy()
    df_data["date_id"] = (df_data.index.date - df_data.index.date.min()).astype(
        "timedelta64[D]"
    )
    df_data["date_id"] = df_data["date_id"].dt.days + 1

    df_data["OC_High"] = df_data[["Open", "Close"]].max(axis=1)
    df_data["OC_Low"] = df_data[["Open", "Close"]].min(axis=1)

    df_data["ma20"] = df_data["Close"].rolling(20).mean().fillna(method="bfill")
    df_data["ma50"] = df_data["Close"].rolling(50).mean().fillna(method="bfill")

    return df_data


def find_trendline(
    df_data: pd.DataFrame, y_key: str, high_low: str = "high"
) -> pd.DataFrame:
    """Attempts to find a trend line based on y_key column from a given stock ticker data frame.

    Parameters
    ----------
    df_data : DataFrame
        The stock ticker data frame with at least date_id, y_key columns.
    y_key : str
        Column name to base the trend line on.
    high_low: str, optional
        Either "high" or "low". High is the default.

    Returns
    -------
    DataFrame
        If a trend is successfully found,
            An updated Panda's data frame with a trend data {y_key}_trend column.
        If no trend was found,
            An original Panda's data frame
    """

    for iteration in [3, 4, 5, 6, 7]:
        df_temp = df_data.copy()
        while len(df_temp) > iteration:
            reg = stats.linregress(
                x=df_temp["date_id"],
                y=df_temp[y_key],
            )

            if high_low == "high":
                df_temp = df_temp.loc[
                    df_temp[y_key] > reg[0] * df_temp["date_id"] + reg[1]
                ]
            else:
                df_temp = df_temp.loc[
                    df_temp[y_key] < reg[0] * df_temp["date_id"] + reg[1]
                ]

        if len(df_temp) > 1:
            break

    if len(df_temp) == 1:
        return df_data

    reg = stats.linregress(
        x=df_temp["date_id"],
        y=df_temp[y_key],
    )

    df_data[f"{y_key}_trend"] = reg[0] * df_data["date_id"] + reg[1]

    return df_data


def additional_info_about_ticker(ticker: str) -> str:
    """Information about trading the ticker such as exchange, currency, timezone and market status
    Parameters
    ----------
    ticker : str
        The stock ticker to extract if stock market is open or not
    Returns
    -------
    str
        Additional information about trading the ticker
    """
    extra_info = ""

    if ticker:
        if ".US" in ticker.upper():
            ticker = ticker.rstrip(".US")
            ticker = ticker.rstrip(".us")
        ticker_info = yf.Ticker(ticker).info
        extra_info += "\n[param]Company:  [/param]"
        if "shortName" in ticker_info and ticker_info["shortName"]:
            extra_info += ticker_info["shortName"]
        extra_info += "\n[param]Exchange: [/param]"
        if "exchange" in ticker_info and ticker_info["exchange"]:
            exchange_name = ticker_info["exchange"]
            extra_info += (
                exchange_mappings["X" + exchange_name]
                if "X" + exchange_name in exchange_mappings
                else exchange_name
            )

        extra_info += "\n[param]Currency: [/param]"
        if "currency" in ticker_info and ticker_info["currency"]:
            extra_info += ticker_info["currency"]

    else:
        extra_info += "\n[param]Company: [/param]"
        extra_info += "\n[param]Exchange: [/param]"
        extra_info += "\n[param]Currency: [/param]"

    return extra_info + "\n"


def clean_fraction(num, denom):
    """Returns the decimal value or NA if the operation cannot be performed

    Parameters
    ----------
    num : Any
        The numerator for the fraction
    denom : Any
        The denominator for the fraction

    Returns
    ----------
    val : Any
        The value of the fraction
    """
    try:
        return num / denom
    except TypeError:
        return "N/A"


def load_custom(file_path: str) -> pd.DataFrame:
    """Loads in a custom csv file

    Parameters
    ----------
    file_path: str
        Path to file

    Returns
    -------
    pd.DataFrame:
        Dataframe of stock data
    """
    # Double check that the file exists
    if not os.path.exists(file_path):
        console.print("[red]File path does not exist.[/red]\n")
        return pd.DataFrame()

    df = pd.read_csv(file_path)
    console.print(f"Loaded data has columns: {', '.join(df.columns.to_list())}\n")

    # Nasdaq specific
    if "Close/Last" in df.columns:
        df = df.rename(columns={"Close/Last": "Close"})
    if "Last" in df.columns:
        df = df.rename(columns={"Last": "Close"})

    df.columns = [col.lower().rstrip().lstrip() for col in df.columns]

    for col in df.columns:
        if col in ["date", "time", "timestamp", "datetime"]:
            df[col] = pd.to_datetime(df[col])
            df = df.set_index(col)
            console.print(f"Column [blue]{col.title()}[/blue] set as index.")

    df.columns = [col.title() for col in df.columns]
    df.index.name = df.index.name.title()

    df = df.applymap(
        lambda x: clean_function(x) if not isinstance(x, (int, float)) else x
    )
    if "Adj Close" not in df.columns:
        df["Adj Close"] = df.Close.copy()

    return df


def clean_function(entry: str) -> Union[str, float]:
    """Helper function for cleaning stock data from csv.  This can be customized for csvs"""
    # If there is a digit, get rid of common characters and return float
    if any(char.isdigit() for char in entry):
        return float(entry.replace("$", "").replace(",", ""))
    return entry


def show_quick_performance(stock_df: pd.DataFrame, ticker: str):
    """Show quick performance stats of stock prices.  Daily prices expected"""
    closes = stock_df["Adj Close"]
    volumes = stock_df["Volume"]

    perfs = {
        "1 Day": 100 * closes.pct_change(2)[-1],
        "1 Week": 100 * closes.pct_change(5)[-1],
        "1 Month": 100 * closes.pct_change(21)[-1],
        "1 Year": 100 * closes.pct_change(252)[-1],
    }
    if "2022-01-03" in closes.index:
        closes_ytd = closes[closes.index > f"{date.today().year}-01-01"]
        perfs["YTD"] = 100 * (closes_ytd[-1] - closes_ytd[0]) / closes_ytd[0]
    else:
        perfs["Period"] = 100 * (closes[-1] - closes[0]) / closes[0]

    perf_df = pd.DataFrame.from_dict(perfs, orient="index").dropna().T
    perf_df = perf_df.applymap(lambda x: str(round(x, 2)) + " %")
    perf_df = perf_df.applymap(
        lambda x: f"[red]{x}[/red]" if "-" in x else f"[green]{x}[/green]"
    )
    if len(closes) > 252:
        perf_df["Volatility (1Y)"] = (
            str(round(100 * np.sqrt(252) * closes[-252:].pct_change().std(), 2)) + " %"
        )
    else:
        perf_df["Volatility (Ann)"] = (
            str(round(100 * np.sqrt(252) * closes.pct_change().std(), 2)) + " %"
        )
    if len(volumes) > 10:
        perf_df["Volume (10D avg)"] = (
            str(round(np.mean(volumes[-12:-2]) / 1_000_000, 2)) + " M"
        )

    perf_df["Last Price"] = str(round(closes[-1], 2))
    print_rich_table(
        perf_df,
        show_index=False,
        headers=perf_df.columns,
        title=f"{ticker.upper()} Performance",
    )


def show_codes_polygon(ticker: str):
    """Show FIGI, SIC and SIK codes for ticker

    Parameters
    ----------
    ticker: str
        Stock ticker
    """
    link = f"https://api.polygon.io/v3/reference/tickers/{ticker.upper()}?apiKey={cfg.API_POLYGON_KEY}"
    if cfg.API_POLYGON_KEY == "REPLACE_ME":
        console.print("[red]Polygon API key missing[/red]\n")
        return
    r = requests.get(link)
    if r.status_code != 200:
        console.print("[red]Error in polygon request[/red]\n")
        return
    r_json = r.json()
    if "results" not in r_json.keys():
        console.print("[red]Results not found in polygon request[/red]")
        return
    r_json = r_json["results"]
    cols = ["cik", "composite_figi", "share_class_figi", "sic_code"]
<<<<<<< HEAD
    vals = [r_json[col] for col in cols]
    df = pd.DataFrame({"codes": [c.upper() for c in cols], "vals": vals})
    df.codes = df.codes.apply(lambda x: x.replace("_", " "))
=======
    vals = []
    for col in cols:
        vals.append(r_json[col])
    polyon_df = pd.DataFrame({"codes": [c.upper() for c in cols], "vals": vals})
    polyon_df.codes = polyon_df.codes.apply(lambda x: x.replace("_", " "))
>>>>>>> 0b33cb45
    print_rich_table(
        polyon_df, show_index=False, headers=["", ""], title=f"{ticker.upper()} Codes"
    )<|MERGE_RESOLUTION|>--- conflicted
+++ resolved
@@ -1049,17 +1049,11 @@
         return
     r_json = r_json["results"]
     cols = ["cik", "composite_figi", "share_class_figi", "sic_code"]
-<<<<<<< HEAD
     vals = [r_json[col] for col in cols]
     df = pd.DataFrame({"codes": [c.upper() for c in cols], "vals": vals})
     df.codes = df.codes.apply(lambda x: x.replace("_", " "))
-=======
-    vals = []
-    for col in cols:
-        vals.append(r_json[col])
     polyon_df = pd.DataFrame({"codes": [c.upper() for c in cols], "vals": vals})
     polyon_df.codes = polyon_df.codes.apply(lambda x: x.replace("_", " "))
->>>>>>> 0b33cb45
     print_rich_table(
         polyon_df, show_index=False, headers=["", ""], title=f"{ticker.upper()} Codes"
     )
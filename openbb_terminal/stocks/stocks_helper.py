--- conflicted
+++ resolved
@@ -217,17 +217,9 @@
 
 def load(
     symbol: str,
-<<<<<<< HEAD
-    start_date: Optional[Union[datetime, str]] = (
-        datetime.now() - timedelta(days=1100)
-    ).strftime("%Y-%m-%d"),
-    interval: int = 1440,
-    end_date: Optional[Union[datetime, str]] = datetime.now().strftime("%Y-%m-%d"),
-=======
     start_date: Optional[Union[datetime, str]] = None,
     interval: int = 1440,
     end_date: Optional[Union[datetime, str]] = None,
->>>>>>> 1900225b
     prepost: bool = False,
     source: str = "YahooFinance",
     iexrange: str = "ytd",
@@ -451,17 +443,9 @@
     add_trend: bool = False,
     ma: Optional[Iterable[int]] = None,
     asset_type: str = "",
-<<<<<<< HEAD
-    start_date: Optional[Union[datetime, str]] = (
-        datetime.today() - timedelta(days=1100)
-    ).strftime("%Y-%m-%d"),
-    interval: int = 1440,
-    end_date: Optional[Union[datetime, str]] = datetime.today().strftime("%Y-%m-%d"),
-=======
     start_date: Optional[Union[datetime, str]] = None,
     interval: int = 1440,
     end_date: Optional[Union[datetime, str]] = None,
->>>>>>> 1900225b
     prepost: bool = False,
     source: str = "YahooFinance",
     iexrange: str = "ytd",

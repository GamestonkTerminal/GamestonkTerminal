"""Main helper"""
__docformat__ = "numpy"

import logging
import os
from datetime import datetime, timedelta, date
from typing import List, Union, Optional, Iterable

import financedatabase as fd
import matplotlib.pyplot as plt
from matplotlib.lines import Line2D
import mplfinance as mpf
import numpy as np
import pandas as pd
import pandas_market_calendars as mcal
import plotly.graph_objects as go
import pyEX
import pytz
import requests

import yfinance as yf
from alpha_vantage.timeseries import TimeSeries
from numpy.core.fromnumeric import transpose
from plotly.subplots import make_subplots
from scipy import stats

from openbb_terminal import config_terminal as cfg
from openbb_terminal.helper_funcs import (
    export_data,
    plot_autoscale,
    get_user_timezone_or_invalid,
    print_rich_table,
    lambda_long_number_format_y_axis,
    is_valid_axes_count,
)
from openbb_terminal.rich_config import console

logger = logging.getLogger(__name__)

# pylint: disable=no-member,too-many-branches,C0302,R0913

INTERVALS = [1, 5, 15, 30, 60]
SOURCES = ["yf", "av", "iex"]

market_coverage_suffix = {
    "USA": ["CBT", "CME", "NYB", "CMX", "NYM"],
    "Argentina": ["BA"],
    "Austria": ["VI"],
    "Australia": ["AX"],
    "Belgium": ["BR"],
    "Brazil": ["SA"],
    "Canada": ["CN", "NE", "TO", "V"],
    "Chile": ["SN"],
    "China": ["SS", "SZ"],
    "Czech-Republic": ["PR"],
    "Denmark": ["CO"],
    "Egypt": ["CA"],
    "Estonia": ["TL"],
    "Europe": ["NX"],
    "Finland": ["HE"],
    "France": ["PA"],
    "Germany": ["BE", "BM", "DU", "F", "HM", "HA", "MU", "SG", "DE"],
    "Greece": ["AT"],
    "Hong-Kong": ["HK"],
    "Hungary": ["BD"],
    "Iceland": ["IC"],
    "India": ["BO", "NS"],
    "Indonesia": ["JK"],
    "Ireland": ["IR"],
    "Israel": ["TA"],
    "Italy": ["MI"],
    "Japan": ["T", "S"],
    "Latvia": ["RG"],
    "Lithuania": ["VS"],
    "Malaysia": ["KL"],
    "Mexico": ["MX"],
    "Netherlands": ["AS"],
    "New-Zealand": ["NZ"],
    "Norway": ["OL"],
    "Portugal": ["LS"],
    "Qatar": ["QA"],
    "Russia": ["ME"],
    "Singapore": ["SI"],
    "South-Africa": ["JO"],
    "South-Korea": ["KS", "KQ"],
    "Spain": ["MC"],
    "Saudi-Arabia": ["SAU"],
    "Sweden": ["ST"],
    "Switzerland": ["SW"],
    "Taiwan": ["TWO", "TW"],
    "Thailand": ["BK"],
    "Turkey": ["IS"],
    "United-Kingdom": ["L", "IL"],
    "Venezuela": ["CR"],
}


def search(
    query: str = "",
    country: str = "",
    sector: str = "",
    industry: str = "",
    exchange_country: str = "",
    limit: int = 0,
    export: str = "",
) -> None:
    """Search selected query for tickers.

    Parameters
    ----------
    query : str
        The search term used to find company tickers
    country: str
        Search by country to find stocks matching the criteria
    sector : str
        Search by sector to find stocks matching the criteria
    industry : str
        Search by industry to find stocks matching the criteria
    exchange_country: str
        Search by exchange country to find stock matching
    limit : int
        The limit of companies shown.
    export : str
        Export data
    """
    if country:
        if sector:
            if industry:
                data = fd.select_equities(
                    country=country,
                    sector=sector,
                    industry=industry,
                    exclude_exchanges=False,
                )
            else:  # no industry
                data = fd.select_equities(
                    country=country,
                    sector=sector,
                    exclude_exchanges=False,
                )
        else:  # no sector
            if industry:
                data = fd.select_equities(
                    country=country,
                    industry=industry,
                    exclude_exchanges=False,
                )
            else:  # no industry
                data = fd.select_equities(
                    country=country,
                    exclude_exchanges=False,
                )

    else:  # no country
        if sector:
            if industry:
                data = fd.select_equities(
                    sector=sector,
                    industry=industry,
                    exclude_exchanges=False,
                )
            else:  # no industry
                data = fd.select_equities(
                    sector=sector,
                    exclude_exchanges=False,
                )
        else:  # no sector
            if industry:
                data = fd.select_equities(
                    industry=industry,
                    exclude_exchanges=False,
                )
            else:  # no industry
                data = fd.select_equities(
                    exclude_exchanges=False,
                )

    if not data:
        console.print("No companies found.\n")
        return

    if query:
        d = fd.search_products(
            data, query, search="long_name", case_sensitive=False, new_database=None
        )
    else:
        d = data

    if not d:
        console.print("No companies found.\n")
        return

    df = pd.DataFrame.from_dict(d).T[["long_name", "country", "sector", "industry"]]
    if exchange_country:
        if exchange_country in market_coverage_suffix:
            suffix_tickers = [
                ticker.split(".")[1] if "." in ticker else ""
                for ticker in list(df.index)
            ]
            df = df[
                [
                    val in market_coverage_suffix[exchange_country]
                    for val in suffix_tickers
                ]
            ]

    exchange_suffix = {}
    for k, v in market_coverage_suffix.items():
        for x in v:
            exchange_suffix[x] = k

    df["exchange"] = [
        exchange_suffix.get(ticker.split(".")[1]) if "." in ticker else "USA"
        for ticker in list(df.index)
    ]

    title = "Companies found"
    if query:
        title += f" on term {query}"
    if exchange_country:
        title += f" {exchange_country} exchange"
    if country:
        title += f" in {country}"
    if sector:
        title += f" within {sector}"
        if industry:
            title += f" and {industry}"
    if not sector and industry:
        title += f" within {industry}"

    print_rich_table(
        df.iloc[:limit] if limit else df,
        show_index=True,
        headers=["Name", "Country", "Sector", "Industry", "Exchange"],
        title=title,
    )

    export_data(export, os.path.dirname(os.path.abspath(__file__)), "search", df)


# pylint:disable=too-many-return-statements
def load(
    ticker: str,
    start: datetime = (datetime.now() - timedelta(days=1100)),
    interval: int = 1440,
    end: datetime = datetime.now(),
    prepost: bool = False,
    source: str = "yf",
    iexrange: str = "ytd",
    weekly: bool = False,
    monthly: bool = False,
):
    """
    Load a symbol to perform analysis using the string above as a template. Optional arguments and their
    descriptions are listed above. The default source is, yFinance (https://pypi.org/project/yfinance/).
    Alternatively, one may select either AlphaVantage (https://www.alphavantage.co/documentation/)
    or IEX Cloud (https://iexcloud.io/docs/api/) as the data source for the analysis.
    Please note that certain analytical features are exclusive to the source.

    To load a symbol from an exchange outside of the NYSE/NASDAQ default, use yFinance as the source and
    add the corresponding exchange to the end of the symbol. i.e. ‘BNS.TO’.

    BNS is a dual-listed stock, there are separate options chains and order books for each listing.
    Opportunities for arbitrage may arise from momentary pricing discrepancies between listings
    with a dynamic exchange rate as a second order opportunity in ForEx spreads.

    Find the full list of supported exchanges here:
    https://help.yahoo.com/kb/exchanges-data-providers-yahoo-finance-sln2310.html

    Certain analytical features, such as VWAP, require the ticker to be loaded as intraday
    using the ‘-i x’ argument.  When encountering this error, simply reload the symbol using
    the interval argument. i.e. ‘load -t BNS -s YYYY-MM-DD -i 1 -p’ loads one-minute intervals,
    including Pre/After Market data, using the default source, yFinance.

    Certain features, such as the Prediction menu, require the symbol to be loaded as daily and not intraday.

    Parameters
    ----------
    ticker: str
        Ticker to get data
    start: datetime
        Start date to get data from with
    interval: int
        Interval (in minutes) to get data 1, 5, 15, 30, 60 or 1440
    end: datetime
        End date to get data from with
    prepost: bool
        Pre and After hours data
    source: str
        Source of data extracted
    iexrange: str
        Timeframe to get IEX data.
    weekly: bool
        Flag to get weekly data
    monthly: bool
        Flag to get monthly data

    Returns
    -------
    df_stock_candidate: pd.DataFrame
        Dataframe of data
    """

    # Daily
    if interval == 1440:

        # Alpha Vantage Source
        if source == "av":
            try:
                ts = TimeSeries(key=cfg.API_KEY_ALPHAVANTAGE, output_format="pandas")
                # pylint: disable=unbalanced-tuple-unpacking
                df_stock_candidate, _ = ts.get_daily_adjusted(
                    symbol=ticker, outputsize="full"
                )
            except Exception as e:
                console.print(e, "")
                return pd.DataFrame()

            df_stock_candidate.columns = [
                val.split(". ")[1].capitalize() for val in df_stock_candidate.columns
            ]

            df_stock_candidate = df_stock_candidate.rename(
                columns={
                    "Adjusted close": "Adj Close",
                }
            )

            # Check that loading a stock was not successful
            # pylint: disable=no-member
            if df_stock_candidate.empty:
                console.print("No data found.\n")
                return pd.DataFrame()

            df_stock_candidate.index = df_stock_candidate.index.tz_localize(None)

            # pylint: disable=no-member
            df_stock_candidate.sort_index(ascending=True, inplace=True)

            # Slice dataframe from the starting date YYYY-MM-DD selected
            df_stock_candidate = df_stock_candidate[
                (df_stock_candidate.index >= start.strftime("%Y-%m-%d"))
                & (df_stock_candidate.index <= end.strftime("%Y-%m-%d"))
            ]

        # Yahoo Finance Source
        elif source == "yf":

            # TODO: Better handling of interval with week/month
            int_ = "1d"
            int_string = "Daily"
            if weekly:
                int_ = "1wk"
                int_string = "Weekly"
            if monthly:
                int_ = "1mo"
                int_string = "Monthly"

            # Adding a dropna for weekly and monthly because these include weird NaN columns.
            df_stock_candidate = yf.download(
                ticker, start=start, end=end, progress=False, interval=int_
            ).dropna(axis=0)

            # Check that loading a stock was not successful
            if df_stock_candidate.empty:
                console.print("")
                return pd.DataFrame()

            df_stock_candidate.index.name = "date"

        # IEX Cloud Source
        elif source == "iex":
            df_stock_candidate = pd.DataFrame()

            try:
                client = pyEX.Client(api_token=cfg.API_IEX_TOKEN, version="v1")

                df_stock_candidate = client.chartDF(ticker, timeframe=iexrange)

                # Check that loading a stock was not successful
                if df_stock_candidate.empty:
                    console.print("No data found.\n")
                    return df_stock_candidate

            except Exception as e:
                if "The API key provided is not valid" in str(e):
                    console.print("[red]Invalid API Key[/red]\n")
                else:
                    console.print(e, "\n")

                return df_stock_candidate

            df_stock_candidate = df_stock_candidate[
                ["close", "fHigh", "fLow", "fOpen", "fClose", "volume"]
            ]
            df_stock_candidate = df_stock_candidate.rename(
                columns={
                    "close": "Close",
                    "fHigh": "High",
                    "fLow": "Low",
                    "fOpen": "Open",
                    "fClose": "Adj Close",
                    "volume": "Volume",
                }
            )

            df_stock_candidate.sort_index(ascending=True, inplace=True)

        # Polygon source
        elif source == "polygon":

            request_url = (
                f"https://api.polygon.io/v2/aggs/ticker/"
                f"{ticker.upper()}/range/1/day/{start.strftime('%Y-%m-%d')}/{end.strftime('%Y-%m-%d')}?adjusted=true"
                f"&sort=desc&limit=49999&apiKey={cfg.API_POLYGON_KEY}"
            )
            r = requests.get(request_url)
            if r.status_code != 200:
                console.print("[red]Error in polygon request[/red]")
                return pd.DataFrame()

            r_json = r.json()
            if "results" not in r_json.keys():
                console.print("[red]No results found in polygon reply.[/red]")
                return pd.DataFrame()

            df_stock_candidate = pd.DataFrame(r_json["results"])

            df_stock_candidate = df_stock_candidate.rename(
                columns={
                    "o": "Open",
                    "c": "Adj Close",
                    "h": "High",
                    "l": "Low",
                    "t": "date",
                    "v": "Volume",
                    "n": "Transactions",
                }
            )
            df_stock_candidate["date"] = pd.to_datetime(
                df_stock_candidate.date, unit="ms"
            )
            # TODO: Clean up Close vs Adj Close throughout
            df_stock_candidate["Close"] = df_stock_candidate["Adj Close"]
            df_stock_candidate = df_stock_candidate.sort_values(by="date")
            df_stock_candidate = df_stock_candidate.set_index("date")

        s_start = df_stock_candidate.index[0]
        s_interval = f"{interval}min"
        int_string = "Daily" if interval == 1440 else "Intraday"

    else:

        if source == "yf":
            s_int = str(interval) + "m"
            s_interval = s_int + "in"
            d_granularity = {"1m": 6, "5m": 59, "15m": 59, "30m": 59, "60m": 729}

            s_start_dt = datetime.utcnow() - timedelta(days=d_granularity[s_int])
            s_date_start = s_start_dt.strftime("%Y-%m-%d")

            df_stock_candidate = yf.download(
                ticker,
                start=s_date_start
                if s_start_dt > start
                else start.strftime("%Y-%m-%d"),
                progress=False,
                interval=s_int,
                prepost=prepost,
            )

            # Check that loading a stock was not successful
            if df_stock_candidate.empty:
                console.print()
                return pd.DataFrame()

            df_stock_candidate.index = df_stock_candidate.index.tz_localize(None)

            if s_start_dt > start:
                s_start = pytz.utc.localize(s_start_dt)
            else:
                s_start = start

            df_stock_candidate.index.name = "date"

        elif source == "polygon":
            request_url = (
                f"https://api.polygon.io/v2/aggs/ticker/"
                f"{ticker.upper()}/range/{interval}/minute/{start.strftime('%Y-%m-%d')}/{end.strftime('%Y-%m-%d')}"
                f"?adjusted=true&sort=desc&limit=49999&apiKey={cfg.API_POLYGON_KEY}"
            )
            r = requests.get(request_url)
            if r.status_code != 200:
                console.print("[red]Error in polygon request[/red]")
                return pd.DataFrame()

            r_json = r.json()
            if "results" not in r_json.keys():
                console.print("[red]No results found in polygon reply.[/red]")
                return pd.DataFrame()

            df_stock_candidate = pd.DataFrame(r_json["results"])

            df_stock_candidate = df_stock_candidate.rename(
                columns={
                    "o": "Open",
                    "c": "Close",
                    "h": "High",
                    "l": "Low",
                    "t": "date",
                    "v": "Volume",
                    "n": "Transactions",
                }
            )
            df_stock_candidate["date"] = pd.to_datetime(
                df_stock_candidate.date, unit="ms"
            )
            df_stock_candidate["Adj Close"] = df_stock_candidate.Close
            df_stock_candidate = df_stock_candidate.sort_values(by="date")

            df_stock_candidate = df_stock_candidate.set_index("date")
            # Check that loading a stock was not successful
            if df_stock_candidate.empty:
                console.print()
                return pd.DataFrame()

            df_stock_candidate.index = df_stock_candidate.index.tz_localize(None)
            s_start_dt = df_stock_candidate.index[0]

            if s_start_dt > start:
                s_start = pytz.utc.localize(s_start_dt)
            else:
                s_start = start
            s_interval = f"{interval}min"
        int_string = "Intraday"

    s_intraday = (f"Intraday {s_interval}", int_string)[interval == 1440]

    console.print(
        f"\nLoading {s_intraday} {ticker.upper()} stock "
        f"with starting period {s_start.strftime('%Y-%m-%d')} for analysis.",
    )

    return df_stock_candidate


def display_candle(
    s_ticker: str,
    df_stock: pd.DataFrame,
    use_matplotlib: bool,
    intraday: bool = False,
    add_trend: bool = False,
    ma: Optional[Iterable[int]] = None,
    asset_type: str = "Stock",
    external_axes: Optional[List[plt.Axes]] = None,
):
    """Shows candle plot of loaded ticker. [Source: Yahoo Finance, IEX Cloud or Alpha Vantage]

    Parameters
    ----------
    df_stock: pd.DataFrame
        Stock dataframe
    s_ticker: str
        Ticker name
    use_matplotlib: bool
        Flag to use matplotlib instead of interactive plotly chart
    intraday: bool
        Flag for intraday data for plotly range breaks
    add_trend: bool
        Flag to add high and low trends to chart
    ma: Tuple[int]
        Moving averages to add to the candle
    asset_type_: str
        String to include in title
    external_axes : Optional[List[plt.Axes]], optional
        External axes (2 axes are expected in the list), by default None
    asset_type_: str
        String to include in title
    """
    if add_trend:
        if (df_stock.index[1] - df_stock.index[0]).total_seconds() >= 86400:
            df_stock = find_trendline(df_stock, "OC_High", "high")
            df_stock = find_trendline(df_stock, "OC_Low", "low")

    if use_matplotlib:
        ap0 = []
        if add_trend:
            if "OC_High_trend" in df_stock.columns:
                ap0.append(
                    mpf.make_addplot(
                        df_stock["OC_High_trend"],
                        color=cfg.theme.up_color,
                        secondary_y=False,
                    ),
                )

            if "OC_Low_trend" in df_stock.columns:
                ap0.append(
                    mpf.make_addplot(
                        df_stock["OC_Low_trend"],
                        color=cfg.theme.down_color,
                        secondary_y=False,
                    ),
                )

        candle_chart_kwargs = {
            "type": "candle",
            "style": cfg.theme.mpf_style,
            "volume": True,
            "addplot": ap0,
            "xrotation": cfg.theme.xticks_rotation,
            "scale_padding": {"left": 0.3, "right": 1, "top": 0.8, "bottom": 0.8},
            "update_width_config": {
                "candle_linewidth": 0.6,
                "candle_width": 0.8,
                "volume_linewidth": 0.8,
                "volume_width": 0.8,
            },
            "warn_too_much_data": 10000,
        }

        kwargs = {"mav": ma} if ma else {}

        if external_axes is None:
            candle_chart_kwargs["returnfig"] = True
            candle_chart_kwargs["figratio"] = (10, 7)
            candle_chart_kwargs["figscale"] = 1.10
            candle_chart_kwargs["figsize"] = plot_autoscale()

            fig, ax = mpf.plot(df_stock, **candle_chart_kwargs, **kwargs)
            lambda_long_number_format_y_axis(df_stock, "Volume", ax)

            fig.suptitle(
                f"{asset_type} {s_ticker}",
                x=0.055,
                y=0.965,
                horizontalalignment="left",
            )

            if ma:
                # Manually construct the chart legend
                colors = []

                for i, _ in enumerate(ma):
                    colors.append(cfg.theme.get_colors()[i])

                lines = [Line2D([0], [0], color=c) for c in colors]
                labels = ["MA " + str(label) for label in ma]
                ax[0].legend(lines, labels)

            cfg.theme.visualize_output(force_tight_layout=False)
        elif is_valid_axes_count(external_axes, 2):
            ax1, ax2 = external_axes
            candle_chart_kwargs["ax"] = ax1
            candle_chart_kwargs["volume"] = ax2
            mpf.plot(df_stock, **candle_chart_kwargs)
        else:
            return

    else:
        fig = make_subplots(
            rows=2,
            cols=1,
            shared_xaxes=True,
            vertical_spacing=0.06,
            subplot_titles=(f"{s_ticker}", "Volume"),
            row_width=[0.2, 0.7],
        )
        fig.add_trace(
            go.Candlestick(
                x=df_stock.index,
                open=df_stock.Open,
                high=df_stock.High,
                low=df_stock.Low,
                close=df_stock.Close,
                name="OHLC",
            ),
            row=1,
            col=1,
        )
        if ma:
            plotly_colors = [
                "black",
                "teal",
                "blue",
                "purple",
                "orange",
                "gray",
                "deepskyblue",
            ]
            for idx, ma_val in enumerate(ma):
                temp = df_stock["Adj Close"].copy()
                temp[f"ma{ma_val}"] = df_stock["Adj Close"].rolling(ma_val).mean()
                temp = temp.dropna()
                fig.add_trace(
                    go.Scatter(
                        x=temp.index,
                        y=temp[f"ma{ma_val}"],
                        name=f"MA{ma_val}",
                        mode="lines",
                        line=go.scatter.Line(
                            color=plotly_colors[np.mod(idx, len(plotly_colors))]
                        ),
                    ),
                    row=1,
                    col=1,
                )

        if add_trend:
            if "OC_High_trend" in df_stock.columns:
                fig.add_trace(
                    go.Scatter(
                        x=df_stock.index,
                        y=df_stock["OC_High_trend"],
                        name="High Trend",
                        mode="lines",
                        line=go.scatter.Line(color="green"),
                    ),
                    row=1,
                    col=1,
                )
            if "OC_Low_trend" in df_stock.columns:
                fig.add_trace(
                    go.Scatter(
                        x=df_stock.index,
                        y=df_stock["OC_Low_trend"],
                        name="Low Trend",
                        mode="lines",
                        line=go.scatter.Line(color="red"),
                    ),
                    row=1,
                    col=1,
                )

        colors = [
            "red" if row.Open < row["Adj Close"] else "green"
            for _, row in df_stock.iterrows()
        ]
        fig.add_trace(
            go.Bar(
                x=df_stock.index,
                y=df_stock.Volume,
                name="Volume",
                marker_color=colors,
            ),
            row=2,
            col=1,
        )
        fig.update_layout(
            yaxis_title="Stock Price ($)",
            xaxis=dict(
                rangeselector=dict(
                    buttons=list(
                        [
                            dict(
                                count=1,
                                label="1m",
                                step="month",
                                stepmode="backward",
                            ),
                            dict(
                                count=3,
                                label="3m",
                                step="month",
                                stepmode="backward",
                            ),
                            dict(count=1, label="YTD", step="year", stepmode="todate"),
                            dict(
                                count=1,
                                label="1y",
                                step="year",
                                stepmode="backward",
                            ),
                            dict(step="all"),
                        ]
                    )
                ),
                rangeslider=dict(visible=False),
                type="date",
            ),
        )

        fig.update_layout(
            updatemenus=[
                dict(
                    buttons=[
                        dict(
                            label="linear",
                            method="relayout",
                            args=[{"yaxis.type": "linear"}],
                        ),
                        dict(
                            label="log", method="relayout", args=[{"yaxis.type": "log"}]
                        ),
                    ]
                )
            ]
        )

        if intraday:
            fig.update_xaxes(
                rangebreaks=[
                    dict(bounds=["sat", "mon"]),
                    dict(bounds=[20, 9], pattern="hour"),
                ]
            )

        fig.show(config=dict({"scrollZoom": True}))


def quote(s_ticker: str):
    """Ticker quote

    Parameters
    ----------
    s_ticker : str
        Ticker
    """

    ticker = yf.Ticker(s_ticker)

    quote_df = pd.DataFrame(
        [
            {
                "Symbol": ticker.info["symbol"],
                "Name": ticker.info["shortName"],
                "Price": ticker.info["regularMarketPrice"],
                "Open": ticker.info["regularMarketOpen"],
                "High": ticker.info["dayHigh"],
                "Low": ticker.info["dayLow"],
                "Previous Close": ticker.info["previousClose"],
                "Volume": ticker.info["volume"],
                "52 Week High": ticker.info["fiftyTwoWeekHigh"],
                "52 Week Low": ticker.info["fiftyTwoWeekLow"],
            }
        ]
    )

<<<<<<< HEAD
    quote_df["Change"] = quote_df["Price"] - quote_df["Previous Close"]
    quote_df["Change %"] = quote_df.apply(
        lambda x: f'{((x["Change"] / x["Previous Close"]) * 100):.2f}%',
        axis="columns",
    )
    for c in [
        "Price",
        "Open",
        "High",
        "Low",
        "Previous Close",
        "52 Week High",
        "52 Week Low",
        "Change",
    ]:
        quote_df[c] = quote_df[c].apply(lambda x: f"{x:.2f}")
    quote_df["Volume"] = quote_df["Volume"].apply(lambda x: f"{x:,}")

    quote_df = quote_df.set_index("Symbol")

    quote_data = transpose(quote_df)

    print_rich_table(quote_data, title="Ticker Quote", show_index=True)
    console.print()
=======
    try:
        # For the case where a user uses: 'quote BB'
        if other_args and "-" not in other_args[0][0]:
            other_args.insert(0, "-t")
        ns_parser = parse_known_args_and_warn(parser, other_args)
        if not ns_parser:
            return

    except SystemExit:
        console.print("")
        return

    ticker = yf.Ticker(ns_parser.s_ticker)

    # If price only option, return immediate market price for ticker.
    if ns_parser.price_only:
        console.print(
            f"Price of {ns_parser.s_ticker} {ticker.info['regularMarketPrice']} \n"
        )
        return

    try:
        quote_df = pd.DataFrame(
            [
                {
                    "Symbol": ticker.info["symbol"],
                    "Name": ticker.info["shortName"],
                    "Price": ticker.info["regularMarketPrice"],
                    "Open": ticker.info["regularMarketOpen"],
                    "High": ticker.info["dayHigh"],
                    "Low": ticker.info["dayLow"],
                    "Previous Close": ticker.info["previousClose"],
                    "Volume": ticker.info["volume"],
                    "52 Week High": ticker.info["fiftyTwoWeekHigh"],
                    "52 Week Low": ticker.info["fiftyTwoWeekLow"],
                }
            ]
        )

        quote_df["Change"] = quote_df["Price"] - quote_df["Previous Close"]
        quote_df["Change %"] = quote_df.apply(
            lambda x: f'{((x["Change"] / x["Previous Close"]) * 100):.2f}%',
            axis="columns",
        )
        for c in [
            "Price",
            "Open",
            "High",
            "Low",
            "Previous Close",
            "52 Week High",
            "52 Week Low",
            "Change",
        ]:
            quote_df[c] = quote_df[c].apply(lambda x: f"{x:.2f}")
        quote_df["Volume"] = quote_df["Volume"].apply(lambda x: f"{x:,}")

        quote_df = quote_df.set_index("Symbol")

        quote_data = transpose(quote_df)

        print_rich_table(quote_data, title="Ticker Quote", show_index=True)

    except KeyError:
        logger.exception("Invalid stock ticker")
        console.print(f"Invalid stock ticker: {ns_parser.s_ticker}")

    return
>>>>>>> 3f5d2812


def load_ticker(
    ticker: str, start_date: Union[str, datetime], end_date: Union[str, datetime] = ""
) -> pd.DataFrame:
    """Loads a ticker data from Yahoo Finance, adds a data index column data_id and Open-Close High/Low columns.

    Parameters
    ----------
    ticker : str
        The stock ticker.
    start_date : Union[str,datetime]
        Start date to load stock ticker data formatted YYYY-MM-DD.
    end_date : Union[str,datetime]
        End date to load stock ticker data formatted YYYY-MM-DD.

    Returns
    -------
    DataFrame
        A Panda's data frame with columns Open, High, Low, Close, Adj Close, Volume, date_id, OC-High, OC-Low.
    """
    if end_date:
        df_data = yf.download(ticker, start=start_date, end=end_date, progress=False)
    else:
        df_data = yf.download(ticker, start=start_date, progress=False)

    df_data.index = pd.to_datetime(df_data.index)
    df_data["date_id"] = (df_data.index.date - df_data.index.date.min()).astype(
        "timedelta64[D]"
    )
    df_data["date_id"] = df_data["date_id"].dt.days + 1

    df_data["OC_High"] = df_data[["Open", "Close"]].max(axis=1)
    df_data["OC_Low"] = df_data[["Open", "Close"]].min(axis=1)

    return df_data


def process_candle(df: pd.DataFrame) -> pd.DataFrame:
    """Process DataFrame into candle style plot

    Parameters
    ----------
    df : DataFrame
        Stock dataframe.

    Returns
    -------
    DataFrame
        A Panda's data frame with columns Open, High, Low, Close, Adj Close, Volume, date_id, OC-High, OC-Low.
    """
    df_data = df.copy()
    df_data["date_id"] = (df_data.index.date - df_data.index.date.min()).astype(
        "timedelta64[D]"
    )
    df_data["date_id"] = df_data["date_id"].dt.days + 1

    df_data["OC_High"] = df_data[["Open", "Close"]].max(axis=1)
    df_data["OC_Low"] = df_data[["Open", "Close"]].min(axis=1)

    df_data["ma20"] = df_data["Close"].rolling(20).mean().fillna(method="bfill")
    df_data["ma50"] = df_data["Close"].rolling(50).mean().fillna(method="bfill")

    return df_data


def find_trendline(
    df_data: pd.DataFrame, y_key: str, high_low: str = "high"
) -> pd.DataFrame:
    """Attempts to find a trend line based on y_key column from a given stock ticker data frame.

    Parameters
    ----------
    df_data : DataFrame
        The stock ticker data frame with at least date_id, y_key columns.
    y_key : str
        Column name to base the trend line on.
    high_low: str, optional
        Either "high" or "low". High is the default.

    Returns
    -------
    DataFrame
        If a trend is successfully found,
            An updated Panda's data frame with a trend data {y_key}_trend column.
        If no trend was found,
            An original Panda's data frame
    """

    for iteration in [3, 4, 5, 6, 7]:
        df_temp = df_data.copy()
        while len(df_temp) > iteration:
            reg = stats.linregress(
                x=df_temp["date_id"],
                y=df_temp[y_key],
            )

            if high_low == "high":
                df_temp = df_temp.loc[
                    df_temp[y_key] > reg[0] * df_temp["date_id"] + reg[1]
                ]
            else:
                df_temp = df_temp.loc[
                    df_temp[y_key] < reg[0] * df_temp["date_id"] + reg[1]
                ]

        if len(df_temp) > 1:
            break

    if len(df_temp) == 1:
        return df_data

    reg = stats.linregress(
        x=df_temp["date_id"],
        y=df_temp[y_key],
    )

    df_data[f"{y_key}_trend"] = reg[0] * df_data["date_id"] + reg[1]

    return df_data


def additional_info_about_ticker(ticker: str) -> str:
    """Additional information about trading the ticker such as exchange, currency, timezone and market status

    Parameters
    ----------
    ticker : str
        The stock ticker to extract if stock market is open or not

    Returns
    -------
    str
        Additional information about trading the ticker
    """
    extra_info = ""
    if ticker:
        ticker_info = yf.Ticker(ticker).info
        # outside US exchange
        if "." in ticker:
            extra_info += "\n[param]Datetime: [/param]"
            if (
                "exchangeTimezoneName" in ticker_info
                and ticker_info["exchangeTimezoneName"]
            ):
                dtime = datetime.now(
                    pytz.timezone(ticker_info["exchangeTimezoneName"])
                ).strftime("%Y %b %d %H:%M")
                extra_info += dtime
                extra_info += "\n[param]Timezone: [/param]"
                extra_info += ticker_info["exchangeTimezoneName"]
            else:
                extra_info += "\n[param]Datetime: [/param]"
                extra_info += "\n[param]Timezone: [/param]"

            extra_info += "\n[param]Exchange: [/param]"
            if "exchange" in ticker_info and ticker_info["exchange"]:
                exchange_name = ticker_info["exchange"]
                extra_info += exchange_name

            extra_info += "\n[param]Currency: [/param]"
            if "currency" in ticker_info and ticker_info["currency"]:
                extra_info += ticker_info["currency"]

            extra_info += "\n[param]Market:   [/param]"
            if "exchange" in ticker_info and ticker_info["exchange"]:
                if exchange_name in mcal.get_calendar_names():
                    calendar = mcal.get_calendar(exchange_name)
                    sch = calendar.schedule(
                        start_date=(datetime.now() - timedelta(days=3)).strftime(
                            "%Y-%m-%d"
                        ),
                        end_date=(datetime.now() + timedelta(days=3)).strftime(
                            "%Y-%m-%d"
                        ),
                    )
                    user_tz = get_user_timezone_or_invalid()
                    if user_tz != "INVALID":
                        is_market_open = calendar.open_at_time(
                            sch,
                            pd.Timestamp(
                                datetime.now().strftime("%Y-%m-%d %H:%M"), tz=user_tz
                            ),
                        )
                        if is_market_open:
                            extra_info += "OPEN"
                        else:
                            extra_info += "CLOSED"

            if "shortName" in ticker_info and ticker_info["shortName"]:
                extra_info += ticker_info["shortName"]
        else:
            extra_info += "\n[param]Datetime: [/param]"
            dtime = datetime.now(pytz.timezone("America/New_York")).strftime(
                "%Y %b %d %H:%M"
            )
            extra_info += dtime
            extra_info += "\n[param]Timezone: [/param]America/New_York"
            extra_info += "\n[param]Currency: [/param]USD"
            extra_info += "\n[param]Market:   [/param]"
            calendar = mcal.get_calendar("NYSE")
            sch = calendar.schedule(
                start_date=(datetime.now() - timedelta(days=3)).strftime("%Y-%m-%d"),
                end_date=(datetime.now() + timedelta(days=3)).strftime("%Y-%m-%d"),
            )
            user_tz = get_user_timezone_or_invalid()
            if user_tz != "INVALID":
                is_market_open = calendar.open_at_time(
                    sch,
                    pd.Timestamp(datetime.now().strftime("%Y-%m-%d %H:%M"), tz=user_tz),
                )
                if is_market_open:
                    extra_info += "OPEN"
                else:
                    extra_info += "CLOSED"

            extra_info += "\n[param]Company:  [/param]"
            if "shortName" in ticker_info and ticker_info["shortName"]:
                extra_info += ticker_info["shortName"]
    else:
        extra_info += "\n[param]Datetime: [/param]"
        extra_info += "\n[param]Timezone: [/param]"
        extra_info += "\n[param]Exchange: [/param]"
        extra_info += "\n[param]Market: [/param]"
        extra_info += "\n[param]Currency: [/param]"
        extra_info += "\n[param]Company: [/param]"

    return extra_info + "\n"


def clean_fraction(num, denom):
    """Returns the decimal value or NA if the operation cannot be performed

    Parameters
    ----------
    num : Any
        The numerator for the fraction
    denom : Any
        The denominator for the fraction

    Returns
    ----------
    val : Any
        The value of the fraction
    """
    try:
        return num / denom
    except TypeError:
        return "N/A"


def load_custom(file_path: str) -> pd.DataFrame:
    """Loads in a custom csv file

    Parameters
    ----------
    file_path: str
        Path to file

    Returns
    -------
    pd.DataFrame:
        Dataframe of stock data
    """
    # Double check that the file exists
    if not os.path.exists(file_path):
        console.print("[red]File path does not exist.[/red]\n")
        return pd.DataFrame()

    df = pd.read_csv(file_path)
    console.print(f"Loaded data has columns: {', '.join(df.columns.to_list())}\n")

    # Nasdaq specific
    if "Close/Last" in df.columns:
        df = df.rename(columns={"Close/Last": "Close"})
    if "Last" in df.columns:
        df = df.rename(columns={"Last": "Close"})

    df.columns = [col.lower().rstrip().lstrip() for col in df.columns]

    for col in df.columns:
        if col in ["date", "time", "timestamp", "datetime"]:
            df[col] = pd.to_datetime(df[col])
            df = df.set_index(col)
            console.print(f"Column [blue]{col.title()}[/blue] set as index.")

    df.columns = [col.title() for col in df.columns]
    df.index.name = df.index.name.title()

    df = df.applymap(
        lambda x: clean_function(x) if not isinstance(x, (int, float)) else x
    )
    if "Adj Close" not in df.columns:
        df["Adj Close"] = df.Close.copy()

    return df


def clean_function(entry: str) -> Union[str, float]:
    """Helper function for cleaning stock data from csv.  This can be customized for csvs"""
    # If there is a digit, get rid of common characters and return float
    if any(char.isdigit() for char in entry):
        return float(entry.replace("$", "").replace(",", ""))
    return entry


def show_quick_performance(stock_df: pd.DataFrame, ticker: str):
    """Show quick performance stats of stock prices.  Daily prices expected"""
    closes = stock_df["Adj Close"]
    volumes = stock_df["Volume"]

    perfs = {
        "1 Day": 100 * closes.pct_change(2)[-1],
        "1 Week": 100 * closes.pct_change(5)[-1],
        "1 Month": 100 * closes.pct_change(21)[-1],
        "1 Year": 100 * closes.pct_change(252)[-1],
    }
    if "2022-01-03" in closes.index:
        closes_ytd = closes[closes.index > f"{date.today().year}-01-01"]
        perfs["YTD"] = 100 * (closes_ytd[-1] - closes_ytd[0]) / closes_ytd[0]
    else:
        perfs["Period"] = 100 * (closes[-1] - closes[0]) / closes[0]

    df = pd.DataFrame.from_dict(perfs, orient="index").dropna().T
    df = df.applymap(lambda x: str(round(x, 2)) + " %")
    df = df.applymap(lambda x: f"[red]{x}[/red]" if "-" in x else f"[green]{x}[/green]")
    if len(closes) > 252:
        df["Volatility (1Y)"] = (
            str(round(100 * np.sqrt(252) * closes[:-252].pct_change().std(), 2)) + " %"
        )
    else:
        df["Volatility (Ann)"] = (
            str(round(100 * np.sqrt(252) * closes.pct_change().std(), 2)) + " %"
        )
    if len(volumes) > 10:
        df["Volume (10D avg)"] = (
            str(round(np.mean(volumes[-12:-2]) / 1_000_000, 2)) + " M"
        )

    df["Last Price"] = closes[-1]
    print_rich_table(
        df, show_index=False, headers=df.columns, title=f"{ticker.upper()} Performance"
    )


def show_codes_polygon(ticker: str):
    """Show FIGI, SIC and SIK codes for ticker

    Parameters
    ----------
    ticker: str
        Stock ticker
    """
    link = f"https://api.polygon.io/v3/reference/tickers/{ticker.upper()}?apiKey={cfg.API_POLYGON_KEY}"
    r = requests.get(link)
    if r.status_code != 200:
        console.print("[red]Error in polygon request[/red]\n")
        return
    r_json = r.json()
    if "results" not in r_json.keys():
        console.print("[red]Results not found in polygon request[/red]")
        return
    r_json = r_json["results"]
    cols = ["cik", "composite_figi", "share_class_figi", "sic_code"]
    vals = []
    for col in cols:
        vals.append(r_json[col])
    df = pd.DataFrame({"codes": [c.upper() for c in cols], "vals": vals})
    df.codes = df.codes.apply(lambda x: x.replace("_", " "))
    print_rich_table(
        df, show_index=False, headers=["", ""], title=f"{ticker.upper()} Codes"
    )<|MERGE_RESOLUTION|>--- conflicted
+++ resolved
@@ -836,32 +836,6 @@
         ]
     )
 
-<<<<<<< HEAD
-    quote_df["Change"] = quote_df["Price"] - quote_df["Previous Close"]
-    quote_df["Change %"] = quote_df.apply(
-        lambda x: f'{((x["Change"] / x["Previous Close"]) * 100):.2f}%',
-        axis="columns",
-    )
-    for c in [
-        "Price",
-        "Open",
-        "High",
-        "Low",
-        "Previous Close",
-        "52 Week High",
-        "52 Week Low",
-        "Change",
-    ]:
-        quote_df[c] = quote_df[c].apply(lambda x: f"{x:.2f}")
-    quote_df["Volume"] = quote_df["Volume"].apply(lambda x: f"{x:,}")
-
-    quote_df = quote_df.set_index("Symbol")
-
-    quote_data = transpose(quote_df)
-
-    print_rich_table(quote_data, title="Ticker Quote", show_index=True)
-    console.print()
-=======
     try:
         # For the case where a user uses: 'quote BB'
         if other_args and "-" not in other_args[0][0]:
@@ -930,7 +904,6 @@
         console.print(f"Invalid stock ticker: {ns_parser.s_ticker}")
 
     return
->>>>>>> 3f5d2812
 
 
 def load_ticker(

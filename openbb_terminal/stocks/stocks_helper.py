"""Main helper."""
__docformat__ = "numpy"

# pylint: disable=unsupported-assignment-operation,too-many-lines
# pylint: disable=no-member,too-many-branches,too-many-arguments
# pylint: disable=inconsistent-return-statements
# pylint: disable=consider-using-dict-items

import logging
import os
from copy import deepcopy
from datetime import datetime, timedelta
from typing import Any, Dict, Iterable, List, Optional, Union

import financedatabase as fd
import matplotlib.pyplot as plt
import mplfinance as mpf
import numpy as np
import pandas as pd
import plotly.graph_objects as go
import pytz
import yfinance as yf
from matplotlib.lines import Line2D
from matplotlib.ticker import LogLocator, ScalarFormatter
from plotly.subplots import make_subplots
from requests.exceptions import ReadTimeout
from scipy import stats

from openbb_terminal import config_terminal as cfg
from openbb_terminal.helper_funcs import (
    lambda_long_number_format_y_axis,
    plot_autoscale,
    print_rich_table,
    request,
)
from openbb_terminal.rich_config import console

# pylint: disable=unused-import
from openbb_terminal.stocks.stock_statics import (
    BALANCE_PLOT,  # noqa: F401
    BALANCE_PLOT_CHOICES,  # noqa: F401
    CANDLE_SORT,  # noqa: F401
    CASH_PLOT,  # noqa: F401
    CASH_PLOT_CHOICES,  # noqa: F401
    INCOME_PLOT,  # noqa: F401
    INCOME_PLOT_CHOICES,  # noqa: F401
    INTERVALS,  # noqa: F401
    SOURCES,  # noqa: F401
    market_coverage_suffix,
)
from openbb_terminal.stocks.stocks_model import (
    load_stock_av,
    load_stock_eodhd,
    load_stock_intrinio,
    load_stock_polygon,
    load_stock_yf,
)

from . import databento_model

logger = logging.getLogger(__name__)


exch_file_path = os.path.join(
    os.path.dirname(os.path.abspath(__file__)), "mappings", "Mic_Codes.csv"
)
exchange_df = pd.read_csv(exch_file_path, index_col=0, header=None)
exchange_mappings = exchange_df.squeeze("columns").to_dict()


def check_datetime(
    ck_date: Optional[Union[datetime, str]] = None, start: bool = True
) -> datetime:
    """Check if given argument is string and attempts to convert to datetime.

    Parameters
    ----------
    ck_date : Optional[Union[datetime, str]], optional
        Date to check, by default None
    start : bool, optional
        If True and string is invalid, will return 1100 days ago
        If False and string is invalid, will return today, by default True

    Returns
    -------
    datetime
        Datetime object
    """
    error_catch = (datetime.now() - timedelta(days=1100)) if start else datetime.now()
    try:
        if ck_date is None:
            return error_catch
        if isinstance(ck_date, datetime):
            return ck_date
        if isinstance(ck_date, str):
            return datetime.strptime(ck_date, "%Y-%m-%d")
    except Exception:
        console.print(
            f"Invalid date format (YYYY-MM-DD), "
            f"Using {error_catch.strftime('%Y-%m-%d')} for {ck_date}"
        )
    return error_catch


def search(
    query: str = "",
    country: str = "",
    sector: str = "",
    industry: str = "",
    exchange_country: str = "",
    all_exchanges: bool = False,
    limit: int = 0,
) -> pd.DataFrame:
    """Search selected query for tickers.

    Parameters
    ----------
    query : str
        The search term used to find company tickers
    country: str
        Search by country to find stocks matching the criteria
    sector : str
        Search by sector to find stocks matching the criteria
    industry : str
        Search by industry to find stocks matching the criteria
    exchange_country: str
        Search by exchange country to find stock matching
    all_exchanges: bool
       Whether to search all exchanges, without this option only the United States market is searched
    limit : int
        The limit of companies shown.

    Returns
    -------
    df: pd.DataFrame
        Dataframe of search results.
        Empty Dataframe if none are found.

    Examples
    --------
    >>> from openbb_terminal.sdk import openbb
    >>> openbb.stocks.search(country="united states", exchange_country="Germany")
    """
    kwargs: Dict[str, Any] = {"exclude_exchanges": False}
    if country:
        kwargs["country"] = country.replace("_", " ").title()
    if sector:
        kwargs["sector"] = sector
    if industry:
        kwargs["industry"] = industry
    kwargs["exclude_exchanges"] = False if exchange_country else not all_exchanges

    try:
        data = fd.select_equities(**kwargs)
    except ReadTimeout:
        console.print(
            "[red]Unable to retrieve company data from GitHub which limits the search"
            " capabilities. This tends to be due to access restrictions for GitHub.com,"
            " please check if you can access this website without a VPN.[/red]\n"
        )
        data = {}
    except ValueError:
        console.print(
            "[red]No companies were found that match the given criteria.[/red]\n"
        )
        return pd.DataFrame()
    if not data:
        console.print("No companies found.\n")
        return pd.DataFrame()

    if query:
        d = fd.search_products(
            data, query, search="long_name", case_sensitive=False, new_database=None
        )
        d.update(
            fd.search_products(
                data,
                query,
                search="short_name",
                case_sensitive=False,
                new_database=None,
            )
        )
    else:
        d = data

    if not d:
        console.print("No companies found.\n")
        return pd.DataFrame()

    df = pd.DataFrame.from_dict(d).T[
        ["long_name", "short_name", "country", "sector", "industry", "exchange"]
    ]
    if exchange_country and exchange_country in market_coverage_suffix:
        suffix_tickers = [
            ticker.split(".")[1] if "." in ticker else "" for ticker in list(df.index)
        ]
        df = df[
            [val in market_coverage_suffix[exchange_country] for val in suffix_tickers]
        ]

    exchange_suffix = {}
    for k, v in market_coverage_suffix.items():
        for x in v:
            exchange_suffix[x] = k

    df["name"] = df["long_name"].combine_first(df["short_name"])
    df = df[["name", "country", "sector", "industry", "exchange"]]

    title = "Companies found"
    if query:
        title += f" on term {query}"
    if exchange_country:
        title += f" on an exchange in {exchange_country.replace('_', ' ').title()}"
    if country:
        title += f" in {country.replace('_', ' ').title()}"
    if sector:
        title += f" within {sector}"
        if industry:
            title += f" and {industry}"
    if not sector and industry:
        title += f" within {industry}"

    df = df.fillna(value=np.nan)
    df = df.iloc[df.isnull().sum(axis=1).mul(1).argsort()]

    print_rich_table(
        df.iloc[:limit] if limit else df,
        show_index=True,
        headers=["Name", "Country", "Sector", "Industry", "Exchange"],
        title=title,
    )

    return df


def load(
    symbol: str,
    start_date: Optional[Union[datetime, str]] = None,
    interval: int = 1440,
    end_date: Optional[Union[datetime, str]] = None,
    prepost: bool = False,
    source: str = "YahooFinance",
    weekly: bool = False,
    monthly: bool = False,
    verbose: bool = True,
):
    """Load a symbol to perform analysis using the string above as a template.

    Optional arguments and their descriptions are listed above.

    The default source is, yFinance (https://pypi.org/project/yfinance/).
    Other sources:
            -   AlphaVantage (https://www.alphavantage.co/documentation/)
            -   Eod Historical Data (https://eodhistoricaldata.com/financial-apis/)

    Please note that certain analytical features are exclusive to the specific source.

    To load a symbol from an exchange outside of the NYSE/NASDAQ default, use yFinance as the source and
    add the corresponding exchange to the end of the symbol. i.e. `BNS.TO`.  Note this may be possible with
    other paid sources check their docs.

    BNS is a dual-listed stock, there are separate options chains and order books for each listing.
    Opportunities for arbitrage may arise from momentary pricing discrepancies between listings
    with a dynamic exchange rate as a second order opportunity in ForEx spreads.

    Find the full list of supported exchanges here:
    https://help.yahoo.com/kb/exchanges-data-providers-yahoo-finance-sln2310.html

    Certain analytical features, such as VWAP, require the ticker to be loaded as intraday
    using the `-i x` argument.  When encountering this error, simply reload the symbol using
    the interval argument. i.e. `load -t BNS -s YYYY-MM-DD -i 1 -p` loads one-minute intervals,
    including Pre/After Market data, using the default source, yFinance.

    Certain features, such as the Prediction menu, require the symbol to be loaded as daily and not intraday.

    Parameters
    ----------
    symbol: str
        Ticker to get data
    start_date: str or datetime, optional
        Start date to get data from with. - datetime or string format (YYYY-MM-DD)
    interval: int
        Interval (in minutes) to get data 1, 5, 15, 30, 60 or 1440
    end_date: str or datetime, optional
        End date to get data from with. - datetime or string format (YYYY-MM-DD)
    prepost: bool
        Pre and After hours data
    source: str
        Source of data extracted
    weekly: bool
        Flag to get weekly data
    monthly: bool
        Flag to get monthly data
    verbose: bool
        Display verbose information on what was the symbol that was loaded

    Returns
    -------
    df_stock_candidate: pd.DataFrame
        Dataframe of data
    """
    if start_date is None:
        start_date = (datetime.now() - timedelta(days=1100)).strftime("%Y-%m-%d")

    if end_date is None:
        end_date = datetime.now().strftime("%Y-%m-%d")

    start_date = check_datetime(start_date)
    end_date = check_datetime(end_date, start=False)
    int_string = "Daily"
    if weekly:
        int_string = "Weekly"
    if monthly:
        int_string = "Monthly"

    # Daily
    if int(interval) == 1440:
        if source == "AlphaVantage":
            df_stock_candidate = load_stock_av(symbol, int_string, start_date, end_date)

        elif source == "YahooFinance":
            df_stock_candidate = load_stock_yf(
                symbol, start_date, end_date, weekly, monthly
            )

        elif source == "EODHD":
            df_stock_candidate = load_stock_eodhd(
                symbol, start_date, end_date, weekly, monthly
            )

        elif source == "Polygon":
            df_stock_candidate = load_stock_polygon(
                symbol, start_date, end_date, weekly, monthly
            )

        elif source == "Intrinio":
            df_stock_candidate = load_stock_intrinio(symbol, start_date, end_date)

        elif source == "DataBento":
            df_stock_candidate = databento_model.get_historical_stock(
                symbol, start_date.strftime("%Y-%m-%d"), end_date.strftime("%Y-%m-%d")
            )

        else:
            console.print("[red]Invalid source for stock[/red]\n")
            return
        is_df = isinstance(df_stock_candidate, pd.DataFrame)
        if (is_df and df_stock_candidate.empty) or (
            not is_df and not df_stock_candidate
        ):
            return pd.DataFrame()

        df_stock_candidate.index.name = "date"
        s_start = df_stock_candidate.index[0]
        s_interval = f"{interval}min"

    else:
        if source == "AlphaVantage":
            s_start = start_date
            int_string = "Minute"
            s_interval = f"{interval}min"
            df_stock_candidate = load_stock_av(
                symbol, int_string, start_date, end_date, s_interval
            )

        elif source == "YahooFinance":
            s_int = str(interval) + "m"
            s_interval = s_int + "in"
            d_granularity = {"1m": 6, "5m": 59, "15m": 59, "30m": 59, "60m": 729}

            s_start_dt = datetime.utcnow() - timedelta(days=d_granularity[s_int])
            s_date_start = s_start_dt.strftime("%Y-%m-%d")

            df_stock_candidate = yf.download(
                symbol,
                start=s_date_start
                if s_start_dt > start_date
                else start_date.strftime("%Y-%m-%d"),
                progress=False,
                interval=s_int,
                prepost=prepost,
            )

            # Check that loading a stock was not successful
            if df_stock_candidate.empty:
                return pd.DataFrame()

            df_stock_candidate.index = df_stock_candidate.index.tz_localize(None)

            s_start = (
                pytz.utc.localize(s_start_dt) if s_start_dt > start_date else start_date
            )

            df_stock_candidate.index.name = "date"

        elif source == "Intrinio":
            console.print(
                "[red]We currently do not support intraday data with Intrinio.[/red]\n"
            )

        elif source == "Polygon":
            request_url = (
                f"https://api.polygon.io/v2/aggs/ticker/"
                f"{symbol.upper()}/range/{interval}/minute/{start_date.strftime('%Y-%m-%d')}"
                f"/{end_date.strftime('%Y-%m-%d')}"
                f"?adjusted=true&sort=desc&limit=49999&apiKey={cfg.API_POLYGON_KEY}"
            )
            r = request(request_url)
            if r.status_code != 200:
                console.print("[red]Error in polygon request[/red]")
                return pd.DataFrame()

            r_json = r.json()
            if "results" not in r_json.keys():
                console.print("[red]No results found in polygon reply.[/red]")
                return pd.DataFrame()

            df_stock_candidate = pd.DataFrame(r_json["results"])

            df_stock_candidate = df_stock_candidate.rename(
                columns={
                    "o": "Open",
                    "c": "Close",
                    "h": "High",
                    "l": "Low",
                    "t": "date",
                    "v": "Volume",
                    "n": "Transactions",
                }
            )
            # pylint: disable=unsupported-assignment-operation
            df_stock_candidate["date"] = pd.to_datetime(
                df_stock_candidate.date, unit="ms"
            )
            df_stock_candidate["Adj Close"] = df_stock_candidate.Close
            df_stock_candidate = df_stock_candidate.sort_values(by="date")

            df_stock_candidate = df_stock_candidate.set_index("date")
            # Check that loading a stock was not successful
            if df_stock_candidate.empty:
                return pd.DataFrame()

            df_stock_candidate.index = (
                df_stock_candidate.index.tz_localize(tz="UTC")
                .tz_convert("US/Eastern")
                .tz_localize(None)
            )
            s_start_dt = df_stock_candidate.index[0]

            s_start = (
                pytz.utc.localize(s_start_dt) if s_start_dt > start_date else start_date
            )
            s_interval = f"{interval}min"
        int_string = "Intraday"

    s_intraday = (f"Intraday {interval}min", int_string)[interval == 1440]

    if verbose:
        console.print(
            f"Loading {s_intraday} data for {symbol.upper()} "
            f"with starting period {s_start.strftime('%Y-%m-%d')}.",
        )

    return df_stock_candidate


def display_candle(
    symbol: str,
    data: Optional[pd.DataFrame] = None,
    use_matplotlib: bool = True,
    intraday: bool = False,
    add_trend: bool = False,
    ma: Optional[Iterable[int]] = None,
    asset_type: str = "",
    start_date: Optional[Union[datetime, str]] = None,
    interval: int = 1440,
    end_date: Optional[Union[datetime, str]] = None,
    prepost: bool = False,
    source: str = "YahooFinance",
    weekly: bool = False,
    monthly: bool = False,
    external_axes: Optional[List[plt.Axes]] = None,
    raw: bool = False,
    yscale: str = "linear",
):
    """Show candle plot of loaded ticker.

    [Source: Yahoo Finance, IEX Cloud or Alpha Vantage]

    Parameters
    ----------
    symbol: str
        Ticker name
    data: pd.DataFrame
        Stock dataframe
    use_matplotlib: bool
        Flag to use matplotlib instead of interactive plotly chart
    intraday: bool
        Flag for intraday data for plotly range breaks
    add_trend: bool
        Flag to add high and low trends to chart
    ma: Tuple[int]
        Moving averages to add to the candle
    asset_type_: str
        String to include in title
    external_axes : Optional[List[plt.Axes]], optional
        External axes (2 axes are expected in the list), by default None
    asset_type_: str
        String to include in title
    start_date: str or datetime, optional
        Start date to get data from with. - datetime or string format (YYYY-MM-DD)
    interval: int
        Interval (in minutes) to get data 1, 5, 15, 30, 60 or 1440
    end_date: str or datetime, optional
        End date to get data from with. - datetime or string format (YYYY-MM-DD)
    prepost: bool
        Pre and After hours data
    source: str
        Source of data extracted
    weekly: bool
        Flag to get weekly data
    monthly: bool
        Flag to get monthly data
    raw : bool, optional
        Flag to display raw data, by default False
    yscale: str
        Linear or log for yscale

    Examples
    --------
    >>> from openbb_terminal.sdk import openbb
    >>> openbb.stocks.candle("AAPL")
    """
    # We are not actually showing adj close in candle.  This hasn't been an issue so far, but adding
    # in intrinio returns all adjusted columns,so some care here is needed or else we end up with
    # mixing up close and adj close
    if data is None:
        # For mypy
        data = pd.DataFrame()
    data = deepcopy(data)

    if "Adj Close" in data.columns:
        data["Close"] = data["Adj Close"].copy()

    if start_date is None:
        start_date = (datetime.now() - timedelta(days=1100)).strftime("%Y-%m-%d")

    if end_date is None:
        end_date = datetime.now().strftime("%Y-%m-%d")

    start_date = check_datetime(start_date)
    end_date = check_datetime(end_date, start=False)

<<<<<<< HEAD
    data = load(
        symbol,
        start_date,
        interval,
        end_date,
        prepost,
        source,
        weekly,
        monthly,
    )
    data = process_candle(data)
=======
    if data is None or data.empty:
        data = load(
            symbol,
            start_date,
            interval,
            end_date,
            prepost,
            source,
            weekly,
            monthly,
        )
        data = process_candle(data)
>>>>>>> 9abdbd56

    if add_trend and (data.index[1] - data.index[0]).total_seconds() >= 86400:
        data = find_trendline(data, "OC_High", "high")
        data = find_trendline(data, "OC_Low", "low")

    if not raw:
        if use_matplotlib:
            ap0 = []
            if add_trend:
                if "OC_High_trend" in data.columns:
                    ap0.append(
                        mpf.make_addplot(
                            data["OC_High_trend"],
                            color=cfg.theme.up_color,
                            secondary_y=False,
                        ),
                    )

                if "OC_Low_trend" in data.columns:
                    ap0.append(
                        mpf.make_addplot(
                            data["OC_Low_trend"],
                            color=cfg.theme.down_color,
                            secondary_y=False,
                        ),
                    )

            candle_chart_kwargs = {
                "type": "candle",
                "style": cfg.theme.mpf_style,
                "volume": True,
                "addplot": ap0,
                "xrotation": cfg.theme.xticks_rotation,
                "scale_padding": {"left": 0.3, "right": 1, "top": 0.8, "bottom": 0.8},
                "update_width_config": {
                    "candle_linewidth": 0.6,
                    "candle_width": 0.8,
                    "volume_linewidth": 0.8,
                    "volume_width": 0.8,
                },
                "warn_too_much_data": 10000,
                "yscale": yscale,
            }

            kwargs = {"mav": ma} if ma else {}

            if external_axes is None:
                candle_chart_kwargs["returnfig"] = True
                candle_chart_kwargs["figratio"] = (10, 7)
                candle_chart_kwargs["figscale"] = 1.10
                candle_chart_kwargs["figsize"] = plot_autoscale()
                candle_chart_kwargs["warn_too_much_data"] = 100_000

                fig, ax = mpf.plot(data, **candle_chart_kwargs, **kwargs)
                lambda_long_number_format_y_axis(data, "Volume", ax)

                fig.suptitle(
                    f"{asset_type} {symbol}",
                    x=0.055,
                    y=0.965,
                    horizontalalignment="left",
                )

                if ma:
                    # Manually construct the chart legend
                    colors = [cfg.theme.get_colors()[i] for i, _ in enumerate(ma)]
                    lines = [Line2D([0], [0], color=c) for c in colors]
                    labels = ["MA " + str(label) for label in ma]
                    ax[0].legend(lines, labels)

                if yscale == "log":
                    ax[0].yaxis.set_major_formatter(ScalarFormatter())
                    ax[0].yaxis.set_major_locator(
                        LogLocator(base=100, subs=[1.0, 2.0, 5.0, 10.0])
                    )
                    ax[0].ticklabel_format(style="plain", axis="y")

                cfg.theme.visualize_output(force_tight_layout=False)
            else:
                if len(external_axes) != 2:
                    logger.error("Expected list of one axis item.")
                    console.print("[red]Expected list of 2 axis items.\n[/red]")
                    return pd.DataFrame()
                ax1, ax2 = external_axes
                candle_chart_kwargs["ax"] = ax1
                candle_chart_kwargs["volume"] = ax2
                mpf.plot(data, **candle_chart_kwargs)

        else:
            fig = make_subplots(
                rows=2,
                cols=1,
                shared_xaxes=True,
                vertical_spacing=0.06,
                subplot_titles=(f"{symbol}", "Volume"),
                row_width=[0.2, 0.7],
            )
            fig.add_trace(
                go.Candlestick(
                    x=data.index,
                    open=data.Open,
                    high=data.High,
                    low=data.Low,
                    close=data.Close,
                    name="OHLC",
                ),
                row=1,
                col=1,
            )
            if ma:
                plotly_colors = [
                    "black",
                    "teal",
                    "blue",
                    "purple",
                    "orange",
                    "gray",
                    "deepskyblue",
                ]
                for idx, ma_val in enumerate(ma):
                    temp = data["Adj Close"].copy()
                    temp[f"ma{ma_val}"] = data["Adj Close"].rolling(ma_val).mean()
                    temp = temp.dropna()
                    fig.add_trace(
                        go.Scatter(
                            x=temp.index,
                            y=temp[f"ma{ma_val}"],
                            name=f"MA{ma_val}",
                            mode="lines",
                            line=go.scatter.Line(
                                color=plotly_colors[np.mod(idx, len(plotly_colors))]
                            ),
                        ),
                        row=1,
                        col=1,
                    )

            if add_trend:
                if "OC_High_trend" in data.columns:
                    fig.add_trace(
                        go.Scatter(
                            x=data.index,
                            y=data["OC_High_trend"],
                            name="High Trend",
                            mode="lines",
                            line=go.scatter.Line(color="green"),
                        ),
                        row=1,
                        col=1,
                    )
                if "OC_Low_trend" in data.columns:
                    fig.add_trace(
                        go.Scatter(
                            x=data.index,
                            y=data["OC_Low_trend"],
                            name="Low Trend",
                            mode="lines",
                            line=go.scatter.Line(color="red"),
                        ),
                        row=1,
                        col=1,
                    )

            colors = [
                "red" if row.Open < row["Adj Close"] else "green"
                for _, row in data.iterrows()
            ]
            fig.add_trace(
                go.Bar(
                    x=data.index,
                    y=data.Volume,
                    name="Volume",
                    marker_color=colors,
                ),
                row=2,
                col=1,
            )
            fig.update_layout(
                yaxis_title="Stock Price ($)",
                xaxis=dict(
                    rangeselector=dict(
                        buttons=list(
                            [
                                dict(
                                    count=1,
                                    label="1m",
                                    step="month",
                                    stepmode="backward",
                                ),
                                dict(
                                    count=3,
                                    label="3m",
                                    step="month",
                                    stepmode="backward",
                                ),
                                dict(
                                    count=1, label="YTD", step="year", stepmode="todate"
                                ),
                                dict(
                                    count=1,
                                    label="1y",
                                    step="year",
                                    stepmode="backward",
                                ),
                                dict(step="all"),
                            ]
                        )
                    ),
                    rangeslider=dict(visible=False),
                    type="date",
                ),
            )

            fig.update_layout(
                updatemenus=[
                    dict(
                        buttons=[
                            dict(
                                label="linear",
                                method="relayout",
                                args=[{"yaxis.type": "linear"}],
                            ),
                            dict(
                                label="log",
                                method="relayout",
                                args=[{"yaxis.type": "log"}],
                            ),
                        ]
                    )
                ]
            )

            if intraday:
                fig.update_xaxes(
                    rangebreaks=[
                        dict(bounds=["sat", "mon"]),
                        dict(bounds=[20, 9], pattern="hour"),
                    ]
                )

            fig.show(config=dict({"scrollZoom": True}))
    else:
        return data


def process_candle(data: pd.DataFrame) -> pd.DataFrame:
    """Process DataFrame into candle style plot.

    Parameters
    ----------
    data : DataFrame
        Stock dataframe.

    Returns
    -------
    DataFrame
        A Panda's data frame with columns Open, High, Low, Close, Adj Close, Volume,
        date_id, OC-High, OC-Low.
    """
    df_data = data.copy()
    df_data["date_id"] = (df_data.index.date - df_data.index.date.min()).astype(
        "timedelta64[D]"
    )
    df_data["date_id"] = df_data["date_id"].dt.days + 1

    df_data["OC_High"] = df_data[["Open", "Close"]].max(axis=1)
    df_data["OC_Low"] = df_data[["Open", "Close"]].min(axis=1)

    df_data["ma20"] = df_data["Close"].rolling(20).mean().fillna(method="bfill")
    df_data["ma50"] = df_data["Close"].rolling(50).mean().fillna(method="bfill")

    return df_data


def find_trendline(
    df_data: pd.DataFrame, y_key: str, high_low: str = "high"
) -> pd.DataFrame:
    """Attempt to find a trend line based on y_key column from a given stock ticker data frame.

    Parameters
    ----------
    df_data : DataFrame
        The stock ticker data frame with at least date_id, y_key columns.
    y_key : str
        Column name to base the trend line on.
    high_low: str, optional
        Either "high" or "low". High is the default.

    Returns
    -------
    DataFrame
        If a trend is successfully found,
            An updated Panda's data frame with a trend data {y_key}_trend column.
        If no trend was found,
            An original Panda's data frame
    """
    for iteration in [3, 4, 5, 6, 7]:
        df_temp = df_data.copy()
        while len(df_temp) > iteration:
            reg = stats.linregress(
                x=df_temp["date_id"],
                y=df_temp[y_key],
            )

            if high_low == "high":
                df_temp = df_temp.loc[
                    df_temp[y_key] > reg[0] * df_temp["date_id"] + reg[1]
                ]
            else:
                df_temp = df_temp.loc[
                    df_temp[y_key] < reg[0] * df_temp["date_id"] + reg[1]
                ]

        if len(df_temp) > 1:
            break

    if len(df_temp) == 1:
        return df_data

    reg = stats.linregress(
        x=df_temp["date_id"],
        y=df_temp[y_key],
    )

    df_data[f"{y_key}_trend"] = reg[0] * df_data["date_id"] + reg[1]

    return df_data


def additional_info_about_ticker(ticker: str) -> str:
    """Get information about trading the ticker.

    Includes exchange, currency, timezone and market status.

    Parameters
    ----------
    ticker : str
        The stock ticker to extract if stock market is open or not
    Returns
    -------
    str
        Additional information about trading the ticker
    """
    extra_info = ""

    if ticker:
        if ".US" in ticker.upper():
            ticker = ticker.rstrip(".US")
            ticker = ticker.rstrip(".us")
        ticker_stats = yf.Ticker(ticker).stats()
        extra_info += "\n[param]Company:  [/param]"
        extra_info += ticker_stats.get("quoteType", {}).get("shortName")
        extra_info += "\n[param]Exchange: [/param]"
        exchange_name = ticker_stats.get("quoteType", {}).get("exchange")
        extra_info += (
            exchange_mappings["X" + exchange_name]
            if "X" + exchange_name in exchange_mappings
            else exchange_name
        )

        extra_info += "\n[param]Currency: [/param]"
        extra_info += ticker_stats.get("summaryDetail", {}).get("currency")

    else:
        extra_info += "\n[param]Company: [/param]"
        extra_info += "\n[param]Exchange: [/param]"
        extra_info += "\n[param]Currency: [/param]"

    return extra_info + "\n"


def clean_fraction(num, denom):
    """Return the decimal value or NA if the operation cannot be performed.

    Parameters
    ----------
    num : Any
        The numerator for the fraction
    denom : Any
        The denominator for the fraction

    Returns
    -------
    val : Any
        The value of the fraction
    """
    try:
        return num / denom
    except TypeError:
        return "N/A"


def load_custom(file_path: str) -> pd.DataFrame:
    """Load in a custom csv file.

    Parameters
    ----------
    file_path: str
        Path to file

    Returns
    -------
    pd.DataFrame
        Dataframe of stock data
    """
    # Double check that the file exists
    if not os.path.exists(file_path):
        console.print("[red]File path does not exist.[/red]\n")
        return pd.DataFrame()

    df = pd.read_csv(file_path)
    console.print(f"Loaded data has columns: {', '.join(df.columns.to_list())}\n")

    # Nasdaq specific
    if "Close/Last" in df.columns:
        df = df.rename(columns={"Close/Last": "Close"})
    if "Last" in df.columns:
        df = df.rename(columns={"Last": "Close"})

    df.columns = [col.lower().rstrip().lstrip() for col in df.columns]

    for col in df.columns:
        if col in ["date", "time", "timestamp", "datetime"]:
            df[col] = pd.to_datetime(df[col])
            df = df.set_index(col)
            console.print(f"Column [blue]{col.title()}[/blue] set as index.")

    df.columns = [col.title() for col in df.columns]
    df.index.name = df.index.name.title()

    df = df.applymap(
        lambda x: clean_function(x) if not isinstance(x, (int, float)) else x
    )
    if "Adj Close" not in df.columns:
        df["Adj Close"] = df.Close.copy()

    return df


def clean_function(entry: str) -> Union[str, float]:
    """Clean stock data from csv.

    This can be customized for csvs.
    """
    # If there is a digit, get rid of common characters and return float
    if any(char.isdigit() for char in entry):
        return float(entry.replace("$", "").replace(",", ""))
    return entry


def show_quick_performance(stock_df: pd.DataFrame, ticker: str):
    """Show quick performance stats of stock prices.

    Daily prices expected.
    """
    closes = stock_df["Adj Close"]
    volumes = stock_df["Volume"]

    perfs = {
        "1 Day": 100 * closes.pct_change(2)[-1],
        "1 Week": 100 * closes.pct_change(5)[-1],
        "1 Month": 100 * closes.pct_change(21)[-1],
        "1 Year": 100 * closes.pct_change(252)[-1],
    }

    closes_ytd = closes[closes.index.year == pd.to_datetime("today").year]
    if not closes_ytd.empty:
        perfs["YTD"] = 100 * (closes_ytd[-1] - closes_ytd[0]) / closes_ytd[0]
    else:
        perfs["Period"] = 100 * (closes[-1] - closes[0]) / closes[0]

    perf_df = pd.DataFrame.from_dict(perfs, orient="index").dropna().T
    perf_df = perf_df.applymap(lambda x: str(round(x, 2)) + " %")
    perf_df = perf_df.applymap(
        lambda x: f"[red]{x}[/red]" if "-" in x else f"[green]{x}[/green]"
    )
    if len(closes) > 252:
        perf_df["Volatility (1Y)"] = (
            str(round(100 * np.sqrt(252) * closes[-252:].pct_change().std(), 2)) + " %"
        )
    else:
        perf_df["Volatility (Ann)"] = (
            str(round(100 * np.sqrt(252) * closes.pct_change().std(), 2)) + " %"
        )
    if len(volumes) > 10:
        perf_df["Volume (10D avg)"] = (
            str(round(np.mean(volumes[-12:-2]) / 1_000_000, 2)) + " M"
        )

    perf_df["Previous Close"] = str(round(closes[-1], 2))
    print_rich_table(
        perf_df,
        show_index=False,
        headers=perf_df.columns,
        title=f"{ticker.upper()} Performance",
    )


def show_codes_polygon(ticker: str):
    """Show FIGI, SIC and SIK codes for ticker.

    Parameters
    ----------
    ticker: str
        Stock ticker
    """
    link = f"https://api.polygon.io/v3/reference/tickers/{ticker.upper()}?apiKey={cfg.API_POLYGON_KEY}"
    if cfg.API_POLYGON_KEY == "REPLACE_ME":
        console.print("[red]Polygon API key missing[/red]\n")
        return
    r = request(link)
    if r.status_code != 200:
        console.print("[red]Error in polygon request[/red]\n")
        return
    r_json = r.json()
    if "results" not in r_json.keys():
        console.print("[red]Results not found in polygon request[/red]")
        return
    r_json = r_json["results"]
    cols = ["cik", "composite_figi", "share_class_figi", "sic_code"]
    vals = [r_json[col] for col in cols]
    polygon_df = pd.DataFrame({"codes": [c.upper() for c in cols], "vals": vals})
    polygon_df.codes = polygon_df.codes.apply(lambda x: x.replace("_", " "))
    print_rich_table(
        polygon_df, show_index=False, headers=["", ""], title=f"{ticker.upper()} Codes"
    )


def format_parse_choices(choices: List[str]) -> List[str]:
    """Format a list of strings to be lowercase and replace spaces with underscores.

    Parameters
    ----------
    choices: List[str]
        The options to be formatted

    Returns
    -------
    clean_choices: List[str]
        The cleaned options

    """
    return [x.lower().replace(" ", "_") for x in choices]


def map_parse_choices(choices: List[str]) -> Dict[str, str]:
    """Create a mapping of clean arguments (keys) to original arguments (values).

    Parameters
    ----------
    choices: List[str]
        The options to be formatted

    Returns
    -------
    clean_choices: Dict[str, str]
        The mapping

    """
    the_dict = {x.lower().replace(" ", "_"): x for x in choices}
    the_dict[""] = ""
    return the_dict


def verify_plot_options(command: str, source: str, plot: list) -> bool:
    """Verify that the plot options are valid for the chosen source."""
    if command == "cash":
        command_options = CASH_PLOT
    elif command == "balance":
        command_options = BALANCE_PLOT
    else:
        command_options = INCOME_PLOT
    options = list(command_options[source].values())

    incorrect_columns = []
    for column in plot:
        if column not in options:
            incorrect_columns.append(column)
    if incorrect_columns:
        console.print(
            f"[red]The chosen columns to plot is not available for {source}.[/red]\n"
        )
        for column in incorrect_columns:
            possible_sources = []
            for i in command_options:
                if column in list(command_options[i].values()):
                    possible_sources.append(i)
            if possible_sources:
                console.print(
                    f"[red]{column} can be plotted with the following sources: {', '.join(possible_sources)}[/red]"
                )
            else:
                console.print(
                    f"[red]{column} does not exist in a existing data source.[/red]"
                )
        return True
    return False<|MERGE_RESOLUTION|>--- conflicted
+++ resolved
@@ -552,19 +552,6 @@
     start_date = check_datetime(start_date)
     end_date = check_datetime(end_date, start=False)
 
-<<<<<<< HEAD
-    data = load(
-        symbol,
-        start_date,
-        interval,
-        end_date,
-        prepost,
-        source,
-        weekly,
-        monthly,
-    )
-    data = process_candle(data)
-=======
     if data is None or data.empty:
         data = load(
             symbol,
@@ -577,7 +564,6 @@
             monthly,
         )
         data = process_candle(data)
->>>>>>> 9abdbd56
 
     if add_trend and (data.index[1] - data.index[0]).total_seconds() >= 86400:
         data = find_trendline(data, "OC_High", "high")

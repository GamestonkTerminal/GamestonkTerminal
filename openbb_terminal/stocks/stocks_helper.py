"""Main helper."""
__docformat__ = "numpy"

# pylint: disable=unsupported-assignment-operation,too-many-lines
# pylint: disable=no-member,too-many-branches,too-many-arguments
# pylint: disable=inconsistent-return-statements

import logging
import os
from datetime import datetime, timedelta
from typing import Any, Dict, Iterable, List, Optional, Union

import financedatabase as fd
import matplotlib.pyplot as plt
import mplfinance as mpf
import numpy as np
import pandas as pd
import plotly.graph_objects as go
import pytz
import yfinance as yf
from matplotlib.lines import Line2D
from matplotlib.ticker import LogLocator, ScalarFormatter
from plotly.subplots import make_subplots
from requests.exceptions import ReadTimeout
from scipy import stats

from openbb_terminal import config_terminal as cfg
from openbb_terminal.helper_funcs import (
    export_data,
    lambda_long_number_format_y_axis,
    plot_autoscale,
    print_rich_table,
    request,
)
from openbb_terminal.rich_config import console

# pylint: disable=unused-import
<<<<<<< HEAD
from openbb_terminal.stocks.stock_statics import market_coverage_suffix
from openbb_terminal.stocks.stock_statics import INTERVALS  # noqa: F401
from openbb_terminal.stocks.stock_statics import SOURCES  # noqa: F401
from openbb_terminal.stocks.stock_statics import INCOME_PLOT  # noqa: F401
from openbb_terminal.stocks.stock_statics import INCOME_PLOT_CHOICES  # noqa: F401
from openbb_terminal.stocks.stock_statics import BALANCE_PLOT  # noqa: F401
from openbb_terminal.stocks.stock_statics import BALANCE_PLOT_CHOICES  # noqa: F401
from openbb_terminal.stocks.stock_statics import CASH_PLOT  # noqa: F401
from openbb_terminal.stocks.stock_statics import CASH_PLOT_CHOICES  # noqa: F401
from openbb_terminal.stocks.stock_statics import CANDLE_SORT  # noqa: F401
=======
from openbb_terminal.stocks.stock_statics import (
    BALANCE_PLOT,  # noqa: F401
    CANDLE_SORT,  # noqa: F401
    CASH_PLOT,  # noqa: F401
    INCOME_PLOT,  # noqa: F401
    INTERVALS,  # noqa: F401
    SOURCES,  # noqa: F401
    market_coverage_suffix,
)
>>>>>>> ee34a1f2
from openbb_terminal.stocks.stocks_model import (
    load_stock_av,
    load_stock_eodhd,
    load_stock_iex_cloud,
    load_stock_polygon,
    load_stock_yf,
)

logger = logging.getLogger(__name__)


exch_file_path = os.path.join(
    os.path.dirname(os.path.abspath(__file__)), "mappings", "Mic_Codes.csv"
)
exchange_df = pd.read_csv(exch_file_path, index_col=0, header=None)
exchange_mappings = exchange_df.squeeze("columns").to_dict()


def check_datetime(
    ck_date: Optional[Union[datetime, str]] = None, start: bool = True
) -> datetime:
    """Checks if given argument is string and attempts to convert to datetime.

    Parameters
    ----------
    ck_date : Optional[Union[datetime, str]], optional
        Date to check, by default None
    start : bool, optional
        If True and string is invalid, will return 1100 days ago
        If False and string is invalid, will return today, by default True

    Returns
    -------
    datetime
        Datetime object
    """
    error_catch = (datetime.now() - timedelta(days=1100)) if start else datetime.now()
    try:
        if ck_date is None:
            return error_catch
        if isinstance(ck_date, datetime):
            return ck_date
        if isinstance(ck_date, str):
            return datetime.strptime(ck_date, "%Y-%m-%d")
    except Exception:
        console.print(
            f"Invalid date format (YYYY-MM-DD), "
            f"Using {error_catch.strftime('%Y-%m-%d')} for {ck_date}"
        )
    return error_catch


def search(
    query: str = "",
    country: str = "",
    sector: str = "",
    industry: str = "",
    exchange_country: str = "",
    all_exchanges: bool = False,
    limit: int = 0,
    export: str = "",
    sheet_name: Optional[str] = "",
) -> None:
    """Search selected query for tickers.

    Parameters
    ----------
    query : str
        The search term used to find company tickers
    country: str
        Search by country to find stocks matching the criteria
    sector : str
        Search by sector to find stocks matching the criteria
    industry : str
        Search by industry to find stocks matching the criteria
    exchange_country: str
        Search by exchange country to find stock matching
    all_exchanges: bool
       Whether to search all exchanges, without this option only the United States market is searched
    limit : int
        The limit of companies shown.
    export : str
        Export data

    Examples
    --------
    >>> from openbb_terminal.sdk import openbb
    >>> openbb.stocks.search(country="united states", exchange_country="Germany")
    """
    kwargs: Dict[str, Any] = {"exclude_exchanges": False}
    if country:
        kwargs["country"] = country.replace("_", " ").title()
    if sector:
        kwargs["sector"] = sector
    if industry:
        kwargs["industry"] = industry
    kwargs["exclude_exchanges"] = False if exchange_country else not all_exchanges

    try:
        data = fd.select_equities(**kwargs)
    except ReadTimeout:
        console.print(
            "[red]Unable to retrieve company data from GitHub which limits the search"
            " capabilities. This tends to be due to access restrictions for GitHub.com,"
            " please check if you can access this website without a VPN.[/red]\n"
        )
        data = {}
    except ValueError:
        console.print(
            "[red]No companies were found that match the given criteria.[/red]\n"
        )
        return
    if not data:
        console.print("No companies found.\n")
        return

    if query:
        d = fd.search_products(
            data, query, search="long_name", case_sensitive=False, new_database=None
        )
        d.update(
            fd.search_products(
                data,
                query,
                search="short_name",
                case_sensitive=False,
                new_database=None,
            )
        )
    else:
        d = data

    if not d:
        console.print("No companies found.\n")
        return

    df = pd.DataFrame.from_dict(d).T[
        ["long_name", "short_name", "country", "sector", "industry", "exchange"]
    ]
    if exchange_country:
        if exchange_country in market_coverage_suffix:
            suffix_tickers = [
                ticker.split(".")[1] if "." in ticker else ""
                for ticker in list(df.index)
            ]
            df = df[
                [
                    val in market_coverage_suffix[exchange_country]
                    for val in suffix_tickers
                ]
            ]

    exchange_suffix = {}
    for k, v in market_coverage_suffix.items():
        for x in v:
            exchange_suffix[x] = k

    df["name"] = df["long_name"].combine_first(df["short_name"])
    df = df[["name", "country", "sector", "industry", "exchange"]]

    title = "Companies found"
    if query:
        title += f" on term {query}"
    if exchange_country:
        title += f" on an exchange in {exchange_country.replace('_', ' ').title()}"
    if country:
        title += f" in {country.replace('_', ' ').title()}"
    if sector:
        title += f" within {sector}"
        if industry:
            title += f" and {industry}"
    if not sector and industry:
        title += f" within {industry}"

    df = df.fillna(value=np.nan)
    df = df.iloc[df.isnull().sum(axis=1).mul(1).argsort()]

    print_rich_table(
        df.iloc[:limit] if limit else df,
        show_index=True,
        headers=["Name", "Country", "Sector", "Industry", "Exchange"],
        title=title,
    )

    export_data(
        export,
        os.path.dirname(os.path.abspath(__file__)),
        "search",
        df,
        sheet_name,
    )


def load(
    symbol: str,
    start_date: Optional[Union[datetime, str]] = None,
    interval: int = 1440,
    end_date: Optional[Union[datetime, str]] = None,
    prepost: bool = False,
    source: str = "YahooFinance",
    iexrange: str = "ytd",
    weekly: bool = False,
    monthly: bool = False,
    verbose: bool = True,
):
    """Load a symbol to perform analysis using the string above as a template.

    Optional arguments and their descriptions are listed above.

    The default source is, yFinance (https://pypi.org/project/yfinance/).
    Other sources:
            -   AlphaVantage (https://www.alphavantage.co/documentation/)
            -   IEX Cloud (https://iexcloud.io/docs/api/)
            -   Eod Historical Data (https://eodhistoricaldata.com/financial-apis/)

    Please note that certain analytical features are exclusive to the specific source.

    To load a symbol from an exchange outside of the NYSE/NASDAQ default, use yFinance as the source and
    add the corresponding exchange to the end of the symbol. i.e. `BNS.TO`.  Note this may be possible with
    other paid sources check their docs.

    BNS is a dual-listed stock, there are separate options chains and order books for each listing.
    Opportunities for arbitrage may arise from momentary pricing discrepancies between listings
    with a dynamic exchange rate as a second order opportunity in ForEx spreads.

    Find the full list of supported exchanges here:
    https://help.yahoo.com/kb/exchanges-data-providers-yahoo-finance-sln2310.html

    Certain analytical features, such as VWAP, require the ticker to be loaded as intraday
    using the `-i x` argument.  When encountering this error, simply reload the symbol using
    the interval argument. i.e. `load -t BNS -s YYYY-MM-DD -i 1 -p` loads one-minute intervals,
    including Pre/After Market data, using the default source, yFinance.

    Certain features, such as the Prediction menu, require the symbol to be loaded as daily and not intraday.

    Parameters
    ----------
    symbol: str
        Ticker to get data
    start_date: str or datetime, optional
        Start date to get data from with. - datetime or string format (YYYY-MM-DD)
    interval: int
        Interval (in minutes) to get data 1, 5, 15, 30, 60 or 1440
    end_date: str or datetime, optional
        End date to get data from with. - datetime or string format (YYYY-MM-DD)
    prepost: bool
        Pre and After hours data
    source: str
        Source of data extracted
    iexrange: str
        Timeframe to get IEX data.
    weekly: bool
        Flag to get weekly data
    monthly: bool
        Flag to get monthly data
    verbose: bool
        Display verbose information on what was the symbol that was loaded

    Returns
    -------
    df_stock_candidate: pd.DataFrame
        Dataframe of data
    """

    if start_date is None:
        start_date = (datetime.now() - timedelta(days=1100)).strftime("%Y-%m-%d")

    if end_date is None:
        end_date = datetime.now().strftime("%Y-%m-%d")

    start_date = check_datetime(start_date)
    end_date = check_datetime(end_date, start=False)
    int_string = "Daily"
    if weekly:
        int_string = "Weekly"
    if monthly:
        int_string = "Monthly"

    # Daily
    if int(interval) == 1440:
        if source == "AlphaVantage":
            df_stock_candidate = load_stock_av(symbol, int_string, start_date, end_date)

        elif source == "YahooFinance":
            df_stock_candidate = load_stock_yf(
                symbol, start_date, end_date, weekly, monthly
            )

        elif source == "EODHD":
            df_stock_candidate = load_stock_eodhd(
                symbol, start_date, end_date, weekly, monthly
            )

        elif source == "IEXCloud":
            df_stock_candidate = load_stock_iex_cloud(symbol, iexrange)

        elif source == "Polygon":
            df_stock_candidate = load_stock_polygon(
                symbol, start_date, end_date, weekly, monthly
            )
        else:
            console.print("[red]Invalid source for stock[/red]\n")
            return
        is_df = isinstance(df_stock_candidate, pd.DataFrame)
        if (is_df and df_stock_candidate.empty) or (
            not is_df and not df_stock_candidate
        ):
            return pd.DataFrame()

        df_stock_candidate.index.name = "date"
        s_start = df_stock_candidate.index[0]
        s_interval = f"{interval}min"

    else:
        if source == "AlphaVantage":
            s_start = start_date
            int_string = "Minute"
            s_interval = f"{interval}min"
            df_stock_candidate = load_stock_av(
                symbol, int_string, start_date, end_date, s_interval
            )

        elif source == "YahooFinance":
            s_int = str(interval) + "m"
            s_interval = s_int + "in"
            d_granularity = {"1m": 6, "5m": 59, "15m": 59, "30m": 59, "60m": 729}

            s_start_dt = datetime.utcnow() - timedelta(days=d_granularity[s_int])
            s_date_start = s_start_dt.strftime("%Y-%m-%d")

            df_stock_candidate = yf.download(
                symbol,
                start=s_date_start
                if s_start_dt > start_date
                else start_date.strftime("%Y-%m-%d"),
                progress=False,
                interval=s_int,
                prepost=prepost,
            )

            # Check that loading a stock was not successful
            if df_stock_candidate.empty:
                return pd.DataFrame()

            df_stock_candidate.index = df_stock_candidate.index.tz_localize(None)

            if s_start_dt > start_date:
                s_start = pytz.utc.localize(s_start_dt)
            else:
                s_start = start_date

            df_stock_candidate.index.name = "date"

        elif source == "Polygon":
            request_url = (
                f"https://api.polygon.io/v2/aggs/ticker/"
                f"{symbol.upper()}/range/{interval}/minute/{start_date.strftime('%Y-%m-%d')}"
                f"/{end_date.strftime('%Y-%m-%d')}"
                f"?adjusted=true&sort=desc&limit=49999&apiKey={cfg.API_POLYGON_KEY}"
            )
            r = request(request_url)
            if r.status_code != 200:
                console.print("[red]Error in polygon request[/red]")
                return pd.DataFrame()

            r_json = r.json()
            if "results" not in r_json.keys():
                console.print("[red]No results found in polygon reply.[/red]")
                return pd.DataFrame()

            df_stock_candidate = pd.DataFrame(r_json["results"])

            df_stock_candidate = df_stock_candidate.rename(
                columns={
                    "o": "Open",
                    "c": "Close",
                    "h": "High",
                    "l": "Low",
                    "t": "date",
                    "v": "Volume",
                    "n": "Transactions",
                }
            )
            # pylint: disable=unsupported-assignment-operation
            df_stock_candidate["date"] = pd.to_datetime(
                df_stock_candidate.date, unit="ms"
            )
            df_stock_candidate["Adj Close"] = df_stock_candidate.Close
            df_stock_candidate = df_stock_candidate.sort_values(by="date")

            df_stock_candidate = df_stock_candidate.set_index("date")
            # Check that loading a stock was not successful
            if df_stock_candidate.empty:
                return pd.DataFrame()

            df_stock_candidate.index = (
                df_stock_candidate.index.tz_localize(tz="UTC")
                .tz_convert("US/Eastern")
                .tz_localize(None)
            )
            s_start_dt = df_stock_candidate.index[0]

            if s_start_dt > start_date:
                s_start = pytz.utc.localize(s_start_dt)
            else:
                s_start = start_date
            s_interval = f"{interval}min"
        int_string = "Intraday"

    s_intraday = (f"Intraday {interval}min", int_string)[interval == 1440]

    if verbose:
        console.print(
            f"Loading {s_intraday} data for {symbol.upper()} "
            f"with starting period {s_start.strftime('%Y-%m-%d')}.",
        )

    return df_stock_candidate


def display_candle(
    symbol: str,
    data: pd.DataFrame = None,
    use_matplotlib: bool = True,
    intraday: bool = False,
    add_trend: bool = False,
    ma: Optional[Iterable[int]] = None,
    asset_type: str = "",
    start_date: Optional[Union[datetime, str]] = None,
    interval: int = 1440,
    end_date: Optional[Union[datetime, str]] = None,
    prepost: bool = False,
    source: str = "YahooFinance",
    iexrange: str = "ytd",
    weekly: bool = False,
    monthly: bool = False,
    external_axes: Optional[List[plt.Axes]] = None,
    raw: bool = False,
    yscale: str = "linear",
):
    """Show candle plot of loaded ticker.

    [Source: Yahoo Finance, IEX Cloud or Alpha Vantage]

    Parameters
    ----------
    symbol: str
        Ticker name
    data: pd.DataFrame
        Stock dataframe
    use_matplotlib: bool
        Flag to use matplotlib instead of interactive plotly chart
    intraday: bool
        Flag for intraday data for plotly range breaks
    add_trend: bool
        Flag to add high and low trends to chart
    ma: Tuple[int]
        Moving averages to add to the candle
    asset_type_: str
        String to include in title
    external_axes : Optional[List[plt.Axes]], optional
        External axes (2 axes are expected in the list), by default None
    asset_type_: str
        String to include in title
    start_date: str or datetime, optional
        Start date to get data from with. - datetime or string format (YYYY-MM-DD)
    interval: int
        Interval (in minutes) to get data 1, 5, 15, 30, 60 or 1440
    end_date: str or datetime, optional
        End date to get data from with. - datetime or string format (YYYY-MM-DD)
    prepost: bool
        Pre and After hours data
    source: str
        Source of data extracted
    iexrange: str
        Timeframe to get IEX data.
    weekly: bool
        Flag to get weekly data
    monthly: bool
        Flag to get monthly data
    raw : bool, optional
        Flag to display raw data, by default False
    yscale: str
        Linear or log for yscale

    Examples
    --------
    >>> from openbb_terminal.sdk import openbb
    >>> openbb.stocks.candle("AAPL")
    """

    if start_date is None:
        start_date = (datetime.now() - timedelta(days=1100)).strftime("%Y-%m-%d")

    if end_date is None:
        end_date = datetime.now().strftime("%Y-%m-%d")

    start_date = check_datetime(start_date)
    end_date = check_datetime(end_date, start=False)

    if data is None:
        data = load(
            symbol,
            start_date,
            interval,
            end_date,
            prepost,
            source,
            iexrange,
            weekly,
            monthly,
        )
        data = process_candle(data)

    if add_trend:
        if (data.index[1] - data.index[0]).total_seconds() >= 86400:
            data = find_trendline(data, "OC_High", "high")
            data = find_trendline(data, "OC_Low", "low")

    if not raw:
        if use_matplotlib:
            ap0 = []
            if add_trend:
                if "OC_High_trend" in data.columns:
                    ap0.append(
                        mpf.make_addplot(
                            data["OC_High_trend"],
                            color=cfg.theme.up_color,
                            secondary_y=False,
                        ),
                    )

                if "OC_Low_trend" in data.columns:
                    ap0.append(
                        mpf.make_addplot(
                            data["OC_Low_trend"],
                            color=cfg.theme.down_color,
                            secondary_y=False,
                        ),
                    )

            candle_chart_kwargs = {
                "type": "candle",
                "style": cfg.theme.mpf_style,
                "volume": True,
                "addplot": ap0,
                "xrotation": cfg.theme.xticks_rotation,
                "scale_padding": {"left": 0.3, "right": 1, "top": 0.8, "bottom": 0.8},
                "update_width_config": {
                    "candle_linewidth": 0.6,
                    "candle_width": 0.8,
                    "volume_linewidth": 0.8,
                    "volume_width": 0.8,
                },
                "warn_too_much_data": 10000,
                "yscale": yscale,
            }

            kwargs = {"mav": ma} if ma else {}

            if external_axes is None:
                candle_chart_kwargs["returnfig"] = True
                candle_chart_kwargs["figratio"] = (10, 7)
                candle_chart_kwargs["figscale"] = 1.10
                candle_chart_kwargs["figsize"] = plot_autoscale()
                candle_chart_kwargs["warn_too_much_data"] = 100_000

                fig, ax = mpf.plot(data, **candle_chart_kwargs, **kwargs)
                lambda_long_number_format_y_axis(data, "Volume", ax)

                fig.suptitle(
                    f"{asset_type} {symbol}",
                    x=0.055,
                    y=0.965,
                    horizontalalignment="left",
                )

                if ma:
                    # Manually construct the chart legend
                    colors = [cfg.theme.get_colors()[i] for i, _ in enumerate(ma)]
                    lines = [Line2D([0], [0], color=c) for c in colors]
                    labels = ["MA " + str(label) for label in ma]
                    ax[0].legend(lines, labels)

                if yscale == "log":
                    ax[0].yaxis.set_major_formatter(ScalarFormatter())
                    ax[0].yaxis.set_major_locator(
                        LogLocator(base=100, subs=[1.0, 2.0, 5.0, 10.0])
                    )
                    ax[0].ticklabel_format(style="plain", axis="y")

                cfg.theme.visualize_output(force_tight_layout=False)
            else:
                if len(external_axes) != 2:
                    logger.error("Expected list of one axis item.")
                    console.print("[red]Expected list of 2 axis items.\n[/red]")
                    return pd.DataFrame()
                ax1, ax2 = external_axes
                candle_chart_kwargs["ax"] = ax1
                candle_chart_kwargs["volume"] = ax2
                mpf.plot(data, **candle_chart_kwargs)

        else:
            fig = make_subplots(
                rows=2,
                cols=1,
                shared_xaxes=True,
                vertical_spacing=0.06,
                subplot_titles=(f"{symbol}", "Volume"),
                row_width=[0.2, 0.7],
            )
            fig.add_trace(
                go.Candlestick(
                    x=data.index,
                    open=data.Open,
                    high=data.High,
                    low=data.Low,
                    close=data.Close,
                    name="OHLC",
                ),
                row=1,
                col=1,
            )
            if ma:
                plotly_colors = [
                    "black",
                    "teal",
                    "blue",
                    "purple",
                    "orange",
                    "gray",
                    "deepskyblue",
                ]
                for idx, ma_val in enumerate(ma):
                    temp = data["Adj Close"].copy()
                    temp[f"ma{ma_val}"] = data["Adj Close"].rolling(ma_val).mean()
                    temp = temp.dropna()
                    fig.add_trace(
                        go.Scatter(
                            x=temp.index,
                            y=temp[f"ma{ma_val}"],
                            name=f"MA{ma_val}",
                            mode="lines",
                            line=go.scatter.Line(
                                color=plotly_colors[np.mod(idx, len(plotly_colors))]
                            ),
                        ),
                        row=1,
                        col=1,
                    )

            if add_trend:
                if "OC_High_trend" in data.columns:
                    fig.add_trace(
                        go.Scatter(
                            x=data.index,
                            y=data["OC_High_trend"],
                            name="High Trend",
                            mode="lines",
                            line=go.scatter.Line(color="green"),
                        ),
                        row=1,
                        col=1,
                    )
                if "OC_Low_trend" in data.columns:
                    fig.add_trace(
                        go.Scatter(
                            x=data.index,
                            y=data["OC_Low_trend"],
                            name="Low Trend",
                            mode="lines",
                            line=go.scatter.Line(color="red"),
                        ),
                        row=1,
                        col=1,
                    )

            colors = [
                "red" if row.Open < row["Adj Close"] else "green"
                for _, row in data.iterrows()
            ]
            fig.add_trace(
                go.Bar(
                    x=data.index,
                    y=data.Volume,
                    name="Volume",
                    marker_color=colors,
                ),
                row=2,
                col=1,
            )
            fig.update_layout(
                yaxis_title="Stock Price ($)",
                xaxis=dict(
                    rangeselector=dict(
                        buttons=list(
                            [
                                dict(
                                    count=1,
                                    label="1m",
                                    step="month",
                                    stepmode="backward",
                                ),
                                dict(
                                    count=3,
                                    label="3m",
                                    step="month",
                                    stepmode="backward",
                                ),
                                dict(
                                    count=1, label="YTD", step="year", stepmode="todate"
                                ),
                                dict(
                                    count=1,
                                    label="1y",
                                    step="year",
                                    stepmode="backward",
                                ),
                                dict(step="all"),
                            ]
                        )
                    ),
                    rangeslider=dict(visible=False),
                    type="date",
                ),
            )

            fig.update_layout(
                updatemenus=[
                    dict(
                        buttons=[
                            dict(
                                label="linear",
                                method="relayout",
                                args=[{"yaxis.type": "linear"}],
                            ),
                            dict(
                                label="log",
                                method="relayout",
                                args=[{"yaxis.type": "log"}],
                            ),
                        ]
                    )
                ]
            )

            if intraday:
                fig.update_xaxes(
                    rangebreaks=[
                        dict(bounds=["sat", "mon"]),
                        dict(bounds=[20, 9], pattern="hour"),
                    ]
                )

            fig.show(config=dict({"scrollZoom": True}))
    else:
        return data


def load_ticker(
    ticker: str,
    start_date: Union[str, datetime],
    end_date: Optional[Union[str, datetime]] = None,
) -> pd.DataFrame:
    """Load a ticker data from Yahoo Finance.

    Adds a data index column data_id and Open-Close High/Low columns after loading.

    Parameters
    ----------
    ticker : str
        The stock ticker.
    start_date : Union[str,datetime]
        Start date to load stock ticker data formatted YYYY-MM-DD.
    end_date : Union[str,datetime]
        End date to load stock ticker data formatted YYYY-MM-DD.

    Returns
    -------
    DataFrame
        A Panda's data frame with columns Open, High, Low, Close, Adj Close, Volume,
        date_id, OC-High, OC-Low.

    Examples
    --------
    >>> from openbb_terminal.sdk import openbb
    >>> msft_df = openbb.stocks.load("MSFT")
    """
    df_data = yf.download(
        ticker, start=start_date, end=end_date, progress=False, ignore_tz=True
    )

    df_data.index = pd.to_datetime(df_data.index)

    df_data["date_id"] = (df_data.index.date - df_data.index.date.min()).astype(
        "timedelta64[D]"
    )
    df_data["date_id"] = df_data["date_id"].dt.days + 1

    df_data["OC_High"] = df_data[["Open", "Close"]].max(axis=1)
    df_data["OC_Low"] = df_data[["Open", "Close"]].min(axis=1)

    return df_data


def process_candle(data: pd.DataFrame) -> pd.DataFrame:
    """Process DataFrame into candle style plot.

    Parameters
    ----------
    data : DataFrame
        Stock dataframe.

    Returns
    -------
    DataFrame
        A Panda's data frame with columns Open, High, Low, Close, Adj Close, Volume,
        date_id, OC-High, OC-Low.
    """
    df_data = data.copy()
    df_data["date_id"] = (df_data.index.date - df_data.index.date.min()).astype(
        "timedelta64[D]"
    )
    df_data["date_id"] = df_data["date_id"].dt.days + 1

    df_data["OC_High"] = df_data[["Open", "Close"]].max(axis=1)
    df_data["OC_Low"] = df_data[["Open", "Close"]].min(axis=1)

    df_data["ma20"] = df_data["Close"].rolling(20).mean().fillna(method="bfill")
    df_data["ma50"] = df_data["Close"].rolling(50).mean().fillna(method="bfill")

    return df_data


def find_trendline(
    df_data: pd.DataFrame, y_key: str, high_low: str = "high"
) -> pd.DataFrame:
    """Attempt to find a trend line based on y_key column from a given stock ticker data frame.

    Parameters
    ----------
    df_data : DataFrame
        The stock ticker data frame with at least date_id, y_key columns.
    y_key : str
        Column name to base the trend line on.
    high_low: str, optional
        Either "high" or "low". High is the default.

    Returns
    -------
    DataFrame
        If a trend is successfully found,
            An updated Panda's data frame with a trend data {y_key}_trend column.
        If no trend was found,
            An original Panda's data frame
    """
    for iteration in [3, 4, 5, 6, 7]:
        df_temp = df_data.copy()
        while len(df_temp) > iteration:
            reg = stats.linregress(
                x=df_temp["date_id"],
                y=df_temp[y_key],
            )

            if high_low == "high":
                df_temp = df_temp.loc[
                    df_temp[y_key] > reg[0] * df_temp["date_id"] + reg[1]
                ]
            else:
                df_temp = df_temp.loc[
                    df_temp[y_key] < reg[0] * df_temp["date_id"] + reg[1]
                ]

        if len(df_temp) > 1:
            break

    if len(df_temp) == 1:
        return df_data

    reg = stats.linregress(
        x=df_temp["date_id"],
        y=df_temp[y_key],
    )

    df_data[f"{y_key}_trend"] = reg[0] * df_data["date_id"] + reg[1]

    return df_data


def additional_info_about_ticker(ticker: str) -> str:
    """Get information about trading the ticker.

    Includes exchange, currency, timezone and market status.

    Parameters
    ----------
    ticker : str
        The stock ticker to extract if stock market is open or not
    Returns
    -------
    str
        Additional information about trading the ticker
    """
    extra_info = ""

    if ticker:
        if ".US" in ticker.upper():
            ticker = ticker.rstrip(".US")
            ticker = ticker.rstrip(".us")
        ticker_stats = yf.Ticker(ticker).stats()
        extra_info += "\n[param]Company:  [/param]"
        extra_info += ticker_stats.get("quoteType", {}).get("shortName")
        extra_info += "\n[param]Exchange: [/param]"
        exchange_name = ticker_stats.get("quoteType", {}).get("exchange")
        extra_info += (
            exchange_mappings["X" + exchange_name]
            if "X" + exchange_name in exchange_mappings
            else exchange_name
        )

        extra_info += "\n[param]Currency: [/param]"
        extra_info += ticker_stats.get("summaryDetail", {}).get("currency")

    else:
        extra_info += "\n[param]Company: [/param]"
        extra_info += "\n[param]Exchange: [/param]"
        extra_info += "\n[param]Currency: [/param]"

    return extra_info + "\n"


def clean_fraction(num, denom):
    """Return the decimal value or NA if the operation cannot be performed.

    Parameters
    ----------
    num : Any
        The numerator for the fraction
    denom : Any
        The denominator for the fraction

    Returns
    -------
    val : Any
        The value of the fraction
    """
    try:
        return num / denom
    except TypeError:
        return "N/A"


def load_custom(file_path: str) -> pd.DataFrame:
    """Load in a custom csv file.

    Parameters
    ----------
    file_path: str
        Path to file

    Returns
    -------
    pd.DataFrame
        Dataframe of stock data
    """
    # Double check that the file exists
    if not os.path.exists(file_path):
        console.print("[red]File path does not exist.[/red]\n")
        return pd.DataFrame()

    df = pd.read_csv(file_path)
    console.print(f"Loaded data has columns: {', '.join(df.columns.to_list())}\n")

    # Nasdaq specific
    if "Close/Last" in df.columns:
        df = df.rename(columns={"Close/Last": "Close"})
    if "Last" in df.columns:
        df = df.rename(columns={"Last": "Close"})

    df.columns = [col.lower().rstrip().lstrip() for col in df.columns]

    for col in df.columns:
        if col in ["date", "time", "timestamp", "datetime"]:
            df[col] = pd.to_datetime(df[col])
            df = df.set_index(col)
            console.print(f"Column [blue]{col.title()}[/blue] set as index.")

    df.columns = [col.title() for col in df.columns]
    df.index.name = df.index.name.title()

    df = df.applymap(
        lambda x: clean_function(x) if not isinstance(x, (int, float)) else x
    )
    if "Adj Close" not in df.columns:
        df["Adj Close"] = df.Close.copy()

    return df


def clean_function(entry: str) -> Union[str, float]:
    """Clean stock data from csv.

    This can be customized for csvs.
    """
    # If there is a digit, get rid of common characters and return float
    if any(char.isdigit() for char in entry):
        return float(entry.replace("$", "").replace(",", ""))
    return entry


def show_quick_performance(stock_df: pd.DataFrame, ticker: str):
    """Show quick performance stats of stock prices.

    Daily prices expected.
    """
    closes = stock_df["Adj Close"]
    volumes = stock_df["Volume"]

    perfs = {
        "1 Day": 100 * closes.pct_change(2)[-1],
        "1 Week": 100 * closes.pct_change(5)[-1],
        "1 Month": 100 * closes.pct_change(21)[-1],
        "1 Year": 100 * closes.pct_change(252)[-1],
    }

    closes_ytd = closes[closes.index.year == pd.to_datetime("today").year]
    if not closes_ytd.empty:
        perfs["YTD"] = 100 * (closes_ytd[-1] - closes_ytd[0]) / closes_ytd[0]
    else:
        perfs["Period"] = 100 * (closes[-1] - closes[0]) / closes[0]

    perf_df = pd.DataFrame.from_dict(perfs, orient="index").dropna().T
    perf_df = perf_df.applymap(lambda x: str(round(x, 2)) + " %")
    perf_df = perf_df.applymap(
        lambda x: f"[red]{x}[/red]" if "-" in x else f"[green]{x}[/green]"
    )
    if len(closes) > 252:
        perf_df["Volatility (1Y)"] = (
            str(round(100 * np.sqrt(252) * closes[-252:].pct_change().std(), 2)) + " %"
        )
    else:
        perf_df["Volatility (Ann)"] = (
            str(round(100 * np.sqrt(252) * closes.pct_change().std(), 2)) + " %"
        )
    if len(volumes) > 10:
        perf_df["Volume (10D avg)"] = (
            str(round(np.mean(volumes[-12:-2]) / 1_000_000, 2)) + " M"
        )

    perf_df["Previous Close"] = str(round(closes[-1], 2))
    print_rich_table(
        perf_df,
        show_index=False,
        headers=perf_df.columns,
        title=f"{ticker.upper()} Performance",
    )


def show_codes_polygon(ticker: str):
    """Show FIGI, SIC and SIK codes for ticker.

    Parameters
    ----------
    ticker: str
        Stock ticker
    """
    link = f"https://api.polygon.io/v3/reference/tickers/{ticker.upper()}?apiKey={cfg.API_POLYGON_KEY}"
    if cfg.API_POLYGON_KEY == "REPLACE_ME":
        console.print("[red]Polygon API key missing[/red]\n")
        return
    r = request(link)
    if r.status_code != 200:
        console.print("[red]Error in polygon request[/red]\n")
        return
    r_json = r.json()
    if "results" not in r_json.keys():
        console.print("[red]Results not found in polygon request[/red]")
        return
    r_json = r_json["results"]
    cols = ["cik", "composite_figi", "share_class_figi", "sic_code"]
    vals = [r_json[col] for col in cols]
    polygon_df = pd.DataFrame({"codes": [c.upper() for c in cols], "vals": vals})
    polygon_df.codes = polygon_df.codes.apply(lambda x: x.replace("_", " "))
    print_rich_table(
        polygon_df, show_index=False, headers=["", ""], title=f"{ticker.upper()} Codes"
    )


def format_parse_choices(choices: List[str]) -> List[str]:
    """Formats a list of strings to be lowercase and replace spaces with underscores.

    Parameters
    ----------
    choices: List[str]
        The options to be formatted

    Returns
    -------
    clean_choices: List[str]
        The cleaned options

    """
    return [x.lower().replace(" ", "_") for x in choices]


def map_parse_choices(choices: List[str]) -> Dict[str, str]:
    """Creates a mapping of clean arguments (keys) to original arguments (values)

    Parameters
    ----------
    choices: List[str]
        The options to be formatted

    Returns
    -------
    clean_choices: Dict[str, str]
        The mappung

    """
    the_dict = {x.lower().replace(" ", "_"): x for x in choices}
    the_dict[""] = ""
    return the_dict<|MERGE_RESOLUTION|>--- conflicted
+++ resolved
@@ -35,28 +35,18 @@
 from openbb_terminal.rich_config import console
 
 # pylint: disable=unused-import
-<<<<<<< HEAD
-from openbb_terminal.stocks.stock_statics import market_coverage_suffix
-from openbb_terminal.stocks.stock_statics import INTERVALS  # noqa: F401
-from openbb_terminal.stocks.stock_statics import SOURCES  # noqa: F401
-from openbb_terminal.stocks.stock_statics import INCOME_PLOT  # noqa: F401
-from openbb_terminal.stocks.stock_statics import INCOME_PLOT_CHOICES  # noqa: F401
-from openbb_terminal.stocks.stock_statics import BALANCE_PLOT  # noqa: F401
-from openbb_terminal.stocks.stock_statics import BALANCE_PLOT_CHOICES  # noqa: F401
-from openbb_terminal.stocks.stock_statics import CASH_PLOT  # noqa: F401
-from openbb_terminal.stocks.stock_statics import CASH_PLOT_CHOICES  # noqa: F401
-from openbb_terminal.stocks.stock_statics import CANDLE_SORT  # noqa: F401
-=======
 from openbb_terminal.stocks.stock_statics import (
     BALANCE_PLOT,  # noqa: F401
+    BALANCE_PLOT_CHOICES,  # noqa: F401
     CANDLE_SORT,  # noqa: F401
     CASH_PLOT,  # noqa: F401
+    CASH_PLOT_CHOICES,  # noqa: F401
     INCOME_PLOT,  # noqa: F401
+    INCOME_PLOT_CHOICES,  # noqa: F401
     INTERVALS,  # noqa: F401
     SOURCES,  # noqa: F401
     market_coverage_suffix,
 )
->>>>>>> ee34a1f2
 from openbb_terminal.stocks.stocks_model import (
     load_stock_av,
     load_stock_eodhd,

{
  "stocks": {
    "search": ["FinanceDatabase"],
    "quote": ["YahooFinance"],
    "candle": [],
    "codes": ["Polygon"],
    "news": ["Feedparser", "NewsApi"],
    "load": ["YahooFinance", "IEXCloud", "AlphaVantage", "Polygon", "EODHD"],
    "th": {
      "symbol": ["FinanceDatabase"],
      "open": ["Bursa"],
      "closed": ["Bursa"],
      "all": ["Bursa"],
      "exchange": ["Bursa"]
    },
    "options": {
      "unu": ["FDScanner"],
      "calc": [],
      "screen": {
        "view": ["Syncretism"],
        "set": [],
        "scr": ["Syncretism"]
      },
      "load": ["YahooFinance", "Tradier", "Nasdaq"],
      "exp": ["YahooFinance", "Tradier", "Nasdaq"],
      "pcr": ["AlphaQuery"],
      "info": ["Barchart"],
      "chains": ["YahooFinance", "Tradier", "Nasdaq"],
      "oi": ["YahooFinance", "Tradier", "Nasdaq"],
      "vol": ["YahooFinance", "Tradier", "Nasdaq"],
      "voi": ["YahooFinance", "Tradier", "Nasdaq"],
      "hist": ["ChartExchange", "Tradier"],
      "vsurf": ["YahooFinance"],
      "grhist": ["Syncretism"],
      "plot": ["YahooFinance"],
      "parity": ["YahooFinance"],
      "binom": ["YahooFinance"],
      "greeks": ["YahooFinance"],
      "pricing": {
        "add": [],
        "rmv": [],
        "show": [],
        "rnval": ["YahooFinance"]
      },
      "hedge": {
        "list": [],
        "pick": [],
        "add": [],
        "rmv": [],
        "sop": [],
        "plot": ["YahooFinance"]
      }
    },
    "disc": {
      "pipo": ["Finnhub"],
      "fipo": ["Finnhub"],
      "gainers": ["YahooFinance"],
      "losers": ["YahooFinance"],
      "ugs": ["YahooFinance"],
      "gtech": ["YahooFinance"],
      "active": ["YahooFinance"],
      "ulc": ["YahooFinance"],
      "asc": ["YahooFinance"],
      "ford": ["Fidelity"],
      "arkord": ["CathiesArk"],
      "upcoming": ["SeekingAlpha"],
      "trending": ["SeekingAlpha"],
      "cnews": ["SeekingAlpha"],
      "lowfloat": ["Fidelity"],
      "hotpenny": ["YahooFinance", "Shortinterest"],
      "rtat": ["Nasdaq"],
      "divcal": ["Nasdaq"]
    },
    "sia": {
      "load": ["YahooFinance", "IEXCloud", "AlphaVantage", "Polygon", "EODHD"],
      "clear": [],
      "industry": ["FinanceDatabase"],
      "sector": ["FinanceDatabase"],
      "country": ["FinanceDatabase"],
      "mktcap": ["FinanceDatabase"],
      "exchange": ["FinanceDatabase"],
      "period": ["StockAnalysis"],
      "cps": ["FinanceDatabase"],
      "cpic": ["FinanceDatabase"],
      "cpis": ["FinanceDatabase"],
      "cpcs": ["FinanceDatabase"],
      "cpci": ["FinanceDatabase"],
      "sama": ["YahooFinance"],
      "metric": ["YahooFinance"],
      "satma": ["StockAnalysis"],
      "vis": ["StockAnalysis"]
    },
    "dps": {
      "load": ["YahooFinance", "IEXCloud", "AlphaVantage", "Polygon", "EODHD"],
      "shorted": ["YahooFinance"],
      "ctb": ["InteractiveBrokers"],
      "hsi": ["Shortinterest"],
      "prom": ["FINRA"],
      "pos": ["Stockgrid"],
      "sidtc": ["Stockgrid"],
      "dpotc": ["FINRA"],
      "ftd": ["SEC"],
      "spos": ["Stockgrid"],
      "psi": ["Stockgrid", "Quandl"]
    },
    "scr": {
      "view": [],
      "set": [],
      "historical": ["YahooFinance"],
      "overview": ["Finviz"],
      "valuation": ["Finviz"],
      "financial": ["Finviz"],
      "ownership": ["Finviz"],
      "performance": ["Finviz"],
      "technical": ["Finviz"]
    },
    "ins": {
      "load": ["YahooFinance", "IEXCloud", "AlphaVantage", "Polygon", "EODHD"],
      "view": [],
      "set": [],
      "filter": ["OpenInsider"],
      "stats": ["OpenInsider"],
      "act": ["BusinessInsider"],
      "lins": ["Finviz"],
      "lcb": ["OpenInsider"],
      "lpsb": ["OpenInsider"],
      "lit": ["OpenInsider"],
      "lip": ["OpenInsider"],
      "blip": ["OpenInsider"],
      "blop": ["OpenInsider"],
      "blcp": ["OpenInsider"],
      "lis": ["OpenInsider"],
      "blis": ["OpenInsider"],
      "blos": ["OpenInsider"],
      "blcs": ["OpenInsider"],
      "topt": ["OpenInsider"],
      "toppw": ["OpenInsider"],
      "toppm": ["OpenInsider"],
      "tipt": ["OpenInsider"],
      "tippw": ["OpenInsider"],
      "tippm": ["OpenInsider"],
      "tist": ["OpenInsider"],
      "tispw": ["OpenInsider"],
      "tispm": ["OpenInsider"]
    },
    "gov": {
      "load": ["YahooFinance", "IEXCloud", "AlphaVantage", "Polygon", "EODHD"],
      "lasttrades": ["QuiverQuant"],
      "topbuys": ["QuiverQuant"],
      "topsells": ["QuiverQuant"],
      "lastcontracts": ["QuiverQuant"],
      "qtrcontracts": ["QuiverQuant"],
      "toplobbying": ["QuiverQuant"],
      "gtrades": ["QuiverQuant"],
      "contracts": ["QuiverQuant"],
      "histcont": ["QuiverQuant"],
      "lobbying": ["QuiverQuant"]
    },
    "ba": {
      "load": ["YahooFinance", "IEXCloud", "AlphaVantage", "Polygon", "EODHD"],
      "headlines": ["FinBrain"],
      "snews": ["Finnhub"],
      "wsb": ["Reddit"],
      "watchlist": ["Reddit"],
      "popular": ["Reddit"],
      "spac_c": ["Reddit"],
      "spac": ["Reddit"],
      "getdd": ["Reddit"],
      "reddit_sent": ["Reddit"],
      "trending": ["Stocktwits"],
      "stalker": ["Stocktwits"],
      "bullbear": ["Stocktwits"],
      "messages": ["Stocktwits"],
      "infer": ["Twitter"],
      "sentiment": ["Twitter"],
      "mentions": ["Google"],
      "regions": ["Google"],
      "interest": ["Google"],
      "queries": ["Google"],
      "rise": ["FinBrain"],
      "trend": ["SentimentInvestor"],
      "hist": ["SentimentInvestor"],
      "jcdr": ["JimCramer"],
      "jctr": ["JimCramer"]
    },
    "ca": {
      "load": ["YahooFinance", "IEXCloud", "AlphaVantage", "Polygon", "EODHD"],
      "tsne": ["YahooFinance"],
      "getpoly": ["Polygon"],
      "getfinnhub": ["Finnhub"],
      "getfinviz": ["Finviz"],
      "set": [],
      "add": [],
      "rmv": [],
      "historical": ["YahooFinance"],
      "hcorr": ["YahooFinance"],
      "volume": ["YahooFinance"],
      "income": ["MarketWatch"],
      "balance": ["MarketWatch"],
      "cashflow": ["MarketWatch"],
      "sentiment": ["FinBrain"],
      "scorr": ["FinBrain"],
      "overview": ["Finviz"],
      "valuation": ["Finviz"],
      "financial": ["Finviz"],
      "ownership": ["Finviz"],
      "performance": ["Finviz"],
      "technical": ["Finviz"]
    },
    "fa": {
      "load": ["YahooFinance", "IEXCloud", "AlphaVantage", "Polygon", "EODHD"],
      "income": [
        "YahooFinance",
        "Polygon",
        "AlphaVantage",
<<<<<<< HEAD
        "FinancialModelingPrep"
=======
        "FinancialModelingPrep",
        "EODHD"
>>>>>>> 7979b1fc
      ],
      "balance": [
        "YahooFinance",
        "Polygon",
        "AlphaVantage",
<<<<<<< HEAD
        "FinancialModelingPrep"
=======
        "FinancialModelingPrep",
        "EODHD"
>>>>>>> 7979b1fc
      ],
      "cash": [
        "YahooFinance",
        "Polygon",
        "AlphaVantage",
<<<<<<< HEAD
        "FinancialModelingPrep"
=======
        "FinancialModelingPrep",
        "EODHD"
>>>>>>> 7979b1fc
      ],
      "data": ["Finviz"],
      "mgmt": ["BusinessInsider"],
      "analysis": ["Elect"],
      "score": ["FinancialModelingPrep"],
      "profile": ["FinancialModelingPrep"],
      "quote": ["FinancialModelingPrep"],
      "enterprise": ["FinancialModelingPrep"],
      "metrics": ["FinancialModelingPrep"],
      "ratios": ["FinancialModelingPrep"],
      "growth": ["FinancialModelingPrep"],
      "warnings": ["MarketWatch"],
      "dcf": ["StockAnalysis"],
      "dcfc": ["FinancialModelingPrep"],
      "info": ["YahooFinance"],
      "mktcap": ["YahooFinance"],
      "shrs": ["YahooFinance"],
      "sust": ["YahooFinance"],
      "cal": ["YahooFinance"],
      "divs": ["YahooFinance"],
      "splits": ["YahooFinance"],
      "web": ["YahooFinance"],
      "hq": ["YahooFinance"],
      "overview": ["AlphaVantage"],
      "key": ["AlphaVantage"],
      "earnings": ["YahooFinance", "AlphaVantage"],
      "fraud": ["AlphaVantage"],
      "dupont": ["AlphaVantage"]
    },
    "dd": {
      "load": ["YahooFinance", "IEXCloud", "AlphaVantage", "Polygon", "EODHD"],
      "analyst": ["Finviz"],
      "rating": ["FinancialModelingPrep"],
      "rot": ["Finnhub"],
      "pt": ["BusinessInsider"],
      "est": ["BusinessInsider"],
      "sec": ["MarketWatch"],
      "supplier": ["CSIMarket"],
      "customer": ["CSIMarket"],
      "arktrades": ["Cathiesark"]
    },
    "bt": {
      "load": ["YahooFinance", "IEXCloud", "AlphaVantage", "Polygon", "EODHD"],
      "whatif": ["YahooFinance"]
    },
    "ta": {
      "load": ["YahooFinance", "IEXCloud", "AlphaVantage", "Polygon", "EODHD"],
      "tv": ["TradingView"],
      "recom": ["TradingView"],
      "view": ["Finviz"],
      "summary": ["FinBrain"]
    },
    "qa": {
      "load": ["YahooFinance", "IEXCloud", "AlphaVantage", "Polygon", "EODHD"]
    },
    "pred": {
      "load": ["YahooFinance", "IEXCloud", "AlphaVantage", "Polygon", "EODHD"]
    }
  },
  "crypto": {
    "load": ["YahooFinance", "CoinGecko", "CCXT"],
    "find": ["CoinGecko", "CoinPaprika", "Binance", "Coinbase", "YahooFinance"],
    "headlines": ["FinBrain"],
    "prt": ["CoinGecko"],
    "disc": {
      "cgtop": ["CoinGecko"],
      "cgtrending": ["CoinGecko"],
      "cggainers": ["CoinGecko"],
      "cglosers": ["CoinGecko"],
      "cpsearch": ["CoinPaprika"],
      "cmctop": ["CoinMarketCap"],
      "drnft": ["DappRadar"],
      "drgames": ["DappRadar"],
      "drdapps": ["DappRadar"],
      "drdex": ["DappRadar"]
    },
    "ov": {
      "cgglobal": ["CoinGecko"],
      "cgdefi": ["CoinGecko"],
      "cgstables": ["CoinGecko"],
      "cgexchanges": ["CoinGecko"],
      "cgexrates": ["CoinGecko"],
      "cgindexes": ["CoinGecko"],
      "cgderivatives": ["CoinGecko"],
      "cgcategories": ["CoinGecko"],
      "cghold": ["CoinGecko"],
      "hm": ["CoinGecko"],
      "cpglobal": ["CoinPaprika"],
      "cpinfo": ["CoinPaprika"],
      "cpmarkets": ["CoinPaprika"],
      "cpexchanges": ["CoinPaprika"],
      "cpexmarkets": ["CoinPaprika"],
      "cpplatforms": ["CoinPaprika"],
      "cpcontracts": ["CoinPaprika"],
      "cbpairs": ["Coinbase"],
      "news": ["CryptoPanic"],
      "wf": ["WithdrawalFees"],
      "ewf": ["WithdrawalFees"],
      "wfpe": ["WithdrawalFees"],
      "altindex": ["BlockchainCenter"],
      "btcrb": ["BlockchainCenter"],
      "ch": ["Rekt"],
<<<<<<< HEAD
      "cr": ["LoanScan"]
=======
      "cr": ["LoanScan"],

      "fun": ["TokenTerminal"]
>>>>>>> 7979b1fc
    },
    "onchain": {
      "hr": ["Glassnode"],
      "btccp": ["Blockchain"],
      "btcct": ["Blockchain"],
      "gwei": ["ETHGasStations"],
      "whales": ["WhaleAlert"],
      "lt": ["BitQuery"],
      "dvcp": ["BitQuery"],
      "tv": ["BitQuery"],
      "ueat": ["BitQuery"],
      "ttcp": ["BitQuery"],
      "baas": ["BitQuery"],
      "address": ["Ethplorer"],
      "top": ["Ethplorer"],
      "balance": ["Ethplorer"],
      "hist": ["Ethplorer"],
      "info": ["Ethplorer"],
      "holders": ["Ethplorer"],
      "th": ["Ethplorer"],
      "prices": ["Ethplorer"],
<<<<<<< HEAD
      "tx": ["Ethplorer"],
      "dt": ["Shroom"],
      "ds": ["Shroom"],
      "tvl": ["Shroom"]
=======
      "tx": ["Ethplorer"]
>>>>>>> 7979b1fc
    },
    "defi": {
      "newsletter": ["Substack"],
      "dpi": ["DeFiPulse"],
      "vaults": ["Coindix"],
      "tokens": ["TheGraph"],
      "stats": ["TheGraph"],
      "pairs": ["TheGraph"],
      "pools": ["TheGraph"],
      "swaps": ["TheGraph"],
      "ldapps": ["DeFiLlama"],
      "gdapps": ["DeFiLlama"],
      "stvl": ["DeFiLlama"],
      "dtvl": ["DeFiLlama"],
      "aterra": ["TerraEngineer"],
      "ayr": ["TerraEngineer"],
      "sinfo": ["TerraFCD"],
      "validators": ["TerraFCD"],
      "gacc": ["TerraFCD"],
      "sreturn": ["TerraFCD"],
      "lcsc": ["Smartstake"],
      "anchor": ["CryptoSaurio"]
    },
    "tools": {
      "aprtoapy": [],
      "il": []
    },
    "nft": {
<<<<<<< HEAD
      "today": ["NFTCalendar"],
      "upcoming": ["NFTCalendar"],
      "ongoing": ["NFTCalendar"],
      "newest": ["NFTCalendar"],
=======
>>>>>>> 7979b1fc
      "stats": ["OpenSea"],
      "fp": ["NFTPriceFloor"],
      "collections": ["NFTPriceFloor"]
    },
    "dd": {
      "load": ["YahooFinance", "CoinGecko", "CCXT"],
      "info": ["CoinGecko"],
      "ath": ["CoinGecko"],
      "atl": ["CoinGecko"],
      "web": ["CoinGecko"],
      "bc": ["CoinGecko"],
      "pi": ["Messari"],
      "gov": ["Messari"],
      "basic": ["CoinPaprika"],
      "stats": ["Coinbase"],
      "market": ["CoinGecko"],
      "mkt": ["CoinPaprika"],
      "ex": ["CoinPaprika"],
      "balance": ["Binance"],
      "oi": ["Coinglass"],
      "fundrate": ["Coinglass"],
      "liquidations": ["Coinglass"],
      "eb": ["Coinglass"],
      "trades": ["CCXT"],
      "ob": ["CCXT"],
      "active": ["Glassnode"],
      "nonzero": ["Glassnode"],
      "change": ["Glassnode"],
      "ps": ["CoinPaprika"],
      "mcapdom": ["Messari"],
      "mt": ["Messari"],
      "team": ["Messari"],
      "inv": ["Messari"],
      "tk": ["Messari"],
      "fr": ["Messari"],
      "rm": ["Messari"],
      "events": ["CoinPaprika"],
      "news": ["CryptoPanic"],
      "links": ["Messari"],
      "twitter": ["CoinPaprika"],
      "social": ["CoinGecko"],
      "score": ["CoinGecko"],
      "dev": ["CoinGecko"],
<<<<<<< HEAD
      "gh": ["Santiment"]
=======
      "gh": ["Santiment"],
      "desc": ["TokenTerminal"],
      "funot": ["TokenTerminal"]
>>>>>>> 7979b1fc
    },
    "ta": {
      "load": ["YahooFinance", "CoinGecko", "CCXT"],
      "tv": ["TradingView"]
    },
    "qa": {
      "load": ["YahooFinance", "CoinGecko", "CCXT"]
    },
    "pred": {
      "load": ["YahooFinance", "CoinGecko", "CCXT"]
    }
  },
  "etf": {
<<<<<<< HEAD
    "ln": ["StockAnalysis", "FinanceDatabase"],
    "ld": ["FinanceDatabase"],
=======
    "search": ["FinanceDatabase", "StockAnalysis"],
>>>>>>> 7979b1fc
    "load": ["YahooFinance"],
    "overview": ["StockAnalysis"],
    "holdings": ["StockAnalysis"],
    "weights": ["YahooFinance"],
    "summary": ["YahooFinance"],
    "news": ["NewsApi"],
    "pir": ["ThePassiveInvestor"],
    "compare": ["StockAnalysis"],
    "disc": {
      "gainers": ["WallStreetJournal"],
      "decliners": ["WallStreetJournal"],
      "active": ["WallStreetJournal"]
    },
    "screen": {
      "screen": ["StockAnalysis"],
      "sbc": ["FinanceDatabase"]
    }
  },
  "economy": {
    "overview": ["WallStreetJournal"],
    "futures": ["WallStreetJournal", "Finviz"],
    "map": ["Finviz"],
    "bigmac": ["Nasdaq"],
    "ycrv": ["Investing", "FRED"],
    "events": ["Investing"],
    "edebt": ["Wikipedia"],
    "rtps": ["AlphaVantage"],
    "valuation": ["Finviz"],
    "performance": ["Finviz"],
    "spectrum": ["Finviz"],
    "macro": ["EconDB"],
    "treasury": ["EconDB"],
    "fred": ["FRED"],
    "index": ["YahooFinance"]
  },
  "forex": {
    "load": ["YahooFinance", "AlphaVantage", "Polygon", "Oanda"],
    "quote": ["YahooFinance", "AlphaVantage"],
    "fwd": ["FXEmpire"]
  },
  "funds": {
    "country": ["Investing"],
    "overview": ["Investing"],
    "search": ["Investing"],
    "load": ["Investing"],
    "info": ["Investing"],
    "plot": ["Investing"],
    "sector": ["YahooFinance"],
    "equity": ["YahooFinance"],
    "al_swe": ["Avanza"],
    "info_swe": ["Avanza"]
  },
  "alternative": {
    "oss": {
      "rossidx": ["RunaCapital"],
      "rs": ["GitHub"],
      "sh": ["GitHub"],
      "tr": ["GitHub"]
    }
  }
}<|MERGE_RESOLUTION|>--- conflicted
+++ resolved
@@ -213,34 +213,22 @@
         "YahooFinance",
         "Polygon",
         "AlphaVantage",
-<<<<<<< HEAD
-        "FinancialModelingPrep"
-=======
         "FinancialModelingPrep",
         "EODHD"
->>>>>>> 7979b1fc
       ],
       "balance": [
         "YahooFinance",
         "Polygon",
         "AlphaVantage",
-<<<<<<< HEAD
-        "FinancialModelingPrep"
-=======
         "FinancialModelingPrep",
         "EODHD"
->>>>>>> 7979b1fc
       ],
       "cash": [
         "YahooFinance",
         "Polygon",
         "AlphaVantage",
-<<<<<<< HEAD
-        "FinancialModelingPrep"
-=======
         "FinancialModelingPrep",
         "EODHD"
->>>>>>> 7979b1fc
       ],
       "data": ["Finviz"],
       "mgmt": ["BusinessInsider"],
@@ -343,13 +331,8 @@
       "altindex": ["BlockchainCenter"],
       "btcrb": ["BlockchainCenter"],
       "ch": ["Rekt"],
-<<<<<<< HEAD
-      "cr": ["LoanScan"]
-=======
       "cr": ["LoanScan"],
-
       "fun": ["TokenTerminal"]
->>>>>>> 7979b1fc
     },
     "onchain": {
       "hr": ["Glassnode"],
@@ -371,14 +354,10 @@
       "holders": ["Ethplorer"],
       "th": ["Ethplorer"],
       "prices": ["Ethplorer"],
-<<<<<<< HEAD
       "tx": ["Ethplorer"],
       "dt": ["Shroom"],
       "ds": ["Shroom"],
       "tvl": ["Shroom"]
-=======
-      "tx": ["Ethplorer"]
->>>>>>> 7979b1fc
     },
     "defi": {
       "newsletter": ["Substack"],
@@ -407,13 +386,6 @@
       "il": []
     },
     "nft": {
-<<<<<<< HEAD
-      "today": ["NFTCalendar"],
-      "upcoming": ["NFTCalendar"],
-      "ongoing": ["NFTCalendar"],
-      "newest": ["NFTCalendar"],
-=======
->>>>>>> 7979b1fc
       "stats": ["OpenSea"],
       "fp": ["NFTPriceFloor"],
       "collections": ["NFTPriceFloor"]
@@ -457,13 +429,9 @@
       "social": ["CoinGecko"],
       "score": ["CoinGecko"],
       "dev": ["CoinGecko"],
-<<<<<<< HEAD
-      "gh": ["Santiment"]
-=======
       "gh": ["Santiment"],
       "desc": ["TokenTerminal"],
       "funot": ["TokenTerminal"]
->>>>>>> 7979b1fc
     },
     "ta": {
       "load": ["YahooFinance", "CoinGecko", "CCXT"],
@@ -477,12 +445,7 @@
     }
   },
   "etf": {
-<<<<<<< HEAD
-    "ln": ["StockAnalysis", "FinanceDatabase"],
-    "ld": ["FinanceDatabase"],
-=======
     "search": ["FinanceDatabase", "StockAnalysis"],
->>>>>>> 7979b1fc
     "load": ["YahooFinance"],
     "overview": ["StockAnalysis"],
     "holdings": ["StockAnalysis"],

--- conflicted
+++ resolved
@@ -10,12 +10,7 @@
 from disnake.ext import commands
 from fastapi import FastAPI, Request
 
-<<<<<<< HEAD
-from bots import config_discordbot as cfg
-from bots.groupme.run_groupme import handle_groupme
-from openbb_terminal.decorators import log_start_end
-from openbb_terminal.loggers import setup_logging
-=======
+
 try:
     from bots import config_discordbot as cfg
 except ImportError:
@@ -25,7 +20,7 @@
     from bots.discord import helpers
     from bots.groupme.run_groupme import handle_groupme
     from openbb_terminal.loggers import setup_logging
->>>>>>> 617266ae
+    from openbb_terminal.decorators import log_start_end
 
 logger = logging.getLogger(__name__)
 setup_logging("bot-app")

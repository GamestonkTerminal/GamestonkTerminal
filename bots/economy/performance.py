--- conflicted
+++ resolved
@@ -124,13 +124,8 @@
             imagefile = "econ_performance.png"
             imagefile = imps.save_image(imagefile, fig)
 
-<<<<<<< HEAD
-            if imps.IMAGES_URL or imps.IMGUR_CLIENT_ID != "REPLACE_ME":
-                image_link = str(imps.IMAGES_URL) + str(imagefile)
-=======
             if imps.IMAGES_URL or not imps.IMG_HOST_ACTIVE:
                 image_link = imps.multi_image(imagefile)
->>>>>>> a5d4848f
                 images_list.append(imagefile)
             else:
                 image_link = imps.multi_image(imagefile)

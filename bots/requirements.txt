--- conflicted
+++ resolved
@@ -23,15 +23,9 @@
 beartype==0.7.1; python_version >= "3.8" and python_version < "4.0" and python_full_version >= "3.6.0"
 beautifulsoup4==4.11.0; python_full_version >= "3.6.0" and python_version >= "3.7"
 black==22.1.0; python_full_version >= "3.6.2"
-<<<<<<< HEAD
-bleach==4.1.0; python_version >= "3.7"
-boto3==1.21.32; python_version >= "3.6"
-botocore==1.24.32; python_version >= "3.6"
-=======
 bleach==5.0.0; python_version >= "3.7"
 boto3==1.21.36; python_version >= "3.6"
 botocore==1.24.36; python_version >= "3.6"
->>>>>>> 617266ae
 bs4==0.0.1
 bt==0.2.9; (python_version >= "2.7" and python_full_version < "3.0.0") or (python_full_version >= "3.6.0")
 certifi==2021.10.8; python_full_version >= "3.7.1" and python_version < "4" and python_version >= "3.8" and python_full_version < "4.0.0" and (python_version >= "2.7" and python_full_version < "3.0.0" or python_full_version >= "3.6.0") and (python_version >= "3.7" and python_full_version < "3.0.0" or python_full_version >= "3.6.0" and python_version >= "3.7")
@@ -77,13 +71,8 @@
 finviz==1.4.4
 finvizfinance==0.14.0; python_version >= "3.5"
 flake8==3.9.2; (python_version >= "2.7" and python_full_version < "3.0.0") or (python_full_version >= "3.5.0")
-<<<<<<< HEAD
-fonttools==4.31.2; python_version >= "3.7"
-formulaic==0.3.2; python_version >= "3.8"
-=======
 fonttools==4.32.0; python_version >= "3.7"
 formulaic==0.3.3; python_full_version >= "3.7.1" and python_full_version < "4.0.0" and python_version >= "3.8"
->>>>>>> 617266ae
 fred==3.1
 fredapi==0.4.3
 frozendict==2.3.0; python_version >= "3.6"
@@ -124,12 +113,8 @@
 jupyterlab-pygments==0.2.0; python_version >= "3.7"
 jupyterlab-server==2.12.0; python_version >= "3.7"
 jupyterlab-widgets==1.1.0; python_version >= "3.6"
-<<<<<<< HEAD
-jupyterlab==3.3.2; python_version >= "3.7"
+jupyterlab==3.3.3; python_version >= "3.7"
 kaleido==0.2.1
-=======
-jupyterlab==3.3.3; python_version >= "3.7"
->>>>>>> 617266ae
 kiwisolver==1.4.2; python_version >= "3.7"
 korean-lunar-calendar==0.2.1; python_version >= "3.7" and python_full_version >= "3.7.0"
 lazy-object-proxy==1.7.1; python_version >= "3.6" and python_full_version >= "3.6.2"
@@ -181,25 +166,15 @@
 pexpect==4.8.0; sys_platform != "win32" and python_version >= "3.8" and python_full_version >= "3.6.2"
 pickleshare==0.7.5; python_full_version >= "3.6.2" and python_version >= "3.8"
 pillow==9.1.0; python_version >= "3.7" and python_version < "4"
-<<<<<<< HEAD
-platformdirs==2.5.1; python_version >= "3.7" and python_full_version >= "3.6.2"
-plotly==5.6.0; python_version >= "3.6"
-=======
 platformdirs==2.5.1; python_version >= "3.7" and python_full_version >= "3.6.2" and (python_version >= "3.7" and python_full_version < "3.0.0" or python_full_version >= "3.5.0" and python_version >= "3.7")
 plotly==5.7.0; python_version >= "3.6"
->>>>>>> 617266ae
 pluggy==1.0.0; python_version >= "3.7"
 pmdarima==1.8.5; python_version >= "3.7"
 praw==7.5.0; python_version >= "3.6" and python_version < "4.0"
 prawcore==2.3.0; python_version >= "3.6" and python_version < "4.0"
 pre-commit==2.18.1; python_version >= "3.7"
-<<<<<<< HEAD
-prometheus-client==0.13.1; python_version >= "3.7"
-prompt-toolkit==3.0.28; python_full_version >= "3.6.2"
-=======
 prometheus-client==0.14.1; python_version >= "3.7"
 prompt-toolkit==3.0.29; python_full_version >= "3.6.2"
->>>>>>> 617266ae
 property-cached==1.6.4; python_version >= "3.8"
 protobuf==3.20.0; python_full_version >= "3.7.1" and python_full_version < "4.0.0" and python_version >= "3.7"
 psaw==0.0.12; python_version >= "3"

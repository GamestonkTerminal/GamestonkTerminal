<<<<<<< HEAD
import difflib
=======
import os
import sys
>>>>>>> 0b6c5218
import discord
import discord_components
import pyimgur
import config_discordbot as cfg


activity = discord.Game(
    name="Gametonk Terminal: https://github.com/GamestonkTerminal/GamestonkTerminal"
)

gst_bot = discord.ext.commands.Bot(
    command_prefix=cfg.COMMAND_PREFIX, intents=discord.Intents.all(), activity=activity
)
discord_components.DiscordComponents(gst_bot)


async def on_ready():
    print("GST Discord Bot Ready to Gamestonk!")


gst_imgur = pyimgur.Imgur(cfg.IMGUR_CLIENT_ID)

# Loads the commands (Cogs) from each "context"
gst_bot.load_extension("generic_commands")
gst_bot.load_extension("economy.economy_menu")
gst_bot.load_extension("stocks.dark_pool_shorts.dps_menu")

<<<<<<< HEAD
# Get all command names
all_cmds = gst_bot.all_commands.keys()

# In case the user inserts a wrong command we check for similarity with
# available commands, and if there is we suggest one, otherwise we
# report list of all commands available


@gst_bot.event
async def on_command_error(ctx, error):
    if isinstance(error, discord.ext.commands.CommandNotFound):
        cmd = str(error).split('"')[1]
        similar_cmd = difflib.get_close_matches(cmd, all_cmds, n=1, cutoff=0.7)

        if similar_cmd:
            error_help = f"Did you mean '**!{similar_cmd[0]}**'?"
        else:
            # TODO: This can be improved by triggering help menu
            error_help = f"**Possible commands are:** {', '.join(all_cmds)}"

        await ctx.send(f"_{error}_\n{error_help}\n")

=======
if cfg.IMGUR_CLIENT_ID == "REPLACE_ME" or cfg.DISCORD_BOT_TOKEN == "REPLACE_ME":
    print(
        f"Update IMGUR_CLIENT_ID or DISCORD_BOT_TOKEN or both in { os.path.join('discordbot', 'config_discordot') } \n"
    )
    sys.exit()
>>>>>>> 0b6c5218

# Runs the bot
gst_bot.run(cfg.DISCORD_BOT_TOKEN)<|MERGE_RESOLUTION|>--- conflicted
+++ resolved
@@ -1,9 +1,6 @@
-<<<<<<< HEAD
-import difflib
-=======
 import os
 import sys
->>>>>>> 0b6c5218
+import difflib
 import discord
 import discord_components
 import pyimgur
@@ -19,10 +16,14 @@
 )
 discord_components.DiscordComponents(gst_bot)
 
+if cfg.IMGUR_CLIENT_ID == "REPLACE_ME" or cfg.DISCORD_BOT_TOKEN == "REPLACE_ME":
+    print(
+        f"Update IMGUR_CLIENT_ID or DISCORD_BOT_TOKEN or both in { os.path.join('discordbot', 'config_discordot') } \n"
+    )
+    sys.exit()
 
 async def on_ready():
     print("GST Discord Bot Ready to Gamestonk!")
-
 
 gst_imgur = pyimgur.Imgur(cfg.IMGUR_CLIENT_ID)
 
@@ -31,7 +32,6 @@
 gst_bot.load_extension("economy.economy_menu")
 gst_bot.load_extension("stocks.dark_pool_shorts.dps_menu")
 
-<<<<<<< HEAD
 # Get all command names
 all_cmds = gst_bot.all_commands.keys()
 
@@ -53,14 +53,7 @@
             error_help = f"**Possible commands are:** {', '.join(all_cmds)}"
 
         await ctx.send(f"_{error}_\n{error_help}\n")
-
-=======
-if cfg.IMGUR_CLIENT_ID == "REPLACE_ME" or cfg.DISCORD_BOT_TOKEN == "REPLACE_ME":
-    print(
-        f"Update IMGUR_CLIENT_ID or DISCORD_BOT_TOKEN or both in { os.path.join('discordbot', 'config_discordot') } \n"
-    )
-    sys.exit()
->>>>>>> 0b6c5218
+        
 
 # Runs the bot
 gst_bot.run(cfg.DISCORD_BOT_TOKEN)
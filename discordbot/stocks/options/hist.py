--- conflicted
+++ resolved
@@ -1,20 +1,11 @@
 import asyncio
 import os
-<<<<<<< HEAD
-import asyncio
-=======
 
->>>>>>> 9d36f84a
 import discord
+import mplfinance as mpf
 
-import mplfinance as mpf
-<<<<<<< HEAD
-=======
-
->>>>>>> 9d36f84a
 from gamestonk_terminal.config_terminal import TRADIER_TOKEN
 from gamestonk_terminal.stocks.options import tradier_model
-import discordbot.config_discordbot as cfg
 
 import discordbot.config_discordbot as cfg
 from discordbot.run_discordbot import logger
@@ -44,43 +35,6 @@
     async with ctx.typing():
         await asyncio.sleep(0.2)
         try:
-<<<<<<< HEAD
-
-            # Debug
-            if cfg.DEBUG:
-                print(f"!stocks.opt.hist {ticker} {strike} {put} {expiry}")
-
-            error = ""
-            if TRADIER_TOKEN == "REPLACE_ME":
-                raise Exception("Tradier Token is required")
-
-            # Check for argument
-            if ticker is None:
-                raise Exception("Stock ticker is required")
-
-            if strike is None or put == "":
-                raise Exception(
-                    'A strike and c/p is required\n```bash\n"!stocks.opt.hist {ticker} {strike} {c/p}"```'
-                )
-
-            chain_id = None
-
-            df_hist = tradier_model.get_historical_options(
-                ticker, expiry, strike, put, chain_id
-            )
-
-            op_type = ["call", "put"][put]
-
-            mc = mpf.make_marketcolors(
-                up="green",
-                down="red",
-                edge="black",
-                wick="black",
-                volume="in",
-                ohlc="i",
-            )
-
-=======
 
             # Debug
             if cfg.DEBUG:
@@ -118,7 +72,6 @@
                 ohlc="i",
             )
 
->>>>>>> 9d36f84a
             s = mpf.make_mpf_style(
                 base_mpl_style="seaborn",
                 marketcolors=mc,
@@ -146,11 +99,7 @@
             image = discord.File(imagefile)
 
             if cfg.DEBUG:
-<<<<<<< HEAD
-                print(f"Image: {imagefile}")
-=======
                 logger.debug("Image: %s", imagefile)
->>>>>>> 9d36f84a
             title = f"{ticker.upper()} {strike} {op_type} expiring {expiry} Historical"
             embed = discord.Embed(title=title, colour=cfg.COLOR)
             embed.set_image(url="attachment://opt_hist.png")

--- conflicted
+++ resolved
@@ -4,41 +4,37 @@
 alpha-vantage==2.3.1
 altair==4.2.0; python_version >= "3.7" and python_full_version < "3.9.7" or python_full_version > "3.9.7" and python_version >= "3.7"
 anyio==3.6.1; python_full_version >= "3.6.2" and python_version >= "3.7"
-appnope==0.1.3; platform_system == "Darwin" and python_version >= "3.8" and sys_platform == "darwin" and python_full_version >= "3.6.2"
+appdirs==1.4.4
+appnope==0.1.3; platform_system == "Darwin" and python_version >= "3.8" and sys_platform == "darwin"
 arch==5.3.1; python_version >= "3.7"
 argon2-cffi-bindings==21.2.0; python_version >= "3.7"
 argon2-cffi==21.3.0; python_version >= "3.7"
 ascii-magic==1.6; python_version >= "3.5"
 astor==0.8.1; python_full_version >= "3.7.1" and python_full_version < "4.0.0" and python_version >= "3.8"
 astropy==5.1; python_version >= "3.8"
-asttokens==2.0.8; python_full_version >= "3.6.2" and python_version >= "3.8"
+asttokens==2.0.8; python_version >= "3.8"
 async-generator==1.10; python_version >= "3.7" and python_version < "4.0"
 async-timeout==4.0.2; python_version >= "3.6" and python_full_version >= "3.7.0"
 attrs==21.4.0; python_version >= "3.6" and python_full_version >= "3.7.0" and (python_version >= "3.7" and python_full_version < "3.0.0" and python_version < "4.0" or python_version >= "3.7" and python_version < "4.0" and python_full_version >= "3.5.0") and (python_version >= "3.7" and python_full_version < "3.9.7" and python_full_version >= "3.7.0" or python_full_version > "3.9.7" and python_version >= "3.7")
 babel==2.10.3; python_version >= "3.7"
-backcall==0.2.0; python_full_version >= "3.6.2" and python_version >= "3.8"
-backoff==2.1.2; python_version >= "3.7" and python_version < "4.0" and python_full_version >= "3.7.0"
+backcall==0.2.0; python_version >= "3.8"
+backoff==2.2.1; python_version >= "3.7" and python_version < "4.0" and python_full_version >= "3.7.0"
 backports.zoneinfo==0.2.1; python_version >= "3.7" and python_full_version < "3.9.7" and python_version < "3.9" and (python_version >= "3.7" and python_full_version < "3.0.0" or python_version >= "3.7" and python_full_version < "3.9.7" and python_full_version >= "3.6.0" or python_full_version > "3.9.7" and python_version >= "3.6") or python_full_version > "3.9.7" and python_version >= "3.6" and python_version < "3.9" and (python_version >= "3.7" and python_full_version < "3.0.0" or python_version >= "3.7" and python_full_version < "3.9.7" and python_full_version >= "3.6.0" or python_full_version > "3.9.7" and python_version >= "3.6")
 base58==2.1.1; python_version >= "3.5" and python_full_version >= "3.7.0"
 beartype==0.7.1; python_version >= "3.8" and python_version < "4.0" and python_full_version >= "3.6.0"
 beautifulsoup4==4.11.1; python_full_version >= "3.6.0" and python_version >= "3.7"
-black==22.8.0; python_full_version >= "3.6.2"
+black==22.10.0; python_version >= "3.7"
 bleach==5.0.1; python_version >= "3.7"
 blinker==1.5; python_version >= "3.7" and python_full_version < "3.0.0" or python_version >= "3.7" and python_full_version < "3.9.7" and python_full_version >= "3.5.0" or python_full_version > "3.9.7"
 bs4==0.0.1
 bt==0.2.9; (python_version >= "2.7" and python_full_version < "3.0.0") or (python_full_version >= "3.6.0")
-<<<<<<< HEAD
 cachetools==5.2.0; python_version >= "3.7" and python_version < "4.0" and (python_version >= "3.7" and python_full_version < "3.9.7" or python_full_version > "3.9.7")
-ccxt==1.93.98
+ccxt==1.95.21
 certifi==2022.9.24; python_version >= "3.8" and python_version < "4" and python_full_version >= "3.7.1" and python_full_version < "4.0.0" and (python_version >= "3.7" and python_full_version < "3.9.7" or python_full_version > "3.9.7")
-=======
-ccxt==1.94.2
-certifi==2022.9.24; python_version >= "3.8" and python_version < "4" and python_full_version >= "3.7.1" and python_full_version < "4.0.0"
->>>>>>> 002bcb9e
 cffi==1.15.1
 charset-normalizer==2.1.0; python_full_version >= "3.6.0"
-click==8.1.3; python_version >= "3.7" and python_full_version >= "3.6.2" and (python_version >= "3.7" and python_full_version < "3.9.7" or python_full_version > "3.9.7" and python_version >= "3.7")
-colorama==0.4.5; python_full_version >= "3.7.0" and python_full_version < "4.0.0" and (python_version >= "3.5" and python_full_version < "3.0.0" or python_full_version >= "3.5.0" and python_version >= "3.5") and (python_version >= "2.7" and python_full_version < "3.0.0" and platform_system == "Windows" or python_full_version >= "3.5.0" and platform_system == "Windows") and platform_system == "Windows" and python_version >= "3.8" and (python_version >= "3.7" and python_full_version < "3.9.7" or python_full_version > "3.9.7" and python_version >= "3.7") and sys_platform == "win32" and (python_version >= "3.7" and python_full_version < "3.9.7" or python_full_version > "3.9.7")
+click==8.1.3; python_version >= "3.7" and python_full_version < "3.9.7" or python_full_version > "3.9.7" and python_version >= "3.7"
+colorama==0.4.5; python_full_version >= "3.7.0" and python_full_version < "4.0.0" and (python_version >= "3.5" and python_full_version < "3.0.0" or python_full_version >= "3.5.0" and python_version >= "3.5") and (python_version >= "2.7" and python_full_version < "3.0.0" and platform_system == "Windows" or python_full_version >= "3.5.0" and platform_system == "Windows") and (python_version >= "3.7" and python_full_version < "3.0.0" and platform_system == "Windows" and (python_version >= "3.7" and python_full_version < "3.9.7" or python_full_version > "3.9.7" and python_version >= "3.7") or platform_system == "Windows" and python_version >= "3.7" and (python_version >= "3.7" and python_full_version < "3.9.7" or python_full_version > "3.9.7" and python_version >= "3.7") and python_full_version >= "3.5.0") and (python_version >= "3.8" and python_full_version < "3.0.0" and sys_platform == "win32" or sys_platform == "win32" and python_version >= "3.8" and python_full_version >= "3.5.0") and (python_version >= "3.7" and python_full_version < "3.9.7" or python_full_version > "3.9.7") and python_version >= "3.5" and sys_platform == "win32"
 commonmark==0.9.1; python_full_version >= "3.6.2" and python_full_version < "4.0.0" and (python_version >= "3.7" and python_full_version < "3.9.7" or python_full_version > "3.9.7")
 convertdate==2.4.0; python_version >= "3.7" and python_version < "4"
 cryptography==38.0.1; python_version >= "3.6"
@@ -49,7 +45,7 @@
 dateparser==1.1.1; python_version >= "3.5"
 datetime==4.7; python_version >= "3.5"
 debugpy==1.6.3; python_version >= "3.7"
-decorator==5.1.1; python_full_version >= "3.6.2" and python_version >= "3.8" and (python_version >= "3.5" and python_full_version < "3.0.0" or python_full_version >= "3.6.0" and python_version >= "3.5") and (python_version >= "3.7" and python_full_version < "3.9.7" or python_full_version > "3.9.7" and python_version >= "3.5")
+decorator==5.1.1; python_version >= "3.8" and (python_version >= "3.5" and python_full_version < "3.0.0" or python_full_version >= "3.6.0" and python_version >= "3.5") and (python_version >= "3.7" and python_full_version < "3.9.7" or python_full_version > "3.9.7" and python_version >= "3.5")
 defusedxml==0.7.1; python_version >= "3.7" and python_full_version < "3.0.0" or python_full_version >= "3.5.0" and python_version >= "3.7"
 degiro-connector==2.0.21; python_full_version >= "3.7.1" and python_full_version < "4.0.0"
 deprecation==2.1.0
@@ -60,7 +56,7 @@
 et-xmlfile==1.1.0; python_version >= "3.6"
 exceptiongroup==1.0.0rc9; python_version >= "3.7" and python_version < "3.11"
 exchange-calendars==4.2.3; python_version >= "3.8" and python_version < "4.0" and python_full_version >= "3.7.0"
-executing==1.1.0; python_full_version >= "3.6.2" and python_version >= "3.8"
+executing==1.1.0; python_version >= "3.8"
 fastjsonschema==2.16.2; python_full_version >= "3.7.0" and python_version >= "3.7"
 feedparser==6.0.10; python_version >= "3.6"
 ffn==0.3.6; python_version >= "2.7" and python_full_version < "3.0.0" or python_full_version >= "3.6.0"
@@ -69,7 +65,7 @@
 finviz==1.4.4
 finvizfinance==0.14.3; python_version >= "3.5"
 flake8==3.9.2; (python_version >= "2.7" and python_full_version < "3.0.0") or (python_full_version >= "3.5.0")
-fonttools==4.37.3; python_version >= "3.7"
+fonttools==4.37.4; python_version >= "3.7"
 formulaic==0.3.4; python_full_version >= "3.7.1" and python_full_version < "4.0.0" and python_version >= "3.8"
 fred==3.1
 fredapi==0.4.3
@@ -78,34 +74,25 @@
 fundamentalanalysis==0.2.14
 future==0.18.2; python_version >= "2.7" and python_full_version < "3.0.0" or python_full_version >= "3.6.0"
 gitdb==4.0.9; python_version >= "3.7" and python_full_version < "3.9.7" or python_full_version > "3.9.7" and python_version >= "3.7"
-gitpython==3.1.27; python_version >= "3.7"
+gitpython==3.1.28; python_version >= "3.7"
 grpcio==1.49.1; python_full_version >= "3.7.1" and python_full_version < "4.0.0" and python_version >= "3.7"
 h11==0.14.0; python_version >= "3.7" and python_version < "4.0" and python_full_version >= "3.7.0"
-<<<<<<< HEAD
 hijri-converter==2.2.4; python_version >= "3.7"
 holidays==0.14.2; python_version >= "3.7"
-=======
-hijri-converter==2.2.4; python_version >= "3.6"
-holidays==0.11.3.1; python_version >= "3.6"
->>>>>>> 002bcb9e
 html5lib==1.1; (python_version >= "2.7" and python_full_version < "3.0.0") or (python_full_version >= "3.5.0")
 idna==3.4; python_version >= "3.8" and python_version < "4" and python_full_version >= "3.7.1" and python_full_version < "4.0.0" and (python_version >= "3.7" and python_full_version < "3.9.7" or python_full_version > "3.9.7")
-importlib-metadata==4.12.0; python_version >= "3.7" and python_full_version < "3.9.7" and python_version < "3.10" or python_full_version > "3.9.7" and python_version >= "3.7" and python_version < "3.10"
+importlib-metadata==5.0.0; python_version >= "3.7" and python_full_version < "3.9.7" and python_version < "3.10" or python_full_version > "3.9.7" and python_version >= "3.7" and python_version < "3.10"
 inflection==0.5.1; python_version >= "3.6"
 interface-meta==1.3.0; python_version >= "3.8" and python_version < "4.0" and python_full_version >= "3.7.1" and python_full_version < "4.0.0"
 investpy==1.0.8; python_version >= "3.7"
-<<<<<<< HEAD
 ipyflex==0.2.4; python_version >= "3.6"
-ipykernel==6.15.3; python_version >= "3.7"
-=======
 ipykernel==6.16.0; python_version >= "3.7"
->>>>>>> 002bcb9e
 ipympl==0.8.8
 ipython-genutils==0.2.0; python_version >= "3.7"
-ipython==8.5.0; python_full_version >= "3.6.2" and python_version >= "3.8"
+ipython==8.5.0; python_version >= "3.8"
 ipywidgets==7.7.2
 iso8601==0.1.16
-jedi==0.18.1; python_full_version >= "3.6.2" and python_version >= "3.8"
+jedi==0.18.1; python_version >= "3.8"
 jinja2==3.1.2; python_version >= "3.7"
 joblib==1.2.0; python_version >= "3.8" and python_full_version < "3.0.0" or python_full_version >= "3.6.0" and python_version >= "3.8"
 json5==0.9.10; python_version >= "3.7"
@@ -118,14 +105,14 @@
 jupyterlab-pygments==0.2.2; python_version >= "3.7"
 jupyterlab-server==2.15.2; python_version >= "3.7"
 jupyterlab-widgets==1.1.1; python_version >= "3.6"
-jupyterlab==3.4.7; python_version >= "3.7"
+jupyterlab==3.4.8; python_version >= "3.7"
 kiwisolver==1.4.4; python_version >= "3.7"
 korean-lunar-calendar==0.3.1; python_version >= "3.8" and python_version < "4.0" and python_full_version >= "3.7.0"
 linearmodels==4.27; python_version >= "3.8"
 loguru==0.6.0; python_version >= "3.5" and python_full_version >= "3.7.0"
 lxml==4.9.1; python_version >= "3.7" and python_full_version < "3.0.0" or python_full_version >= "3.6.0" and python_version >= "3.7"
 markupsafe==2.1.1; python_version >= "3.7"
-matplotlib-inline==0.1.6; python_full_version >= "3.6.2" and python_version >= "3.8"
+matplotlib-inline==0.1.6; python_version >= "3.8"
 matplotlib==3.5.3; python_version >= "3.7"
 mccabe==0.6.1; python_full_version >= "3.7.0"
 mistune==0.8.4; python_version >= "3.7"
@@ -133,14 +120,14 @@
 mplfinance==0.12.9b1
 multidict==6.0.2; python_version >= "3.7" and python_full_version >= "3.7.0"
 multitasking==0.0.11
-mypy-extensions==0.4.3; python_version >= "3.8" and python_full_version >= "3.6.2"
+mypy-extensions==0.4.3; python_version >= "3.8"
 mypy==0.930; python_version >= "3.6"
 nbclassic==0.4.4; python_version >= "3.7"
 nbclient==0.5.13; python_full_version >= "3.7.0" and python_version >= "3.7"
 nbconvert==6.5.4; python_version >= "3.7"
 nbformat==5.6.1; python_full_version >= "3.7.0" and python_version >= "3.7"
-nest-asyncio==1.5.5; python_full_version >= "3.7.0" and python_version >= "3.7"
-networkx==2.8.6; python_version >= "3.8"
+nest-asyncio==1.5.6; python_full_version >= "3.7.0" and python_version >= "3.7"
+networkx==2.8.7; python_version >= "3.8"
 notebook-shim==0.1.0; python_version >= "3.7"
 notebook==6.4.12; python_version >= "3.7"
 numpy==1.23.3; python_version >= "3.8"
@@ -156,13 +143,13 @@
 pandas-ta==0.3.14b
 pandas==1.5.0; python_version >= "3.8"
 pandocfilters==1.5.0; python_version >= "3.7" and python_full_version < "3.0.0" or python_full_version >= "3.4.0" and python_version >= "3.7"
-parso==0.8.3; python_full_version >= "3.6.2" and python_version >= "3.8"
-pathspec==0.10.1; python_version >= "3.7" and python_full_version >= "3.6.2"
+parso==0.8.3; python_version >= "3.8"
+pathspec==0.10.1; python_version >= "3.7"
 patsy==0.5.2; python_version >= "3.8"
-pexpect==4.8.0; sys_platform != "win32" and python_version >= "3.8" and python_full_version >= "3.6.2"
-pickleshare==0.7.5; python_full_version >= "3.6.2" and python_version >= "3.8"
+pexpect==4.8.0; sys_platform != "win32" and python_version >= "3.8"
+pickleshare==0.7.5; python_version >= "3.8"
 pillow==9.2.0; python_version >= "3.7" and python_version < "4" and (python_version >= "3.7" and python_full_version < "3.9.7" or python_full_version > "3.9.7" and python_version >= "3.7")
-platformdirs==2.5.2; python_version >= "3.7" and python_full_version >= "3.6.2"
+platformdirs==2.5.2; python_version >= "3.7"
 plotly==5.10.0; python_version >= "3.6"
 pmdarima==1.8.5; python_version >= "3.7"
 praw==7.6.0; python_version >= "3.7" and python_version < "4.0"
@@ -170,15 +157,11 @@
 prometheus-client==0.14.1; python_version >= "3.7"
 prompt-toolkit==3.0.31; python_full_version >= "3.6.2"
 property-cached==1.6.4; python_version >= "3.8"
-<<<<<<< HEAD
-protobuf==3.20.2; python_full_version >= "3.7.1" and python_full_version < "4.0.0" and python_version >= "3.7" and (python_version >= "3.7" and python_full_version < "3.9.7" or python_full_version > "3.9.7" and python_version >= "3.7")
-=======
-protobuf==3.19.6; python_full_version >= "3.7.1" and python_full_version < "4.0.0" and python_version >= "3.5"
->>>>>>> 002bcb9e
+protobuf==3.20.3; python_full_version >= "3.7.1" and python_full_version < "4.0.0" and python_version >= "3.7" and (python_version >= "3.7" and python_full_version < "3.9.7" or python_full_version > "3.9.7" and python_version >= "3.7")
 psaw==0.0.12; python_version >= "3"
 psutil==5.9.2; python_version >= "3.7" and python_full_version < "3.0.0" or python_full_version >= "3.4.0" and python_version >= "3.7"
-ptyprocess==0.7.0; os_name != "nt" and python_version >= "3.8" and sys_platform != "win32" and python_full_version >= "3.6.2"
-pure-eval==0.2.2; python_full_version >= "3.6.2" and python_version >= "3.8"
+ptyprocess==0.7.0; os_name != "nt" and python_version >= "3.8" and sys_platform != "win32"
+pure-eval==0.2.2; python_version >= "3.8"
 py==1.11.0; python_version >= "3.7" and python_full_version < "3.0.0" and implementation_name == "pypy" or implementation_name == "pypy" and python_version >= "3.7" and python_full_version >= "3.5.0"
 pyally==1.1.2
 pyarrow==9.0.0; python_version >= "3.7" and python_full_version < "3.9.7" or python_full_version > "3.9.7" and python_version >= "3.7"
@@ -212,14 +195,14 @@
 python-i18n==0.3.9
 pytrends==4.8.0
 pytz-deprecation-shim==0.1.0.post0; python_version >= "3.7" and python_full_version < "3.0.0" or python_version >= "3.7" and python_full_version < "3.9.7" and python_full_version >= "3.6.0" or python_full_version > "3.9.7" and python_version >= "3.6"
-pytz==2022.2.1; python_version >= "3.8" and python_version < "3.11" and python_full_version >= "3.7.1" and python_full_version < "4.0.0" and (python_version >= "3.8" and python_full_version < "3.9.7" or python_full_version > "3.9.7" and python_version >= "3.8")
+pytz==2022.4; python_version >= "3.8" and python_version < "3.11" and python_full_version >= "3.7.1" and python_full_version < "4.0.0" and (python_version >= "3.8" and python_full_version < "3.9.7" or python_full_version > "3.9.7" and python_version >= "3.8")
 pywin32==304; sys_platform == "win32" and platform_python_implementation != "PyPy" and python_version >= "3.7"
 pywinpty==2.0.8; os_name == "nt" and python_version >= "3.7"
 pyyaml==6.0; python_version >= "3.8"
 pyzmq==24.0.1; python_version >= "3.7"
 qdldl==0.1.5.post2; python_version >= "3.8" and python_version < "3.11"
 qtconsole==5.3.2; python_version >= "3.7"
-qtpy==2.2.0; python_version >= "3.7"
+qtpy==2.2.1; python_version >= "3.7"
 quandl==3.7.0; python_version >= "3.6"
 rapidfuzz==1.9.1; python_version >= "2.7"
 regex==2022.3.2; python_version >= "3.6"
@@ -236,17 +219,13 @@
 screeninfo==0.6.7
 scs==3.2.0; python_version >= "3.8" and python_version < "3.11"
 seaborn==0.11.2; python_version >= "3.6"
-<<<<<<< HEAD
-selenium==4.4.3; python_version >= "3.7" and python_version < "4.0"
+selenium==4.5.0; python_version >= "3.7" and python_version < "4.0"
 semver==2.13.0; python_version >= "3.7" and python_full_version < "3.0.0" or python_version >= "3.7" and python_full_version < "3.9.7" and python_full_version >= "3.4.0" or python_full_version > "3.9.7"
-=======
-selenium==4.5.0; python_version >= "3.7" and python_version < "4.0"
->>>>>>> 002bcb9e
 send2trash==1.8.0; python_version >= "3.7"
 sentiment-investor==2.1.0; python_version >= "3.8" and python_version < "4.0"
 setuptools-scm==6.4.2; python_version >= "3.8"
 sgmllib3k==1.0.0; python_version >= "3.6"
-six==1.16.0; python_full_version >= "3.7.1" and python_version >= "3.8" and python_version < "3.11" and python_full_version < "4.0.0" and (python_version >= "3.7" and python_full_version < "3.0.0" or python_version >= "3.7" and python_full_version < "3.9.7" and python_full_version >= "3.3.0" or python_full_version > "3.9.7") and (python_version >= "3.8" and python_full_version < "3.9.7" or python_full_version > "3.9.7" and python_version >= "3.8") and (python_version >= "3.7" and python_full_version < "3.0.0" or python_full_version >= "3.3.0" and python_version >= "3.7") and (python_version >= "2.7" and python_full_version < "3.0.0" or python_full_version >= "3.3.0") and (python_version >= "3.7" and python_full_version < "3.9.7" and python_full_version >= "3.7.0" or python_full_version > "3.9.7" and python_version >= "3.7")
+six==1.16.0; python_full_version >= "3.7.1" and python_version >= "3.8" and python_version < "3.11" and python_full_version < "4.0.0" and (python_version >= "3.7" and python_full_version < "3.0.0" or python_version >= "3.7" and python_full_version < "3.9.7" and python_full_version >= "3.3.0" or python_full_version > "3.9.7") and (python_version >= "3.8" and python_full_version < "3.9.7" or python_full_version > "3.9.7" and python_version >= "3.8") and (python_version >= "3.7" and python_full_version < "3.0.0" or python_full_version >= "3.3.0" and python_version >= "3.7") and (python_version >= "2.7" and python_full_version < "3.0.0" or python_full_version >= "3.3.0") and (python_version >= "3.7" and python_full_version < "3.9.7" and python_full_version >= "3.7.0" or python_full_version > "3.9.7" and python_version >= "3.7") and (python_version >= "3.8" and python_full_version < "3.0.0" or python_version >= "3.8" and python_full_version >= "3.3.0")
 smmap==5.0.0; python_version >= "3.7"
 sniffio==1.3.0; python_version >= "3.7" and python_version < "4.0" and python_full_version >= "3.6.2"
 socketio-client-nexus==0.7.6
@@ -254,10 +233,10 @@
 soupsieve==2.3.2.post1; python_version >= "3.6" and python_full_version >= "3.6.0"
 squarify==0.4.3
 sseclient==0.0.27
-stack-data==0.5.1; python_full_version >= "3.6.2" and python_version >= "3.8"
+stack-data==0.5.1; python_version >= "3.8"
 statsmodels==0.13.2; python_version >= "3.7"
-streamlit==1.12.2; (python_version >= "3.7" and python_full_version < "3.9.7") or (python_full_version > "3.9.7")
-tabulate==0.8.10; python_version >= "2.7" and python_full_version < "3.0.0" or python_full_version >= "3.6.0"
+streamlit==1.13.0; (python_version >= "3.7" and python_full_version < "3.9.7") or (python_full_version > "3.9.7")
+tabulate==0.9.0; python_version >= "3.7" and python_full_version < "3.0.0" or python_full_version >= "3.6.0" and python_version >= "3.7"
 temporal-cache==0.1.4
 tenacity==8.1.0; python_version >= "3.6"
 terminado==0.16.0; python_version >= "3.7"
@@ -265,26 +244,19 @@
 threadpoolctl==3.1.0; python_version >= "3.8" and python_full_version < "3.0.0" or python_full_version >= "3.6.0" and python_version >= "3.8"
 tinycss2==1.1.1; python_version >= "3.7"
 toml==0.10.2; python_version >= "3.7" and python_full_version < "3.0.0" or python_version >= "3.7" and python_full_version < "3.9.7" and python_full_version >= "3.3.0" or python_full_version > "3.9.7"
-tomli==2.0.1; python_full_version < "3.11.0a7" and python_full_version >= "3.6.2" and python_version >= "3.8"
+tomli==2.0.1; python_full_version < "3.11.0a7" and python_version >= "3.8"
 toolz==0.12.0; python_version >= "3.8" and python_version < "4.0" and python_full_version >= "3.7.0" and (python_version >= "3.7" and python_full_version < "3.9.7" or python_full_version > "3.9.7" and python_version >= "3.7")
 tornado==6.2; python_version >= "3.7" and python_full_version < "3.9.7" or python_full_version > "3.9.7" and python_version >= "3.7"
 tqdm==4.64.1; python_version >= "2.7" and python_full_version < "3.0.0" or python_full_version >= "3.4.0"
-tradingview-ta==3.2.10; python_version >= "3.6"
-traitlets==5.4.0; python_full_version >= "3.7.0" and python_version >= "3.8"
+tradingview-ta==3.3.0; python_version >= "3.6"
+traitlets==5.4.0; python_version >= "3.8" and python_full_version >= "3.7.0"
 trio-websocket==0.9.2; python_version >= "3.7" and python_version < "4.0"
-<<<<<<< HEAD
-trio==0.21.0; python_version >= "3.7" and python_version < "4.0"
-typing-extensions==4.3.0; python_version < "3.10" and python_full_version >= "3.7.0" and python_version >= "3.7" and (python_version >= "3.7" and python_full_version < "3.9.7" or python_full_version > "3.9.7" and python_version >= "3.7")
-tzdata==2022.2; python_version >= "3.7" and python_full_version < "3.0.0" and platform_system == "Windows" or python_version >= "3.7" and python_full_version < "3.9.7" and platform_system == "Windows" and python_full_version >= "3.6.0" or python_full_version > "3.9.7" and python_version >= "3.6" and platform_system == "Windows"
+trio==0.22.0; python_version >= "3.7" and python_version < "4.0"
+typing-extensions==4.4.0; python_version < "3.10" and python_version >= "3.7" and (python_version >= "3.7" and python_full_version < "3.9.7" or python_full_version > "3.9.7" and python_version >= "3.7") and python_full_version >= "3.7.0"
+tzdata==2022.4; python_version >= "3.7" and python_full_version < "3.0.0" and platform_system == "Windows" or python_version >= "3.7" and python_full_version < "3.9.7" and platform_system == "Windows" and python_full_version >= "3.6.0" or python_full_version > "3.9.7" and python_version >= "3.6" and platform_system == "Windows"
 tzlocal==4.2; python_version >= "3.7" and python_full_version < "3.9.7" or python_full_version > "3.9.7" and python_version >= "3.6"
-=======
-trio==0.22.0; python_version >= "3.7" and python_version < "4.0"
-typing-extensions==4.3.0; python_version < "3.10" and python_full_version >= "3.7.0" and python_version >= "3.7"
-tzdata==2022.4; platform_system == "Windows" and python_version >= "3.6" and (python_version >= "3.6" and python_full_version < "3.0.0" or python_full_version >= "3.6.0" and python_version >= "3.6")
-tzlocal==4.2; python_version >= "3.6"
->>>>>>> 002bcb9e
 ujson==5.5.0; python_version >= "3.7"
-unidecode==1.3.5; python_version >= "3.7"
+unidecode==1.3.6; python_version >= "3.7"
 update-checker==0.18.0; python_version >= "3.7" and python_version < "4.0"
 urllib3==1.26.12; python_full_version >= "3.7.1" and python_version < "4" and python_version >= "3.8" and python_full_version < "4.0.0" and (python_version >= "3.7" and python_full_version < "3.9.7" or python_full_version > "3.9.7")
 user-agent==0.1.10
@@ -303,6 +275,6 @@
 wsproto==1.2.0; python_version >= "3.7" and python_version < "4.0" and python_full_version >= "3.7.0"
 xlsxwriter==3.0.3; python_version >= "3.7"
 yarl==1.7.2; python_version >= "3.6" and python_full_version >= "3.7.0"
-yfinance==0.1.74
+yfinance==0.1.75
 zipp==3.8.1; python_version >= "3.7" and python_full_version < "3.9.7" and python_version < "3.10" or python_full_version > "3.9.7" and python_version >= "3.7" and python_version < "3.10"
 zope.interface==5.4.0; python_version >= "3.5" and python_full_version < "3.0.0" or python_full_version >= "3.5.0" and python_version >= "3.5"
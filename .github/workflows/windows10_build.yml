name: Windows10 Build

env:
  OPENBB_ENABLE_QUICK_EXIT: true
  OPENBB_LOG_COLLECT: false
  OPENBB_USE_ION: false
  OPENBB_USE_PROMPT_TOOLKIT: false
  PIP_DEFAULT_TIMEOUT: 100
  PYTHONNOUSERSITE: 1

on: workflow_dispatch

concurrency:
  group: ${{ github.workflow }}-${{ github.ref }}
  cancel-in-progress: true

jobs:
  Windows-Build:
    name: Windows10 Build ENV
    runs-on: windows-latest
    # Configuring -------------
    steps:
      - name: Setup Windows Git Configuration # This is under the assumption that git is already installed on the system
        run: |
          Set-ItemProperty 'HKLM:\System\CurrentControlSet\Control\FileSystem' -Name 'LongPathsEnabled' -value 1
          git config --system core.longpaths true

      - name: Checkout
        uses: actions/checkout@v2.4.2

      - name: Set up Python & Create OpenBB Environment
        uses: actions/setup-python@v4
        with:
          python-version: '3.9'

      - name: Create and start virtual environment
        run: |
          python -m venv venv
          source venv/Scripts/activate
          python -m pip install --upgrade pip
          python -m pip install poetry==1.1.13
          python -m pip install setuptools==64.0.2 wheel
          python -m pip install charset_normalizer==2.1.1
          python -m poetry install -E installer -E all
          python -m pip uninstall papermill -y
          python -m pip install git+https://github.com/nteract/papermill.git@main
          python -m PyInstaller build/pyinstaller/terminal.spec --clean

        shell: bash

      - name: Upload Artifact
        uses: actions/upload-artifact@v3
        with:
          name: OpenBB-Windows10-ENV
          path: dist


  Build-Exe:
    name: Windows10 Build-Exe
    runs-on: [self-hosted, Windows, x64]
    needs: Windows-Build
    # Configuring -------------
    steps:
      - name: Setup Windows Git Configuration # This is under the assumption that git is already installed on the system
        run: |
          Set-ItemProperty 'HKLM:\System\CurrentControlSet\Control\FileSystem' -Name 'LongPathsEnabled' -value 1
          git config --system core.longpaths true

<<<<<<< HEAD
=======
      - name: Checkout
        uses: actions/checkout@v2.4.2

>>>>>>> 0897630b
      - name: Download Artifact
        uses: actions/download-artifact@v2
        with:
          name: OpenBB-Windows10-ENV
          path: dist

      - name: Move Files into App Folder
        run: cp -r .\dist\OpenBBTerminal\ .\build\nsis\app\
      # don't need this because log collection is turned off
      # - name: Remove Log Data
      #   run: Remove-Item .\build\nsis\app\openbb_terminal\logs\ -Recurse
      - name: Build Exe File
        run: |
          C:\'.\Program Files (x86)\'\nsis\makensis.exe .\build\nsis\setup.nsi

      - name: Save Build Artifact
        uses: actions/upload-artifact@v3
        with:
          name: Windows EXE Artifact
          path: '.\build\nsis\OpenBB Terminal Setup.exe'

      - name: Run Integration Tests
        run: |
          dist\OpenBBTerminal\OpenBBTerminal.exe -t

      # Cleaning ------------------------
      # Make sure to add Remove-Item C:\Users\Administrator\Desktop\OPENBB-exports -Recurse whenever integration tests get fixed
      - name: Remove Previous Build
        run: |
          Remove-Item '.\build\nsis\OpenBB Terminal Setup.exe' -Recurse
          Remove-Item .\build\nsis\app\ -Recurse
<<<<<<< HEAD
          Remove-Item .\dist\ -Recurse
=======
          Remove-Item .\dist\ -Recurse
>>>>>>> 0897630b
<|MERGE_RESOLUTION|>--- conflicted
+++ resolved
@@ -66,12 +66,9 @@
           Set-ItemProperty 'HKLM:\System\CurrentControlSet\Control\FileSystem' -Name 'LongPathsEnabled' -value 1
           git config --system core.longpaths true
 
-<<<<<<< HEAD
-=======
       - name: Checkout
         uses: actions/checkout@v2.4.2
 
->>>>>>> 0897630b
       - name: Download Artifact
         uses: actions/download-artifact@v2
         with:
@@ -103,8 +100,4 @@
         run: |
           Remove-Item '.\build\nsis\OpenBB Terminal Setup.exe' -Recurse
           Remove-Item .\build\nsis\app\ -Recurse
-<<<<<<< HEAD
-          Remove-Item .\dist\ -Recurse
-=======
-          Remove-Item .\dist\ -Recurse
->>>>>>> 0897630b
+          Remove-Item .\dist\ -Recurse
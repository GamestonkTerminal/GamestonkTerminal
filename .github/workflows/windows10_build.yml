--- conflicted
+++ resolved
@@ -91,8 +91,7 @@
 
       - name: Run Integration Tests
         run: |
-<<<<<<< HEAD
-          dist\OpenBBTerminal\OpenBBTerminal.exe -t > result.txt
+          dist\OpenBBTerminal\OpenBBTerminal.exe -t -s forecast cryptocurrency reports alternative economy futures econometrics dashboards portfolio stocks/test_stocks_options_screen.openbb stocks/test_stocks_options.openbb forex etf stocks/test_stocks_fa.openbb > result.txt
           cat result.txt
           Select-String "================================ integration test summary ================================" result.txt -Context 0,100 | Select-Object -Last 2000 | Out-File failed_tests.txt
           
@@ -104,9 +103,6 @@
           title: "Windows Build Integration test summary"
           path: failed_tests.txt
           channel: ${{ secrets.SLACK_CHANNEL_ID }}
-=======
-          dist\OpenBBTerminal\OpenBBTerminal.exe -t -s forecast cryptocurrency reports alternative economy futures econometrics dashboards portfolio stocks/test_stocks_options_screen.openbb stocks/test_stocks_options.openbb forex etf stocks/test_stocks_fa.openbb
->>>>>>> 4b7cfd16
 
       # Cleaning ------------------------
       # Make sure to add Remove-Item C:\Users\Administrator\Desktop\OPENBB-exports -Recurse whenever integration tests get fixed

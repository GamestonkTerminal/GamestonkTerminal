--- conflicted
+++ resolved
@@ -1,9 +1,5 @@
-<<<<<<< HEAD
-name: Windows10 Build ENV
-=======
 name: Windows10 Build
 
->>>>>>> de011bd7
 env:
   OPENBB_ENABLE_QUICK_EXIT: true
   OPENBB_LOG_COLLECT: false
@@ -20,8 +16,8 @@
 
 jobs:
   Windows-Build:
-    name: Windows10 Build ENV
-    runs-on: windows-latest
+    name: Windows10 Build
+    runs-on: [self-hosted, Windows, x64]
     # Configuring -------------
     steps:
       - name: Setup Windows Git Configuration # This is under the assumption that git is already installed on the system
@@ -30,33 +26,49 @@
           git config --system core.longpaths true
       - name: Checkout
         uses: actions/checkout@v2.4.2
-      - name: Set up Python & Create OpenBB Environment
-        uses: actions/setup-python@v4
+      - name: Activate Base & Create OpenBB Environment
+        run: |
+          conda activate base
+          conda env create -n obb --file build/conda/conda-3-9-env-full.yaml
+          conda init
+          conda activate obb
+          conda env list
+      - name: Poetry Install
+        # Conda activate needs to be run every time because of the way that the workflow steps work
+        # on powershell where it creates a new shell every time for every step
+        run: |
+          conda activate obb
+          poetry install
+      - name: Poetry Install Portfolio Optimization and Forecasting Toolkits
+        run: |
+          conda activate obb
+          poetry install -E all
+      - name: Poetry Install Installer
+        run: |
+          conda activate obb
+          poetry install -E installer
+      - name: Install Specific Papermill
+        run: |
+          conda activate obb
+          pip uninstall papermill -y
+          pip install git+https://github.com/nteract/papermill.git@main
+      # Building ------------
+      - name: Build Terminal.spec file
+        run: |
+          conda activate obb
+          pyinstaller build/pyinstaller/terminal.spec --clean
+      - name: Move Files into App Folder
+        run: cp -r .\dist\OpenBBTerminal\ .\build\nsis\app\
+      # don't need this because log collection is turned off
+      # - name: Remove Log Data
+      #   run: Remove-Item .\build\nsis\app\openbb_terminal\logs\ -Recurse
+      - name: Build Exe File
+        run: |
+          conda activate obb
+          C:\'.\Program Files (x86)\'\nsis\makensis.exe .\build\nsis\setup.nsi
+      - name: Save Build Artifact
+        uses: actions/upload-artifact@v3
         with:
-          python-version: '3.9'
-
-      - name: Create and start virtual environment
-        run: |
-          python -m venv venv
-          source venv/Scripts/activate
-          python -m pip install --upgrade pip poetry
-          python -m pip install setuptools==64.0.2 wheel
-          python -m pip install charset_normalizer==2.1.1
-          python -m poetry install -E installer -E all
-          python -m pip uninstall papermill -y
-          python -m pip install git+https://github.com/nteract/papermill.git@main
-          python -m PyInstaller build\pyinstaller\terminal.spec --clean
-          7z a -tzip dist\OpenBBTerminal.zip dist\OpenBBTerminal
-        shell: bash
-
-      # Building ------------
-      - name: Save Build Artifact
-        uses: actions/upload-artifact@v2
-        with:
-<<<<<<< HEAD
-          name: OpenBB-Windows10-Build
-          path: dist\OpenBBTerminal.zip
-=======
           name: Windows EXE Artifact
           path: '.\build\nsis\OpenBB Terminal Setup.exe'
       - name: Run Integration Tests
@@ -75,5 +87,4 @@
           conda deactivate obb
           conda deactivate base
           conda env remove -n obb
-          Remove-Item C:\Users\Administrator\miniconda3\envs\obb\ -Recurse
->>>>>>> de011bd7
+          Remove-Item C:\Users\Administrator\miniconda3\envs\obb\ -Recurse
name: Nightly Build on the develop branch

env:
  OPENBB_ENABLE_QUICK_EXIT: true
  OPENBB_LOG_COLLECT: false
  OPENBB_USE_ION: false
  OPENBB_USE_PROMPT_TOOLKIT: false
  PIP_DEFAULT_TIMEOUT: 100
  OPENBB_FILE_OVERWRITE: true
  PYTHONNOUSERSITE: 1

on:
  schedule:
    - cron: "0 0 * * *"

concurrency:
  group: ${{ github.workflow }}-${{ github.ref }}
  cancel-in-progress: true

jobs:
  trigger-windows-build:
    runs-on: ubuntu-latest
    steps:
      - name: Trigger Windows Build
        uses: benc-uk/workflow-dispatch@v1
<<<<<<< HEAD
        with:
          workflow: windows10_build.yml
  
  trigger-macos-build:
    runs-on: ubuntu-latest
    steps:
      - name: Trigger Windows Build
        uses: benc-uk/workflow-dispatch@v1
        with:
          workflow: m1_macos_build.yml
  
=======
        with:
          workflow: windows.yml

  trigger-macos-build:
    runs-on: ubuntu-latest
    steps:
      - name: Trigger Windows Build
        uses: benc-uk/workflow-dispatch@v1
        with:
          workflow: m1_macos_build.yml

>>>>>>> d31a42a9
  trigger-intel-build:
    runs-on: ubuntu-latest
    steps:
      - name: Trigger Windows Build
        uses: benc-uk/workflow-dispatch@v1
        with:
<<<<<<< HEAD
          workflow: intel_macos_build.yml
=======
          workflow: intel_macos_build.yml
 
>>>>>>> d31a42a9
<|MERGE_RESOLUTION|>--- conflicted
+++ resolved
@@ -23,7 +23,6 @@
     steps:
       - name: Trigger Windows Build
         uses: benc-uk/workflow-dispatch@v1
-<<<<<<< HEAD
         with:
           workflow: windows10_build.yml
   
@@ -34,29 +33,11 @@
         uses: benc-uk/workflow-dispatch@v1
         with:
           workflow: m1_macos_build.yml
-  
-=======
-        with:
-          workflow: windows.yml
 
-  trigger-macos-build:
-    runs-on: ubuntu-latest
-    steps:
-      - name: Trigger Windows Build
-        uses: benc-uk/workflow-dispatch@v1
-        with:
-          workflow: m1_macos_build.yml
-
->>>>>>> d31a42a9
   trigger-intel-build:
     runs-on: ubuntu-latest
     steps:
       - name: Trigger Windows Build
         uses: benc-uk/workflow-dispatch@v1
         with:
-<<<<<<< HEAD
-          workflow: intel_macos_build.yml
-=======
-          workflow: intel_macos_build.yml
- 
->>>>>>> d31a42a9
+          workflow: intel_macos_build.yml
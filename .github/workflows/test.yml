name: Tests
env:
  OPENBB_ENABLE_QUICK_EXIT: true
  OPENBB_LOG_COLLECTION: false
  OPENBB_USE_ION: false
  OPENBB_USE_PROMPT_TOOLKIT: false
  PIP_DEFAULT_TIMEOUT: 100
on: [pull_request, push]
jobs:
  linting:
    name: General Linting
    runs-on: ubuntu-latest
    if: github.event_name == 'push' || github.event.pull_request.head.repo.full_name != github.repository
    steps:
      - name: Checkout Code
        uses: actions/checkout@v2

      - name: Setup Python 3.9
        uses: actions/setup-python@v2
        with:
          python-version: "3.9"
          architecture: x64

      - uses: actions/cache@v2
        with:
          path: ~/.cache/pip
          key: ${{ runner.os }}-v1-linting
          restore-keys: ${{ runner.os }}-v1-linting

      - run: python custom_pre_commit/check_doc.py --ignore-files=settings_controller.py,keys_controller.py,featflags_controller.py,degiro_controller.py,oanda_controller.py --ignore-commands=login,al_swe,info_swe,goodness,resources,yf,yolo
<<<<<<< HEAD
      - run: pip install bandit black codespell flake8 mypy pyupgrade safety pylint==2.13.7
=======
      - run: pip install bandit black codespell flake8 mypy pyupgrade safety pylint
>>>>>>> 35ba7fd7
      - run: pip install types-pytz types-requests types-termcolor types-tabulate types-PyYAML types-python-dateutil types-setuptools types-six
      - run: bandit -x ./tests -r . || true
      - run: black --check .
      - run: codespell --ignore-words-list=zlot,ba,buil,coo,ether,hist,hsi,mape,navagation,operatio,pres,ser,yeld,shold,ist,varian,datas,ake,creat,vie,hel --quiet-level=2 --skip=./tests,.git,*.css,*.csv,*.html,*.ini,*.ipynb,*.js,*.json,*.lock,*.scss,*.txt,*.yaml,./build/pyinstaller
      - run: flake8 . --count --ignore=E203,W503 --max-line-length=122 --show-source --statistics --exclude ./build/pyinstaller
      - run: mypy --ignore-missing-imports --exclude="/setup\.py$" .
      - run: shopt -s globstar && pyupgrade --py36-plus **/*.py
      - run: safety check
      - run: |
          pylint terminal.py openbb_terminal bots tests
  test:
    name: Base Tests - Ubuntu-latest - Python 3.9
    runs-on: ubuntu-latest
    if: github.event_name == 'push' || github.event.pull_request.head.repo.full_name != github.repository
    steps:
      - name: Checkout Code
        uses: actions/checkout@v2

      - name: Setup Python 3.9
        uses: actions/setup-python@v2
        with:
          python-version: "3.9"
          architecture: x64

      - name: Install Poetry
        uses: snok/install-poetry@v1
        with:
          version: 1.1.11
          virtualenvs-create: true
          virtualenvs-in-project: true

      - name: Load cached venv
        id: cached-poetry-dependencies
        uses: actions/cache@v2
        with:
          path: .venv
          key: venv-${{ runner.os }}-v1-${{ hashFiles('**/poetry.lock') }}

      - name: Install dependencies
        if: steps.cached-poetry-dependencies.outputs.cache-hit != 'true'
        run: poetry install --no-interaction --no-root -E bots

      - name: Install Package
        run: poetry install --no-interaction -E bots

      - name: Run tests
        env:
          MPLBACKEND: Agg
        run: |
          source $VENV
          pytest tests/ -m "not bots"

      - name: Start Terminal and exit
        run: |
          source $VENV
          python terminal.py
  markdown-link-check:
    name: Markdown Linting
    runs-on: ubuntu-latest
    if: github.event_name == 'push' || github.event.pull_request.head.repo.full_name != github.repository
    steps:
      - uses: actions/checkout@v2
        name: Check out the code
      - name: Lint Code Base
        uses: docker://avtodev/markdown-lint:v1
        with:
          args: "./*.md ./changelogs/*.md ./openbb_terminal/**/*.md ./discordbot/**/*.md"
  tests-python:
    name: Vanilla Python Tests - (${{ matrix.python-version }}, ${{ matrix.os }})
    needs: test
    runs-on: ${{ matrix.os }}
    if: github.event_name == 'push' || github.event.pull_request.head.repo.full_name != github.repository
    strategy:
      fail-fast: true
      matrix:
        python-version: ["3.8", "3.9"]
        os: [ubuntu-latest, macos-latest]
        exclude:
          - os: ubuntu-latest
            python-version: "3.9"
    steps:
      - name: Checkout Code
        uses: actions/checkout@v2

      - name: Setup Python ${{ matrix.python-version }}
        uses: actions/setup-python@v2
        with:
          python-version: ${{ matrix.python-version }}
          architecture: x64

      - name: Install Poetry
        uses: snok/install-poetry@v1
        with:
          version: 1.1.11
          virtualenvs-create: true
          virtualenvs-in-project: true

      - name: Load cached venv
        id: cached-poetry-dependencies
        uses: actions/cache@v2
        with:
          path: .venv
          key: venv-${{ runner.os }}-v1-${{ hashFiles('**/poetry.lock') }}

      - name: Install dependencies
        if: steps.cached-poetry-dependencies.outputs.cache-hit != 'true'
        run: poetry install --no-interaction --no-root -E bots

      - name: Install Package
        run: poetry install --no-interaction -E bots

      - name: List installed packages
        shell: bash -l {0}
        run: |
          source $VENV
          pip list

      - name: Run tests
        env:
          MPLBACKEND: Agg
        run: |
          source $VENV
          pytest tests/ -m "not bots"

      - name: Start Terminal and exit
        run: |
          source $VENV
          python terminal.py
  tests-conda:
    name: Anaconda Python Tests - (${{ matrix.python-version }}, ${{ matrix.os }})
    needs: test
    runs-on: ${{ matrix.os }}-latest
    if: github.event_name == 'push' || github.event.pull_request.head.repo.full_name != github.repository
    strategy:
      fail-fast: false
      matrix:
        os: ["ubuntu", "windows"]
        python-version: ["3.8"]
        dependencies: [""]
        include:
          - os: ubuntu
            python: 3.8
          - os: windows
            python: 3.8
    env:
      OS: ${{ matrix.os }}
      PYTHON: ${{ matrix.python }}
      PYTHONNOUSERSITE: 1
    steps:
      - name: Set git to use LF
        if: runner.os == 'Windows'
        run: |
          git config --global core.autocrlf false
          git config --global core.eol lf

      - name: Checkout
        uses: actions/checkout@v2
        with:
          # Need to fetch more than the last commit so that setuptools-scm can
          # create the correct version string. If the number of commits since
          # the last release is greater than this, the version still be wrong.
          # Increase if necessary.
          fetch-depth: 100
          # The GitHub token is preserved by default but this job doesn't need
          # to be able to push to GitHub.
          persist-credentials: false

      - name: Setup caching for conda packages
        uses: actions/cache@v2
        with:
          path: ~/conda_pkgs_dir
          key: conda-${{ runner.os }}-v1-${{ matrix.python }}-${{ hashFiles('build/conda/conda-3-8-env.yaml') }}

      - name: Setup Miniconda
        uses: conda-incubator/setup-miniconda@v2
        with:
          python-version: ${{ matrix.python }}
          miniconda-version: "latest"
          auto-update-conda: true
          channels: conda-forge,defaults
          show-channel-urls: true
          channel-priority: flexible
          environment-file: build/conda/conda-3-8-env.yaml
          activate-environment: testing
          # Needed for caching
          use-only-tar-bz2: true

      - name: Update Temp permissions on windows
        if: runner.os == 'Windows'
        shell: cmd /C CALL {0}
        run: >-
          c:\windows\system32\icacls C:\Users\runneradmin\AppData\Local\Temp /grant "everyone":F /t

      - name: Get pip cache dir
        shell: bash -l {0}
        id: pip-cache
        run: |
          echo "::set-output name=dir::$(pip cache dir)"

      - name: pip cache
        uses: actions/cache@v2
        with:
          path: ${{ steps.pip-cache.outputs.dir }}
          key: ${{ runner.os }}-v1-3-8-pip-${{ hashFiles('requirements.txt') }}
          restore-keys: |
            ${{ runner.os }}-v1-pip-

      - name: Uninstall Brotlipy
        shell: bash -l {0}
        run: |
          conda remove brotlipy -y

      - name: Install dependencies (Bash)
        shell: bash -l {0}
        run: |
          pip install --requirement requirements-full.txt

      - name: List installed packages (Bash)
        shell: bash -l {0}
        run: |
          conda list
          pip list

      - name: Run tests (Bash)
        shell: bash -l {0}
        run: pytest tests/ -m "not bots and not linux"

      - name: Start Terminal and exit
        shell: bash -l {0}
        run: python terminal.py<|MERGE_RESOLUTION|>--- conflicted
+++ resolved
@@ -28,11 +28,7 @@
           restore-keys: ${{ runner.os }}-v1-linting
 
       - run: python custom_pre_commit/check_doc.py --ignore-files=settings_controller.py,keys_controller.py,featflags_controller.py,degiro_controller.py,oanda_controller.py --ignore-commands=login,al_swe,info_swe,goodness,resources,yf,yolo
-<<<<<<< HEAD
-      - run: pip install bandit black codespell flake8 mypy pyupgrade safety pylint==2.13.7
-=======
       - run: pip install bandit black codespell flake8 mypy pyupgrade safety pylint
->>>>>>> 35ba7fd7
       - run: pip install types-pytz types-requests types-termcolor types-tabulate types-PyYAML types-python-dateutil types-setuptools types-six
       - run: bandit -x ./tests -r . || true
       - run: black --check .

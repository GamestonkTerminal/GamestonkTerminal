name: Unit Test

env:
  OPENBB_ENABLE_QUICK_EXIT: true
  OPENBB_LOG_COLLECT: false
  OPENBB_USE_ION: false
  OPENBB_USE_PROMPT_TOOLKIT: false
  PIP_DEFAULT_TIMEOUT: 100

on:
  pull_request:
    branches:
      - develop
      - main
    types: [opened, synchronize, reopened, closed]

concurrency:
  group: ${{ github.workflow }}-${{ github.ref }}
  cancel-in-progress: true

jobs:
  # Check for changes to Python code
  python-changes:
    name: Check for changes to Python code
    runs-on: ubuntu-latest
    if: github.event.pull_request.merged != true
    outputs:
      python-changes: ${{ steps.python-changes.outputs.python-changes }}
    steps:
      - name: Checkout
        uses: actions/checkout@v1
        with:
<<<<<<< HEAD
=======
          # Need to fetch more than the last commit so that setuptools-scm can
          # create the correct version string. If the number of commits since
          # the last release is greater than this, the version still be wrong.
          # Increase if necessary.
>>>>>>> 4466fc5d
          fetch-depth: 100
          # The GitHub token is preserved by default but this job doesn't need
          # to be able to push to GitHub.
          persist-credentials: false

      # Check for changes to Python code to avoid running tests unnecessarily
      - name: Check for changes to Python code
        id: python-changes
        run: |
          # Extract the source and target branches for the PR
          source_branch=$(jq -r .pull_request.head.ref "$GITHUB_EVENT_PATH")
          target_branch=$(jq -r .pull_request.base.ref "$GITHUB_EVENT_PATH")

          # Check for changes to Python code to avoid running tests unnecessarily
          if git diff --name-only origin/$target_branch HEAD | grep -E "\.py$"; then
            echo "python-changes=true" >> $GITHUB_OUTPUT
          else
            echo "python-changes=false" >> $GITHUB_OUTPUT
          fi

      - name: Show Output result for python-changes
        run: |
          echo "python-changes=${{ steps.python-changes.outputs.python-changes }}"

  base-test:
    name: Base Tests - Ubuntu-latest - Python 3.9
    needs: [python-changes]
    runs-on: ubuntu-latest
    if: needs.python-changes.outputs.python-changes == 'true'
    steps:
      - name: Checkout Code
        uses: actions/checkout@v3

      - name: Setup Python 3.9
        uses: actions/setup-python@v4
        with:
          python-version: "3.9"
          architecture: x64

      - name: Install Poetry
        uses: snok/install-poetry@v1
        with:
          version: 1.1.13
          virtualenvs-create: true
          virtualenvs-in-project: true

      - name: Load cached venv
        id: cached-poetry-dependencies
        uses: actions/cache@v3
        with:
          path: .venv
          key: venv-${{ runner.os }}-v1-${{ hashFiles('**/poetry.lock') }}

      - name: Install dependencies
        if: steps.cached-poetry-dependencies.outputs.cache-hit != 'true'
        run: poetry install --no-interaction -E optimization

      - name: Run tests
        env:
          MPLBACKEND: Agg
        run: |
          source $VENV
          pytest tests/ --optimization

      - name: Start Terminal and exit
        run: |
          source $VENV
          python terminal.py

  tests-python:
    name: Vanilla Python Tests - ${{ matrix.python-version }}
    needs: [python-changes, base-test]
    runs-on: ${{ matrix.os }}
    if: needs.python-changes.outputs.python-changes == 'true' && github.event.pull_request.base.ref == 'develop' && github.event.pull_request.merged != true
    strategy:
      fail-fast: true
      matrix:
        python-version: ["3.8", "3.9", "3.10"]
        os: [ubuntu-latest]
        exclude:
          - os: ubuntu-latest
            python-version: "3.9"
    steps:
      - name: Checkout Code
        uses: actions/checkout@v3

      - name: Setup Python ${{ matrix.python-version }}
        uses: actions/setup-python@v4
        with:
          python-version: ${{ matrix.python-version }}
          architecture: x64

      - name: Install Poetry
        uses: snok/install-poetry@v1
        with:
          version: 1.1.13
          virtualenvs-create: true
          virtualenvs-in-project: true

      - name: Load cached venv
        id: cached-poetry-dependencies
        uses: actions/cache@v3
        with:
          path: .venv
          key: venv-${{ runner.os }}-v1-${{ hashFiles('**/poetry.lock') }}

      - name: Install dependencies
        if: steps.cached-poetry-dependencies.outputs.cache-hit != 'true'
        run: poetry install --no-interaction -E optimization

      - name: List installed packages
        shell: bash -l {0}
        run: |
          source $VENV
          pip list

      - name: Run tests
        env:
          MPLBACKEND: Agg
        run: |
          source $VENV
          pytest tests/ --optimization

      - name: Start Terminal and exit
        run: |
          source $VENV
          python terminal.py

  full-test:
    name: Full Test Suite - (${{ matrix.python-version }}, ${{ matrix.os }})
    runs-on: ${{ matrix.os }}
    if: github.event.pull_request.merged == true
    strategy:
      fail-fast: true
      matrix:
        python-version: ["3.8", "3.9", "3.10"]
        os: [ubuntu-latest, macos-latest]
        exclude:
          - os: ubuntu-latest
            python-version: "3.9"
    steps:
      - name: Checkout Code
        uses: actions/checkout@v3

      - name: Setup Python ${{ matrix.python-version }}
        uses: actions/setup-python@v4
        with:
          python-version: ${{ matrix.python-version }}
          architecture: x64

      - name: Install Poetry
        uses: snok/install-poetry@v1
        with:
          version: 1.1.13
          virtualenvs-create: true
          virtualenvs-in-project: true

      - name: Load cached venv
        id: cached-poetry-dependencies
        uses: actions/cache@v3
        with:
          path: .venv
          key: venv-${{ runner.os }}-v1-${{ hashFiles('**/poetry.lock') }}

      - name: Install dependencies
        if: steps.cached-poetry-dependencies.outputs.cache-hit != 'true'
        run: poetry install --no-interaction -E optimization

      - name: List installed packages
        shell: bash -l {0}
        run: |
          source $VENV
          pip list

      - name: Run tests
        env:
          MPLBACKEND: Agg
        run: |
          source $VENV
          pytest tests/ --optimization

      - name: Start Terminal and exit
        run: |
          source $VENV
          python terminal.py

  tests-conda:
    name: Anaconda Python Tests - (${{ matrix.python-version }}, ${{ matrix.os }})
    runs-on: ${{ matrix.os }}-latest
    if: github.event.pull_request.merged == true
    strategy:
      fail-fast: false
      matrix:
        os: ["ubuntu", "windows"]
        python-version: ["3.9"]
        dependencies: [""]
        include:
          - os: ubuntu
            python: 3.9
          - os: windows
            python: 3.9
    env:
      OS: ${{ matrix.os }}
      PYTHON: ${{ matrix.python }}
      PYTHONNOUSERSITE: 1

    steps:
      - name: Set git to use LF
        if: runner.os == 'Windows'
        run: |
          git config --global core.autocrlf false
          git config --global core.eol lf

      - name: Checkout
        uses: actions/checkout@v3
        with:
          # Need to fetch more than the last commit so that setuptools-scm can
          # create the correct version string. If the number of commits since
          # the last release is greater than this, the version still be wrong.
          # Increase if necessary.
          fetch-depth: 100
          # The GitHub token is preserved by default but this job doesn't need
          # to be able to push to GitHub.
          persist-credentials: false

      - name: Setup caching for conda packages
        uses: actions/cache@v3
        with:
          path: ~/conda_pkgs_dir
          key: conda-${{ runner.os }}-v1-${{ matrix.python }}-${{ hashFiles('build/conda/conda-3-9-env-full.yaml') }}

      - name: Setup Miniconda
        uses: conda-incubator/setup-miniconda@v2
        with:
          python-version: ${{ matrix.python }}
          miniconda-version: "latest"
          auto-update-conda: true
          channels: conda-forge,defaults
          show-channel-urls: true
          channel-priority: flexible
          environment-file: build/conda/conda-3-9-env.yaml
          activate-environment: testing
          # Needed for caching
          use-only-tar-bz2: true

      - name: Update Temp permissions on windows
        if: runner.os == 'Windows'
        shell: cmd /C CALL {0}
        run: >-
          c:\windows\system32\icacls C:\Users\runneradmin\AppData\Local\Temp /grant "everyone":F /t

      - name: Get pip cache dir
        shell: bash -l {0}
        id: pip-cache
        run: |
          echo "dir=$(pip cache dir)" >> $GITHUB_OUTPUT

      - name: pip cache
        uses: actions/cache@v3
        with:
          path: ${{ steps.pip-cache.outputs.dir }}
          key: ${{ runner.os }}-v1-3-9-pip-${{ hashFiles('requirements-full.txt') }}
          restore-keys: |
            ${{ runner.os }}-v1-pip-

      - name: Uninstall Brotlipy
        shell: bash -l {0}
        run: |
          conda remove brotlipy -y

      - name: Install dependencies (Bash)
        shell: bash -l {0}
        run: |
          pip install --requirement requirements-full.txt

      - name: List installed packages (Bash)
        shell: bash -l {0}
        run: |
          conda list
          pip list

      - name: Run tests (Bash)
        env:
          MPLBACKEND: Agg
        shell: bash -l {0}
        run: pytest tests/ -m "not linux" --optimization

      - name: Start Terminal and exit
        shell: bash -l {0}
        run: python terminal.py<|MERGE_RESOLUTION|>--- conflicted
+++ resolved
@@ -30,13 +30,6 @@
       - name: Checkout
         uses: actions/checkout@v1
         with:
-<<<<<<< HEAD
-=======
-          # Need to fetch more than the last commit so that setuptools-scm can
-          # create the correct version string. If the number of commits since
-          # the last release is greater than this, the version still be wrong.
-          # Increase if necessary.
->>>>>>> 4466fc5d
           fetch-depth: 100
           # The GitHub token is preserved by default but this job doesn't need
           # to be able to push to GitHub.

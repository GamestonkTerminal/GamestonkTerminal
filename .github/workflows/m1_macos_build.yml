--- conflicted
+++ resolved
@@ -57,11 +57,7 @@
       - name: Run Poetry
         run: |
           pip list
-<<<<<<< HEAD
-          poetry install -E installer -E all
-=======
           python -m pip install -r requirements-full.txt
->>>>>>> 4b7cfd16
 
       - name: Install Specific Papermill
         run: |
@@ -83,13 +79,9 @@
           MACOS_KEYCHAIN_PWD: ${{ secrets.MACOS_KEYCHAIN_PWD }}
           MACOS_CODESIGN_IDENTITY: ${{ secrets.MACOS_CODESIGN_IDENTITY }}
         run: | # when pushing to main, make to generate new cert, and utilize secrets to store new password, and identity
-<<<<<<< HEAD
-          echo "Decoding"
-=======
           echo "Ensuring Keychain with same name does not exist"
           rm -rf /Users/openbb/Library/Keychains/build.keychain-db
           echo "Decoding certificate"
->>>>>>> 4b7cfd16
           echo $MACOS_CERTIFICATE | base64 --decode > certificate.p12
           echo "Creating Keychain"
           security create-keychain -p $MACOS_KEYCHAIN_PWD build.keychain

--- conflicted
+++ resolved
@@ -188,9 +188,8 @@
         run: hdiutil detach /dev/disk4
 
       - name: Run Integration Tests
-<<<<<<< HEAD
-        run: |
-            /Users/openbb/Desktop/OpenBB\ Terminal/.OpenBB/OpenBBTerminal -t > result.txt
+        run: |
+            /Users/openbb/Desktop/OpenBB\ Terminal/.OpenBB/OpenBBTerminal -t -s forecast cryptocurrency reports alternative economy futures econometrics dashboards portfolio stocks/test_stocks_options_screen.openbb stocks/test_stocks_options.openbb forex etf stocks/test_stocks_fa.openbb > result.txt
             cat result.txt
             grep "================================ integration test summary ================================" result.txt -A100 | tail --bytes=2000 > failed_tests.txt
 
@@ -203,9 +202,6 @@
           path: failed_tests.txt
           channel: ${{ secrets.SLACK_CHANNEL_ID }}
 
-=======
-        run: /Users/openbb/Desktop/OpenBB\ Terminal/.OpenBB/OpenBBTerminal -t -s forecast cryptocurrency reports alternative economy futures econometrics dashboards portfolio stocks/test_stocks_options_screen.openbb stocks/test_stocks_options.openbb forex etf stocks/test_stocks_fa.openbb
->>>>>>> 4b7cfd16
       - name: Remove OpenBB Folder
         run: rm -rf /Users/openbb/Desktop/OpenBB\ Terminal
       - name: Remove OpenBB Exports Folder

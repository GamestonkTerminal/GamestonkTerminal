--- conflicted
+++ resolved
@@ -56,12 +56,7 @@
         settings = session.settings
 
         mt = MenuText("settings/")
-<<<<<<< HEAD
         mt.add_info("_feature_flags_")
-        mt.add_raw("\n")
-=======
-        mt.add_info("_info_")
->>>>>>> 5777d090
         mt.add_setting("interactive", settings.USE_INTERACTIVE_DF)
         mt.add_setting("cls", settings.USE_CLEAR_AFTER_CMD)
         mt.add_setting("promptkit", settings.USE_PROMPT_TOOLKIT)
@@ -73,12 +68,7 @@
         mt.add_setting("version", settings.SHOW_VERSION)
         mt.add_setting("obbject_msg", settings.SHOW_MSG_OBBJECT_REGISTRY)
         mt.add_raw("\n")
-<<<<<<< HEAD
         mt.add_info("_preferences_")
-        mt.add_raw("\n")
-=======
-        mt.add_info("_settings_")
->>>>>>> 5777d090
         mt.add_cmd("console_style")
         mt.add_cmd("flair")
         mt.add_cmd("timezone")

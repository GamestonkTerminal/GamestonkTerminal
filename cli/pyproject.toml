[tool.poetry]
name = "openbb-cli"
version = "1.0.0"
description = "Investment Research for Everyone, Anywhere."
license = "MIT"
authors = ["OpenBB <hello@openbb.co>"]
packages = [{ include = "openbb_cli" }]
readme = "README.md"
homepage = "https://openbb.co"
repository = "https://github.com/OpenBB-finance/OpenBBTerminal"
documentation = "https://docs.openbb.co/terminal"

[tool.poetry.scripts]
openbb = 'openbb_cli.cli:main'

[tool.poetry.dependencies]
python = "^3.8.1,<3.12"

# OpenBB dependencies
openbb = { version = "^4.1.7", extras = ["all"] }

# Terminal dependencies
prompt-toolkit = "^3.0.16"
rich = "^13"
python-dotenv = "^1.0.0"
<<<<<<< HEAD
python-i18n = "^0.3.9"
openpyxl = "^3.1.2"
=======
>>>>>>> ac745adb

[tool.poetry.group.dev.dependencies]
openbb-devtools = "^1.1.3"

[build-system]
requires = ["setuptools<65.5.0", "poetry-core>=1.0.0"]
build-backend = "poetry.core.masonry.api"<|MERGE_RESOLUTION|>--- conflicted
+++ resolved
@@ -23,11 +23,7 @@
 prompt-toolkit = "^3.0.16"
 rich = "^13"
 python-dotenv = "^1.0.0"
-<<<<<<< HEAD
-python-i18n = "^0.3.9"
 openpyxl = "^3.1.2"
-=======
->>>>>>> ac745adb
 
 [tool.poetry.group.dev.dependencies]
 openbb-devtools = "^1.1.3"

aiodns==3.0.0; python_version >= "3.5.2" and python_full_version >= "3.7.0"
aiohttp==3.8.3; python_version >= "3.6" and python_full_version >= "3.7.0"
aiosignal==1.2.0; python_version >= "3.6" and python_full_version >= "3.7.0"
alabaster==0.7.12; python_version >= "3.6"
alpha-vantage==2.3.1
altair==4.2.0; python_version >= "3.7" and python_full_version < "3.9.7" or python_full_version > "3.9.7" and python_version >= "3.7"
anyio==3.6.1; python_full_version >= "3.6.2" and python_version >= "3.7"
appnope==0.1.3; platform_system == "Darwin" and python_version >= "3.8" and python_full_version >= "3.7.0" and python_full_version < "4.0.0" and sys_platform == "darwin"
arch==5.3.1; python_version >= "3.7"
argon2-cffi-bindings==21.2.0; python_version >= "3.7"
argon2-cffi==21.3.0; python_version >= "3.7"
ascii-magic==1.6; python_version >= "3.5"
astor==0.8.1; python_full_version >= "3.7.1" and python_full_version < "4.0.0" and python_version >= "3.8"
astroid==2.12.10; python_full_version >= "3.7.2"
astropy==5.1; python_version >= "3.8"
asttokens==2.0.8; python_full_version >= "3.7.0" and python_version >= "3.8" and python_full_version < "4.0.0"
async-generator==1.10; python_version >= "3.7" and python_version < "4.0"
async-timeout==4.0.2; python_version >= "3.6" and python_full_version >= "3.7.0"
atomicwrites==1.4.1; sys_platform == "win32" and python_version >= "3.7" and python_full_version >= "3.7.0" and python_full_version < "4.0.0"
attrs==21.4.0; python_full_version >= "3.7.0" and python_version >= "3.7" and (python_version >= "3.7" and python_full_version < "3.0.0" and python_version < "4.0" or python_version >= "3.7" and python_version < "4.0" and python_full_version >= "3.5.0") and (python_version >= "3.6" and python_full_version < "3.0.0" and python_version < "4.0" or python_version >= "3.6" and python_version < "4.0" and python_full_version >= "3.5.0") and python_full_version < "4.0.0" and (python_version >= "3.7" and python_full_version < "3.9.7" and python_full_version >= "3.7.0" or python_full_version > "3.9.7" and python_version >= "3.7" and python_full_version < "4.0.0")
babel==2.10.3; python_version >= "3.7"
backcall==0.2.0; python_full_version >= "3.7.0" and python_version >= "3.8" and python_full_version < "4.0.0"
backoff==2.1.2; python_version >= "3.7" and python_version < "4.0" and python_full_version >= "3.7.0"
backports.zoneinfo==0.2.1; python_version >= "3.7" and python_full_version < "3.9.7" and python_version < "3.9" and (python_version >= "3.7" and python_full_version < "3.0.0" or python_version >= "3.7" and python_full_version < "3.9.7" and python_full_version >= "3.6.0" or python_full_version > "3.9.7" and python_version >= "3.6") or python_full_version > "3.9.7" and python_version >= "3.6" and python_version < "3.9" and (python_version >= "3.7" and python_full_version < "3.0.0" or python_version >= "3.7" and python_full_version < "3.9.7" and python_full_version >= "3.6.0" or python_full_version > "3.9.7" and python_version >= "3.6")
bandit==1.7.4; python_version >= "3.7"
base58==2.1.1; python_version >= "3.5" and python_full_version >= "3.7.0"
beartype==0.7.1; python_version >= "3.8" and python_version < "4.0" and python_full_version >= "3.6.0"
beautifulsoup4==4.11.1; python_full_version >= "3.6.0" and python_version >= "3.7"
black==22.8.0; python_full_version >= "3.6.2"
bleach==5.0.1; python_version >= "3.7"
blinker==1.5; python_version >= "3.7" and python_full_version < "3.0.0" or python_version >= "3.7" and python_full_version < "3.9.7" and python_full_version >= "3.5.0" or python_full_version > "3.9.7"
bs4==0.0.1
bt==0.2.9; (python_version >= "2.7" and python_full_version < "3.0.0") or (python_full_version >= "3.6.0")
<<<<<<< HEAD
cachetools==5.2.0; python_version >= "3.7" and python_version < "4.0" and (python_version >= "3.7" and python_full_version < "3.9.7" or python_full_version > "3.9.7")
ccxt==1.93.98
certifi==2022.9.24; python_version >= "3.8" and python_version < "4" and python_full_version >= "3.7.1" and python_full_version < "4.0.0" and (python_version >= "3.7" and python_full_version < "3.9.7" or python_full_version > "3.9.7")
=======
cachetools==5.2.0; python_version >= "3.7" and python_version < "4.0" and (python_version >= "3.7" and python_full_version < "3.0.0" or python_full_version >= "3.6.0" and python_version >= "3.7")
ccxt==1.94.2
certifi==2022.9.24; python_version >= "3.8" and python_version < "4" and python_full_version >= "3.7.1" and python_full_version < "4.0.0"
>>>>>>> 002bcb9e
cffi==1.15.1
cfgv==3.3.1; python_full_version >= "3.6.1" and python_version >= "3.7"
charset-normalizer==2.1.0; python_full_version >= "3.6.0"
click==8.1.3; python_version >= "3.7" and python_full_version >= "3.6.2" and (python_version >= "3.7" and python_full_version < "3.9.7" or python_full_version > "3.9.7" and python_version >= "3.7")
codespell==2.2.1; python_version >= "3.6"
colorama==0.4.5; python_full_version >= "3.7.2" and python_full_version < "4.0.0" and (python_version >= "3.5" and python_full_version < "3.0.0" or python_full_version >= "3.5.0" and python_version >= "3.5") and (python_version >= "3.6" and python_full_version < "3.0.0" and sys_platform == "win32" or sys_platform == "win32" and python_version >= "3.6" and python_full_version >= "3.5.0") and sys_platform == "win32" and (python_version >= "3.7" and python_full_version < "3.0.0" and platform_system == "Windows" or platform_system == "Windows" and python_version >= "3.7" and python_full_version >= "3.5.0") and (python_version >= "2.7" and python_full_version < "3.0.0" and platform_system == "Windows" or python_full_version >= "3.5.0" and platform_system == "Windows") and platform_system == "Windows" and python_version >= "3.8" and (python_version >= "3.7" and python_full_version < "3.9.7" or python_full_version > "3.9.7" and python_version >= "3.7") and (python_version >= "3.7" and python_full_version < "3.9.7" or python_full_version > "3.9.7")
commonmark==0.9.1; python_full_version >= "3.6.2" and python_full_version < "4.0.0" and (python_version >= "3.7" and python_full_version < "3.9.7" or python_full_version > "3.9.7")
convertdate==2.4.0; python_version >= "3.7" and python_version < "4"
coverage==6.5.0; python_version >= "3.7"
cryptography==38.0.1; python_version >= "3.6"
cssselect==1.1.0; python_version >= "2.7" and python_full_version < "3.0.0" or python_full_version >= "3.4.0"
cvxpy==1.2.1; python_version >= "3.8" and python_version < "3.11"
cycler==0.11.0; python_version >= "3.7"
cython==0.29.32; python_version >= "3.8" and python_full_version < "3.0.0" and sys_platform == "darwin" or python_full_version >= "3.3.0" and sys_platform == "darwin" and python_version >= "3.8"
dateparser==1.1.1; python_version >= "3.5"
datetime==4.7; python_version >= "3.5"
debugpy==1.6.3; python_full_version >= "3.7.0" and python_full_version < "4.0.0" and python_version >= "3.7"
decorator==5.1.1; python_full_version >= "3.7.0" and python_version >= "3.8" and python_full_version < "4.0.0" and (python_version >= "3.5" and python_full_version < "3.0.0" or python_full_version >= "3.6.0" and python_version >= "3.5") and (python_version >= "3.7" and python_full_version < "3.9.7" or python_full_version > "3.9.7" and python_version >= "3.5")
defusedxml==0.7.1; python_version >= "3.7" and python_full_version < "3.0.0" or python_full_version >= "3.5.0" and python_version >= "3.7"
degiro-connector==2.0.21; python_full_version >= "3.7.1" and python_full_version < "4.0.0"
deprecation==2.1.0
detecta==0.0.5; python_version >= "3.6"
dill==0.3.5.1; python_full_version >= "3.7.2"
distlib==0.3.6; python_version >= "3.7"
dnspython==2.2.1; python_version >= "3.6" and python_version < "4.0"
docutils==0.17.1; python_version >= "3.6" and python_full_version < "3.0.0" or python_full_version >= "3.5.0" and python_version >= "3.6"
ecos==2.0.10; python_version >= "3.8" and python_version < "3.11"
entrypoints==0.4; python_full_version >= "3.7.0" and python_full_version < "4.0.0" and python_version >= "3.7" and (python_version >= "3.7" and python_full_version < "3.9.7" or python_full_version > "3.9.7" and python_version >= "3.7")
et-xmlfile==1.1.0; python_version >= "3.6"
exceptiongroup==1.0.0rc9; python_version >= "3.7" and python_version < "3.11"
exchange-calendars==4.2.3; python_version >= "3.8" and python_version < "4.0" and python_full_version >= "3.7.0"
<<<<<<< HEAD
executing==1.1.0; python_full_version >= "3.7.0" and python_version >= "3.8" and python_full_version < "4.0.0"
fastjsonschema==2.16.2; python_full_version >= "3.7.0" and python_full_version < "4.0.0" and python_version >= "3.7"
=======
executing==1.1.0; python_full_version >= "3.6.2" and python_version >= "3.8"
fastjsonschema==2.16.2; python_full_version >= "3.7.0" and python_version >= "3.7"
>>>>>>> 002bcb9e
feedparser==6.0.10; python_version >= "3.6"
ffn==0.3.6; python_version >= "2.7" and python_full_version < "3.0.0" or python_full_version >= "3.6.0"
filelock==3.8.0; python_version >= "3.7"
financedatabase==1.0.2
finnhub-python==2.4.14
finviz==1.4.4
finvizfinance==0.14.3; python_version >= "3.5"
flake8==3.9.2; (python_version >= "2.7" and python_full_version < "3.0.0") or (python_full_version >= "3.5.0")
<<<<<<< HEAD
=======
flatbuffers==22.9.24; python_version >= "3.7"
>>>>>>> 002bcb9e
fonttools==4.37.3; python_version >= "3.7"
formulaic==0.3.4; python_full_version >= "3.7.1" and python_full_version < "4.0.0" and python_version >= "3.8"
fred==3.1
fredapi==0.4.3
frozendict==2.3.4; python_version >= "3.6"
frozenlist==1.3.1; python_version >= "3.7" and python_full_version >= "3.7.0"
fundamentalanalysis==0.2.14
future==0.18.2; python_version >= "2.7" and python_full_version < "3.0.0" or python_full_version >= "3.6.0"
gitdb==4.0.9; python_version >= "3.7" and python_full_version < "3.9.7" or python_full_version > "3.9.7" and python_version >= "3.7"
gitpython==3.1.27; python_version >= "3.7"
<<<<<<< HEAD
grpcio==1.49.1; python_full_version >= "3.7.1" and python_full_version < "4.0.0" and python_version >= "3.7"
h11==0.14.0; python_version >= "3.7" and python_version < "4.0" and python_full_version >= "3.7.0"
hijri-converter==2.2.4; python_version >= "3.7"
holidays==0.14.2; python_version >= "3.7"
=======
google-auth-oauthlib==0.4.6; python_version >= "3.7"
google-auth==2.12.0; python_version >= "3.7" and python_full_version < "3.0.0" or python_full_version >= "3.6.0" and python_version >= "3.7"
google-pasta==0.2.0; python_version >= "3.7"
grpcio==1.49.1; python_full_version >= "3.7.1" and python_full_version < "4.0.0" and python_version >= "3.7"
h11==0.14.0; python_version >= "3.7" and python_version < "4.0" and python_full_version >= "3.7.0"
h5py==3.7.0; python_version >= "3.7"
hijri-converter==2.2.4; python_version >= "3.6"
holidays==0.11.3.1; python_version >= "3.6"
>>>>>>> 002bcb9e
html5lib==1.1; (python_version >= "2.7" and python_full_version < "3.0.0") or (python_full_version >= "3.5.0")
identify==2.5.5; python_version >= "3.7"
idna==3.4; python_version >= "3.8" and python_version < "4" and python_full_version >= "3.7.1" and python_full_version < "4.0.0" and (python_version >= "3.7" and python_full_version < "3.9.7" or python_full_version > "3.9.7")
imagesize==1.4.1; python_version >= "3.6" and python_full_version < "3.0.0" or python_full_version >= "3.4.0" and python_version >= "3.6"
importlib-metadata==4.12.0; python_version >= "3.7" and python_full_version < "3.9.7" and python_version < "3.10" or python_full_version > "3.9.7" and python_version >= "3.7" and python_version < "3.10"
inflection==0.5.1; python_version >= "3.6"
iniconfig==1.1.1; python_full_version >= "3.7.0" and python_full_version < "4.0.0" and python_version >= "3.7"
interface-meta==1.3.0; python_version >= "3.8" and python_version < "4.0" and python_full_version >= "3.7.1" and python_full_version < "4.0.0"
investpy==1.0.8; python_version >= "3.7"
<<<<<<< HEAD
ipyflex==0.2.4; python_version >= "3.6"
ipykernel==6.15.3; python_full_version >= "3.7.0" and python_full_version < "4.0.0" and python_version >= "3.7"
=======
ipykernel==6.16.0; python_version >= "3.7"
>>>>>>> 002bcb9e
ipympl==0.8.8
ipython-genutils==0.2.0; python_version >= "3.7"
ipython==8.5.0; python_full_version >= "3.7.0" and python_version >= "3.8" and python_full_version < "4.0.0"
ipywidgets==7.7.2
iso8601==0.1.16
isort==5.10.1; python_full_version >= "3.7.2" and python_version < "4.0"
jedi==0.18.1; python_full_version >= "3.7.0" and python_version >= "3.8" and python_full_version < "4.0.0"
jinja2==3.1.2; python_version >= "3.7"
joblib==1.2.0; python_version >= "3.8" and python_full_version < "3.0.0" or python_full_version >= "3.6.0" and python_version >= "3.8"
json5==0.9.10; python_version >= "3.7"
jsonschema==3.2.0
jupyter-client==7.3.5; python_full_version >= "3.7.0" and python_full_version < "4.0.0" and python_version >= "3.7"
jupyter-console==6.4.4; python_version >= "3.7"
<<<<<<< HEAD
jupyter-core==4.11.1; python_full_version >= "3.7.0" and python_full_version < "4.0.0" and python_version >= "3.7"
jupyter-server==1.18.1; python_version >= "3.7"
=======
jupyter-core==4.11.1; python_full_version >= "3.7.0" and python_version >= "3.7"
jupyter-server==1.19.1; python_version >= "3.7"
>>>>>>> 002bcb9e
jupyter==1.0.0
jupyterlab-pygments==0.2.2; python_version >= "3.7"
jupyterlab-server==2.15.2; python_version >= "3.7"
jupyterlab-widgets==1.1.1; python_version >= "3.6"
jupyterlab==3.4.7; python_version >= "3.7"
kiwisolver==1.4.4; python_version >= "3.7"
korean-lunar-calendar==0.3.1; python_version >= "3.8" and python_version < "4.0" and python_full_version >= "3.7.0"
lazy-object-proxy==1.7.1; python_version >= "3.6" and python_full_version >= "3.7.2"
linearmodels==4.27; python_version >= "3.8"
loguru==0.6.0; python_version >= "3.5" and python_full_version >= "3.7.0"
lxml==4.9.1; python_version >= "3.7" and python_full_version < "3.0.0" or python_full_version >= "3.6.0" and python_version >= "3.7"
markdown-it-py==1.1.0; python_version >= "3.6" and python_version < "4.0"
markupsafe==2.1.1; python_version >= "3.7"
matplotlib-inline==0.1.6; python_full_version >= "3.7.0" and python_full_version < "4.0.0" and python_version >= "3.8"
matplotlib==3.5.3; python_version >= "3.7"
mccabe==0.6.1; python_full_version >= "3.7.2"
mdit-py-plugins==0.2.8; python_version >= "3.6" and python_version < "4.0"
mistune==0.8.4; python_version >= "3.7"
mock==4.0.3; python_version >= "3.6"
more-itertools==8.14.0; python_version >= "3.6"
mplfinance==0.12.9b1
multidict==6.0.2; python_version >= "3.7" and python_full_version >= "3.7.0"
multitasking==0.0.11
mypy-extensions==0.4.3; python_version >= "3.8" and python_full_version >= "3.6.2"
mypy==0.930; python_version >= "3.6"
myst-parser==0.15.2; python_version >= "3.6"
<<<<<<< HEAD
nbclassic==0.4.3; python_version >= "3.7"
nbclient==0.5.13; python_full_version >= "3.7.0" and python_version >= "3.7" and python_full_version < "4.0.0"
nbconvert==6.5.3; python_version >= "3.7"
nbformat==5.6.0; python_full_version >= "3.7.0" and python_full_version < "4.0.0" and python_version >= "3.7"
nbmake==1.3.0; python_full_version >= "3.7.0" and python_full_version < "4.0.0"
nest-asyncio==1.5.5; python_full_version >= "3.7.0" and python_full_version < "4.0.0" and python_version >= "3.7"
=======
nbclassic==0.4.4; python_version >= "3.7"
nbclient==0.5.13; python_full_version >= "3.7.0" and python_version >= "3.7"
nbconvert==6.5.4; python_version >= "3.7"
nbformat==5.6.1; python_full_version >= "3.7.0" and python_version >= "3.7"
nest-asyncio==1.5.5; python_full_version >= "3.7.0" and python_version >= "3.7"
>>>>>>> 002bcb9e
networkx==2.8.6; python_version >= "3.8"
nodeenv==1.7.0; python_version >= "3.7" and python_full_version < "3.0.0" or python_full_version >= "3.7.0" and python_version >= "3.7"
notebook-shim==0.1.0; python_version >= "3.7"
notebook==6.4.12; python_version >= "3.7"
numpy==1.23.3; python_version >= "3.8"
oandapyv20==0.6.3
oauthlib==3.2.1; python_version >= "3.6" and python_full_version < "3.0.0" or python_full_version >= "3.4.0" and python_version >= "3.6"
onetimepass==1.0.1; python_full_version >= "3.7.1" and python_full_version < "4.0.0"
openpyxl==3.0.10; python_version >= "3.6"
osqp==0.6.2.post5; python_version >= "3.8" and python_version < "3.11"
outcome==1.2.0; python_version >= "3.7" and python_version < "4.0"
packaging==21.3; python_version >= "3.8" and python_full_version < "3.9.7" and python_full_version >= "3.7.0" or python_full_version > "3.9.7" and python_version >= "3.8" and python_full_version < "4.0.0"
pandas-datareader==0.10.0; python_version >= "3.6" and python_full_version < "3.0.0" or python_full_version >= "3.6.0" and python_version >= "3.6"
pandas-market-calendars==3.2; python_full_version >= "3.7.0"
pandas-ta==0.3.14b
pandas==1.5.0; python_version >= "3.8"
pandocfilters==1.5.0; python_version >= "3.7" and python_full_version < "3.0.0" or python_full_version >= "3.4.0" and python_version >= "3.7"
parso==0.8.3; python_full_version >= "3.7.0" and python_version >= "3.8" and python_full_version < "4.0.0"
pathspec==0.10.1; python_version >= "3.7" and python_full_version >= "3.6.2"
patsy==0.5.2; python_version >= "3.8"
pbr==5.10.0; python_version >= "3.8"
pexpect==4.8.0; sys_platform != "win32" and python_version >= "3.8" and python_full_version >= "3.7.0" and python_full_version < "4.0.0"
pickleshare==0.7.5; python_full_version >= "3.7.0" and python_version >= "3.8" and python_full_version < "4.0.0"
pillow==9.2.0; python_version >= "3.7" and python_version < "4" and (python_version >= "3.7" and python_full_version < "3.9.7" or python_full_version > "3.9.7" and python_version >= "3.7")
platformdirs==2.5.2; python_version >= "3.7" and python_full_version >= "3.7.2"
plotly==5.10.0; python_version >= "3.6"
pluggy==1.0.0; python_full_version >= "3.7.0" and python_full_version < "4.0.0" and python_version >= "3.7"
pmdarima==1.8.5; python_version >= "3.7"
praw==7.6.0; python_version >= "3.7" and python_version < "4.0"
prawcore==2.3.0; python_version >= "3.7" and python_version < "4.0"
pre-commit==2.20.0; python_version >= "3.7"
prometheus-client==0.14.1; python_version >= "3.7"
prompt-toolkit==3.0.31; python_full_version >= "3.6.2"
property-cached==1.6.4; python_version >= "3.8"
<<<<<<< HEAD
protobuf==3.20.2; python_full_version >= "3.7.1" and python_full_version < "4.0.0" and python_version >= "3.7" and (python_version >= "3.7" and python_full_version < "3.9.7" or python_full_version > "3.9.7" and python_version >= "3.7")
=======
protobuf==3.19.6; python_full_version >= "3.7.1" and python_full_version < "4.0.0" and python_version >= "3.7"
>>>>>>> 002bcb9e
psaw==0.0.12; python_version >= "3"
psutil==5.9.2; python_full_version >= "3.7.0" and python_full_version < "4.0.0" and python_version >= "3.7"
ptyprocess==0.7.0; os_name != "nt" and python_version >= "3.8" and sys_platform != "win32" and python_full_version >= "3.7.0" and python_full_version < "4.0.0"
pure-eval==0.2.2; python_full_version >= "3.7.0" and python_version >= "3.8" and python_full_version < "4.0.0"
py==1.11.0; python_full_version >= "3.7.0" and python_version >= "3.7" and python_full_version < "4.0.0" and implementation_name == "pypy"
pyally==1.1.2
pyarrow==9.0.0; python_version >= "3.7" and python_full_version < "3.9.7" or python_full_version > "3.9.7" and python_version >= "3.7"
pycares==4.2.2; python_version >= "3.5.2" and python_full_version >= "3.7.0"
pycodestyle==2.7.0; python_full_version >= "3.7.0"
pycoingecko==2.3.0
pycparser==2.21
pydantic==1.8.2; python_full_version >= "3.7.0" and python_full_version < "4.0.0"
pydeck==0.8.0b3; python_version >= "3.7" and python_full_version < "3.9.7" or python_full_version > "3.9.7" and python_version >= "3.7"
pyerfa==2.0.0.1; python_version >= "3.8"
pyex==0.5.0
pyflakes==2.3.1; python_full_version >= "3.7.0"
pygments==2.13.0; python_version >= "3.6"
pyhdfe==0.1.0; python_version >= "3.8"
pylint==2.15.2; python_full_version >= "3.7.2"
pyluach==2.0.1; python_version >= "3.8" and python_version < "4.0" and python_full_version >= "3.7.0"
pymeeus==0.5.11; python_version >= "3.7" and python_version < "4"
pymongo==3.12.3
pympler==1.0.1; python_version >= "3.7" and python_full_version < "3.9.7" or python_full_version > "3.9.7" and python_version >= "3.6"
pyobjc-core==8.5.1; python_version >= "3.6" and sys_platform == "darwin"
pyobjc-framework-cocoa==8.5.1; python_version >= "3.6" and sys_platform == "darwin"
pyotp==2.7.0; python_version >= "3.6"
pyparsing==3.0.9; python_full_version >= "3.6.8" and python_version >= "3.7" and (python_version >= "3.7" and python_full_version < "3.9.7" and python_full_version >= "3.6.8" or python_full_version > "3.9.7" and python_version >= "3.7")
pyportfolioopt==1.5.3; python_version >= "3.8" and python_version < "3.11"
pyprind==2.11.3; python_version >= "2.7" and python_full_version < "3.0.0" or python_full_version >= "3.6.0"
pyrsistent==0.18.1; python_version >= "3.7"
pysocks==1.7.1; python_version >= "3.7" and python_full_version < "3.0.0" and python_version < "4" or python_full_version >= "3.6.0" and python_version < "4" and python_version >= "3.7"
pytest-cov==3.0.0; python_version >= "3.6"
pytest-mock==3.9.0; python_version >= "3.7"
pytest-recording==0.12.1; python_version >= "3.5"
pytest==6.2.5; python_version >= "3.6"
pythclient==0.1.2; python_full_version >= "3.7.0"
python-binance==1.0.16
python-coinmarketcap==0.2
python-dateutil==2.8.2; python_full_version >= "3.7.1" and python_version >= "3.8" and python_version < "3.11" and python_full_version < "4.0.0" and (python_version >= "3.7" and python_full_version < "3.0.0" or python_version >= "3.7" and python_full_version < "3.9.7" and python_full_version >= "3.3.0" or python_full_version > "3.9.7") and (python_version >= "3.8" and python_full_version < "3.9.7" or python_full_version > "3.9.7" and python_version >= "3.8") and (python_version >= "3.7" and python_full_version < "3.0.0" or python_full_version >= "3.3.0" and python_version >= "3.7") and (python_version >= "3.5" and python_full_version < "3.0.0" or python_full_version >= "3.3.0" and python_version >= "3.5")
python-dotenv==0.19.2; python_version >= "3.5"
python-i18n==0.3.9
pytrends==4.8.0
<<<<<<< HEAD
pytz-deprecation-shim==0.1.0.post0; python_version >= "3.7" and python_full_version < "3.0.0" or python_version >= "3.7" and python_full_version < "3.9.7" and python_full_version >= "3.6.0" or python_full_version > "3.9.7" and python_version >= "3.6"
pytz==2022.2.1; python_version >= "3.8" and python_version < "3.11" and python_full_version >= "3.7.1" and python_full_version < "4.0.0" and (python_version >= "3.8" and python_full_version < "3.9.7" or python_full_version > "3.9.7" and python_version >= "3.8")
=======
pytz-deprecation-shim==0.1.0.post0; python_version >= "3.6" and python_full_version < "3.0.0" or python_full_version >= "3.6.0" and python_version >= "3.6"
pytz==2022.2.1; python_version >= "3.8" and python_version < "3.11" and python_full_version >= "3.7.1" and python_full_version < "4.0.0"
>>>>>>> 002bcb9e
pyupgrade==2.38.2; python_version >= "3.7"
pywin32==304; sys_platform == "win32" and platform_python_implementation != "PyPy" and python_version >= "3.7"
pywinpty==2.0.8; os_name == "nt" and python_version >= "3.7"
pyyaml==6.0; python_version >= "3.8"
pyzmq==24.0.1; python_full_version >= "3.7.0" and python_full_version < "4.0.0" and python_version >= "3.7"
qdldl==0.1.5.post2; python_version >= "3.8" and python_version < "3.11"
qtconsole==5.3.2; python_version >= "3.7"
qtpy==2.2.0; python_version >= "3.7"
quandl==3.7.0; python_version >= "3.6"
rapidfuzz==1.9.1; python_version >= "2.7"
regex==2022.3.2; python_version >= "3.6"
reportlab==3.6.11; python_version >= "3.7" and python_version < "4"
requests-oauthlib==1.3.1; python_version >= "2.7" and python_full_version < "3.0.0" or python_full_version >= "3.4.0"
requests==2.28.1; python_version >= "3.7" and python_version < "4"
rich==10.16.2; python_full_version >= "3.6.2" and python_full_version < "4.0.0"
riskfolio-lib==3.3.0; python_version >= "3.7"
robin-stocks==2.1.0; python_version >= "3"
ruamel.yaml.clib==0.2.6; platform_python_implementation == "CPython" and python_version < "3.11" and python_version >= "3.5"
ruamel.yaml==0.17.21; python_version >= "3"
scikit-learn==1.1.2; python_version >= "3.8" and python_full_version < "3.0.0" or python_full_version >= "3.6.0" and python_version >= "3.8"
scipy==1.8.1; python_version >= "3.8" and python_version < "3.11"
screeninfo==0.6.7
scs==3.2.0; python_version >= "3.8" and python_version < "3.11"
seaborn==0.11.2; python_version >= "3.6"
<<<<<<< HEAD
selenium==4.4.3; python_version >= "3.7" and python_version < "4.0"
semver==2.13.0; python_version >= "3.7" and python_full_version < "3.0.0" or python_version >= "3.7" and python_full_version < "3.9.7" and python_full_version >= "3.4.0" or python_full_version > "3.9.7"
=======
selenium==4.5.0; python_version >= "3.7" and python_version < "4.0"
>>>>>>> 002bcb9e
send2trash==1.8.0; python_version >= "3.7"
sentiment-investor==2.1.0; python_version >= "3.8" and python_version < "4.0"
setuptools-scm==6.4.2; python_version >= "3.8"
sgmllib3k==1.0.0; python_version >= "3.6"
six==1.16.0; python_full_version >= "3.7.1" and python_version >= "3.8" and python_version < "3.11" and python_full_version < "4.0.0" and (python_version >= "3.7" and python_full_version < "3.0.0" or python_version >= "3.7" and python_full_version < "3.9.7" and python_full_version >= "3.3.0" or python_full_version > "3.9.7") and (python_version >= "3.8" and python_full_version < "3.9.7" or python_full_version > "3.9.7" and python_version >= "3.8") and (python_version >= "3.7" and python_full_version < "3.0.0" or python_full_version >= "3.3.0" and python_version >= "3.7") and (python_version >= "2.7" and python_full_version < "3.0.0" or python_full_version >= "3.3.0") and (python_version >= "3.7" and python_full_version < "3.9.7" and python_full_version >= "3.7.0" or python_full_version > "3.9.7" and python_version >= "3.7" and python_full_version < "4.0.0")
smmap==5.0.0; python_version >= "3.7"
sniffio==1.3.0; python_version >= "3.7" and python_version < "4.0" and python_full_version >= "3.6.2"
snowballstemmer==2.2.0; python_version >= "3.6"
socketio-client-nexus==0.7.6
sortedcontainers==2.4.0; python_version >= "3.7" and python_version < "4.0"
soupsieve==2.3.2.post1; python_version >= "3.6" and python_full_version >= "3.6.0"
sphinx==4.5.0; python_version >= "3.6"
sphinxcontrib-applehelp==1.0.2; python_version >= "3.6"
sphinxcontrib-devhelp==1.0.2; python_version >= "3.6"
sphinxcontrib-htmlhelp==2.0.0; python_version >= "3.6"
sphinxcontrib-jsmath==1.0.1; python_version >= "3.6"
sphinxcontrib-qthelp==1.0.3; python_version >= "3.6"
sphinxcontrib-serializinghtml==1.1.5; python_version >= "3.6"
squarify==0.4.3
sseclient==0.0.27
<<<<<<< HEAD
stack-data==0.5.1; python_full_version >= "3.7.0" and python_version >= "3.8" and python_full_version < "4.0.0"
=======
stack-data==0.5.1; python_full_version >= "3.6.2" and python_version >= "3.8"
>>>>>>> 002bcb9e
statsmodels==0.13.2; python_version >= "3.7"
stevedore==4.0.0; python_version >= "3.8"
streamlit==1.12.2; (python_version >= "3.7" and python_full_version < "3.9.7") or (python_full_version > "3.9.7")
tabulate==0.8.10; python_version >= "2.7" and python_full_version < "3.0.0" or python_full_version >= "3.6.0"
temporal-cache==0.1.4
tenacity==8.1.0; python_version >= "3.6"
<<<<<<< HEAD
terminado==0.15.0; python_version >= "3.7"
=======
tensorboard-data-server==0.6.1; python_version >= "3.7"
tensorboard-plugin-wit==1.8.1; python_version >= "3.7"
tensorboard==2.10.1; python_version >= "3.7"
tensorflow-estimator==2.10.0; python_version >= "3.7"
tensorflow-io-gcs-filesystem==0.27.0; python_version >= "3.7" and python_version < "3.11"
tensorflow==2.10.0; python_version >= "3.7"
termcolor==2.0.1; python_version >= "3.7"
terminado==0.16.0; python_version >= "3.7"
>>>>>>> 002bcb9e
thepassiveinvestor==1.0.10
threadpoolctl==3.1.0; python_version >= "3.8" and python_full_version < "3.0.0" or python_full_version >= "3.6.0" and python_version >= "3.8"
tinycss2==1.1.1; python_version >= "3.7"
tokenize-rt==4.2.1; python_full_version >= "3.6.2" and python_version >= "3.7"
toml==0.10.2; python_version >= "3.7" and python_full_version < "3.9.7" and python_full_version >= "3.7.0" or python_full_version > "3.9.7" and python_version >= "3.7" and python_full_version < "4.0.0"
tomli==2.0.1; python_full_version <= "3.11.0a6" and python_full_version >= "3.7.2" and python_version >= "3.8" and python_version < "3.11"
<<<<<<< HEAD
tomlkit==0.11.4; python_version >= "3.6" and python_version < "4.0" and python_full_version >= "3.7.2"
toolz==0.12.0; python_version >= "3.8" and python_version < "4.0" and python_full_version >= "3.7.0" and (python_version >= "3.7" and python_full_version < "3.9.7" or python_full_version > "3.9.7" and python_version >= "3.7")
torch==1.11.0; python_full_version >= "3.7.0"
tornado==6.2; python_version >= "3.7" and python_full_version < "3.9.7" and python_full_version >= "3.7.0" or python_full_version > "3.9.7" and python_version >= "3.7" and python_full_version < "4.0.0"
=======
tomlkit==0.11.5; python_version >= "3.6" and python_version < "4.0" and python_full_version >= "3.7.2"
toolz==0.12.0; python_version >= "3.8" and python_version < "4.0" and python_full_version >= "3.7.0"
tornado==6.2; python_version >= "3.7"
>>>>>>> 002bcb9e
tqdm==4.64.1; python_version >= "2.7" and python_full_version < "3.0.0" or python_full_version >= "3.4.0"
tradingview-ta==3.2.10; python_version >= "3.6"
traitlets==5.4.0; python_full_version >= "3.7.0" and python_full_version < "4.0.0" and python_version >= "3.8"
trio-websocket==0.9.2; python_version >= "3.7" and python_version < "4.0"
trio==0.22.0; python_version >= "3.7" and python_version < "4.0"
types-python-dateutil==2.8.19
types-pytz==2021.3.8
types-pyyaml==6.0.12
types-requests==2.28.11
types-setuptools==57.4.18
<<<<<<< HEAD
types-six==1.16.20
types-urllib3==1.26.24
typing-extensions==4.3.0; python_version < "3.10" and python_full_version >= "3.7.2" and python_version >= "3.7" and (python_version >= "3.7" and python_full_version < "3.9.7" or python_full_version > "3.9.7" and python_version >= "3.7") and python_full_version < "4.0.0"
tzdata==2022.2; python_version >= "3.7" and python_full_version < "3.0.0" and platform_system == "Windows" or python_version >= "3.7" and python_full_version < "3.9.7" and platform_system == "Windows" and python_full_version >= "3.6.0" or python_full_version > "3.9.7" and python_version >= "3.6" and platform_system == "Windows"
tzlocal==4.2; python_version >= "3.7" and python_full_version < "3.9.7" or python_full_version > "3.9.7" and python_version >= "3.6"
=======
types-six==1.16.21
types-urllib3==1.26.25
typing-extensions==4.3.0; python_version < "3.10" and python_full_version >= "3.7.2" and python_version >= "3.7"
tzdata==2022.4; platform_system == "Windows" and python_version >= "3.6" and (python_version >= "3.6" and python_full_version < "3.0.0" or python_full_version >= "3.6.0" and python_version >= "3.6")
tzlocal==4.2; python_version >= "3.6"
>>>>>>> 002bcb9e
ujson==5.5.0; python_version >= "3.7"
unidecode==1.3.5; python_version >= "3.7"
update-checker==0.18.0; python_version >= "3.7" and python_version < "4.0"
urllib3==1.26.12; python_full_version >= "3.7.1" and python_version < "4" and python_version >= "3.8" and python_full_version < "4.0.0" and (python_version >= "3.7" and python_full_version < "3.9.7" or python_full_version > "3.9.7")
user-agent==0.1.10
vadersentiment==3.3.2
validators==0.20.0; python_version >= "3.7" and python_full_version < "3.9.7" or python_full_version > "3.9.7" and python_version >= "3.4"
valinvest==0.0.2; python_version >= "3.6"
vcrpy==4.2.1; python_version >= "3.7"
virtualenv==20.16.5; python_version >= "3.7"
voila==0.3.6; python_version >= "3.7"
watchdog==2.1.9; python_version >= "3.6"
wcwidth==0.2.5; python_full_version >= "3.7.0" and python_version >= "3.8" and python_full_version < "4.0.0"
webencodings==0.5.1; python_version >= "3.7" and python_full_version < "3.0.0" or python_full_version >= "3.5.0" and python_version >= "3.7"
websocket-client==1.4.1; python_version >= "3.8" and python_version < "4.0"
websockets==10.3; python_version >= "3.7"
widgetsnbextension==3.6.1; python_version >= "3.6"
win32-setctime==1.1.0; python_version >= "3.5" and python_full_version >= "3.7.0" and sys_platform == "win32"
wrapt==1.14.1; python_full_version >= "3.7.2" and python_full_version < "4.0.0" and (python_version >= "3.7" and python_full_version < "3.0.0" or python_full_version >= "3.5.0" and python_version >= "3.7") and python_version >= "3.8" and python_version < "3.11"
wsproto==1.2.0; python_version >= "3.7" and python_version < "4.0" and python_full_version >= "3.7.0"
xlsxwriter==3.0.3; python_version >= "3.7"
yarl==1.7.2; python_version >= "3.7" and python_full_version >= "3.7.0"
yfinance==0.1.74
zipp==3.8.1; python_version >= "3.7" and python_full_version < "3.9.7" and python_version < "3.10" or python_full_version > "3.9.7" and python_version >= "3.7" and python_version < "3.10"
zope.interface==5.4.0; python_version >= "3.5" and python_full_version < "3.0.0" or python_full_version >= "3.5.0" and python_version >= "3.5"<|MERGE_RESOLUTION|>--- conflicted
+++ resolved
@@ -5,6 +5,7 @@
 alpha-vantage==2.3.1
 altair==4.2.0; python_version >= "3.7" and python_full_version < "3.9.7" or python_full_version > "3.9.7" and python_version >= "3.7"
 anyio==3.6.1; python_full_version >= "3.6.2" and python_version >= "3.7"
+appdirs==1.4.4
 appnope==0.1.3; platform_system == "Darwin" and python_version >= "3.8" and python_full_version >= "3.7.0" and python_full_version < "4.0.0" and sys_platform == "darwin"
 arch==5.3.1; python_version >= "3.7"
 argon2-cffi-bindings==21.2.0; python_version >= "3.7"
@@ -13,39 +14,33 @@
 astor==0.8.1; python_full_version >= "3.7.1" and python_full_version < "4.0.0" and python_version >= "3.8"
 astroid==2.12.10; python_full_version >= "3.7.2"
 astropy==5.1; python_version >= "3.8"
-asttokens==2.0.8; python_full_version >= "3.7.0" and python_version >= "3.8" and python_full_version < "4.0.0"
+asttokens==2.0.8; python_version >= "3.8" and python_full_version >= "3.7.0" and python_full_version < "4.0.0"
 async-generator==1.10; python_version >= "3.7" and python_version < "4.0"
 async-timeout==4.0.2; python_version >= "3.6" and python_full_version >= "3.7.0"
 atomicwrites==1.4.1; sys_platform == "win32" and python_version >= "3.7" and python_full_version >= "3.7.0" and python_full_version < "4.0.0"
 attrs==21.4.0; python_full_version >= "3.7.0" and python_version >= "3.7" and (python_version >= "3.7" and python_full_version < "3.0.0" and python_version < "4.0" or python_version >= "3.7" and python_version < "4.0" and python_full_version >= "3.5.0") and (python_version >= "3.6" and python_full_version < "3.0.0" and python_version < "4.0" or python_version >= "3.6" and python_version < "4.0" and python_full_version >= "3.5.0") and python_full_version < "4.0.0" and (python_version >= "3.7" and python_full_version < "3.9.7" and python_full_version >= "3.7.0" or python_full_version > "3.9.7" and python_version >= "3.7" and python_full_version < "4.0.0")
 babel==2.10.3; python_version >= "3.7"
-backcall==0.2.0; python_full_version >= "3.7.0" and python_version >= "3.8" and python_full_version < "4.0.0"
-backoff==2.1.2; python_version >= "3.7" and python_version < "4.0" and python_full_version >= "3.7.0"
+backcall==0.2.0; python_version >= "3.8" and python_full_version >= "3.7.0" and python_full_version < "4.0.0"
+backoff==2.2.1; python_version >= "3.7" and python_version < "4.0" and python_full_version >= "3.7.0"
 backports.zoneinfo==0.2.1; python_version >= "3.7" and python_full_version < "3.9.7" and python_version < "3.9" and (python_version >= "3.7" and python_full_version < "3.0.0" or python_version >= "3.7" and python_full_version < "3.9.7" and python_full_version >= "3.6.0" or python_full_version > "3.9.7" and python_version >= "3.6") or python_full_version > "3.9.7" and python_version >= "3.6" and python_version < "3.9" and (python_version >= "3.7" and python_full_version < "3.0.0" or python_version >= "3.7" and python_full_version < "3.9.7" and python_full_version >= "3.6.0" or python_full_version > "3.9.7" and python_version >= "3.6")
 bandit==1.7.4; python_version >= "3.7"
 base58==2.1.1; python_version >= "3.5" and python_full_version >= "3.7.0"
 beartype==0.7.1; python_version >= "3.8" and python_version < "4.0" and python_full_version >= "3.6.0"
 beautifulsoup4==4.11.1; python_full_version >= "3.6.0" and python_version >= "3.7"
-black==22.8.0; python_full_version >= "3.6.2"
+black==22.10.0; python_version >= "3.7"
 bleach==5.0.1; python_version >= "3.7"
 blinker==1.5; python_version >= "3.7" and python_full_version < "3.0.0" or python_version >= "3.7" and python_full_version < "3.9.7" and python_full_version >= "3.5.0" or python_full_version > "3.9.7"
 bs4==0.0.1
 bt==0.2.9; (python_version >= "2.7" and python_full_version < "3.0.0") or (python_full_version >= "3.6.0")
-<<<<<<< HEAD
 cachetools==5.2.0; python_version >= "3.7" and python_version < "4.0" and (python_version >= "3.7" and python_full_version < "3.9.7" or python_full_version > "3.9.7")
-ccxt==1.93.98
+ccxt==1.95.21
 certifi==2022.9.24; python_version >= "3.8" and python_version < "4" and python_full_version >= "3.7.1" and python_full_version < "4.0.0" and (python_version >= "3.7" and python_full_version < "3.9.7" or python_full_version > "3.9.7")
-=======
-cachetools==5.2.0; python_version >= "3.7" and python_version < "4.0" and (python_version >= "3.7" and python_full_version < "3.0.0" or python_full_version >= "3.6.0" and python_version >= "3.7")
-ccxt==1.94.2
-certifi==2022.9.24; python_version >= "3.8" and python_version < "4" and python_full_version >= "3.7.1" and python_full_version < "4.0.0"
->>>>>>> 002bcb9e
 cffi==1.15.1
 cfgv==3.3.1; python_full_version >= "3.6.1" and python_version >= "3.7"
 charset-normalizer==2.1.0; python_full_version >= "3.6.0"
-click==8.1.3; python_version >= "3.7" and python_full_version >= "3.6.2" and (python_version >= "3.7" and python_full_version < "3.9.7" or python_full_version > "3.9.7" and python_version >= "3.7")
+click==8.1.3; python_version >= "3.7" and python_full_version < "3.9.7" or python_full_version > "3.9.7" and python_version >= "3.7"
 codespell==2.2.1; python_version >= "3.6"
-colorama==0.4.5; python_full_version >= "3.7.2" and python_full_version < "4.0.0" and (python_version >= "3.5" and python_full_version < "3.0.0" or python_full_version >= "3.5.0" and python_version >= "3.5") and (python_version >= "3.6" and python_full_version < "3.0.0" and sys_platform == "win32" or sys_platform == "win32" and python_version >= "3.6" and python_full_version >= "3.5.0") and sys_platform == "win32" and (python_version >= "3.7" and python_full_version < "3.0.0" and platform_system == "Windows" or platform_system == "Windows" and python_version >= "3.7" and python_full_version >= "3.5.0") and (python_version >= "2.7" and python_full_version < "3.0.0" and platform_system == "Windows" or python_full_version >= "3.5.0" and platform_system == "Windows") and platform_system == "Windows" and python_version >= "3.8" and (python_version >= "3.7" and python_full_version < "3.9.7" or python_full_version > "3.9.7" and python_version >= "3.7") and (python_version >= "3.7" and python_full_version < "3.9.7" or python_full_version > "3.9.7")
+colorama==0.4.5; python_full_version >= "3.7.2" and python_full_version < "4.0.0" and (python_version >= "3.5" and python_full_version < "3.0.0" or python_full_version >= "3.5.0" and python_version >= "3.5") and (python_version >= "3.6" and python_full_version < "3.0.0" and sys_platform == "win32" or sys_platform == "win32" and python_version >= "3.6" and python_full_version >= "3.5.0") and sys_platform == "win32" and (python_version >= "3.7" and python_full_version < "3.0.0" and platform_system == "Windows" or platform_system == "Windows" and python_version >= "3.7" and python_full_version >= "3.5.0") and (python_version >= "2.7" and python_full_version < "3.0.0" and platform_system == "Windows" or python_full_version >= "3.5.0" and platform_system == "Windows") and (python_version >= "3.7" and python_full_version < "3.0.0" and platform_system == "Windows" and (python_version >= "3.7" and python_full_version < "3.9.7" or python_full_version > "3.9.7" and python_version >= "3.7") or platform_system == "Windows" and python_version >= "3.7" and (python_version >= "3.7" and python_full_version < "3.9.7" or python_full_version > "3.9.7" and python_version >= "3.7") and python_full_version >= "3.5.0") and python_version >= "3.8" and (python_version >= "3.7" and python_full_version < "3.9.7" or python_full_version > "3.9.7")
 commonmark==0.9.1; python_full_version >= "3.6.2" and python_full_version < "4.0.0" and (python_version >= "3.7" and python_full_version < "3.9.7" or python_full_version > "3.9.7")
 convertdate==2.4.0; python_version >= "3.7" and python_version < "4"
 coverage==6.5.0; python_version >= "3.7"
@@ -57,7 +52,7 @@
 dateparser==1.1.1; python_version >= "3.5"
 datetime==4.7; python_version >= "3.5"
 debugpy==1.6.3; python_full_version >= "3.7.0" and python_full_version < "4.0.0" and python_version >= "3.7"
-decorator==5.1.1; python_full_version >= "3.7.0" and python_version >= "3.8" and python_full_version < "4.0.0" and (python_version >= "3.5" and python_full_version < "3.0.0" or python_full_version >= "3.6.0" and python_version >= "3.5") and (python_version >= "3.7" and python_full_version < "3.9.7" or python_full_version > "3.9.7" and python_version >= "3.5")
+decorator==5.1.1; python_version >= "3.8" and python_full_version >= "3.7.0" and python_full_version < "4.0.0" and (python_version >= "3.5" and python_full_version < "3.0.0" or python_full_version >= "3.6.0" and python_version >= "3.5") and (python_version >= "3.7" and python_full_version < "3.9.7" or python_full_version > "3.9.7" and python_version >= "3.5")
 defusedxml==0.7.1; python_version >= "3.7" and python_full_version < "3.0.0" or python_full_version >= "3.5.0" and python_version >= "3.7"
 degiro-connector==2.0.21; python_full_version >= "3.7.1" and python_full_version < "4.0.0"
 deprecation==2.1.0
@@ -71,13 +66,8 @@
 et-xmlfile==1.1.0; python_version >= "3.6"
 exceptiongroup==1.0.0rc9; python_version >= "3.7" and python_version < "3.11"
 exchange-calendars==4.2.3; python_version >= "3.8" and python_version < "4.0" and python_full_version >= "3.7.0"
-<<<<<<< HEAD
-executing==1.1.0; python_full_version >= "3.7.0" and python_version >= "3.8" and python_full_version < "4.0.0"
+executing==1.1.0; python_version >= "3.8" and python_full_version >= "3.7.0" and python_full_version < "4.0.0"
 fastjsonschema==2.16.2; python_full_version >= "3.7.0" and python_full_version < "4.0.0" and python_version >= "3.7"
-=======
-executing==1.1.0; python_full_version >= "3.6.2" and python_version >= "3.8"
-fastjsonschema==2.16.2; python_full_version >= "3.7.0" and python_version >= "3.7"
->>>>>>> 002bcb9e
 feedparser==6.0.10; python_version >= "3.6"
 ffn==0.3.6; python_version >= "2.7" and python_full_version < "3.0.0" or python_full_version >= "3.6.0"
 filelock==3.8.0; python_version >= "3.7"
@@ -86,11 +76,7 @@
 finviz==1.4.4
 finvizfinance==0.14.3; python_version >= "3.5"
 flake8==3.9.2; (python_version >= "2.7" and python_full_version < "3.0.0") or (python_full_version >= "3.5.0")
-<<<<<<< HEAD
-=======
-flatbuffers==22.9.24; python_version >= "3.7"
->>>>>>> 002bcb9e
-fonttools==4.37.3; python_version >= "3.7"
+fonttools==4.37.4; python_version >= "3.7"
 formulaic==0.3.4; python_full_version >= "3.7.1" and python_full_version < "4.0.0" and python_version >= "3.8"
 fred==3.1
 fredapi==0.4.3
@@ -99,62 +85,42 @@
 fundamentalanalysis==0.2.14
 future==0.18.2; python_version >= "2.7" and python_full_version < "3.0.0" or python_full_version >= "3.6.0"
 gitdb==4.0.9; python_version >= "3.7" and python_full_version < "3.9.7" or python_full_version > "3.9.7" and python_version >= "3.7"
-gitpython==3.1.27; python_version >= "3.7"
-<<<<<<< HEAD
+gitpython==3.1.28; python_version >= "3.7"
 grpcio==1.49.1; python_full_version >= "3.7.1" and python_full_version < "4.0.0" and python_version >= "3.7"
 h11==0.14.0; python_version >= "3.7" and python_version < "4.0" and python_full_version >= "3.7.0"
 hijri-converter==2.2.4; python_version >= "3.7"
 holidays==0.14.2; python_version >= "3.7"
-=======
-google-auth-oauthlib==0.4.6; python_version >= "3.7"
-google-auth==2.12.0; python_version >= "3.7" and python_full_version < "3.0.0" or python_full_version >= "3.6.0" and python_version >= "3.7"
-google-pasta==0.2.0; python_version >= "3.7"
-grpcio==1.49.1; python_full_version >= "3.7.1" and python_full_version < "4.0.0" and python_version >= "3.7"
-h11==0.14.0; python_version >= "3.7" and python_version < "4.0" and python_full_version >= "3.7.0"
-h5py==3.7.0; python_version >= "3.7"
-hijri-converter==2.2.4; python_version >= "3.6"
-holidays==0.11.3.1; python_version >= "3.6"
->>>>>>> 002bcb9e
 html5lib==1.1; (python_version >= "2.7" and python_full_version < "3.0.0") or (python_full_version >= "3.5.0")
-identify==2.5.5; python_version >= "3.7"
+identify==2.5.6; python_version >= "3.7"
 idna==3.4; python_version >= "3.8" and python_version < "4" and python_full_version >= "3.7.1" and python_full_version < "4.0.0" and (python_version >= "3.7" and python_full_version < "3.9.7" or python_full_version > "3.9.7")
 imagesize==1.4.1; python_version >= "3.6" and python_full_version < "3.0.0" or python_full_version >= "3.4.0" and python_version >= "3.6"
-importlib-metadata==4.12.0; python_version >= "3.7" and python_full_version < "3.9.7" and python_version < "3.10" or python_full_version > "3.9.7" and python_version >= "3.7" and python_version < "3.10"
+importlib-metadata==5.0.0; python_version >= "3.7" and python_full_version < "3.9.7" and python_version < "3.10" or python_full_version > "3.9.7" and python_version >= "3.7" and python_version < "3.10"
 inflection==0.5.1; python_version >= "3.6"
 iniconfig==1.1.1; python_full_version >= "3.7.0" and python_full_version < "4.0.0" and python_version >= "3.7"
 interface-meta==1.3.0; python_version >= "3.8" and python_version < "4.0" and python_full_version >= "3.7.1" and python_full_version < "4.0.0"
 investpy==1.0.8; python_version >= "3.7"
-<<<<<<< HEAD
 ipyflex==0.2.4; python_version >= "3.6"
-ipykernel==6.15.3; python_full_version >= "3.7.0" and python_full_version < "4.0.0" and python_version >= "3.7"
-=======
-ipykernel==6.16.0; python_version >= "3.7"
->>>>>>> 002bcb9e
+ipykernel==6.16.0; python_full_version >= "3.7.0" and python_full_version < "4.0.0" and python_version >= "3.7"
 ipympl==0.8.8
 ipython-genutils==0.2.0; python_version >= "3.7"
-ipython==8.5.0; python_full_version >= "3.7.0" and python_version >= "3.8" and python_full_version < "4.0.0"
+ipython==8.5.0; python_version >= "3.8" and python_full_version >= "3.7.0" and python_full_version < "4.0.0"
 ipywidgets==7.7.2
 iso8601==0.1.16
 isort==5.10.1; python_full_version >= "3.7.2" and python_version < "4.0"
-jedi==0.18.1; python_full_version >= "3.7.0" and python_version >= "3.8" and python_full_version < "4.0.0"
+jedi==0.18.1; python_version >= "3.8" and python_full_version >= "3.7.0" and python_full_version < "4.0.0"
 jinja2==3.1.2; python_version >= "3.7"
 joblib==1.2.0; python_version >= "3.8" and python_full_version < "3.0.0" or python_full_version >= "3.6.0" and python_version >= "3.8"
 json5==0.9.10; python_version >= "3.7"
 jsonschema==3.2.0
 jupyter-client==7.3.5; python_full_version >= "3.7.0" and python_full_version < "4.0.0" and python_version >= "3.7"
 jupyter-console==6.4.4; python_version >= "3.7"
-<<<<<<< HEAD
 jupyter-core==4.11.1; python_full_version >= "3.7.0" and python_full_version < "4.0.0" and python_version >= "3.7"
-jupyter-server==1.18.1; python_version >= "3.7"
-=======
-jupyter-core==4.11.1; python_full_version >= "3.7.0" and python_version >= "3.7"
 jupyter-server==1.19.1; python_version >= "3.7"
->>>>>>> 002bcb9e
 jupyter==1.0.0
 jupyterlab-pygments==0.2.2; python_version >= "3.7"
 jupyterlab-server==2.15.2; python_version >= "3.7"
 jupyterlab-widgets==1.1.1; python_version >= "3.6"
-jupyterlab==3.4.7; python_version >= "3.7"
+jupyterlab==3.4.8; python_version >= "3.7"
 kiwisolver==1.4.4; python_version >= "3.7"
 korean-lunar-calendar==0.3.1; python_version >= "3.8" and python_version < "4.0" and python_full_version >= "3.7.0"
 lazy-object-proxy==1.7.1; python_version >= "3.6" and python_full_version >= "3.7.2"
@@ -173,24 +139,16 @@
 mplfinance==0.12.9b1
 multidict==6.0.2; python_version >= "3.7" and python_full_version >= "3.7.0"
 multitasking==0.0.11
-mypy-extensions==0.4.3; python_version >= "3.8" and python_full_version >= "3.6.2"
+mypy-extensions==0.4.3; python_version >= "3.8"
 mypy==0.930; python_version >= "3.6"
 myst-parser==0.15.2; python_version >= "3.6"
-<<<<<<< HEAD
-nbclassic==0.4.3; python_version >= "3.7"
+nbclassic==0.4.4; python_version >= "3.7"
 nbclient==0.5.13; python_full_version >= "3.7.0" and python_version >= "3.7" and python_full_version < "4.0.0"
-nbconvert==6.5.3; python_version >= "3.7"
-nbformat==5.6.0; python_full_version >= "3.7.0" and python_full_version < "4.0.0" and python_version >= "3.7"
+nbconvert==6.5.4; python_version >= "3.7"
+nbformat==5.6.1; python_full_version >= "3.7.0" and python_full_version < "4.0.0" and python_version >= "3.7"
 nbmake==1.3.0; python_full_version >= "3.7.0" and python_full_version < "4.0.0"
-nest-asyncio==1.5.5; python_full_version >= "3.7.0" and python_full_version < "4.0.0" and python_version >= "3.7"
-=======
-nbclassic==0.4.4; python_version >= "3.7"
-nbclient==0.5.13; python_full_version >= "3.7.0" and python_version >= "3.7"
-nbconvert==6.5.4; python_version >= "3.7"
-nbformat==5.6.1; python_full_version >= "3.7.0" and python_version >= "3.7"
-nest-asyncio==1.5.5; python_full_version >= "3.7.0" and python_version >= "3.7"
->>>>>>> 002bcb9e
-networkx==2.8.6; python_version >= "3.8"
+nest-asyncio==1.5.6; python_full_version >= "3.7.0" and python_full_version < "4.0.0" and python_version >= "3.7"
+networkx==2.8.7; python_version >= "3.8"
 nodeenv==1.7.0; python_version >= "3.7" and python_full_version < "3.0.0" or python_full_version >= "3.7.0" and python_version >= "3.7"
 notebook-shim==0.1.0; python_version >= "3.7"
 notebook==6.4.12; python_version >= "3.7"
@@ -207,12 +165,12 @@
 pandas-ta==0.3.14b
 pandas==1.5.0; python_version >= "3.8"
 pandocfilters==1.5.0; python_version >= "3.7" and python_full_version < "3.0.0" or python_full_version >= "3.4.0" and python_version >= "3.7"
-parso==0.8.3; python_full_version >= "3.7.0" and python_version >= "3.8" and python_full_version < "4.0.0"
-pathspec==0.10.1; python_version >= "3.7" and python_full_version >= "3.6.2"
+parso==0.8.3; python_version >= "3.8" and python_full_version >= "3.7.0" and python_full_version < "4.0.0"
+pathspec==0.10.1; python_version >= "3.7"
 patsy==0.5.2; python_version >= "3.8"
 pbr==5.10.0; python_version >= "3.8"
 pexpect==4.8.0; sys_platform != "win32" and python_version >= "3.8" and python_full_version >= "3.7.0" and python_full_version < "4.0.0"
-pickleshare==0.7.5; python_full_version >= "3.7.0" and python_version >= "3.8" and python_full_version < "4.0.0"
+pickleshare==0.7.5; python_version >= "3.8" and python_full_version >= "3.7.0" and python_full_version < "4.0.0"
 pillow==9.2.0; python_version >= "3.7" and python_version < "4" and (python_version >= "3.7" and python_full_version < "3.9.7" or python_full_version > "3.9.7" and python_version >= "3.7")
 platformdirs==2.5.2; python_version >= "3.7" and python_full_version >= "3.7.2"
 plotly==5.10.0; python_version >= "3.6"
@@ -224,15 +182,11 @@
 prometheus-client==0.14.1; python_version >= "3.7"
 prompt-toolkit==3.0.31; python_full_version >= "3.6.2"
 property-cached==1.6.4; python_version >= "3.8"
-<<<<<<< HEAD
-protobuf==3.20.2; python_full_version >= "3.7.1" and python_full_version < "4.0.0" and python_version >= "3.7" and (python_version >= "3.7" and python_full_version < "3.9.7" or python_full_version > "3.9.7" and python_version >= "3.7")
-=======
-protobuf==3.19.6; python_full_version >= "3.7.1" and python_full_version < "4.0.0" and python_version >= "3.7"
->>>>>>> 002bcb9e
+protobuf==3.20.3; python_full_version >= "3.7.1" and python_full_version < "4.0.0" and python_version >= "3.7" and (python_version >= "3.7" and python_full_version < "3.9.7" or python_full_version > "3.9.7" and python_version >= "3.7")
 psaw==0.0.12; python_version >= "3"
 psutil==5.9.2; python_full_version >= "3.7.0" and python_full_version < "4.0.0" and python_version >= "3.7"
 ptyprocess==0.7.0; os_name != "nt" and python_version >= "3.8" and sys_platform != "win32" and python_full_version >= "3.7.0" and python_full_version < "4.0.0"
-pure-eval==0.2.2; python_full_version >= "3.7.0" and python_version >= "3.8" and python_full_version < "4.0.0"
+pure-eval==0.2.2; python_version >= "3.8" and python_full_version >= "3.7.0" and python_full_version < "4.0.0"
 py==1.11.0; python_full_version >= "3.7.0" and python_version >= "3.7" and python_full_version < "4.0.0" and implementation_name == "pypy"
 pyally==1.1.2
 pyarrow==9.0.0; python_version >= "3.7" and python_full_version < "3.9.7" or python_full_version > "3.9.7" and python_version >= "3.7"
@@ -261,7 +215,7 @@
 pyrsistent==0.18.1; python_version >= "3.7"
 pysocks==1.7.1; python_version >= "3.7" and python_full_version < "3.0.0" and python_version < "4" or python_full_version >= "3.6.0" and python_version < "4" and python_version >= "3.7"
 pytest-cov==3.0.0; python_version >= "3.6"
-pytest-mock==3.9.0; python_version >= "3.7"
+pytest-mock==3.10.0; python_version >= "3.7"
 pytest-recording==0.12.1; python_version >= "3.5"
 pytest==6.2.5; python_version >= "3.6"
 pythclient==0.1.2; python_full_version >= "3.7.0"
@@ -271,21 +225,16 @@
 python-dotenv==0.19.2; python_version >= "3.5"
 python-i18n==0.3.9
 pytrends==4.8.0
-<<<<<<< HEAD
 pytz-deprecation-shim==0.1.0.post0; python_version >= "3.7" and python_full_version < "3.0.0" or python_version >= "3.7" and python_full_version < "3.9.7" and python_full_version >= "3.6.0" or python_full_version > "3.9.7" and python_version >= "3.6"
-pytz==2022.2.1; python_version >= "3.8" and python_version < "3.11" and python_full_version >= "3.7.1" and python_full_version < "4.0.0" and (python_version >= "3.8" and python_full_version < "3.9.7" or python_full_version > "3.9.7" and python_version >= "3.8")
-=======
-pytz-deprecation-shim==0.1.0.post0; python_version >= "3.6" and python_full_version < "3.0.0" or python_full_version >= "3.6.0" and python_version >= "3.6"
-pytz==2022.2.1; python_version >= "3.8" and python_version < "3.11" and python_full_version >= "3.7.1" and python_full_version < "4.0.0"
->>>>>>> 002bcb9e
-pyupgrade==2.38.2; python_version >= "3.7"
+pytz==2022.4; python_version >= "3.8" and python_version < "3.11" and python_full_version >= "3.7.1" and python_full_version < "4.0.0" and (python_version >= "3.8" and python_full_version < "3.9.7" or python_full_version > "3.9.7" and python_version >= "3.8")
+pyupgrade==2.38.4; python_version >= "3.7"
 pywin32==304; sys_platform == "win32" and platform_python_implementation != "PyPy" and python_version >= "3.7"
 pywinpty==2.0.8; os_name == "nt" and python_version >= "3.7"
 pyyaml==6.0; python_version >= "3.8"
 pyzmq==24.0.1; python_full_version >= "3.7.0" and python_full_version < "4.0.0" and python_version >= "3.7"
 qdldl==0.1.5.post2; python_version >= "3.8" and python_version < "3.11"
 qtconsole==5.3.2; python_version >= "3.7"
-qtpy==2.2.0; python_version >= "3.7"
+qtpy==2.2.1; python_version >= "3.7"
 quandl==3.7.0; python_version >= "3.6"
 rapidfuzz==1.9.1; python_version >= "2.7"
 regex==2022.3.2; python_version >= "3.6"
@@ -302,12 +251,8 @@
 screeninfo==0.6.7
 scs==3.2.0; python_version >= "3.8" and python_version < "3.11"
 seaborn==0.11.2; python_version >= "3.6"
-<<<<<<< HEAD
-selenium==4.4.3; python_version >= "3.7" and python_version < "4.0"
+selenium==4.5.0; python_version >= "3.7" and python_version < "4.0"
 semver==2.13.0; python_version >= "3.7" and python_full_version < "3.0.0" or python_version >= "3.7" and python_full_version < "3.9.7" and python_full_version >= "3.4.0" or python_full_version > "3.9.7"
-=======
-selenium==4.5.0; python_version >= "3.7" and python_version < "4.0"
->>>>>>> 002bcb9e
 send2trash==1.8.0; python_version >= "3.7"
 sentiment-investor==2.1.0; python_version >= "3.8" and python_version < "4.0"
 setuptools-scm==6.4.2; python_version >= "3.8"
@@ -328,70 +273,41 @@
 sphinxcontrib-serializinghtml==1.1.5; python_version >= "3.6"
 squarify==0.4.3
 sseclient==0.0.27
-<<<<<<< HEAD
-stack-data==0.5.1; python_full_version >= "3.7.0" and python_version >= "3.8" and python_full_version < "4.0.0"
-=======
-stack-data==0.5.1; python_full_version >= "3.6.2" and python_version >= "3.8"
->>>>>>> 002bcb9e
+stack-data==0.5.1; python_version >= "3.8" and python_full_version >= "3.7.0" and python_full_version < "4.0.0"
 statsmodels==0.13.2; python_version >= "3.7"
 stevedore==4.0.0; python_version >= "3.8"
-streamlit==1.12.2; (python_version >= "3.7" and python_full_version < "3.9.7") or (python_full_version > "3.9.7")
-tabulate==0.8.10; python_version >= "2.7" and python_full_version < "3.0.0" or python_full_version >= "3.6.0"
+streamlit==1.13.0; (python_version >= "3.7" and python_full_version < "3.9.7") or (python_full_version > "3.9.7")
+tabulate==0.9.0; python_version >= "3.7" and python_full_version < "3.0.0" or python_full_version >= "3.6.0" and python_version >= "3.7"
 temporal-cache==0.1.4
 tenacity==8.1.0; python_version >= "3.6"
-<<<<<<< HEAD
-terminado==0.15.0; python_version >= "3.7"
-=======
-tensorboard-data-server==0.6.1; python_version >= "3.7"
-tensorboard-plugin-wit==1.8.1; python_version >= "3.7"
-tensorboard==2.10.1; python_version >= "3.7"
-tensorflow-estimator==2.10.0; python_version >= "3.7"
-tensorflow-io-gcs-filesystem==0.27.0; python_version >= "3.7" and python_version < "3.11"
-tensorflow==2.10.0; python_version >= "3.7"
-termcolor==2.0.1; python_version >= "3.7"
 terminado==0.16.0; python_version >= "3.7"
->>>>>>> 002bcb9e
 thepassiveinvestor==1.0.10
 threadpoolctl==3.1.0; python_version >= "3.8" and python_full_version < "3.0.0" or python_full_version >= "3.6.0" and python_version >= "3.8"
 tinycss2==1.1.1; python_version >= "3.7"
-tokenize-rt==4.2.1; python_full_version >= "3.6.2" and python_version >= "3.7"
+tokenize-rt==4.2.1; python_version >= "3.7" and python_full_version >= "3.6.1"
 toml==0.10.2; python_version >= "3.7" and python_full_version < "3.9.7" and python_full_version >= "3.7.0" or python_full_version > "3.9.7" and python_version >= "3.7" and python_full_version < "4.0.0"
-tomli==2.0.1; python_full_version <= "3.11.0a6" and python_full_version >= "3.7.2" and python_version >= "3.8" and python_version < "3.11"
-<<<<<<< HEAD
-tomlkit==0.11.4; python_version >= "3.6" and python_version < "4.0" and python_full_version >= "3.7.2"
+tomli==2.0.1; python_full_version <= "3.11.0a6" and python_version >= "3.8" and python_version < "3.11" and python_full_version >= "3.7.2"
+tomlkit==0.11.5; python_version >= "3.6" and python_version < "4.0" and python_full_version >= "3.7.2"
 toolz==0.12.0; python_version >= "3.8" and python_version < "4.0" and python_full_version >= "3.7.0" and (python_version >= "3.7" and python_full_version < "3.9.7" or python_full_version > "3.9.7" and python_version >= "3.7")
 torch==1.11.0; python_full_version >= "3.7.0"
 tornado==6.2; python_version >= "3.7" and python_full_version < "3.9.7" and python_full_version >= "3.7.0" or python_full_version > "3.9.7" and python_version >= "3.7" and python_full_version < "4.0.0"
-=======
-tomlkit==0.11.5; python_version >= "3.6" and python_version < "4.0" and python_full_version >= "3.7.2"
-toolz==0.12.0; python_version >= "3.8" and python_version < "4.0" and python_full_version >= "3.7.0"
-tornado==6.2; python_version >= "3.7"
->>>>>>> 002bcb9e
 tqdm==4.64.1; python_version >= "2.7" and python_full_version < "3.0.0" or python_full_version >= "3.4.0"
-tradingview-ta==3.2.10; python_version >= "3.6"
+tradingview-ta==3.3.0; python_version >= "3.6"
 traitlets==5.4.0; python_full_version >= "3.7.0" and python_full_version < "4.0.0" and python_version >= "3.8"
 trio-websocket==0.9.2; python_version >= "3.7" and python_version < "4.0"
 trio==0.22.0; python_version >= "3.7" and python_version < "4.0"
 types-python-dateutil==2.8.19
 types-pytz==2021.3.8
 types-pyyaml==6.0.12
-types-requests==2.28.11
+types-requests==2.28.11.2
 types-setuptools==57.4.18
-<<<<<<< HEAD
-types-six==1.16.20
-types-urllib3==1.26.24
-typing-extensions==4.3.0; python_version < "3.10" and python_full_version >= "3.7.2" and python_version >= "3.7" and (python_version >= "3.7" and python_full_version < "3.9.7" or python_full_version > "3.9.7" and python_version >= "3.7") and python_full_version < "4.0.0"
-tzdata==2022.2; python_version >= "3.7" and python_full_version < "3.0.0" and platform_system == "Windows" or python_version >= "3.7" and python_full_version < "3.9.7" and platform_system == "Windows" and python_full_version >= "3.6.0" or python_full_version > "3.9.7" and python_version >= "3.6" and platform_system == "Windows"
-tzlocal==4.2; python_version >= "3.7" and python_full_version < "3.9.7" or python_full_version > "3.9.7" and python_version >= "3.6"
-=======
 types-six==1.16.21
 types-urllib3==1.26.25
-typing-extensions==4.3.0; python_version < "3.10" and python_full_version >= "3.7.2" and python_version >= "3.7"
-tzdata==2022.4; platform_system == "Windows" and python_version >= "3.6" and (python_version >= "3.6" and python_full_version < "3.0.0" or python_full_version >= "3.6.0" and python_version >= "3.6")
-tzlocal==4.2; python_version >= "3.6"
->>>>>>> 002bcb9e
+typing-extensions==4.4.0; python_version < "3.10" and python_version >= "3.7" and python_full_version >= "3.7.2" and (python_version >= "3.7" and python_full_version < "3.9.7" or python_full_version > "3.9.7" and python_version >= "3.7") and python_full_version < "4.0.0"
+tzdata==2022.4; python_version >= "3.7" and python_full_version < "3.0.0" and platform_system == "Windows" or python_version >= "3.7" and python_full_version < "3.9.7" and platform_system == "Windows" and python_full_version >= "3.6.0" or python_full_version > "3.9.7" and python_version >= "3.6" and platform_system == "Windows"
+tzlocal==4.2; python_version >= "3.7" and python_full_version < "3.9.7" or python_full_version > "3.9.7" and python_version >= "3.6"
 ujson==5.5.0; python_version >= "3.7"
-unidecode==1.3.5; python_version >= "3.7"
+unidecode==1.3.6; python_version >= "3.7"
 update-checker==0.18.0; python_version >= "3.7" and python_version < "4.0"
 urllib3==1.26.12; python_full_version >= "3.7.1" and python_version < "4" and python_version >= "3.8" and python_full_version < "4.0.0" and (python_version >= "3.7" and python_full_version < "3.9.7" or python_full_version > "3.9.7")
 user-agent==0.1.10
@@ -412,6 +328,6 @@
 wsproto==1.2.0; python_version >= "3.7" and python_version < "4.0" and python_full_version >= "3.7.0"
 xlsxwriter==3.0.3; python_version >= "3.7"
 yarl==1.7.2; python_version >= "3.7" and python_full_version >= "3.7.0"
-yfinance==0.1.74
+yfinance==0.1.75
 zipp==3.8.1; python_version >= "3.7" and python_full_version < "3.9.7" and python_version < "3.10" or python_full_version > "3.9.7" and python_version >= "3.7" and python_version < "3.10"
 zope.interface==5.4.0; python_version >= "3.5" and python_full_version < "3.0.0" or python_full_version >= "3.5.0" and python_version >= "3.5"
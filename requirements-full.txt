absl-py==1.0.0; python_version >= "3.6"
aiohttp==3.7.4.post0; python_version >= "3.6"
alabaster==0.7.12; python_full_version >= "3.6.8" and python_full_version < "4.0.0" and python_version >= "3.6"
alpha-vantage==2.3.1
ansiwrap==0.8.4; python_version >= "3.6"
anyio==3.4.0; python_full_version >= "3.6.2" and python_version >= "3.6"
appdirs==1.4.4; python_full_version >= "3.6.2" and python_version >= "3.6"
appnope==0.1.2; platform_system == "Darwin" and python_version >= "3.7" and sys_platform == "darwin"
argon2-cffi-bindings==21.2.0; python_version >= "3.6"
argon2-cffi==21.3.0; python_version >= "3.6"
astroid==2.9.1; python_full_version >= "3.6.2"
astunparse==1.6.3
async-timeout==3.0.1; python_full_version >= "3.5.3" and python_version >= "3.6"
atomicwrites==1.4.0; python_version >= "3.6" and python_full_version < "3.0.0" and sys_platform == "win32" or sys_platform == "win32" and python_version >= "3.6" and python_full_version >= "3.4.0"
attrs==21.4.0; python_version >= "3.6" and python_full_version < "3.0.0" and python_version < "4.0" or python_full_version >= "3.5.0" and python_version >= "3.6" and python_version < "4.0"
babel==2.9.1; python_full_version >= "3.6.8" and python_full_version < "4.0.0" and python_version >= "3.6" and (python_version >= "3.6" and python_full_version < "3.0.0" or python_full_version >= "3.4.0" and python_version >= "3.6")
backcall==0.2.0; python_version >= "3.7"
backports.zoneinfo==0.2.1; python_version < "3.9" and python_version >= "3.6" and (python_version >= "3.6" and python_full_version < "3.0.0" or python_full_version >= "3.6.0" and python_version >= "3.6")
bandit==1.7.1; python_version >= "3.5"
beartype==0.7.1; python_version >= "3.8" and python_version < "4.0" and python_full_version >= "3.6.0"
beautifulsoup4==4.10.0; python_full_version > "3.0.0" and python_version >= "3.5"
black==21.7b0; python_full_version >= "3.6.2"
bleach==4.1.0; python_version >= "3.7"
bs4==0.0.1
bt==0.2.9; (python_version >= "2.7" and python_full_version < "3.0.0") or (python_full_version >= "3.6.0")
cachetools==4.2.4; python_version >= "3.5" and python_version < "4.0" and (python_version >= "3.6" and python_full_version < "3.0.0" or python_full_version >= "3.6.0" and python_version >= "3.6")
certifi==2021.10.8; python_version >= "2.7" and python_full_version < "3.0.0" or python_full_version >= "3.6.0"
cffi==1.15.0; implementation_name == "pypy" and python_version >= "3.6"
cfgv==3.3.1; python_full_version >= "3.6.1"
chardet==4.0.0; python_version >= "3.6" and python_full_version < "3.0.0" or python_full_version >= "3.5.0" and python_version >= "3.6"
charset-normalizer==2.0.9; python_full_version >= "3.6.0" and python_version >= "3"
click==8.0.3; python_full_version >= "3.6.2" and python_version >= "3.6"
codespell==2.1.0; python_version >= "3.5"
colorama==0.4.4; (python_version >= "2.7" and python_full_version < "3.0.0") or (python_full_version >= "3.5.0")
commonmark==0.9.1; python_full_version >= "3.6.2" and python_full_version < "4.0.0"
convertdate==2.3.2; python_version >= "3.6"
coverage==6.2; python_version >= "3.6"
cryptography==36.0.1; python_version >= "3.6"
cssselect==1.1.0; python_version >= "2.7" and python_full_version < "3.0.0" or python_full_version >= "3.4.0"
cvxpy==1.1.18; python_full_version >= "3.6.1" and python_full_version < "4.0.0" and python_version >= "3.6"
<<<<<<< HEAD
cycler==0.11.0; python_full_version >= "3.6.8" and python_full_version < "4.0.0" and python_version >= "3.7"
=======
cycler==0.11.0; python_version >= "3.7"
>>>>>>> d5d581b5
cython==0.29.26; python_version >= "3.6" and python_full_version < "3.0.0" and sys_platform == "darwin" or python_full_version >= "3.3.0" and sys_platform == "darwin" and python_version >= "3.6"
dateparser==1.1.0; python_version >= "3.5"
datetime==4.3; python_version >= "3.5"
debugpy==1.5.1; python_version >= "3.7" and python_full_version < "3.0.0" or python_full_version >= "3.5.0" and python_version >= "3.7"
decorator==5.1.0; python_version >= "3.7" and python_full_version < "3.0.0" or python_full_version >= "3.6.0" and python_version >= "3.7"
defusedxml==0.7.1; python_version >= "3.7" and python_full_version < "3.0.0" or python_full_version >= "3.5.0" and python_version >= "3.7"
degiro-connector==2.0.13; python_full_version >= "3.7.1" and python_full_version < "4.0.0"
deprecation==2.1.0
detecta==0.0.5; python_version >= "3.6"
distlib==0.3.4; python_full_version >= "3.6.1"
dnspython==2.1.0; python_version >= "3.6"
docutils==0.16; python_full_version >= "3.6.8" and python_full_version < "4.0.0" and python_version >= "3.6" and (python_version >= "3.6" and python_full_version < "3.0.0" or python_full_version >= "3.5.0" and python_version >= "3.6")
ecos==2.0.8; python_full_version >= "3.6.1" and python_full_version < "4.0.0" and python_version >= "3.6"
entrypoints==0.3; python_full_version >= "3.6.1" and python_version >= "3.7"
et-xmlfile==1.1.0; python_version >= "3.6"
exchange-calendars==3.5; python_version >= "3.7" and python_full_version >= "3.7.0"
fear-greed-index==0.1.3; python_full_version >= "3.6.8" and python_full_version < "4.0.0"
ffn==0.3.6; python_version >= "2.7" and python_full_version < "3.0.0" or python_full_version >= "3.6.0"
filelock==3.4.2; python_version >= "3.7" and python_full_version >= "3.6.1"
financedatabase==1.0.2
finviz==1.4.3
finvizfinance==0.9.10; python_version >= "3.5"
flake8==3.9.2; (python_version >= "2.7" and python_full_version < "3.0.0") or (python_full_version >= "3.5.0")
flatbuffers==2.0
fonttools==4.28.5; python_version >= "3.7"
fred==3.1
fredapi==0.4.3
frozendict==2.1.3; python_version >= "3.6"
fundamentalanalysis==0.2.12
future==0.18.2; python_version >= "2.7" and python_full_version < "3.0.0" or python_full_version >= "3.6.0"
gast==0.4.0; python_version >= "2.7" and python_full_version < "3.0.0" or python_full_version >= "3.4.0"
gitdb==4.0.9; python_version >= "3.7"
gitpython==3.1.24; python_version >= "3.7"
google-auth-oauthlib==0.4.6; python_version >= "3.6"
google-auth==2.3.3; python_version >= "3.6" and python_full_version < "3.0.0" or python_full_version >= "3.6.0" and python_version >= "3.6"
google-pasta==0.2.0
grpcio==1.43.0; python_full_version >= "3.7.1" and python_full_version < "4.0.0" and python_version >= "3.6"
h5py==3.6.0; python_version >= "3.7"
hijri-converter==2.2.2; python_version >= "3.6"
holidays==0.11.3.1; python_version >= "3.6"
identify==2.4.1; python_full_version >= "3.6.1"
idna==3.3; python_full_version >= "3.6.2" and python_version >= "3.6"
imagesize==1.3.0; python_full_version >= "3.6.8" and python_full_version < "4.0.0" and python_version >= "3.6"
importlib-metadata==4.10.0; python_version < "3.10" and python_version >= "3.7"
inflection==0.5.1; python_version >= "3.6"
iniconfig==1.1.1; python_version >= "3.6"
investpy==1.0.7; python_version >= "3"
ipykernel==6.6.0; python_version >= "3.7"
ipympl==0.8.4
ipython-genutils==0.2.0; python_version >= "3.6"
ipython==7.30.1; python_version >= "3.7"
ipywidgets==7.6.5
iso8601==0.1.16
isort==5.10.1; python_full_version >= "3.6.2" and python_version < "4.0"
jedi==0.18.1; python_version >= "3.7"
jinja2==3.0.3; python_full_version >= "3.6.8" and python_full_version < "4.0.0" and python_version >= "3.7"
joblib==1.1.0; python_version >= "3.7"
json5==0.9.6; python_version >= "3.6"
jsonschema==3.2.0
jupyter-client==7.1.0; python_full_version >= "3.6.1" and python_version >= "3.7"
jupyter-console==6.4.0; python_version >= "3.6"
jupyter-core==4.9.1; python_full_version >= "3.6.1" and python_version >= "3.7"
jupyter-server==1.13.1; python_version >= "3.6"
jupyter==1.0.0
jupyterlab-pygments==0.1.2; python_version >= "3.7"
jupyterlab-server==2.10.2; python_version >= "3.6"
jupyterlab-widgets==1.0.2; python_version >= "3.6"
jupyterlab==3.2.5; python_version >= "3.6"
keras-preprocessing==1.1.2
keras==2.7.0
kiwisolver==1.3.2; python_version >= "3.7"
korean-lunar-calendar==0.2.1; python_version >= "3.7" and python_full_version >= "3.7.0"
lazy-object-proxy==1.7.1; python_version >= "3.6" and python_full_version >= "3.6.2"
libclang==12.0.0
lxml==4.7.1; python_full_version >= "3.6.8" and python_version >= "3.5" and python_full_version < "4.0.0" and (python_version >= "3" and python_full_version < "3.0.0" or python_full_version >= "3.5.0" and python_version >= "3") and (python_version >= "3.6" and python_full_version < "3.0.0" or python_full_version >= "3.6.0" and python_version >= "3.6")
m2r2==0.2.8; python_full_version >= "3.6.8" and python_full_version < "4.0.0"
markdown-it-py==1.1.0; python_version >= "3.6" and python_version < "4.0"
markdown==3.3.6; python_version >= "3.6"
markupsafe==2.0.1; python_version >= "3.6"
matplotlib-inline==0.1.3; python_version >= "3.7"
matplotlib==3.5.1; python_version >= "3.7"
mccabe==0.6.1; python_full_version >= "3.6.2"
mdit-py-plugins==0.2.8; python_version >= "3.6" and python_version < "4.0"
mistune==0.8.4; python_full_version >= "3.6.8" and python_full_version < "4.0.0" and python_version >= "3.7"
mock==4.0.3; python_version >= "3.6"
more-itertools==8.12.0; python_version >= "3.6"
mplfinance==0.12.8b6
multidict==5.2.0; python_version >= "3.6"
multitasking==0.0.10
mypy-extensions==0.4.3; python_full_version >= "3.6.2" and python_version >= "3.6"
mypy==0.930; python_version >= "3.6"
myst-parser==0.15.2; python_version >= "3.6"
nbclassic==0.3.4; python_version >= "3.6"
nbclient==0.5.9; python_full_version >= "3.6.1" and python_version >= "3.7"
nbconvert==6.3.0; python_version >= "3.7"
nbformat==5.1.3; python_full_version >= "3.6.1" and python_version >= "3.7"
nest-asyncio==1.5.4; python_full_version >= "3.6.1" and python_version >= "3.6"
nodeenv==1.6.0; python_full_version >= "3.6.1"
notebook==6.4.6; python_version >= "3.6"
numpy==1.21.2; python_version >= "3.7" and python_version < "3.11"
oandapyv20==0.6.3
oauthlib==3.1.1; python_version >= "3.6" and python_full_version < "3.0.0" or python_full_version >= "3.4.0" and python_version >= "3.6"
onetimepass==1.0.1; python_full_version >= "3.7.1" and python_full_version < "4.0.0"
openpyxl==3.0.9; python_version >= "3.6"
opt-einsum==3.3.0; python_version >= "3.5"
osqp==0.6.2.post4; python_full_version >= "3.6.1" and python_full_version < "4.0.0" and python_version >= "3.6"
packaging==21.3; python_full_version >= "3.6.8" and python_full_version < "4.0.0" and python_version >= "3.7"
pandas-datareader==0.10.0; python_version >= "3.6" and python_full_version < "3.0.0" or python_full_version >= "3.6.0" and python_version >= "3.6"
pandas-market-calendars==3.2; python_full_version >= "3.7.0"
pandas-ta==0.3.14b
pandas==1.3.5; python_full_version >= "3.7.1"
pandocfilters==1.5.0; python_version >= "3.7" and python_full_version < "3.0.0" or python_full_version >= "3.4.0" and python_version >= "3.7"
papermill==2.3.3; python_version >= "3.6"
parso==0.8.3; python_version >= "3.7"
pathspec==0.9.0; python_full_version >= "3.6.2" and python_version >= "3.6"
patsy==0.5.2; python_version >= "3.6"
pbr==5.8.0; python_version >= "3.6"
pexpect==4.8.0; sys_platform != "win32" and python_version >= "3.7"
pickleshare==0.7.5; python_version >= "3.7"
pillow==8.4.0; python_version >= "3.6"
platformdirs==2.4.1; python_version >= "3.7" and python_full_version >= "3.6.2"
plotly==5.5.0; python_version >= "3.6"
pluggy==1.0.0; python_version >= "3.6"
pmdarima==1.8.4; python_version >= "3.6"
praw==7.5.0; python_version >= "3.6" and python_version < "4.0"
prawcore==2.3.0; python_version >= "3.6" and python_version < "4.0"
pre-commit==2.16.0; python_full_version >= "3.6.1"
prettytable==2.5.0; python_version >= "3.6"
prometheus-client==0.12.0; python_version >= "3.6" and python_full_version < "3.0.0" or python_full_version >= "3.4.0" and python_version >= "3.6"
prompt-toolkit==3.0.24; python_full_version >= "3.6.2"
protobuf==3.19.1; python_full_version >= "3.7.1" and python_full_version < "4.0.0" and python_version >= "3.6"
psaw==0.0.12; python_version >= "3"
ptyprocess==0.7.0; os_name != "nt" and python_version >= "3.7" and sys_platform != "win32"
py==1.11.0; python_version >= "3.6" and python_full_version < "3.0.0" and implementation_name == "pypy" or python_full_version >= "3.5.0" and python_version >= "3.6" and implementation_name == "pypy"
pyally==1.1.2
pyasn1-modules==0.2.8; python_version >= "3.6" and python_full_version < "3.0.0" or python_full_version >= "3.6.0" and python_version >= "3.6"
pyasn1==0.4.8; python_version >= "3.6" and python_full_version < "3.0.0" and python_version < "4" and (python_version >= "3.6" and python_full_version < "3.0.0" or python_full_version >= "3.6.0" and python_version >= "3.6") or python_full_version >= "3.6.0" and python_version >= "3.6" and python_version < "4" and (python_version >= "3.6" and python_full_version < "3.0.0" or python_full_version >= "3.6.0" and python_version >= "3.6")
pycodestyle==2.7.0; python_version >= "2.7" and python_full_version < "3.0.0" or python_full_version >= "3.5.0"
pycoingecko==1.4.1
pycparser==2.21; python_version >= "3.6" and python_full_version < "3.0.0" or python_full_version >= "3.4.0" and python_version >= "3.6"
pyex==0.5.0
pyflakes==2.3.1; python_version >= "2.7" and python_full_version < "3.0.0" or python_full_version >= "3.5.0"
pygments==2.11.1; python_full_version >= "3.6.8" and python_full_version < "4.0.0" and python_version >= "3.7"
pylint==2.12.2; python_full_version >= "3.6.2"
pyluach==1.3.0; python_version >= "3.7" and python_full_version >= "3.7.0"
pymeeus==0.5.11; python_version >= "3.6"
pymongo==3.11.0; (python_version >= "2.7" and python_full_version < "3.0.0") or (python_full_version >= "3.4.0")
pyobjc-core==8.1; python_version >= "3.6" and sys_platform == "darwin"
pyobjc-framework-cocoa==8.1; python_version >= "3.6" and sys_platform == "darwin"
pyotp==2.6.0; python_version >= "3"
pyparsing==3.0.6; python_version >= "3.7"
pyportfolioopt==1.5.1; python_full_version >= "3.6.1" and python_full_version < "4.0.0"
pyprind==2.11.3; python_version >= "2.7" and python_full_version < "3.0.0" or python_full_version >= "3.6.0"
pyrsistent==0.18.0; python_version >= "3.6"
pytest-mock==3.6.1; python_version >= "3.6"
pytest-recording==0.12.0; python_version >= "3.5"
pytest==6.2.5; python_version >= "3.6"
python-binance==1.0.15
python-coinmarketcap==0.2
python-dateutil==2.8.2; python_full_version >= "3.7.1" and python_version >= "3.7" and (python_version >= "3.7" and python_full_version < "3.0.0" or python_full_version >= "3.3.0" and python_version >= "3.7") and (python_version >= "3.5" and python_full_version < "3.0.0" or python_full_version >= "3.3.0" and python_version >= "3.5")
python-dotenv==0.19.2; python_version >= "3.5"
pytrends==4.7.3
pytz-deprecation-shim==0.1.0.post0; python_version >= "3.6" and python_full_version < "3.0.0" or python_full_version >= "3.6.0" and python_version >= "3.6"
<<<<<<< HEAD
pytz==2021.3; python_full_version >= "3.7.1" and python_version >= "3.6" and python_full_version < "4.0.0" and (python_version >= "3.6" and python_full_version < "3.0.0" or python_full_version >= "3.4.0" and python_version >= "3.6")
pyupgrade==2.31.0; python_full_version >= "3.6.1"
pywin32==303; sys_platform == "win32" and platform_python_implementation != "PyPy" and python_version >= "3.7" and python_full_version >= "3.6.1"
=======
pytz==2021.3; python_full_version >= "3.7.1" and python_version >= "3.7" and python_full_version < "4.0.0"
pyupgrade==2.31.0; python_full_version >= "3.6.1"
pywin32==303; sys_platform == "win32" and platform_python_implementation != "PyPy" and python_version >= "3.6"
>>>>>>> d5d581b5
pywinpty==1.1.6; os_name == "nt" and python_version >= "3.6"
pyyaml==6.0; python_version >= "3.6" and python_full_version >= "3.6.1"
pyzmq==22.3.0; python_full_version >= "3.6.1" and python_version >= "3.6"
qdldl==0.1.5.post0; python_full_version >= "3.6.1" and python_full_version < "4.0.0" and python_version >= "3.6"
qtconsole==5.2.2; python_version >= "3.6"
qtpy==2.0.0; python_version >= "3.6"
quandl==3.7.0; python_version >= "3.6"
rapidfuzz==1.9.1; python_version >= "2.7"
regex==2021.11.10; python_full_version >= "3.6.2" and python_version >= "3.6"
reportlab==3.6.5; python_version >= "3.6" and python_version < "4"
requests-oauthlib==1.3.0; python_version >= "3.6" and python_full_version < "3.0.0" or python_full_version >= "3.4.0" and python_version >= "3.6"
requests==2.26.0; (python_version >= "2.7" and python_full_version < "3.0.0") or (python_full_version >= "3.6.0")
rich==10.16.2; python_full_version >= "3.6.2" and python_full_version < "4.0.0"
robin-stocks==2.1.0; python_version >= "3"
rsa==4.8; python_version >= "3.6" and python_version < "4" and (python_version >= "3.6" and python_full_version < "3.0.0" or python_full_version >= "3.6.0" and python_version >= "3.6")
scikit-learn==1.0.2; python_version >= "3.7" and python_full_version < "3.0.0" or python_full_version >= "3.6.0" and python_version >= "3.7"
scipy==1.7.3; python_version >= "3.7" and python_version < "3.11" and python_full_version >= "3.6.1" and python_full_version < "4.0.0" and (python_version >= "2.7" and python_full_version < "3.0.0" or python_full_version >= "3.6.0")
screeninfo==0.6.7
scs==3.0.1; python_full_version >= "3.6.1" and python_full_version < "4.0.0" and python_version >= "3.6"
seaborn==0.11.2; python_version >= "3.6"
selenium==3.141.0
send2trash==1.8.0; python_version >= "3.6"
sentiment-investor==2.1.0; python_version >= "3.8" and python_version < "4.0"
setuptools-scm==6.3.2; python_version >= "3.7"
six==1.16.0; python_full_version >= "3.7.1" and python_version >= "3.6" and python_full_version < "4.0.0" and (python_version >= "3.6" and python_full_version < "3.0.0" or python_full_version >= "3.3.0" and python_version >= "3.6") and (python_version >= "2.7" and python_full_version < "3.0.0" or python_full_version >= "3.3.0") and (python_version >= "3.5" and python_full_version < "3.0.0" or python_full_version >= "3.3.0" and python_version >= "3.5") and (python_version >= "3.7" and python_full_version < "3.0.0" or python_full_version >= "3.3.0" and python_version >= "3.7") and (python_version >= "3.6" and python_full_version < "3.0.0" or python_full_version >= "3.6.0" and python_version >= "3.6")
smmap==5.0.0; python_version >= "3.7"
sniffio==1.2.0; python_full_version >= "3.6.2" and python_version >= "3.6"
snowballstemmer==2.2.0; python_full_version >= "3.6.8" and python_full_version < "4.0.0" and python_version >= "3.6"
socketio-client-nexus==0.7.6
soupsieve==2.3.1; python_version >= "3.6" and python_full_version > "3.0.0"
sphinx-rtd-theme==0.5.2; python_full_version >= "3.6.8" and python_full_version < "4.0.0"
sphinx==4.1.1; python_version >= "3.6"
sphinxcontrib-applehelp==1.0.2; python_full_version >= "3.6.8" and python_full_version < "4.0.0" and python_version >= "3.6"
sphinxcontrib-devhelp==1.0.2; python_full_version >= "3.6.8" and python_full_version < "4.0.0" and python_version >= "3.6"
sphinxcontrib-htmlhelp==2.0.0; python_full_version >= "3.6.8" and python_full_version < "4.0.0" and python_version >= "3.6"
sphinxcontrib-jsmath==1.0.1; python_full_version >= "3.6.8" and python_full_version < "4.0.0" and python_version >= "3.6"
sphinxcontrib-qthelp==1.0.3; python_full_version >= "3.6.8" and python_full_version < "4.0.0" and python_version >= "3.6"
sphinxcontrib-serializinghtml==1.1.5; python_full_version >= "3.6.8" and python_full_version < "4.0.0" and python_version >= "3.6"
sseclient==0.0.27
statsmodels==0.12.2; python_version >= "3.6"
stevedore==3.5.0; python_version >= "3.6"
tabulate==0.8.9
temporal-cache==0.1.4
tenacity==8.0.1; python_version >= "3.6"
tensorboard-data-server==0.6.1; python_version >= "3.6"
tensorboard-plugin-wit==1.8.0; python_version >= "3.6"
tensorboard==2.7.0; python_version >= "3.6"
tensorflow-estimator==2.7.0
tensorflow-io-gcs-filesystem==0.23.1; python_version >= "3.7" and python_version < "3.11"
tensorflow==2.7.0
termcolor==1.1.0
terminado==0.12.1; python_version >= "3.6"
testpath==0.5.0; python_version >= "3.7"
textwrap3==0.9.2; python_version >= "3.6"
thepassiveinvestor==1.0.10
threadpoolctl==3.0.0; python_version >= "3.7"
tokenize-rt==4.2.1; python_full_version >= "3.6.1"
toml==0.10.2; python_full_version >= "3.6.2" and python_version >= "3.6" and (python_version >= "3.6" and python_full_version < "3.0.0" or python_full_version >= "3.3.0" and python_version >= "3.6")
tomli==1.2.3; python_full_version >= "3.6.2" and python_version >= "3.7"
toolz==0.11.2; python_version >= "3.7" and python_full_version >= "3.7.0"
tornado==6.1; python_full_version >= "3.6.1" and python_version >= "3.7"
tqdm==4.62.3; python_version >= "3.6" and python_full_version < "3.0.0" or python_full_version >= "3.4.0" and python_version >= "3.6"
tradingview-ta==3.2.10; python_version >= "3.6"
traitlets==5.1.1; python_full_version >= "3.6.1" and python_version >= "3.7"
types-python-dateutil==2.8.4
types-pytz==2021.3.3
types-pyyaml==6.0.1
types-requests==2.26.3
types-tabulate==0.8.4
types-termcolor==1.1.2
typing-extensions==4.0.1; python_version < "3.10" and python_version >= "3.7" and python_full_version >= "3.6.2"
tzdata==2021.5; platform_system == "Windows" and python_version >= "3.6" and (python_version >= "3.6" and python_full_version < "3.0.0" or python_full_version >= "3.6.0" and python_version >= "3.6")
tzlocal==4.1; python_version >= "3.6"
ujson==5.1.0; python_version >= "3.7"
unidecode==1.3.2; python_version >= "3.5"
update-checker==0.18.0; python_version >= "3.6" and python_version < "4.0"
urllib3==1.26.7; python_version >= "3.6" and python_full_version < "3.0.0" or python_full_version >= "3.6.0" and python_version < "4" and python_version >= "3.6"
user-agent==0.1.10
vadersentiment==3.3.2
valinvest==0.0.2; python_version >= "3.6"
vcrpy==4.1.1; python_version >= "3.5"
virtualenv==20.13.0; python_full_version >= "3.6.1"
<<<<<<< HEAD
voila==0.3.0; python_version >= "3.6"
wcwidth==0.2.5; python_version >= "3.7" and python_full_version >= "3.6.2"
=======
wcwidth==0.2.5; python_version >= "3.6" and python_full_version >= "3.6.2"
>>>>>>> d5d581b5
webencodings==0.5.1; python_version >= "3.7"
websocket-client==1.2.3; python_version >= "3.8" and python_version < "4.0"
websockets==9.1; python_full_version >= "3.6.1" and python_version >= "3.6"
werkzeug==2.0.2; python_version >= "3.6"
widgetsnbextension==3.5.2
wrapt==1.13.3; python_full_version >= "3.7.1" and python_full_version < "4.0.0" and (python_version >= "2.7" and python_full_version < "3.0.0" or python_full_version >= "3.5.0") and (python_version >= "3.5" and python_full_version < "3.0.0" or python_full_version >= "3.5.0" and python_version >= "3.5")
yarl==1.7.2; python_version >= "3.6"
yfinance==0.1.68
zipp==3.7.0; python_version < "3.10" and python_version >= "3.7"
zope.interface==5.4.0; python_version >= "3.5" and python_full_version < "3.0.0" or python_full_version >= "3.5.0" and python_version >= "3.5"<|MERGE_RESOLUTION|>--- conflicted
+++ resolved
@@ -38,11 +38,7 @@
 cryptography==36.0.1; python_version >= "3.6"
 cssselect==1.1.0; python_version >= "2.7" and python_full_version < "3.0.0" or python_full_version >= "3.4.0"
 cvxpy==1.1.18; python_full_version >= "3.6.1" and python_full_version < "4.0.0" and python_version >= "3.6"
-<<<<<<< HEAD
-cycler==0.11.0; python_full_version >= "3.6.8" and python_full_version < "4.0.0" and python_version >= "3.7"
-=======
 cycler==0.11.0; python_version >= "3.7"
->>>>>>> d5d581b5
 cython==0.29.26; python_version >= "3.6" and python_full_version < "3.0.0" and sys_platform == "darwin" or python_full_version >= "3.3.0" and sys_platform == "darwin" and python_version >= "3.6"
 dateparser==1.1.0; python_version >= "3.5"
 datetime==4.3; python_version >= "3.5"
@@ -206,15 +202,9 @@
 python-dotenv==0.19.2; python_version >= "3.5"
 pytrends==4.7.3
 pytz-deprecation-shim==0.1.0.post0; python_version >= "3.6" and python_full_version < "3.0.0" or python_full_version >= "3.6.0" and python_version >= "3.6"
-<<<<<<< HEAD
-pytz==2021.3; python_full_version >= "3.7.1" and python_version >= "3.6" and python_full_version < "4.0.0" and (python_version >= "3.6" and python_full_version < "3.0.0" or python_full_version >= "3.4.0" and python_version >= "3.6")
-pyupgrade==2.31.0; python_full_version >= "3.6.1"
-pywin32==303; sys_platform == "win32" and platform_python_implementation != "PyPy" and python_version >= "3.7" and python_full_version >= "3.6.1"
-=======
 pytz==2021.3; python_full_version >= "3.7.1" and python_version >= "3.7" and python_full_version < "4.0.0"
 pyupgrade==2.31.0; python_full_version >= "3.6.1"
 pywin32==303; sys_platform == "win32" and platform_python_implementation != "PyPy" and python_version >= "3.6"
->>>>>>> d5d581b5
 pywinpty==1.1.6; os_name == "nt" and python_version >= "3.6"
 pyyaml==6.0; python_version >= "3.6" and python_full_version >= "3.6.1"
 pyzmq==22.3.0; python_full_version >= "3.6.1" and python_version >= "3.6"
@@ -297,12 +287,8 @@
 valinvest==0.0.2; python_version >= "3.6"
 vcrpy==4.1.1; python_version >= "3.5"
 virtualenv==20.13.0; python_full_version >= "3.6.1"
-<<<<<<< HEAD
 voila==0.3.0; python_version >= "3.6"
 wcwidth==0.2.5; python_version >= "3.7" and python_full_version >= "3.6.2"
-=======
-wcwidth==0.2.5; python_version >= "3.6" and python_full_version >= "3.6.2"
->>>>>>> d5d581b5
 webencodings==0.5.1; python_version >= "3.7"
 websocket-client==1.2.3; python_version >= "3.8" and python_version < "4.0"
 websockets==9.1; python_full_version >= "3.6.1" and python_version >= "3.6"

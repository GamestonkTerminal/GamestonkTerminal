<!-- PROJECT SHIELDS -->
<!--
*** I'm using markdown "reference style" links for readability.
*** Reference links are enclosed in brackets [ ] instead of parentheses ( ).
*** See the bottom of this document for the declaration of the reference variables
*** for contributors-url, forks-url, etc. This is an optional, concise syntax you may use.
*** https://www.markdownguide.org/basic-syntax/#reference-style-links
-->

[![Stargazers][stars-shield]][stars-url]
[![Forks][forks-shield]][forks-url]
[![Contributors][contributors-shield]][contributors-url]
[![MIT License][license-shield]][license-url]

[![Issues][issues-shield]][issues-url]
[![Bugs Open][bugs-open-shield]][bugs-open-url]
[![Bugs Closed][bugs-closed-shield]][bugs-closed-url]

[![Build Status](https://github.com/GamestonkTerminal/GamestonkTerminal/actions/workflows/test.yml/badge.svg?branch=master)](https://github.com/GamestonkTerminal/GamestonkTerminal/actions)
[![Documentation Status](https://readthedocs.org/projects/gamestonk-terminal/badge/?version=latest)](https://gamestonk-terminal.readthedocs.io/?badge=latest)
[![GitHub release](https://img.shields.io/github/release/GamestonkTerminal/GamestonkTerminal.svg?maxAge=3600)](https://github.com/GamestonkTerminal/GamestonkTerminal/releases)
[![Code style: black](https://img.shields.io/badge/code%20style-black-000000.svg)](https://github.com/psf/black)
[![TODOs](https://badgen.net/https/api.tickgit.com/badgen/github.com/GamestonkTerminal/GamestonkTerminal/main)](https://www.tickgit.com/browse?repo=github.com/GamestonkTerminal/GamestonkTerminal&branch=main)

![Discord Shield](https://discordapp.com/api/guilds/831165782750789672/widget.png?style=shield)
[![Twitter](https://img.shields.io/twitter/url/https/twitter.com/gamestonkt.svg?style=social&label=Follow%20%40gamestonkt)](https://twitter.com/gamestonkt)

<!-- PROJECT LOGO -->
<br />
<p align="center">
  <a href="https://github.com/GamestonkTerminal/GamestonkTerminal">
    <img src="images/gst_logo_lockup_rGreen_with_letters.png" alt="Logo" width="800" height="276">
  </a>

  <h3 align="center">Gamestonk Terminal 🚀</h3>

  <p align="center">
    The next best thing after Bloomberg Terminal. #weliketheterminal
    <br />
    <a href="https://github.com/GamestonkTerminal/GamestonkTerminal/blob/master/ROADMAP.md"><strong>≪  ROADMAP</strong></a>
    &nbsp · &nbsp
    <a href="https://github.com/GamestonkTerminal/GamestonkTerminal/tree/master/gamestonk_terminal/README.md">
    <strong>FEATURES »</strong></a>
    <br />
    <br />
    <a href="https://github.com/GamestonkTerminal/GamestonkTerminal/issues/new?assignees=&labels=bug&template=bug_report.md&title=%5BBug%5D">
    Report Bug</a>
    ·
    <a href="https://github.com/GamestonkTerminal/GamestonkTerminal/issues/new?assignees=&labels=enhancement&template=enhancement.md&title=%5BIMPROVE%5D">
    Suggest Improvement</a>
    ·
    <a href="https://github.com/GamestonkTerminal/GamestonkTerminal/issues/new?assignees=&labels=new+feature&template=feature_request.md&title=%5BFR%5D">
    Request Feature</a>
  </p>
</p>

<!-- TABLE OF CONTENTS -->
<details open="open">
  <summary><h2 style="display: inline-block">Table of Contents</h2></summary>
  <ol>
    <li> <a href="#about-the-project">About The Project</a> </li>
    <li>
      <a href="#getting-started">Getting Started</a>
      <ul>
        <li><a href="#dock-install">Docker Install</a></li>
        <li><a href="#install">Install</a></li>
        <li><a href="#advanced-user-install---machine-learning">Advanced User Install - Machine Learning</a></li>
        <li><a href="#update-terminal">Update Terminal</a></li>
        <li><a href="#api-keys">API Keys</a></li>
        <li><a href="#usage">Usage</a></li>
      </ul>
    </li>
    <li><a href="#contributing">Contributing</a></li>
    <li><a href="#license">License</a></li>
    <li><a href="#disclaimer">Disclaimer</a></li>
    <li><a href="#contacts">Contacts</a></li>
    <li><a href="#acknowledgments">Acknowledgments</a></li>
  </ol>
</details>

## About The Project

**How it started:**

Gamestonk Terminal is an awesome stock and crypto market terminal that has been developed for fun, while I saw my GME
shares tanking. But hey, I like the stock 💎🙌.

**How it's going:**

Gamestonk Terminal provides a modern Python-based integrated environment for investment research, that allows
an average joe retail trader to leverage state-of-the-art Data Science and Machine Learning technologies.

As a modern Python-based environment, GamestonkTerminal opens access to numerous Python data libraries in Data Science
(Pandas, Numpy, Scipy, Jupyter), Machine Learning (Pytorch, Tensorflow, Sklearn, Flair), and Data Acquisition
(Beautiful Soup, and numerous third-party APIs).

## Getting Started

### Docker Installation - _new and improved_

1. First step is to make sure docker desktop is installed. Install links can be found [here](https://www.docker.com/products/docker-desktop).
   To confirm that your docker desktop is downloaded and running, open a command prompt or terminal and enter
   `docker info`. If you get the following you are not running the docker desktop:

   ```text
   Server:
   ERROR: Cannot connect to the Docker daemon at unix:///var/run/docker.sock.
   Is the docker daemon running?
   ```

   Open the docker desktop app in this case.

2. Download the latest docker image.

   ```bash
   docker pull ghcr.io/gamestonkterminal/gst-poetry:latest
   ```

   Upon running this the first time, you should see the various layers downloading (note the random series of letters
   numbers will vary). The first time this is run, it will take a few minutes. Subsequent updates will be much faster,
   as the changes will be in the MB instead of GB.
   ![Screen Shot 2021-09-08 at 10 41 08 AM](https://user-images.githubusercontent.com/18151143/132531075-7d7f7e71-4fcb-435c-9bb3-466d7077eba4.png)

   Once the download is complete, confirm that the image has been created by doing `docker images`. You should see
   something similar to

   ```text
   REPOSITORY                             TAG       IMAGE ID       CREATED        SIZE
   ghcr.io/gamestonkterminal/gst-poetry   latest    e2bbeebcc73c   42 hours ago   2.02GB
   ```

3. Run a container

   You are now ready to run the terminal.

   `docker run -it --rm ghcr.io/gamestonkterminal/gst-poetry:latest`

   This will open up the terminal in your command prompt or terminal. Note that this has provided now environment file,
   so you will not be able to view plots or use keys at this stage.

   To read more on adding the environment keys and how to configure your X-server to show plots, hop over to the
   [Advanced Docker Setup](/DOCKER_ADVANCED.md).

### Local Install - Anaconda and Python

If you'd like to see a video recording of the installation process, @JohnnyDankseed has made one available [here](https://www.youtube.com/watch?v=-DJJ-cfquDA).

This project supports Python 3.7, 3.8 and 3.9.

Our current recommendation is to use this project with Anaconda's Python distribution - either full
[**Anaconda3 Latest**](https://repo.anaconda.com/archive/) or [**Miniconda3 Latest**](https://repo.anaconda.com/archive/).
Several features in this project utilize Machine Learning. Machine Learning Python dependencies are optional.
If you decided to add Machine Learning features at a later point, you will likely have better user experience with
Anaconda's Python distribution.

0. Star the project

   <img width="1272" alt="Github starts" src="https://user-images.githubusercontent.com/25267873/115989986-e20cfe80-a5b8-11eb-8182-d6d87d092252.png">

1. [Install Anaconda](https://docs.anaconda.com/anaconda/install/index.html) (It's on the AUR as anaconda or miniconda3!)

   - Confirm that you have it with: `conda -V`. The output should be something along the lines of: `conda 4.9.2`

   - If on Windows, install/update Microsoft C++ Build Tools from here: <https://visualstudio.microsoft.com/visual-cpp-build-tools/>

2. Install git

   ```bash
   conda install -c anaconda git
   ```

3. Clone the Project

   - Via HTTPS: `git clone https://github.com/GamestonkTerminal/GamestonkTerminal.git`
   - via SSH: `git clone git@github.com:GamestonkTerminal/GamestonkTerminal.git`

4. Navigate into the project's folder

   ```bash
   cd GamestonkTerminal/
   ```

5. Create Environment

   You can name the environment whatever you want. Although you could use names such as: `welikethestock`, `thisistheway`
   or `diamondhands`, we recommend something simple and intuitive like `gst`. This is because this name will be used
   from now onwards.

   ```bash
   conda env create -n gst --file build/conda/conda-3-8-env.yaml
   ```

6. Activate the virtual environment

   ```bash
   conda activate gst
   ```

   Note: At the end, you can deactivate it with: `conda deactivate`.

7. Install poetry dependencies

   ```bash
   poetry install
   ```

   If you are having trouble with Poetry (e.g. on a Windows system), simply install requirements.txt with pip

   ```bash
   pip install -r requirements.txt
   ```

8. You're ready to Gamestonk it!

   ```bash
   python terminal.py
   ```

9. (Windows - Optional) Speeding up opening process in the future

   After you've installed Gamestonk Terminal, you'll find a file named "Gamestonk Terminal.bat". You can use this file
   to open Gamestonk Terminal quicker. This file can be moved to your desktop if you'd like. If you run into issues
   while trying to run the batch file. If you run into issues with the batch files, edit the file and check to see if
   the directories match up. This file assumes you used the default directories when installing.

10. Jupyter Lab (Optional. Early alpha). User the Terminal from Jupyter Lab

    You can install Jupyter Lab extensions that help you manage settings and launch the terminal in a JL bash console
    using the commands in the [jupyterlab/README.md](jupyterlab/README.md)

**NOTE:** When you close the terminal and re-open it, the only command you need to re-call is `conda activate gst`
before you call `python terminal.py` again.

**TROUBLESHOOT:** If you are having troubles to install, check our _newest_
<a href="https://github.com/GamestonkTerminal/GamestonkTerminal/blob/master/TROUBLESHOOT.md"><strong>troubleshoot page</strong></a>

### Advanced User Install - Machine Learning

If you are an advanced user and use other Python distributions, we have several requirements.txt documents that you can
pick from to download project dependencies.

If you are using conda instead of build/conda/conda-3-8-env.yaml configuration file in Step 5, use build/conda/conda-3-8-env-full.

Note: The libraries specified in the [requirements.txt](/requirements.txt) file have been tested and work for
the purpose of this project, however, these may be older versions. Hence, it is recommended for the user to set up
a virtual python environment prior to installing these. This allows to keep dependencies required by different projects
in separate places.

_If you would like to use optional Machine Learning features:_

- Update your [feature_flags.py](/gamestonk_terminal/feature_flags.py) with:

```bash
ENABLE_PREDICT = os.getenv("GTFF_ENABLE_PREDICT") or True
```

- Install optional ML features dependencies:

```bash
poetry install -E prediction
```

### Update Terminal

The terminal is constantly being updated with new features and bug fixes, hence, for your terminal to be update,
you can run:

```bash
git pull
```

to get the latest changes.

If this fails due to the fact that you had modified some python files, and there's a conflict with the updates, you can use:

```bash
git stash
```

Then, re-run `poetry install` or `pip install -r requirements.txt` to get any new dependencies.

Once installation is finished, you're ready to gamestonk.

If you `stashed` your changes previously, you can un-stash them with:

```bash
git stash pop
```

### API Keys

The project is build around several different API calls, whether it is to access historical data or financials.

These are the ones where a key is necessary:

- Alpha Vantage: <https://www.alphavantage.co>
- Binance: <https://binance.us> (US) / <https://binance.com> (Outside US)
- CoinMarketCap API: <https://coinmarketcap.com/api>
- Degiro API : <https://www.degiro.fr>
- FRED: <https://fred.stlouisfed.org/docs/api/api_key.html>
- Financial Modeling Prep: <https://financialmodelingprep.com/developer>
- Finhub API: <https://finnhub.io>
- News API: <https://newsapi.org>
- Oanda API: <https://developer.oanda.com>
- Polygon: <https://polygon.io>
- Quandl: <https://www.quandl.com/tools/api>
- Reddit: <https://www.reddit.com/prefs/apps>
- SentimentInvestor: <https://sentimentinvestor.com>
- Tradier: <https://developer.tradier.com/getting_started>
- Twitter: <https://developer.twitter.com>
- Coinbase Pro API: <https://docs.pro.coinbase.com/>
- Whale Alert API: <https://docs.whale-alert.io/>
- Ethplorer API: <https://github.com/EverexIO/Ethplorer/wiki/Ethplorer-API>
- Cryptopanic API: <https://cryptopanic.com/developers/api/>
<<<<<<< HEAD
- BitQuery API: <https://bitquery.io/pricing>
=======
- Glassnode API: <https://docs.glassnode.com/basic-api/api-key#how-to-get-an-api-key>
- Coinglass API: <https://coinglass.github.io/API-Reference/#api-key>
>>>>>>> 6c51a584

When these are obtained, don't forget to update [config_terminal.py](/gamestonk_terminal/config_terminal.py).

Alternatively, you can also set them to the following environment variables:

<<<<<<< HEAD
| Website | Variables |
| :--- | :--- |
| [Alpha Vantage](https://www.alphavantage.co) | GT_API_KEY_ALPHAVANTAGE |
| [Binance](https://binance.com) | GT_API_BINANCE_KEY <br/> GT_API_BINANCE_SECRET |
| [CoinMarketCap](https://coinmarketcap.com) | GT_CMC_API_KEY <br/> GT_CMC_API_KEY |
| [DEGIRO](https://www.degiro.fr) | GT_DG_USERNAME <br/> GT_DG_PASSWORD <br/> GT_DG_TOTP_SECRET |
| [FRED](https://fred.stlouisfed.org) | GT_API_FRED_KEY |
| [Financial Modeling Prep](https://financialmodelingprep.com) | GT_API_KEY_FINANCIALMODELINGPREP |
| [Finhub](https://finnhub.io) | GT_API_FINNHUB_KEY |
| [News](https://newsapi.org) | GT_API_NEWS_TOKEN |
| [Oanda](https://developer.oanda.com) | GT_OANDA_TOKEN <br/> GT_OANDA_ACCOUNT |
| [Polygon](https://polygon.io) | GT_API_POLYGON_KEY |
| [Quandl](https://www.quandl.com) | GT_API_KEY_QUANDL |
| [Reddit](https://www.reddit.com) | GT_API_REDDIT_CLIENT_ID <br> GT_API_REDDIT_CLIENT_SECRET <br/> GT_API_REDDIT_USERNAME <br/> GT_API_REDDIT_USER_AGENT <br/> GT_API_REDDIT_PASSWORD|
| [SentimentInvestor](https://sentimentinvestor.com) | GT_API_SENTIMENTINVESTOR_TOKEN <br> GT_API_SENTIMENTINVESTOR_KEY |
| [Tradier](https://developer.tradier.com) | GT_TRADIER_TOKEN |
| [Twitter](https://developer.twitter.com) | GT_API_TWITTER_KEY <br/> GT_API_TWITTER_SECRET_KEY <br/> GT_API_TWITTER_BEARER_TOKEN |
| [Coinbase](https://docs.pro.coinbase.com/) | GT_API_COINBASE_KEY <br/> GT_API_COINBASE_SECRET <br/> GT_API_COINBASE_PASS_PHRASE |
| [Whale Alert](https://docs.whale-alert.io/) | GT_API_WHALE_ALERT_KEY |
| [Ethplorer](https://github.com/EverexIO/Ethplorer/wiki/Ethplorer-API) | GT_API_ETHPLORER_KEY |
| [Cryptopanic](https://cryptopanic.com/developers/api/) | GT_API_CRYPTO_PANIC_KEY |
| [BitQuery](https://bitquery.io/pricing) | GT_API_BITQUERY_KEY |
=======
| Website                                                                         | Variables                                                                                                                                         |
| :------------------------------------------------------------------------------ | :------------------------------------------------------------------------------------------------------------------------------------------------ |
| [Alpha Vantage](https://www.alphavantage.co)                                    | GT_API_KEY_ALPHAVANTAGE                                                                                                                           |
| [Binance](https://binance.com)                                                  | GT_API_BINANCE_KEY <br/> GT_API_BINANCE_SECRET                                                                                                    |
| [CoinMarketCap](https://coinmarketcap.com)                                      | GT_CMC_API_KEY <br/> GT_CMC_API_KEY                                                                                                               |
| [DEGIRO](https://www.degiro.fr)                                                 | GT_DG_USERNAME <br/> GT_DG_PASSWORD <br/> GT_DG_TOTP_SECRET                                                                                       |
| [FRED](https://fred.stlouisfed.org)                                             | GT_API_FRED_KEY                                                                                                                                   |
| [Financial Modeling Prep](https://financialmodelingprep.com)                    | GT_API_KEY_FINANCIALMODELINGPREP                                                                                                                  |
| [Finhub](https://finnhub.io)                                                    | GT_API_FINNHUB_KEY                                                                                                                                |
| [News](https://newsapi.org)                                                     | GT_API_NEWS_TOKEN                                                                                                                                 |
| [Oanda](https://developer.oanda.com)                                            | GT_OANDA_TOKEN <br/> GT_OANDA_ACCOUNT                                                                                                             |
| [Polygon](https://polygon.io)                                                   | GT_API_POLYGON_KEY                                                                                                                                |
| [Quandl](https://www.quandl.com)                                                | GT_API_KEY_QUANDL                                                                                                                                 |
| [Reddit](https://www.reddit.com)                                                | GT_API_REDDIT_CLIENT_ID <br> GT_API_REDDIT_CLIENT_SECRET <br/> GT_API_REDDIT_USERNAME <br/> GT_API_REDDIT_USER_AGENT <br/> GT_API_REDDIT_PASSWORD |
| [SentimentInvestor](https://sentimentinvestor.com)                              | GT_API_SENTIMENTINVESTOR_TOKEN <br> GT_API_SENTIMENTINVESTOR_KEY                                                                                  |
| [Tradier](https://developer.tradier.com)                                        | GT_TRADIER_TOKEN                                                                                                                                  |
| [Twitter](https://developer.twitter.com)                                        | GT_API_TWITTER_KEY <br/> GT_API_TWITTER_SECRET_KEY <br/> GT_API_TWITTER_BEARER_TOKEN                                                              |
| [Coinbase](https://docs.pro.coinbase.com/)                                      | GT_API_COINBASE_KEY <br/> GT_API_COINBASE_SECRET <br/> GT_API_COINBASE_PASS_PHRASE                                                                |
| [Whale Alert](https://docs.whale-alert.io/)                                     | GT_API_WHALE_ALERT_KEY                                                                                                                            |
| [Ethplorer](https://github.com/EverexIO/Ethplorer/wiki/Ethplorer-API)           | GT_API_ETHPLORER_KEY                                                                                                                              |
| [Cryptopanic](https://cryptopanic.com/developers/api/)                          | GT_API_CRYPTO_PANIC_KEY                                                                                                                           |
| [Glassnode](https://docs.glassnode.com/basic-api/api-key#how-to-get-an-api-key) | GT_API_GLASSNODE_KEY                                                                                                                              |
| [Coinglass](https://coinglass.github.io/API-Reference/#api-key)                 | GT_API_COINGLASS_KEY                                                                                                                              |
>>>>>>> 6c51a584

Example:

```bash
export GT_API_REDDIT_USERNAME=SexyYear
```

Environment variables can also be set in a `.env` file at the top of the repo. This file is ignored by git so your API
keys will stay secret. The above example stored in `.env` would be:

```bash
GT_API_REDDIT_USERNAME=SexyYear
```

Note that the `GT_API_REDDIT_USER_AGENT` is the name of the script that you set when obtained the Reddit API key.
Note that it is not necessary to have a valid Alpha Vantage key to get daily OHLC values.

### Usage

Start by selecting a context that you would like to work with. If you want to research stocks, you would start with

```bash
stocks
```

Alternatively, you can set a default context to be loaded in the config_terminal file by setting

```bash
DEFAULT_CONTEXT = "stocks"
```

From this menu, you can load a ticker of interest (note the -t is optional):

```bash
load -t GME
```

At this point, all available menus will be in full color and available to use.

To look at the candle chart of your stock, run:

```bash
candle
```

Slice the historical data by loading ticker and setting a starting point, e.g.

```bash
load -t GME -s 2020-06-04
```

To perform technical analysis, first enter the menu

```bash
ta
```

and run a SMA with:

```bash
sma
```

However, imagine that you wanted to change the length of the window because you don't want to go long but do a swing,
and therefore a smaller window is necessary. Check what settings are available on the SMA command:

```bash
sma -h
```

Once that has been seen, set the parameters that you want after flagging them. In this case, to change length window
to 10, we would have to do:

```bash
sma -l 10
```

Example:

<img src='/images/usage.gif' width="1000">

To return to the stocks menu to perform more research in a different menu, just use the `q` command. From the stocks
menu, using `q` again will return you to the main menu where you can enter a different context (crypto for example).

<!-- CONTRIBUTING -->

## Contributing

There are 3 main ways of contributing to this project.

For a 1h coding session where the architecture of the repo is explained while a new feature is added, check <https://www.youtube.com/watch?v=9BMI9cleTTg>.

**Become a Contributor 🦍**

Recommended if you bought the dip, and the share price keeps dipping. You may as well keep yourself busy while stonks
go up.

1. Fork the Project
2. Create your Feature Branch (`git checkout -b feature/AmazingFeature`)
3. Install the pre-commit hooks by running:
   `pre-commit install`.
   Any time you commit a change, linters will be run automatically. On changes, you will have to re-commit.
4. Commit your Changes (`git commit -m 'Add some AmazingFeature'`)
5. Push to your Branch (`git push origin feature/AmazingFeature`)
6. Open a Pull Request

**Become a Karen 🤷**

Recommended if you adopted a strategy of buying high and selling low.

We are interested in your view on what sort of [features](https://github.com/GamestonkTerminal/GamestonkTerminal/issues)
would make you buy even higher and selling even lower.

Also, if somehow you're sitting in several mils due to this terminal, don't forget to report a
[bug](https://github.com/GamestonkTerminal/GamestonkTerminal/issues) so that the team can fix, and keep the old ways.

**Join the 🙌 💎 Gang**

If red is your favorite color, and you never sell for a loss.

Welcome to the club, and feel free to support the developers behind this amazing open-source project.

## License

Distributed under the MIT License. See
[LICENSE](https://github.com/GamestonkTerminal/GamestonkTerminal/blob/main/LICENSE) for more information.

## Disclaimer

"A few things I am not. I am not a cat. I am not an institutional investor, nor am I a hedge fund. I do not have
clients and I do not provide personalized investment advice for fees or commissions." DFV

Trading in financial instruments involves high risks including the risk of losing some, or all, of your investment
amount, and may not be suitable for all investors. Before deciding to trade in financial instrument you should be fully
informed of the risks and costs associated with trading the financial markets, carefully consider your investment
objectives, level of experience, and risk appetite, and seek professional advice where needed. The data contained in GST
is not necessarily accurate. GST and any provider of the data contained in this website will not accept liability for
any loss or damage as a result of your trading, or your reliance on the information displayed.

## Contacts

[Didier Rodrigues Lopes](https://www.linkedin.com/in/didier-lopes/) - dro.lopes@campus.fct.unl.pt

[Artem Veremy](https://www.linkedin.com/in/veremey/) - artem@veremey.net

[James Maslek](https://www.linkedin.com/in/james-maslek-b6810186/) - jmaslek11@gmail.com

Feel free to share loss porn, memes or any questions at:

- Discord: <https://discord.gg/Up2QGbMKHY>
- Twitter: [@gamestonkt](https://twitter.com/gamestonkt)

### Contributors

- **pll_llq** and **Chavithra**: Working on JupyterLab integration. Also developed a GUI POOC.
- **jpp** : Responsible by developing `Crypto` menu.
- **northern-64bit** : Developing a discord bot for the terminal.
- **1lluz10n** and **crspy** : Working on our landing page <https://gamestonkterminal.netlify.app>.
- **Meghan Hone** : Managing Twitter account.
- **Chavithra** and **Deel18** : for Degiro's integration.
- **alokan** : Responsible by developing `Forex` menu.
- **Traceabl3** : By adding several preset screeners.

<a href="https://github.com/GamestonkTerminal/GamestonkTerminal/graphs/contributors">
  <img src="https://contributors-img.web.app/image?repo=GamestonkTerminal/GamestonkTerminal" height="276"/>
</a>

## Acknowledgments

- [VICE article - Gamestonk Terminal Is a DIY, Meme Stock Version of Bloomberg Terminal](https://www.vice.com/en/article/qjp9vp/gamestonk-terminal-is-a-diy-meme-stock-version-of-bloomberg-terminal)
- [Daily Fintech article - Never underestimate Bloomberg, but here are 5 reasons why the Gamestonk Terminal is a contender](https://dailyfintech.com/2021/02/25/never-underestimate-bloomberg-but-here-are-5-reasons-why-the-gamestonk-terminal-is-a-contender/)
- [HackerNews - Show HN: Can’t afford Bloomberg Terminal? No prob, I built the next best thing](https://news.ycombinator.com/item?id=26258773)
- [Reddit r/algotrading - Gamestonk Terminal: The next best thing after Bloomberg Terminal.](https://www.reddit.com/r/algotrading/comments/m4uvza/gamestonk_terminal_the_next_best_thing_after/)
- [Reddit r/Python - Gamestonk Terminal: The equivalent to an open-source python Bloomberg Terminal.](https://www.reddit.com/r/Python/comments/m515yk/gamestonk_terminal_the_equivalent_to_an/)
- [Reddit r/Superstonk - Move over Bloomberg Terminal, here comes Gamestonk Terminal](https://www.reddit.com/r/Superstonk/comments/mx2cjh/move_over_bloomberg_terminal_here_comes_gamestonk/)
- [Spotlight: Didier Lopes. Creator of Gamestonk Terminal](https://deepsource.io/spotlight/didier-lopes/)
- [Reddit r/Superstonk - Gamestonk Terminal - We are very much alive](https://www.reddit.com/r/Superstonk/comments/o502i8/gamestonk_terminal_we_are_very_much_alive/)
- [Medium- Gamestonk Terminal. Can't Stop, Won't Stop](https://dro-lopes.medium.com/gamestonk-terminal-cant-stop-won-t-stop-e635662d6f2e)

<!-- MARKDOWN LINKS & IMAGES -->
<!-- https://www.markdownguide.org/basic-syntax/#reference-style-links -->

[contributors-shield]: https://img.shields.io/github/contributors/GamestonkTerminal/GamestonkTerminal.svg?style=for-the-badge
[contributors-url]: https://github.com/GamestonkTerminal/GamestonkTerminal/graphs/contributors
[forks-shield]: https://img.shields.io/github/forks/GamestonkTerminal/GamestonkTerminal.svg?style=for-the-badge
[forks-url]: https://github.com/GamestonkTerminal/GamestonkTerminal/network/members
[stars-shield]: https://img.shields.io/github/stars/GamestonkTerminal/GamestonkTerminal.svg?style=for-the-badge
[stars-url]: https://github.com/GamestonkTerminal/GamestonkTerminal/stargazers
[issues-shield]: https://img.shields.io/github/issues/GamestonkTerminal/GamestonkTerminal.svg?style=for-the-badge&color=blue
[issues-url]: https://github.com/GamestonkTerminal/GamestonkTerminal/issues
[bugs-open-shield]: https://img.shields.io/github/issues/GamestonkTerminal/GamestonkTerminal/bug.svg?style=for-the-badge&color=yellow
[bugs-open-url]: https://github.com/GamestonkTerminal/GamestonkTerminal/issues?q=is%3Aissue+label%3Abug+is%3Aopen
[bugs-closed-shield]: https://img.shields.io/github/issues-closed/GamestonkTerminal/GamestonkTerminal/bug.svg?style=for-the-badge&color=success
[bugs-closed-url]: https://github.com/GamestonkTerminal/GamestonkTerminal/issues?q=is%3Aissue+label%3Abug+is%3Aclosed
[license-shield]: https://img.shields.io/github/license/GamestonkTerminal/GamestonkTerminal.svg?style=for-the-badge
[license-url]: https://github.com/GamestonkTerminal/GamestonkTerminal/blob/main/LICENSE.txt
[linkedin-shield]: https://img.shields.io/badge/-LinkedIn-black.svg?style=for-the-badge&logo=linkedin&colorB=555
[linkedin-url]: https://linkedin.com/in/DidierRLopes<|MERGE_RESOLUTION|>--- conflicted
+++ resolved
@@ -312,41 +312,14 @@
 - Whale Alert API: <https://docs.whale-alert.io/>
 - Ethplorer API: <https://github.com/EverexIO/Ethplorer/wiki/Ethplorer-API>
 - Cryptopanic API: <https://cryptopanic.com/developers/api/>
-<<<<<<< HEAD
 - BitQuery API: <https://bitquery.io/pricing>
-=======
 - Glassnode API: <https://docs.glassnode.com/basic-api/api-key#how-to-get-an-api-key>
 - Coinglass API: <https://coinglass.github.io/API-Reference/#api-key>
->>>>>>> 6c51a584
 
 When these are obtained, don't forget to update [config_terminal.py](/gamestonk_terminal/config_terminal.py).
 
 Alternatively, you can also set them to the following environment variables:
 
-<<<<<<< HEAD
-| Website | Variables |
-| :--- | :--- |
-| [Alpha Vantage](https://www.alphavantage.co) | GT_API_KEY_ALPHAVANTAGE |
-| [Binance](https://binance.com) | GT_API_BINANCE_KEY <br/> GT_API_BINANCE_SECRET |
-| [CoinMarketCap](https://coinmarketcap.com) | GT_CMC_API_KEY <br/> GT_CMC_API_KEY |
-| [DEGIRO](https://www.degiro.fr) | GT_DG_USERNAME <br/> GT_DG_PASSWORD <br/> GT_DG_TOTP_SECRET |
-| [FRED](https://fred.stlouisfed.org) | GT_API_FRED_KEY |
-| [Financial Modeling Prep](https://financialmodelingprep.com) | GT_API_KEY_FINANCIALMODELINGPREP |
-| [Finhub](https://finnhub.io) | GT_API_FINNHUB_KEY |
-| [News](https://newsapi.org) | GT_API_NEWS_TOKEN |
-| [Oanda](https://developer.oanda.com) | GT_OANDA_TOKEN <br/> GT_OANDA_ACCOUNT |
-| [Polygon](https://polygon.io) | GT_API_POLYGON_KEY |
-| [Quandl](https://www.quandl.com) | GT_API_KEY_QUANDL |
-| [Reddit](https://www.reddit.com) | GT_API_REDDIT_CLIENT_ID <br> GT_API_REDDIT_CLIENT_SECRET <br/> GT_API_REDDIT_USERNAME <br/> GT_API_REDDIT_USER_AGENT <br/> GT_API_REDDIT_PASSWORD|
-| [SentimentInvestor](https://sentimentinvestor.com) | GT_API_SENTIMENTINVESTOR_TOKEN <br> GT_API_SENTIMENTINVESTOR_KEY |
-| [Tradier](https://developer.tradier.com) | GT_TRADIER_TOKEN |
-| [Twitter](https://developer.twitter.com) | GT_API_TWITTER_KEY <br/> GT_API_TWITTER_SECRET_KEY <br/> GT_API_TWITTER_BEARER_TOKEN |
-| [Coinbase](https://docs.pro.coinbase.com/) | GT_API_COINBASE_KEY <br/> GT_API_COINBASE_SECRET <br/> GT_API_COINBASE_PASS_PHRASE |
-| [Whale Alert](https://docs.whale-alert.io/) | GT_API_WHALE_ALERT_KEY |
-| [Ethplorer](https://github.com/EverexIO/Ethplorer/wiki/Ethplorer-API) | GT_API_ETHPLORER_KEY |
-| [Cryptopanic](https://cryptopanic.com/developers/api/) | GT_API_CRYPTO_PANIC_KEY |
-| [BitQuery](https://bitquery.io/pricing) | GT_API_BITQUERY_KEY |
-=======
 | Website                                                                         | Variables                                                                                                                                         |
 | :------------------------------------------------------------------------------ | :------------------------------------------------------------------------------------------------------------------------------------------------ |
 | [Alpha Vantage](https://www.alphavantage.co)                                    | GT_API_KEY_ALPHAVANTAGE                                                                                                                           |
@@ -370,7 +343,7 @@
 | [Cryptopanic](https://cryptopanic.com/developers/api/)                          | GT_API_CRYPTO_PANIC_KEY                                                                                                                           |
 | [Glassnode](https://docs.glassnode.com/basic-api/api-key#how-to-get-an-api-key) | GT_API_GLASSNODE_KEY                                                                                                                              |
 | [Coinglass](https://coinglass.github.io/API-Reference/#api-key)                 | GT_API_COINGLASS_KEY                                                                                                                              |
->>>>>>> 6c51a584
+| [BitQuery](https://bitquery.io/pricing)                                         | GT_API_BITQUERY_KEY                                                                                                                               |
 
 Example:
 

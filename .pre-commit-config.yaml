--- conflicted
+++ resolved
@@ -38,11 +38,7 @@
         entry: codespell
         args:
           [
-<<<<<<< HEAD
-            "--ignore-words-list=zlot,ba,buil,coo,ether,hist,hsi,mape,navagation,operatio,pres,ser,yeld,shold,ist,varian,datas,creat",
-=======
-            "--ignore-words-list=zlot,ba,buil,coo,ether,hist,hsi,mape,navagation,operatio,pres,ser,yeld,shold,ist,varian,datas,AKE",
->>>>>>> 64912eb1
+            "--ignore-words-list=zlot,ba,buil,coo,ether,hist,hsi,mape,navagation,operatio,pres,ser,yeld,shold,ist,varian,datas,ake,creat",
             "--quiet-level=2",
             "--skip=./tests,.git,*.css,*.csv,*.html,*.ini,*.ipynb,*.js,*.json,*.lock,*.scss,*.txt,*.yaml,build/pyinstaller/*",
           ]

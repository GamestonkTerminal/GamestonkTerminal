"""Platform V4 Markdown Generator Script."""

import argparse
import json
import re
import shutil
import subprocess
from pathlib import Path
from typing import Dict, List, Union

import toml
from openbb_core.app.static.utils.console import Console
from openbb_core.provider import standard_models
from packaging import specifiers

# Number of spaces to substitute tabs for indentation
TAB_WIDTH = 4

# Maximum number of commands to display on the cards
MAX_COMMANDS = 8

# Path to the Platform directory and the reference.json file
PLATFORM_PATH = Path(__file__).parent.parent / "openbb_platform"
REFERENCE_FILE_PATH = Path(PLATFORM_PATH / "openbb/assets/reference.json")

# Paths to use for generating and storing the markdown files
WEBSITE_PATH = Path(__file__).parent.absolute()
SEO_METADATA_PATH = Path(WEBSITE_PATH / "metadata/platform_v4_seo_metadata.json")
PLATFORM_CONTENT_PATH = Path(WEBSITE_PATH / "content/platform")
PLATFORM_REFERENCE_PATH = Path(WEBSITE_PATH / "content/platform/reference")
PLATFORM_DATA_MODELS_PATH = Path(WEBSITE_PATH / "content/platform/data_models")

# Imports used in the generated markdown files
PLATFORM_REFERENCE_IMPORT = "import ReferenceCard from '@site/src/components/General/NewReferenceCard';"  # fmt: skip
PLATFORM_REFERENCE_UL_ELEMENT = '<ul className="grid grid-cols-1 md:grid-cols-2 lg:grid-cols-3 xl:grid-cols-4 gap-4 -ml-6">'  # noqa: E501


# pylint: disable=redefined-outer-name
def check_installed_packages(
    console: Console,
    debug: bool,
) -> None:
    """Checks if the installed packages are the same as those on the platform pyproject.toml file.

    Compares the versions of the installed packages with the versions specified in the pyproject.toml file.
    The source of truth for the package versions is the pyproject.toml file, and the installed packages are
    checked against the specified versions. If the installed packages do not satisfy the version requirements,
    an error is raised.

    Parameters
    ----------
        console (Console): Console object to display messages and save logs
        debug (bool): Flag to enable debug mode
    """

    def convert_poetry_version_specifier(
        poetry_version: Union[str, Dict[str, str]]
    ) -> str:
        """
        Convert a Poetry version specifier to a format compatible with the packaging library.
        Handles both simple string specifiers and dictionary specifiers, extracting only the version value if it's a dict.

        Parameters
        ----------
            poetry_version (Union[str, Dict[str, str]]):
                Poetry version specifier

        Returns
        -------
            str:
                Version specifier compatible with the packaging library
        """
        if isinstance(poetry_version, dict):
            poetry_version = poetry_version.get("version", "")

        if isinstance(poetry_version, str):
            if poetry_version.startswith("^"):
                base_version = poetry_version[1:]
                # Use regex to split the version and convert to integers only if they are purely numeric
                parts = re.split(r"\.|\-", base_version)
                try:
                    major, minor = (int(x) for x in parts[:2])
                except ValueError:
                    # If conversion fails, return the original version specifier
                    return poetry_version
                next_major_version = major + 1
                # Construct a version specifier that represents the range.
                return f">={base_version},<{next_major_version}.0.0"

            if poetry_version.startswith("~"):
                base_version = poetry_version[1:]
                parts = re.split(r"\.|\-", base_version)
                try:
                    major, minor = (int(x) for x in parts[:2])
                except ValueError:
                    # If conversion fails, return the original version specifier
                    return poetry_version
                next_minor_version = minor + 1
                # Construct a version specifier that represents the range.
                return f">={base_version},<{major}.{next_minor_version}.0"

            # No need to modify other specifiers, as they are compatible with packaging library
        return poetry_version

    def check_dependency(
        package_name: str, version_spec: str, installed_packages_dict: Dict[str, str]
    ) -> None:
        """
        Check if the installed package version satisfies the required version specifier.
        Raises DependencyCheckError if the package is not installed or does not satisfy the version requirements.

        Parameters
        ----------
            package_name (str):
                Name of the package to check
            version_spec (str):
                Version specifier to check against
            installed_packages_dict (Dict[str, str]):
                Dictionary of installed packages and their versions
        """
        installed_version = installed_packages_dict.get(package_name.lower())
        if not installed_version:
            raise Exception(f"{package_name} is not installed.")

        converted_version_spec = convert_poetry_version_specifier(version_spec)
        specifier_set = specifiers.SpecifierSet(converted_version_spec)

        if not specifier_set.contains(installed_version, prereleases=True):
            message = f"{package_name} version {installed_version} does not satisfy the specified version {converted_version_spec}."  # noqa: E501, pylint: disable=line-too-long
            raise Exception(message)

    console.log("\n[CRITICAL] Ensuring all the extensions are installed before the script runs...")  # fmt: skip

    # Execute the pip list command once and store the output
    pip_list_output = subprocess.run(
        "pip list | grep openbb",  # noqa: S607
        shell=True,  # noqa: S602
        capture_output=True,
        text=True,
        check=False,
    )
    installed_packages = pip_list_output.stdout.splitlines()
    installed_packages_dict = {
        line.split()[0].lower(): line.split()[1] for line in installed_packages
    }

    # Load the pyproject.toml file once
    with open(PLATFORM_PATH / "pyproject.toml") as f:
        toml_dict = toml.load(f)

    # Extract the openbb dependencies, excluding the python dependency
    dependencies = toml_dict["tool"]["poetry"]["dependencies"]
    dependencies.pop("python", None)

    # Compare versions and check dependencies
    for package, version_spec in dependencies.items():
        normalized_package_name = package.replace("_", "-").lower()
        try:
            # Convert the version specifier before checking
            converted_version_spec = convert_poetry_version_specifier(version_spec)
            check_dependency(
                normalized_package_name, converted_version_spec, installed_packages_dict
            )

            # Ensure debug_mode output shows the processed version specifier
            if debug:
                installed_version = installed_packages_dict.get(normalized_package_name)
                console.log(
                    f"{normalized_package_name}: Specified version {converted_version_spec}, Installed version {installed_version}"  # noqa: E501, pylint: disable=line-too-long
                )
        except Exception as e:
            raise e


def create_reference_markdown_seo(path: str, description: str) -> str:
    """Create the SEO section for the markdown file.

    Parameters
    ----------
        path (str):
            Command path relative to the obb class
        description (str):
            Description of the command

    Returns
    -------
        str:
            SEO section for the markdown file
    """

    with open(SEO_METADATA_PATH) as f:
        seo_metadata = json.load(f)

    # Formatting path to match the key format in the SEO metadata
    path = path.replace("/", ".")

    if seo_metadata.get(path, None):
        cleaned_title = seo_metadata[path]["title"]
        cleaned_description = (
            seo_metadata[path]["description"]
            .strip()
            .replace("\n", " ")
            .replace("  ", " ")
            .replace('"', "'")
        )
        keywords = "- " + "\n- ".join(seo_metadata[path]["keywords"])
    else:
        # Get the router name as the title
        cleaned_title = path.split(".")[-1]
        # Get the first sentence of the description
        cleaned_description = description.split(".")[0].strip()
        keywords = "- " + "\n- ".join(path.split("."))

    markdown = (
        "---\n"
        f'title: "{cleaned_title}"\n'
        f'description: "{cleaned_description}"\n'
        f"keywords:\n{keywords}\n"
    )

    return markdown


def create_reference_markdown_intro(
    path: str, description: str, deprecated: Dict[str, str]
) -> str:
    """Create the introduction section for the markdown file.

    Parameters
    ----------
        path (str):
            Command path relative to the obb class
        description (str):
            Description of the command
        deprecated (Dict[str, str]):
            Deprecated flag and message

    Returns
    -------
        str:
            Introduction section for the markdown file
    """

    deprecation_message = (
        ":::caution Deprecated\n" f"{deprecated['message']}\n" ":::\n\n"
        if deprecated["flag"]
        else ""
    )

    markdown = (
        "---\n\n"
        "import HeadTitle from '@site/src/components/General/HeadTitle.tsx';\n\n"
        f'<HeadTitle title="{path} - Reference | OpenBB Platform Docs" />\n\n'
        f"{deprecation_message}"
        "<!-- markdownlint-disable MD012 MD031 MD033 -->\n\n"
        "import Tabs from '@theme/Tabs';\n"
        "import TabItem from '@theme/TabItem';\n\n"
        f"{description}\n\n"
    )

    return markdown


def create_reference_markdown_tabular_section(
    parameters: Dict[str, List[Dict[str, str]]], heading: str
) -> str:
    """Create the tabular section for the markdown file.

    Parameters
    ----------
        parameters (Dict[str, List[Dict[str, str]]]):
            Dictionary of providers and their corresponding parameters
        heading (str):
            Section heading for the tabular section

    Returns
    -------
        str:
            Tabular section for the markdown file
    """

    standard_params_list = []
    tables_list = []

    # params_list is a list of dictionaries containing the
    # information for all the parameters of the provider.
    for provider, params_list in parameters.items():
        # Exclude the standard parameters from the table
        filtered_params = [
            {k: v for k, v in params.items() if k != "standard"}
            for params in params_list
        ]

        # Exclude default and optional columns in the Data section
        if heading == "Data":
            filtered_params = [
                {k: v for k, v in params.items() if k not in ["default", "optional"]}
                for params in filtered_params
            ]

        if provider == "standard":
            standard_params_list = filtered_params
        else:
            filtered_params = standard_params_list + filtered_params

        # Parameter information for every provider is extracted from the dictionary
        # and joined to form a row of the table.
        # A `|` is added at the start and end of the row to create the table cell.
        params_table_rows = [
            f"| {' | '.join(map(str, params.values()))} |" for params in filtered_params
        ]
        # All rows are joined to form the table.
        params_table_rows_str = "\n".join(params_table_rows)

        if heading == "Parameters":
            tables_list.append(
                f"\n<TabItem value='{provider}' label='{provider}'>\n\n"
                "| Name | Type | Description | Default | Optional |\n"
                "| ---- | ---- | ----------- | ------- | -------- |\n"
                f"{params_table_rows_str}\n"
                "</TabItem>\n"
            )
        elif heading == "Data":
            tables_list.append(
                f"\n<TabItem value='{provider}' label='{provider}'>\n\n"
                "| Name | Type | Description |\n"
                "| ---- | ---- | ----------- |\n"
                f"{params_table_rows_str}\n"
                "</TabItem>\n"
            )

    # For easy debugging of the created strings
    tables = "".join(tables_list)
    markdown = f"---\n\n## {heading}\n\n<Tabs>\n{tables}\n</Tabs>\n\n"

    return markdown


def create_reference_markdown_returns_section(returns_content: str) -> str:
    """Create the returns section for the markdown file.

<<<<<<< HEAD
    Parameters
    ----------
        returns_content (str):
            Returns section formatted as a string

=======
    Args
    ----
        returns (List[Dict[str, str]]):
            List of dictionaries containing the name, type and description of the returns
>>>>>>> 655b1c86
    Returns
    -------
        str:
            Returns section for the markdown file
    """

<<<<<<< HEAD
    return f"---\n\n## Returns\n\n```python wordwrap\n{returns_content}\n```\n\n"
=======
    returns_str = ""

    for params in returns:
        returns_str += f"{TAB_WIDTH*' '}{params['name']} : {params['type']}\n"
        returns_str += f"{TAB_WIDTH*' '}{TAB_WIDTH*' '}{params['description']}\n\n"

    # Remove the last two newline characters to render Returns section properly
    returns_str = returns_str.rstrip("\n\n")

    # For easy debugging of the created strings
    markdown = (
        f"---\n\n## Returns\n\n```python wordwrap\nOBBject\n{returns_str}\n```\n\n"
    )

    return markdown
>>>>>>> 655b1c86


def create_data_model_markdown(title: str, description: str, model: str) -> str:
    """Create the basic markdown file content for the data model.

    Parameters
    ----------
        title (str):
            Title of the data model
        description (str):
            Description of the data model
        model (str):
            Model name

    Returns
    -------
        str:
            Basic markdown file content for the data model
    """

    # File name is used in the import statement
    model_import_file = find_data_model_implementation_file(model)

    # Get the first sentence of the description
    cleaned_description = description.split(".")[0].strip()
    # SEO section for the markdown file
    seo_section = (
        "---\n"
        f'title: "{title}"\n'
        f'description: "{cleaned_description}"\n'
        "---\n\n"
    )
    # Introduction section for the markdown file
    intro_section = (
        "<!-- markdownlint-disable MD012 MD031 MD033 -->\n\n"
        "import Tabs from '@theme/Tabs';\n"
        "import TabItem from '@theme/TabItem';\n\n"
        "---\n\n"
        "## Implementation details\n\n"
    )
    # Tabular section for the markdown file
    tables_section = (
        "### Class names\n\n"
        "| Model name | Parameters class | Data class |\n"
        "| ---------- | ---------------- | ---------- |\n"
        f"| `{model}` | `{model}QueryParams` | `{model}Data` |\n"
    )
    # Import statement for the markdown file
    import_section = (
        "\n### Import Statement\n\n"
        "```python\n"
        f"from openbb_core.provider.standard_models.{model_import_file} import (\n"
        f"{model}Data,\n{model}QueryParams,\n"
        ")\n"
        "```\n\n"
    )
    # For easy debugging of the created strings
    markdown = seo_section + intro_section + tables_section + import_section

    return markdown


def find_data_model_implementation_file(data_model: str) -> str:
    """Find the file name containing the data model class.

    Parameters
    ----------
        data_model (str):
            Data model name

    Returns
    -------
        str:
            File name containing the data model class
    """

    # Function to search for the data model class in the file
    def search_in_file(file_path: Path, search_string: str) -> bool:
        with open(file_path, encoding="utf-8", errors="ignore") as file:
            if search_string in file.read():
                return True
        return False

    # Path is derived using the openbb-core package from the
    # provider/standard_models folder
    standard_models_path = Path(standard_models.__file__).parent
    file_name = ""

    for file in standard_models_path.glob("**/*.py"):
        if search_in_file(file, f"class {data_model}Data"):
            file_name = file.with_suffix("").name

    return file_name


def generate_reference_index_files(reference_content: Dict[str, str]) -> None:
    """Generate index.mdx and _category_.json files for directories and sub-directories
    in the reference directory.

    Parameters
    ----------
        reference_content (Dict[str, str]):
            Endpoints and their corresponding descriptions.
    """

    def generate_index_and_category(
        path: Path, parent_label: str = "Reference", position: int = 5
    ):
        # Check for sub-directories and markdown files in the current directory
        sub_dirs = [d for d in path.iterdir() if d.is_dir()]
        markdown_files = [
            f for f in path.iterdir() if f.is_file() and f.suffix == ".md"
        ]

        # Generate _category_.json for the current directory
        category_content = {"label": parent_label, "position": position}
        with open(path / "_category_.json", "w", encoding="utf-8") as f:
            json.dump(category_content, f, indent=2)

        # Initialize index.mdx content with the parent label and import statement
        index_content = f"# {parent_label}\n\n{PLATFORM_REFERENCE_IMPORT}\n\n"

        # Menus section for sub-directories
        if sub_dirs:
            index_content += "### Menus\n"
            index_content += PLATFORM_REFERENCE_UL_ELEMENT + "\n"
            for sub_dir in sub_dirs:
                # Initialize the sub-directory description
                sub_dir_description = ""
                # Capitalize the sub-directory name to use as a title for display
                title = sub_dir.name.capitalize()
                # Get the relative path of the sub-directory from the platform reference path
                # and convert it to POSIX style for consistency across OS
                sub_dir_path = sub_dir.relative_to(PLATFORM_REFERENCE_PATH).as_posix()
                # List all markdown files in the sub-directory, excluding the index.mdx file,
                # to include in the description
                sub_dir_markdown_files = [
                    f.stem for f in sub_dir.glob("*.md") if f.name != "index.mdx"
                ]
                # If there are markdown files found, append their names to the sub-directory
                # description, separated by commas
                if sub_dir_markdown_files:
                    if len(sub_dir_markdown_files) <= MAX_COMMANDS:
                        sub_dir_description += ", ".join(sub_dir_markdown_files)
                    else:
                        sub_dir_description += (
                            f"{', '.join(sub_dir_markdown_files[:MAX_COMMANDS])},..."
                        )

                url = f"/platform/reference/{sub_dir_path}"
                index_content += f'<ReferenceCard title="{title}" description="{sub_dir_description}" url="{url}" />\n'
            index_content += "</ul>\n\n"

        # Commands section for markdown files
        if markdown_files:
            index_content += "### Commands\n"
            index_content += PLATFORM_REFERENCE_UL_ELEMENT + "\n"
            for file in markdown_files:
                # Check if the current file is not the index file to avoid self-referencing
                if file.name != "index.mdx":
                    # Extract the file name without extension to use as a title
                    title = file.stem.replace("_", " ")
                    # Generate a relative file path from the PLATFORM_REFERENCE_PATH,
                    # remove the file extension, and convert it to POSIX path format
                    # for consistency across OS
                    file_path = file.relative_to(PLATFORM_REFERENCE_PATH).with_suffix("").as_posix()  # fmt: skip
                    # Attempt to fetch the file's description from reference_content
                    # using its path,split by the first period to get the first sentence,
                    # and default to an empty string if not found
                    file_description = reference_content.get(f"/{file_path}", "").split(".")[0]  # fmt: skip
                    url = f"/platform/reference/{file_path}"
                    index_content += f'<ReferenceCard title="{title}" description="{file_description}" url="{url}" />\n'
            index_content += "</ul>\n\n"

        # Save the index.mdx file
        with open(path / "index.mdx", "w", encoding="utf-8") as f:
            f.write(index_content)

        # Recursively generate for sub-directories
        for i, sub_dir in enumerate(sub_dirs, start=1):
            generate_index_and_category(sub_dir, sub_dir.name.capitalize(), i)

    # Start the recursive generation from the PLATFORM_REFERENCE_PATH
    generate_index_and_category(PLATFORM_REFERENCE_PATH)


def generate_reference_top_level_index() -> None:
    """Generate the top-level index.mdx file for the reference directory."""

    # Get the sub-directories in the reference directory
    reference_dirs = [d for d in PLATFORM_REFERENCE_PATH.iterdir() if d.is_dir()]
    reference_dirs.sort()
    reference_cards_content = ""

    for dir_path in reference_dirs:
        # Sub-directory name is used as the title for the ReferenceCard component
        title = dir_path.name
        markdown_files = []

        # Recursively find all markdown files in the directory and subdirectories
        for file in dir_path.rglob("*.md"):
            markdown_files.append(file.stem)

        # Format description as a comma-separated string
        if len(markdown_files) <= MAX_COMMANDS:
            description_str = f"{', '.join(markdown_files)}"
        else:
            description_str = f"{', '.join(markdown_files[:MAX_COMMANDS])},..."

        reference_cards_content += (
            f"<ReferenceCard\n"
            f'{TAB_WIDTH*" "}title="{title.capitalize()}"\n'
            f'{TAB_WIDTH*" "}description="{description_str}"\n'
            f'{TAB_WIDTH*" "}url="/platform/reference/{title}"\n'
            "/>\n"
        )

    index_content = (
        "# Reference\n\n"
        f"{PLATFORM_REFERENCE_IMPORT}\n\n"
        "<ul className='grid grid-cols-1 md:grid-cols-2 lg:grid-cols-3 xl:grid-cols-4 gap-4 -ml-6'>\n"
        f"{reference_cards_content}"
        "</ul>\n"
    )

    # Generate the top-level index.mdx file for the reference directory
    with (PLATFORM_REFERENCE_PATH / "index.mdx").open("w", encoding="utf-8") as f:
        f.write(index_content)


def create_data_models_index(title: str, description: str, model: str) -> str:
    """Create the index content for the data models.

    Parameters
    ----------
        title (str):
            Title of the data model
        description (str):
            Description of the data model
        model (str):
            Model name

    Returns
    -------
        str:
            Index content for the data models
    """

    # Get the first sentence of the description
    description = description.split(".")[0].strip()

    # For easy debugging of the created strings
    index_content = (
        "<ReferenceCard\n"
        f'{TAB_WIDTH*" "}title="{title}"\n'
        f'{TAB_WIDTH*" "}description="{description}"\n'
        f'{TAB_WIDTH*" "}url="/platform/data_models/{model}"\n'
        "/>\n"
    )

    return index_content


def generate_data_models_index_files(content: str) -> None:
    """Generate index.mdx and _category_.json files for the data_models directory.

    Parameters
    ----------
        content (str):
            Content for the data models index file
    """

    index_content = (
        "# Data Models\n\n"
        f"{PLATFORM_REFERENCE_IMPORT}\n\n"
        "<ul className='grid grid-cols-1 md:grid-cols-2 lg:grid-cols-3 xl:grid-cols-4 gap-4 -ml-6'>\n"
        f"{content}\n"
        "</ul>\n"
    )

    # Generate the index.mdx file for the data_models directory
    with open(PLATFORM_DATA_MODELS_PATH / "index.mdx", "w", encoding="utf-8") as f:
        f.write(index_content)

    # Generate the _category_.json file for the data_models directory
    category_content = {"label": "Data Models", "position": 6}
    with open(
        PLATFORM_DATA_MODELS_PATH / "_category_.json", "w", encoding="utf-8"
    ) as f:
        json.dump(category_content, f, indent=2)


def generate_markdown_file(path: str, markdown_content: str, directory: str) -> None:
    """Generate markdown file using the content of the specified path and directory.

    Parameters
    ----------
        path (str):
            Path to the markdown file
        markdown_content (str):
            Content for the markdown file
        directory (str):
            Directory to save the markdown file

    Raises
    ------
        ValueError:
            If the content type is invalid
    """

    # For reference, split the path to separate the
    # directory structure from the file name
    if directory == "reference":
        parts = path.strip("/").split("/")
        file_name = f"{parts[-1]}.md"
        directory_path = PLATFORM_REFERENCE_PATH / "/".join(parts[:-1])
    # For data models, the file name is derived from the last
    # part of the path, and there's no additional directory structure
    elif directory == "data_models":
        file_name = f"{path.split('/')[-1]}.md"
        directory_path = PLATFORM_DATA_MODELS_PATH
    else:
        raise ValueError(f"Invalid directory: {directory}")

    # Ensure the directory exists
    directory_path.mkdir(parents=True, exist_ok=True)

    # Generate the markdown file for the specified path and directory
    with open(directory_path / file_name, "w", encoding="utf-8") as md_file:
        md_file.write(markdown_content)


# pylint: disable=redefined-outer-name
def generate_platform_markdown(
    console: Console,
) -> None:
    """Generate markdown files for OpenBB Docusaurus website."""

    data_models_index_content = []
    reference_index_content_dict = {}

    console.log(f"\n[INFO] Reading the {REFERENCE_FILE_PATH} file...")
    # Load the reference.json file
    try:
        with open(REFERENCE_FILE_PATH) as f:
            reference = json.load(f)
    except FileNotFoundError as exc:
        raise FileNotFoundError(
            "File not found! Please ensure the file exists."
        ) from exc

    # Clear the platform/reference folder
    console.log(f"\n[INFO] Clearing the {PLATFORM_REFERENCE_PATH} folder...")
    shutil.rmtree(PLATFORM_REFERENCE_PATH, ignore_errors=True)

    # Clear the platform/data_models folder
    console.log(f"\n[INFO] Clearing the {PLATFORM_DATA_MODELS_PATH} folder...")
    shutil.rmtree(PLATFORM_DATA_MODELS_PATH, ignore_errors=True)

    console.log(
        f"\n[INFO] Generating the markdown files for the {PLATFORM_REFERENCE_PATH} sub-directories..."
    )  # noqa: E501
    console.log(f"\n[INFO] Generating the markdown files for the {PLATFORM_DATA_MODELS_PATH} directory...")  # fmt: skip

    for path, path_data in reference.items():
        reference_markdown_content = ""
        data_markdown_content = ""

        description = path_data["description"]
        path_parameters_fields = path_data["parameters"]
        path_data_fields = path_data["data"]

        reference_index_content_dict[path] = description

        reference_markdown_content = create_reference_markdown_seo(
            path[1:], description
        )
        reference_markdown_content += create_reference_markdown_intro(
            path[1:], description, path_data["deprecated"]
        )
        # reference_markdown_content += create_reference_markdown_examples(path_data["examples"])
        reference_markdown_content += path_data["examples"]

        if path_parameters_fields := path_data["parameters"]:
            reference_markdown_content += create_reference_markdown_tabular_section(
                path_parameters_fields, "Parameters"
            )

        reference_markdown_content += create_reference_markdown_returns_section(
            path_data["returns"]["OBBject"]
        )

        if path_data_fields := path_data["data"]:
            reference_markdown_content += create_reference_markdown_tabular_section(
                path_data_fields, "Data"
            )

        generate_markdown_file(path, reference_markdown_content, "reference")

        if model := path_data["model"]:
            data_markdown_title = re.sub(
                r"([A-Z]{1}[a-z]+)|([A-Z]{3}|[SP500]|[EU])([A-Z]{1}[a-z]+)|([A-Z]{5,})",  # noqa: W605
                lambda m: (
                    f"{m.group(1) or m.group(4)} ".title()
                    if not any([m.group(2), m.group(3)])
                    else f"{m.group(2)} {m.group(3)} "
                ),
                path_data["model"],
            ).strip()
            data_markdown_content = create_data_model_markdown(
                data_markdown_title,
                description,
                model,
            )
            data_markdown_content += create_reference_markdown_tabular_section(
                path_parameters_fields, "Parameters"
            )
            data_markdown_content += create_reference_markdown_tabular_section(
                path_data_fields, "Data"
            )
            data_models_index_content.append(
                create_data_models_index(data_markdown_title, description, model)
            )

            generate_markdown_file(model, data_markdown_content, "data_models")

    # Generate the index.mdx and _category_.json files for the reference directory
    console.log(f"\n[INFO] Generating the index files for the {PLATFORM_REFERENCE_PATH} sub-directories...")  # fmt: skip
    generate_reference_index_files(reference_index_content_dict)
    console.log(
        f"\n[INFO] Generating the index files for the {PLATFORM_REFERENCE_PATH} directory..."
    )
    generate_reference_top_level_index()

    # Sort the data models index content alphabetically to display in the same order
    data_models_index_content.sort()
    data_models_index_content_str = "".join(data_models_index_content)

    # Generate the index.mdx and _category_.json files for the data_models directory
    console.log(f"\n[INFO] Generating the index files for the {PLATFORM_DATA_MODELS_PATH} directory...")  # fmt: skip
    generate_data_models_index_files(data_models_index_content_str)
    console.log("\n[INFO] Markdown files generated successfully!")


if __name__ == "__main__":
    parser = argparse.ArgumentParser(
        prog="Platform Markdown Generator V2",
        description="Generate markdown files for the Platform website docs.",
    )

    parser.add_argument(
        "-v",
        "--verbose",
        action="store_true",
        help="Enable verbose output for debugging.",
    )

    args = parser.parse_args()
    console = Console(True)
    verbose = False

    if args.verbose:
        verbose = True

    check_installed_packages(
        console=console,
        debug=verbose,
    )
    generate_platform_markdown(console=console)<|MERGE_RESOLUTION|>--- conflicted
+++ resolved
@@ -339,27 +339,16 @@
 def create_reference_markdown_returns_section(returns_content: str) -> str:
     """Create the returns section for the markdown file.
 
-<<<<<<< HEAD
-    Parameters
-    ----------
-        returns_content (str):
-            Returns section formatted as a string
-
-=======
     Args
     ----
         returns (List[Dict[str, str]]):
             List of dictionaries containing the name, type and description of the returns
->>>>>>> 655b1c86
     Returns
     -------
         str:
             Returns section for the markdown file
     """
 
-<<<<<<< HEAD
-    return f"---\n\n## Returns\n\n```python wordwrap\n{returns_content}\n```\n\n"
-=======
     returns_str = ""
 
     for params in returns:
@@ -375,7 +364,6 @@
     )
 
     return markdown
->>>>>>> 655b1c86
 
 
 def create_data_model_markdown(title: str, description: str, model: str) -> str:

from datetime import datetime
import os
<<<<<<< HEAD
=======
import json
>>>>>>> cd3a0238
from pathlib import Path
import traceback
from typing import Dict, List, Optional, Union

from openbb_terminal.rich_config import console
from website.controller_doc_classes import (
    LoadControllersDoc,
    ControllerDoc,
    sub_names_full,
)

<<<<<<< HEAD
website_path = Path(__file__).parent
=======
website_path = Path(__file__).parent.absolute()
>>>>>>> cd3a0238


def existing_markdown_file_examples(
    ctrl: ControllerDoc, cat: Dict[str, str]
) -> Dict[str, Optional[Union[str, List[str]]]]:
    """Get existing markdown file examples"""
    trail = ctrl.trailmap.split(".")
    for sub in trail:
        if sub in ["ba", "ta", "qa"]:
            trail.remove(ctrl.trailmap.split(".")[0])

    examples_path = (
        f"old_content/terminal/{'/'.join(trail)}/{cat['cmd_name']}/_index.md"
    )
    examples_dict: Dict[str, Optional[Union[str, List[str]]]] = {}

    if os.path.exists(website_path / examples_path):

        with open(website_path / examples_path, encoding="utf-8") as f:
            content = f.read()

            examples: Optional[str] = None
            if "Example:" in content:
                example_split = content.split("Example:")[1].split("```")
                if example_split and len(example_split) > 1:
                    examples = f"{example_split[1].strip()}"

            examples_dict["example"] = examples
            images = [
                x for x in content.split("\n") if x.startswith("!") and "TODO" not in x
            ]
            examples_dict["images"] = images

    return examples_dict


# pylint: disable=isinstance-second-argument-not-valid-type
def get_parser(ctrl: ControllerDoc) -> Dict[str, List[Dict[str, str]]]:
    """Get commands and parsers from ControllerDoc"""

    commands = []
    for cmd, parser in ctrl.cmd_parsers.items():

        actions = []
        for action in parser._actions:  # pylint: disable=protected-access
            if action.dest == "help":
                continue

            default = action.default
            if default is not None:
                if isinstance(default, list):
                    default = ", ".join([str(x) for x in default])
                elif isinstance(default, datetime):
                    if "start" in action.dest:
                        default = "datetime.now() - timedelta(days=365)"
                    elif "end" in action.dest or "date" in action.dest:
                        default = "datetime.now()"

            choices = action.choices
            if choices is not None:

                if isinstance(choices, list):
                    listdict = []
                    for choice in choices:
                        if isinstance(choice, (dict, type({}.keys()))):
                            listdict.append([f"{k}" for k in choice])

                    if listdict:
                        choices = listdict
                    else:
                        choices = [f"{x}" for x in choices]
                    choices = ", ".join(choices) if len(choices) > 0 else None

                elif isinstance(choices, (dict, type({}.keys()))):
                    choices = [f"{k}" for k in choices]
                    choices = ", ".join(choices) if len(choices) > 0 else None

            doc = action.help
            if doc is not None:
                # We do this to fix multiline docstrings for the markdown
                doc = " ".join(doc.split())

            actions.append(
                {
                    "opt_name": action.dest if action.dest else "",
                    "doc": doc if doc else "",
                    "default": default,
                    "optional": not action.required,
                    "choices": choices,
                }
            )

        desc = parser.description
        if desc is not None:
            # We do this to fix multiline docstrings for the markdown
            desc = " ".join(desc.split())

        param = {
            "cmd_name": cmd.replace("call_", ""),
            "actions": actions,
            "usage": parser.format_usage(),
            "description": desc if desc else "",
        }
        commands.append(param)

    return {
        "category_name": ctrl.name,
        "cmds": commands,
    }


def generate_markdown(cmd_meta: Dict[str, str], examples: Dict[str, str]):
    """Generate markdown string"""
    if not cmd_meta:
        raise ValueError("No command metadata found")

    markdown = f"""---
title: {cmd_meta["cmd_name"]}
description: OpenBB Terminal Function
---\n\n"""

    markdown += generate_markdown_section(cmd_meta, examples)

    return markdown


def generate_markdown_section(meta: Dict[str, str], examples: Dict[str, str]) -> str:
    """Generate markdown section"""

    # head meta https://docusaurus.io/docs/markdown-features/head-metadata
    markdown = f"# {meta['cmd_name']}\n\n{meta['description']}\n\n"
    markdown += f"### Usage\n\n```python\n{meta['usage']}```\n\n"

    markdown += "---\n\n## Parameters\n\n"
    if meta["actions"]:
        markdown += "| Name | Description | Default | Optional | Choices |\n"
        markdown += "| ---- | ----------- | ------- | -------- | ------- |\n"

        for param in meta["actions"]:
            if isinstance(param, dict):
                markdown += (
                    f"| {param['opt_name']} | {param['doc']} | {param['default']} "
                    f"| {param['optional']} | {param['choices']} |\n"
                )
    else:
        markdown += "This command has no parameters\n\n"

    if examples.get("example", None):
        markdown += "---\n\n## Examples\n\n"
        markdown += f"```python\n{examples['example']}\n```\n\n"

    if examples.get("images", []):
        for image in examples["images"]:
            markdown += f"{image}\n\n"

    markdown += "---\n\n"
    return markdown.replace("<", "").replace(">", "")


def add_todict(d: dict, location_path: list, cmd_name: str, full_path: str) -> dict:
    """Adds the trailmap to the dictionary. This function creates the dictionary paths to the function."""

    if location_path[0] not in d:
        d[location_path[0]] = {}

    if len(location_path) > 1:
        add_todict(d[location_path[0]], location_path[1:], cmd_name, full_path)
    else:
        d[location_path[0]][cmd_name] = (
            "/terminal/features/"
            + "/".join(full_path).replace(" ", "%20")
            + "/"
            + cmd_name
        )

    return d


def main():
    """Main function to generate markdown files"""
    console.print(
        "Loading Controllers... Please wait and ignore any errors, this is normal."
    )

    load_ctrls = LoadControllersDoc()
    ctrls = load_ctrls.available_controllers()

    console.print("Generating markdown files... Don't ignore any errors now")
    terminal_ref = {}
    for ctrlstr in ctrls:
        try:
            ctrl = load_ctrls.get_controller_doc(ctrlstr)
            cmd_meta = get_parser(ctrl)

            for cat in cmd_meta["cmds"]:
                examples = existing_markdown_file_examples(ctrl, cat)
                markdown = generate_markdown(cat, examples)

                if cat["cmd_name"] == "index":
                    cat["cmd_name"] = "index_cmd"

                trail = []
                for sub in ctrl.trailmap.split("."):
                    if sub_names_full.get(sub, None):
                        sub = sub_names_full[sub].lower()
                    trail.append(sub)

<<<<<<< HEAD
                terminal_ref = add_todict(terminal_ref, trail, cat["cmd_name"], trail)
=======
>>>>>>> cd3a0238
                filepath = f"{str(website_path)}/content/terminal/reference/{'/'.join(trail)}/{cat['cmd_name']}.md"

                os.makedirs(os.path.dirname(filepath), exist_ok=True)
                with open(website_path / filepath, "w", encoding="utf-8") as f:
                    f.write(markdown)

        except Exception as e:
            traceback.print_exc()
            console.print(f"[red]Failed to generate markdown for {ctrlstr}: {e}[/red]")

<<<<<<< HEAD
    index_markdown = (
        f"# OpenBB Terminal Features\n\n{generate_index_markdown('', terminal_ref, 2)}"
    )
    with open(
        website_path / "content/terminal/reference/index.md", "w", encoding="utf-8"
    ) as f:
        f.write(index_markdown)

    console.print(
        "[green]Markdown files generated, check the content/terminal/reference folder[/green]"
=======
    os.makedirs(website_path / "content/terminal/reference/", exist_ok=True)
    with open(
        website_path / "content/terminal/reference/_category_.json",
        "w",
        encoding="utf-8",
    ) as f:
        f.write(json.dumps({"label": "Terminal Reference", "position": 4}, indent=2))

    console.print(
        "[green]Markdown files generated, check the website/content/terminal/reference/ folder[/green]"
>>>>>>> cd3a0238
    )


def generate_index_markdown(markdown, d, level):
    for key in d:
        if isinstance(d[key], dict):
            markdown += f"\n{'#' * level} {key}\n\n"
            markdown = generate_index_markdown(markdown, d[key], level + 1)
        else:
            markdown += f"- [{key}]({d[key]})\n"
    return markdown


if __name__ == "__main__":
    main()<|MERGE_RESOLUTION|>--- conflicted
+++ resolved
@@ -1,9 +1,6 @@
 from datetime import datetime
 import os
-<<<<<<< HEAD
-=======
 import json
->>>>>>> cd3a0238
 from pathlib import Path
 import traceback
 from typing import Dict, List, Optional, Union
@@ -15,11 +12,8 @@
     sub_names_full,
 )
 
-<<<<<<< HEAD
-website_path = Path(__file__).parent
-=======
+
 website_path = Path(__file__).parent.absolute()
->>>>>>> cd3a0238
 
 
 def existing_markdown_file_examples(
@@ -208,6 +202,7 @@
     ctrls = load_ctrls.available_controllers()
 
     console.print("Generating markdown files... Don't ignore any errors now")
+    content_path = website_path / "content/terminal/reference"
     terminal_ref = {}
     for ctrlstr in ctrls:
         try:
@@ -227,43 +222,31 @@
                         sub = sub_names_full[sub].lower()
                     trail.append(sub)
 
-<<<<<<< HEAD
                 terminal_ref = add_todict(terminal_ref, trail, cat["cmd_name"], trail)
-=======
->>>>>>> cd3a0238
-                filepath = f"{str(website_path)}/content/terminal/reference/{'/'.join(trail)}/{cat['cmd_name']}.md"
+                filepath = f"{str(content_path)}/{'/'.join(trail)}/{cat['cmd_name']}.md"
 
                 os.makedirs(os.path.dirname(filepath), exist_ok=True)
-                with open(website_path / filepath, "w", encoding="utf-8") as f:
+                with open(filepath, "w", encoding="utf-8") as f:
                     f.write(markdown)
 
         except Exception as e:
             traceback.print_exc()
             console.print(f"[red]Failed to generate markdown for {ctrlstr}: {e}[/red]")
 
-<<<<<<< HEAD
-    index_markdown = (
-        f"# OpenBB Terminal Features\n\n{generate_index_markdown('', terminal_ref, 2)}"
-    )
     with open(
-        website_path / "content/terminal/reference/index.md", "w", encoding="utf-8"
-    ) as f:
-        f.write(index_markdown)
-
-    console.print(
-        "[green]Markdown files generated, check the content/terminal/reference folder[/green]"
-=======
-    os.makedirs(website_path / "content/terminal/reference/", exist_ok=True)
-    with open(
-        website_path / "content/terminal/reference/_category_.json",
+        content_path / "reference/_category_.json",
         "w",
         encoding="utf-8",
     ) as f:
         f.write(json.dumps({"label": "Terminal Reference", "position": 4}, indent=2))
 
+    with open(content_path / "index.md", "w", encoding="utf-8") as f:
+        f.write(
+            f"# OpenBB Terminal Features\n\n{generate_index_markdown('', terminal_ref, 2)}"
+        )
+
     console.print(
         "[green]Markdown files generated, check the website/content/terminal/reference/ folder[/green]"
->>>>>>> cd3a0238
     )
 
 

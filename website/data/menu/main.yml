---
main:
  - name: terminal
    ref: "/terminal"
    sub:
      - name: stocks
        ref: "/terminal/stocks"
        sub:
          - name: search
            ref: "/terminal/stocks/search"
          - name: load
            ref: "/terminal/stocks/load"
          - name: candle
            ref: "/terminal/stocks/candle"
          - name: quote
            ref: "/terminal/stocks/quote"
          - name: news
            ref: "/terminal/stocks/news"
          - name: codes
            ref: "/terminal/stocks/codes"
          - name: discovery
            ref: "/terminal/stocks/discovery"
            sub:
              - name: pipo
                ref: "/terminal/stocks/discovery/pipo"
              - name: fipo
                ref: "/terminal/stocks/discovery/fipo"
              - name: gainers
                ref: "/terminal/stocks/discovery/gainers"
              - name: losers
                ref: "/terminal/stocks/discovery/losers"
              - name: ugs
                ref: "/terminal/stocks/discovery/ugs"
              - name: gtech
                ref: "/terminal/stocks/discovery/gtech"
              - name: active
                ref: "/terminal/stocks/discovery/active"
              - name: ulc
                ref: "/terminal/stocks/discovery/ulc"
              - name: asc
                ref: "/terminal/stocks/discovery/asc"
              - name: ford
                ref: "/terminal/stocks/discovery/ford"
              - name: arkord
                ref: "/terminal/stocks/discovery/arkord"
              - name: upcoming
                ref: "/terminal/stocks/discovery/upcoming"
              - name: cnews
                ref: "/terminal/stocks/discovery/cnews"
              - name: trending
                ref: "/terminal/stocks/discovery/trending"
              - name: lowfloat
                ref: "/terminal/stocks/discovery/lowfloat"
              - name: hotpenny
                ref: "/terminal/stocks/discovery/hotpenny"
              - name: fds
                ref: "/terminal/stocks/discovery/fds"
              - name: rtat
                ref: "/terminal/stocks/discovery/rtat"
              - name: divcal
                ref: "/terminal/stocks/discovery/divcal"
              - name: cramer
                ref: "/terminal/stocks/discovery/cramer"
          - name: Sector and Industry Analysis (SIA)
            ref: "/terminal/stocks/sia"
            sub:
              - name: load
                ref: "/terminal/stocks/sia/load"
              - name: clear
                ref: "/terminal/stocks/sia/clear"
              - name: industry
                ref: "/terminal/stocks/sia/industry"
              - name: sector
                ref: "/terminal/stocks/sia/sector"
              - name: country
                ref: "/terminal/stocks/sia/country"
              - name: mktcap
                ref: "/terminal/stocks/sia/mktcap"
              - name: exchange
                ref: "/terminal/stocks/sia/exchange"
              - name: cps
                ref: "/terminal/stocks/sia/cps"
              - name: cpic
                ref: "/terminal/stocks/sia/cpic"
              - name: cpis
                ref: "/terminal/stocks/sia/cpis"
              - name: cpcs
                ref: "/terminal/stocks/sia/cpcs"
              - name: cpci
                ref: "/terminal/stocks/sia/cpci"
              - name: sama
                ref: "/terminal/stocks/sia/sama"
              - name: satma
                ref: "/terminal/stocks/sia/satma"
              - name: metric
                ref: "/terminal/stocks/sia/metric"
              - name: vis
                ref: "/terminal/stocks/sia/vis"
              - name: period
                ref: "/terminal/stocks/sia/period"
          - name: dark pool shorts
            ref: "/terminal/stocks/dark_pool_shorts"
            sub:
              - name: shorted
                ref: "/terminal/stocks/dark_pool_shorts/shorted"
              - name: ctb
                ref: "/terminal/stocks/dark_pool_shorts/ctb"
              - name: hsi
                ref: "/terminal/stocks/dark_pool_shorts/hsi"
              - name: prom
                ref: "/terminal/stocks/dark_pool_shorts/prom"
              - name: pos
                ref: "/terminal/stocks/dark_pool_shorts/pos"
              - name: sidtc
                ref: "/terminal/stocks/dark_pool_shorts/sidtc"
              - name: dpotc
                ref: "/terminal/stocks/dark_pool_shorts/dpotc"
              - name: ftd
                ref: "/terminal/stocks/dark_pool_shorts/ftd"
              - name: spos
                ref: "/terminal/stocks/dark_pool_shorts/spos"
              - name: psi
                ref: "/terminal/stocks/dark_pool_shorts/psi"
              - name: volexch
                ref: "/terminal/stocks/dark_pool_shorts/volexch"
          - name: screener
            ref: "/terminal/stocks/screener"
            sub:
              - name: view
                ref: "/terminal/stocks/screener/view"
              - name: set
                ref: "/terminal/stocks/screener/set"
              - name: historical
                ref: "/terminal/stocks/screener/historical"
              - name: overview
                ref: "/terminal/stocks/screener/overview"
              - name: valuation
                ref: "/terminal/stocks/screener/valuation"
              - name: financial
                ref: "/terminal/stocks/screener/financial"
              - name: ownership
                ref: "/terminal/stocks/screener/ownership"
              - name: performance
                ref: "/terminal/stocks/screener/performance"
              - name: technical
                ref: "/terminal/stocks/screener/technical"
          - name: insider trading
            ref: "/terminal/stocks/insider"
            sub:
              - name: load
                ref: "/terminal/stocks/insider/load"
              - name: view
                ref: "/terminal/stocks/insider/view"
              - name: set
                ref: "/terminal/stocks/insider/set"
              - name: filter
                ref: "/terminal/stocks/insider/filter"
              - name: lcb
                ref: "/terminal/stocks/insider/lcb"
              - name: lpsb
                ref: "/terminal/stocks/insider/lpsb"
              - name: lit
                ref: "/terminal/stocks/insider/lit"
              - name: lip
                ref: "/terminal/stocks/insider/lip"
              - name: blip
                ref: "/terminal/stocks/insider/blip"
              - name: blop
                ref: "/terminal/stocks/insider/blop"
              - name: blcp
                ref: "/terminal/stocks/insider/blcp"
              - name: lis
                ref: "/terminal/stocks/insider/lis"
              - name: blis
                ref: "/terminal/stocks/insider/blis"
              - name: blos
                ref: "/terminal/stocks/insider/blos"
              - name: blcs
                ref: "/terminal/stocks/insider/blcs"
              - name: topt
                ref: "/terminal/stocks/insider/topt"
              - name: toppw
                ref: "/terminal/stocks/insider/toppw"
              - name: toppm
                ref: "/terminal/stocks/insider/toppm"
              - name: tipt
                ref: "/terminal/stocks/insider/tipt"
              - name: tippw
                ref: "/terminal/stocks/insider/tippw"
              - name: tippm
                ref: "/terminal/stocks/insider/tippm"
              - name: tist
                ref: "/terminal/stocks/insider/tist"
              - name: tispw
                ref: "/terminal/stocks/insider/tispw"
              - name: tispm
                ref: "/terminal/stocks/insider/tispm"
              - name: lins
                ref: "/terminal/stocks/insider/lins"
              - name: act
                ref: "/terminal/stocks/insider/act"
          - name: government
            ref: "/terminal/stocks/government"
            sub:
              - name: contracts
                ref: "/terminal/stocks/government/contracts"
              - name: gtrades
                ref: "/terminal/stocks/government/gtrades"
              - name: histcont
                ref: "/terminal/stocks/government/histcont"
              - name: lastcontracts
                ref: "/terminal/stocks/government/lastcontracts"
              - name: lasttrades
                ref: "/terminal/stocks/government/lasttrades"
              - name: lobbying
                ref: "/terminal/stocks/government/lobbying"
              - name: qtrcontracts
                ref: "/terminal/stocks/government/qtrcontracts"
              - name: topbuys
                ref: "/terminal/stocks/government/topbuys"
              - name: toplobbying
                ref: "/terminal/stocks/government/toplobbying"
              - name: topsells
                ref: "/terminal/stocks/government/topsells"
          - name: fundamental analysis
            ref: "/terminal/stocks/fundamental_analysis"
            sub:
              - name: mgmt
                ref: "/terminal/stocks/fundamental_analysis/mgmt"
              - name: analysis
                ref: "/terminal/stocks/fundamental_analysis/analysis"
              - name: score
                ref: "/terminal/stocks/fundamental_analysis/score"
              - name: warnings
                ref: "/terminal/stocks/fundamental_analysis/warnings"
              - name: dcf
                ref: "/terminal/stocks/fundamental_analysis/dcf"
              - name: info
                ref: "/terminal/stocks/fundamental_analysis/info"
              - name: shrs
                ref: "/terminal/stocks/fundamental_analysis/shrs"
              - name: sust
                ref: "/terminal/stocks/fundamental_analysis/sust"
              - name: cal
                ref: "/terminal/stocks/fundamental_analysis/cal"
              - name: splits
                ref: "/terminal/stocks/fundamental_analysis/splits"
              - name: fundamental_analysis/web"
              - name: hq
                ref: "/terminal/stocks/fundamental_analysis/hq"
              - name: divs
                ref: "/terminal/stocks/fundamental_analysis/divs"
              - name: mktcap
                ref: "/terminal/stocks/fundamental_analysis/mktcap"
              - name: overview
                ref: "/terminal/stocks/fundamental_analysis/overview"
              - name: key
                ref: "/terminal/stocks/fundamental_analysis/key"
              - name: income
                ref: "/terminal/stocks/fundamental_analysis/income"
              - name: balance
                ref: "/terminal/stocks/fundamental_analysis/balance"
              - name: cash
                ref: "/terminal/stocks/fundamental_analysis/cash"
              - name: earnings
                ref: "/terminal/stocks/fundamental_analysis/earnings"
              - name: fraud
                ref: "/terminal/stocks/fundamental_analysis/fraud"
              - name: dupont
                ref: "/terminal/stocks/fundamental_analysis/dupont"
              - name: financial modeling prep
                ref: "/terminal/stocks/fundamental_analysis/fmp"
                sub:
                  - name: profile
                    ref: "/terminal/stocks/fundamental_analysis/fmp/profile"
                  - name: quote
                    ref: "/terminal/stocks/fundamental_analysis/fmp/quote"
                  - name: enterprise
                    ref: "/terminal/stocks/fundamental_analysis/fmp/enterprise"
                  - name: dcf
                    ref: "/terminal/stocks/fundamental_analysis/fmp/dcf"
                  - name: income
                    ref: "/terminal/stocks/fundamental_analysis/fmp/income"
                  - name: balance
                    ref: "/terminal/stocks/fundamental_analysis/fmp/balance"
                  - name: cash
                    ref: "/terminal/stocks/fundamental_analysis/fmp/cash"
                  - name: metrics
                    ref: "/terminal/stocks/fundamental_analysis/fmp/metrics"
                  - name: ratios
                    ref: "/terminal/stocks/fundamental_analysis/fmp/ratios"
                  - name: growth
                    ref: "/terminal/stocks/fundamental_analysis/fmp/growth"
          - name: research
            ref: "/terminal/stocks/research"
            sub:
              - name: macroaxis
                ref: "/terminal/stocks/research/macroaxis"
              - name: yahoo
                ref: "/terminal/stocks/research/yahoo"
              - name: finviz
                ref: "/terminal/stocks/research/finviz"
              - name: marketwatch
                ref: "/terminal/stocks/research/marketwatch"
              - name: fool
                ref: "/terminal/stocks/research/fool"
              - name: businessinsider
                ref: "/terminal/stocks/research/businessinsider"
              - name: fmp
                ref: "/terminal/stocks/research/fmp"
              - name: fidelity
                ref: "/terminal/stocks/research/fidelity"
              - name: tradingview
                ref: "/terminal/stocks/research/tradingview"
              - name: marketchameleon
                ref: "/terminal/stocks/research/marketchameleon"
              - name: stockrow
                ref: "/terminal/stocks/research/stockrow"
              - name: barchart
                ref: "/terminal/stocks/research/barchart"
              - name: grufity
                ref: "/terminal/stocks/research/grufity"
              - name: fintel
                ref: "/terminal/stocks/research/fintel"
              - name: zacks
                ref: "/terminal/stocks/research/zacks"
              - name: macrotrends
                ref: "/terminal/stocks/research/macrotrends"
              - name: newsfilter
                ref: "/terminal/stocks/research/newsfilter"
              - name: stockanalysis
                ref: "/terminal/stocks/research/stockanalysis"
          - name: due diligence
            ref: "/terminal/stocks/due_diligence"
            sub:
              - name: analyst
                ref: "/terminal/stocks/due_diligence/analyst"
              - name: rating
                ref: "/terminal/stocks/due_diligence/rating"
              - name: rot
                ref: "/terminal/stocks/due_diligence/rot"
              - name: pt
                ref: "/terminal/stocks/due_diligence/pt"
              - name: est
                ref: "/terminal/stocks/due_diligence/est"
              - name: sec
                ref: "/terminal/stocks/due_diligence/sec"
              - name: supplier
                ref: "/terminal/stocks/due_diligence/supplier"
              - name: customer
                ref: "/terminal/stocks/due_diligence/customer"
              - name: arktrades
                ref: "/terminal/stocks/due_diligence/arktrades"
          - name: comparison analysis
            ref: "/terminal/stocks/comparison_analysis"
            sub:
              - name: add
                ref: "/terminal/stocks/comparison_analysis/add"
              - name: tsne
                ref: "/terminal/stocks/comparison_analysis/tsne"
              - name: getpoly
                ref: "/terminal/stocks/comparison_analysis/getpoly"
              - name: getfinnhub
                ref: "/terminal/stocks/comparison_analysis/getfinnhub"
              - name: getfinviz
                ref: "/terminal/stocks/comparison_analysis/getfinviz"
              - name: historical
                ref: "/terminal/stocks/comparison_analysis/historical"
              - name: hcorr
                ref: "/terminal/stocks/comparison_analysis/hcorr"
              - name: volume
                ref: "/terminal/stocks/comparison_analysis/volume"
              - name: income
                ref: "/terminal/stocks/comparison_analysis/income"
              - name: balance
                ref: "/terminal/stocks/comparison_analysis/balance"
              - name: cashflow
                ref: "/terminal/stocks/comparison_analysis/cashflow"
              - name: sentiment
                ref: "/terminal/stocks/comparison_analysis/sentiment"
              - name: scorr
                ref: "/terminal/stocks/comparison_analysis/scorr"
              - name: overview
                ref: "/terminal/stocks/comparison_analysis/overview"
              - name: valuation
                ref: "/terminal/stocks/comparison_analysis/valuation"
              - name: financial
                ref: "/terminal/stocks/comparison_analysis/financial"
              - name: ownership
                ref: "/terminal/stocks/comparison_analysis/ownership"
              - name: performance
                ref: "/terminal/stocks/comparison_analysis/performance"
              - name: technical
                ref: "/terminal/stocks/comparison_analysis/technical"
          - name: backtesting
            ref: "/terminal/stocks/backtesting"
            sub:
              - name: whatif
                ref: "/terminal/stocks/backtesting/whatif"
              - name: ema
                ref: "/terminal/stocks/backtesting/ema"
              - name: ema_cross
                ref: "/terminal/stocks/backtesting/ema_cross"
              - name: rsi
                ref: "/terminal/stocks/backtesting/rsi"
          - name: options
            ref: "/terminal/stocks/options"
            sub:
              - name: scr
                ref: "/terminal/stocks/options/scr"
              - name: unu
                ref: "/terminal/stocks/options/unu"
              - name: calc
                ref: "/terminal/stocks/options/calc"
              - name: load
                ref: "/terminal/stocks/options/load"
              - name: exp
                ref: "/terminal/stocks/options/exp"
              - name: pcr
                ref: "/terminal/stocks/options/pcr"
              - name: info
                ref: "/terminal/stocks/options/info"
              - name: chains
                ref: "/terminal/stocks/options/chains"
              - name: oi
                ref: "/terminal/stocks/options/oi"
              - name: vol
                ref: "/terminal/stocks/options/vol"
              - name: voi
                ref: "/terminal/stocks/options/voi"
              - name: hist
                ref: "/terminal/stocks/options/hist"
              - name: grhist
                ref: "/terminal/stocks/options/grhist"
              - name: vsurf
                ref: "/terminal/stocks/options/vsurf"
              - name: portfolio optimization
                ref: "/terminal/portfolio/po"
              - name: parity
                ref: "/terminal/stocks/options/parity"
              - name: binom
                ref: "/terminal/stocks/options/binom"
              - name: greeks
                ref: "/terminal/stocks/options/greeks"
              - name: payoff
                ref: "/terminal/stocks/options/payoff"
                sub:
                  - name: add
                    ref: "/terminal/stocks/options/payoff/add"
                  - name: sop
                    ref: "/terminal/stocks/options/payoff/sop"
                  - name: pick
                    ref: "/terminal/stocks/options/payoff/pick"
                  - name: plot
                    ref: "/terminal/stocks/options/payoff/plot"
                  - name: rmv
                    ref: "/terminal/stocks/options/payoff/rmv"
              - name: pricing
                ref: "/terminal/stocks/options/pricing"
                sub:
                  - name: add
                    ref: "/terminal/stocks/options/pricing/add"
                  - name: rmv
                    ref: "/terminal/stocks/options/pricing/rmv"
                  - name: show
                    ref: "/terminal/stocks/options/pricing/show"
                  - name: rnval
                    ref: "/terminal/stocks/options/pricing/rnval"
<<<<<<< HEAD
              - name: "Trading Hours"
                ref: "/tradinghours"
                sub:
                  - name: symbol
                    ref: "/terminal/stocks/tradinghours/symbol"
                  - name: open
                    ref: "/terminal/stocks/tradinghours/open"
                  - name: closed
                    ref: "/terminal/stocks/tradinghours/closed"
                  - name: all
                    ref: "/terminal/stocks/tradinghours/all"
                  - name: exchange
                    ref: "/terminal/stocks/tradinghours/exchange"
=======
          - name: trading hours
            ref: "/terminal/stocks/tradinghours"
            sub:
              - name: all
                ref: "/terminal/stocks/tradinghours/all"
              - name: closed
                ref: "/terminal/stocks/tradinghours/closed"
              - name: exchange
                ref: "/terminal/stocks/tradinghours/exchange"
              - name: open
                ref: "/terminal/stocks/tradinghours/open"
              - name: symbol
                ref: "/terminal/stocks/tradinghours/symbol"
>>>>>>> bea07cc2
          - name: technical analysis
            ref: "/terminal/common/technical_analysis"
            sub:
              - name: view
                ref: "/terminal/common/technical_analysis/view"
              - name: tv
                ref: "/terminal/common/technical_analysis/tv"
              - name: summary
                ref: "/terminal/common/technical_analysis/summary"
              - name: recom
                ref: "/terminal/common/technical_analysis/recom"
              - name: ema
                ref: "/terminal/common/technical_analysis/ema"
              - name: sma
                ref: "/terminal/common/technical_analysis/sma"
              - name: wma
                ref: "/terminal/common/technical_analysis/wma"
              - name: hma
                ref: "/terminal/common/technical_analysis/hma"
              - name: zlma
                ref: "/terminal/common/technical_analysis/zlma"
              - name: vwap
                ref: "/terminal/common/technical_analysis/vwap"
              - name: cci
                ref: "/terminal/common/technical_analysis/cci"
              - name: macd
                ref: "/terminal/common/technical_analysis/macd"
              - name: rsi
                ref: "/terminal/common/technical_analysis/rsi"
              - name: stoch
                ref: "/terminal/common/technical_analysis/stoch"
              - name: fisher
                ref: "/terminal/common/technical_analysis/fisher"
              - name: cg
                ref: "/terminal/common/technical_analysis/cg"
              - name: adx
                ref: "/terminal/common/technical_analysis/adx"
              - name: aroon
                ref: "/terminal/common/technical_analysis/aroon"
              - name: bbands
                ref: "/terminal/common/technical_analysis/bbands"
              - name: donchian
                ref: "/terminal/common/technical_analysis/donchian"
              - name: kc
                ref: "/terminal/common/technical_analysis/kc"
              - name: ad
                ref: "/terminal/common/technical_analysis/ad"
              - name: adosc
                ref: "/terminal/common/technical_analysis/adosc"
              - name: obv
                ref: "/terminal/common/technical_analysis/obv"
              - name: fib
                ref: "/terminal/common/technical_analysis/fib"
          - name: behavioural analysis
            ref: "/terminal/common/behavioural_analysis"
            sub:
              - name: headlines
                ref: "/terminal/common/behavioural_analysis/headlines"
              - name: stats
                ref: "/terminal/common/behavioural_analysis/stats"
              - name: snews
                ref: "/terminal/stocks/behavioural_analysis/snews"
              - name: interest
                ref: "/terminal/stocks/behavioural_analysis/interest"
              - name: wsb
                ref: "/terminal/common/behavioural_analysis/wsb"
              - name: watchlist
                ref: "/terminal/common/behavioural_analysis/watchlist"
              - name: popular
                ref: "/terminal/common/behavioural_analysis/popular"
              - name: spac_c
                ref: "/terminal/common/behavioural_analysis/spac_c"
              - name: spac
                ref: "/terminal/common/behavioural_analysis/spac"
              - name: getdd
                ref: "/terminal/common/behavioural_analysis/getdd"
              - name: reddit_sent
                ref: "/terminal/common/behavioural_analysis/reddit_sent"
              - name: bullbear
                ref: "/terminal/common/behavioural_analysis/bullbear"
              - name: messages
                ref: "/terminal/common/behavioural_analysis/messages"
              - name: trending
                ref: "/terminal/common/behavioural_analysis/trending"
              - name: stalker
                ref: "/terminal/common/behavioural_analysis/stalker"
              - name: infer
                ref: "/terminal/common/behavioural_analysis/infer"
              - name: sentiment
                ref: "/terminal/common/behavioural_analysis/sentiment"
              - name: mentions
                ref: "/terminal/common/behavioural_analysis/mentions"
              - name: regions
                ref: "/terminal/common/behavioural_analysis/regions"
              - name: queries
                ref: "/terminal/common/behavioural_analysis/queries"
              - name: rise
                ref: "/terminal/common/behavioural_analysis/rise"
              - name: hist
                ref: "/terminal/common/behavioural_analysis/hist"
              - name: trend
                ref: "/terminal/common/behavioural_analysis/trend"
              - name: jcdr
                ref: "/terminal/common/behavioural_analysis/jcdr"
              - name: jctr
                ref: "/terminal/common/behavioural_analysis/jctr"
          - name: quantitative analysis
            ref: "/terminal/common/quantitative_analysis"
            sub:
              - name: load
                ref: "/terminal/common/quantitative_analysis/load"
              - name: pick
                ref: "/terminal/common/quantitative_analysis/pick"
              - name: summary
                ref: "/terminal/common/quantitative_analysis/summary"
              - name: normality
                ref: "/terminal/common/quantitative_analysis/normality"
              - name: unitroot
                ref: "/terminal/common/quantitative_analysis/unitroot"
              - name: hist
                ref: "/terminal/common/quantitative_analysis/hist"
              - name: cdf
                ref: "/terminal/common/quantitative_analysis/cdf"
              - name: bw
                ref: "/terminal/common/quantitative_analysis/bw"
              - name: acf
                ref: "/terminal/common/quantitative_analysis/acf"
              - name: qqplot
                ref: "/terminal/common/quantitative_analysis/qqplot"
              - name: rolling
                ref: "/terminal/common/quantitative_analysis/rolling"
              - name: spread
                ref: "/terminal/common/quantitative_analysis/spread"
              - name: quantile
                ref: "/terminal/common/quantitative_analysis/quantile"
              - name: skew
                ref: "/terminal/common/quantitative_analysis/skew"
              - name: kurtosis
                ref: "/terminal/common/quantitative_analysis/kurtosis"
              - name: decompose
                ref: "/terminal/common/quantitative_analysis/decompose"
              - name: cusum
                ref: "/terminal/common/quantitative_analysis/cusum"
              - name: capm
                ref: "/terminal/common/quantitative_analysis/capm"
              - name: line
                ref: "/terminal/common/quantitative_analysis/line"
              - name: raw
                ref: "/terminal/common/quantitative_analysis/raw"
          - name: prediction techniques
            ref: "/terminal/common/prediction_techniques"
            sub:
              - name: ets
                ref: "/terminal/common/prediction_techniques/ets"
              - name: knn
                ref: "/terminal/common/prediction_techniques/knn"
              - name: regression
                ref: "/terminal/common/prediction_techniques/regression"
              - name: arima
                ref: "/terminal/common/prediction_techniques/arima"
              - name: mlp
                ref: "/terminal/common/prediction_techniques/mlp"
              - name: rnn
                ref: "/terminal/common/prediction_techniques/rnn"
              - name: lstm
                ref: "/terminal/common/prediction_techniques/lstm"
              - name: conv1d
                ref: "/terminal/common/prediction_techniques/conv1d"
              - name: mc
                ref: "/terminal/common/prediction_techniques/mc"
      - name: Cryptocurrency
        ref: "/terminal/cryptocurrency"
        sub:
          - name: load
            ref: "/terminal/cryptocurrency/load"
          - name: chart
            ref: "/terminal/cryptocurrency/chart"
          - name: find
            ref: "/terminal/cryptocurrency/find"
          - name: headlines
            ref: "/terminal/cryptocurrency/headlines"
          - name: prt
            ref: "/terminal/cryptocurrency/prt"
          - name: discovery
            ref: "/terminal/cryptocurrency/discovery"
            sub:
              - name: cgtrending
                ref: "/terminal/cryptocurrency/discovery/cgtrending"
              - name: drnft
                ref: "/terminal/cryptocurrency/discovery/drnft"
              - name: drdex
                ref: "/terminal/cryptocurrency/discovery/drdex"
              - name: drdapps
                ref: "/terminal/cryptocurrency/discovery/drdapps"
              - name: drgames
                ref: "/terminal/cryptocurrency/discovery/drgames"
              - name: cggainers
                ref: "/terminal/cryptocurrency/discovery/cggainers"
              - name: cglosers
                ref: "/terminal/cryptocurrency/discovery/cglosers"
              - name: cgtop
                ref: "/terminal/cryptocurrency/discovery/cgtop"
              - name: cpsearch
                ref: "/terminal/cryptocurrency/discovery/cpsearch"
              - name: cmctop
                ref: "/terminal/cryptocurrency/discovery/cmctop"
          - name: tools
            ref: "/terminal/cryptocurrency/tools"
            sub:
              - name: aprtoapy
                ref: "/terminal/cryptocurrency/tools/aprtoapy"
              - name: il
                ref: "/terminal/cryptocurrency/tools/il"
          - name: overview
            ref: "/terminal/cryptocurrency/overview"
            sub:
              - name: hm
                ref: "/terminal/cryptocurrency/overview/hm"
              - name: ch
                ref: "/terminal/cryptocurrency/overview/ch"
              - name: btcrb
                ref: "/terminal/cryptocurrency/overview/btcrb"
              - name: cgglobal
                ref: "/terminal/cryptocurrency/overview/cgglobal"
              - name: cgnews
                ref: "/terminal/cryptocurrency/overview/cgnews"
              - name: cgdefi
                ref: "/terminal/cryptocurrency/overview/cgdefi"
              - name: cgstables
                ref: "/terminal/cryptocurrency/overview/cgstables"
              - name: cgexchanges
                ref: "/terminal/cryptocurrency/overview/cgexchanges"
              - name: cgexrates
                ref: "/terminal/cryptocurrency/overview/cgexrates"
              - name: cr
                ref: "/terminal/cryptocurrency/overview/cr"
              - name: cgindexes
                ref: "/terminal/cryptocurrency/overview/cgindexes"
              - name: cgderivatives
                ref: "/terminal/cryptocurrency/overview/cgderivatives"
              - name: cgcategories
                ref: "/terminal/cryptocurrency/overview/cgcategories"
              - name: cghold
                ref: "/terminal/cryptocurrency/overview/cghold"
              - name: cpglobal
                ref: "/terminal/cryptocurrency/overview/cpglobal"
              - name: cpinfo
                ref: "/terminal/cryptocurrency/overview/cpinfo"
              - name: cpmarkets
                ref: "/terminal/cryptocurrency/overview/cpmarkets"
              - name: cpexchanges
                ref: "/terminal/cryptocurrency/overview/cpexchanges"
              - name: cpexmarkets
                ref: "/terminal/cryptocurrency/overview/cpexmarkets"
              - name: cpplatforms
                ref: "/terminal/cryptocurrency/overview/cpplatforms"
              - name: cpcontracts
                ref: "/terminal/cryptocurrency/overview/cpcontracts"
              - name: cbpairs
                ref: "/terminal/cryptocurrency/overview/cbpairs"
              - name: news
                ref: "/terminal/cryptocurrency/overview/news"
              - name: wf
                ref: "/terminal/cryptocurrency/overview/wf"
              - name: ewf
                ref: "/terminal/cryptocurrency/overview/ewf"
              - name: wfpe
                ref: "/terminal/cryptocurrency/overview/wfpe"
              - name: altindex
                ref: "/terminal/cryptocurrency/overview/altindex"
          - name: due diligence
            ref: "/terminal/cryptocurrency/due_diligence"
            sub:
              - name: active
                ref: "/terminal/cryptocurrency/due_diligence/active"
              - name: change
                ref: "/terminal/cryptocurrency/due_diligence/change"
              - name: eb
                ref: "/terminal/cryptocurrency/due_diligence/eb"
              - name: oi
                ref: "/terminal/cryptocurrency/due_diligence/oi"
              - name: info
                ref: "/terminal/cryptocurrency/due_diligence/info"
              - name: market
                ref: "/terminal/cryptocurrency/due_diligence/market"
              - name: ath
                ref: "/terminal/cryptocurrency/due_diligence/ath"
              - name: atl
                ref: "/terminal/cryptocurrency/due_diligence/atl"
              - name: web
                ref: "/terminal/cryptocurrency/due_diligence/web"
              - name: social
                ref: "/terminal/cryptocurrency/due_diligence/social"
              - name: score
                ref: "/terminal/cryptocurrency/due_diligence/score"
              - name: dev
                ref: "/terminal/cryptocurrency/due_diligence/dev"
              - name: bc
                ref: "/terminal/cryptocurrency/due_diligence/bc"
              - name: basic
                ref: "/terminal/cryptocurrency/due_diligence/basic"
              - name: ps
                ref: "/terminal/cryptocurrency/due_diligence/ps"
              - name: mkt
                ref: "/terminal/cryptocurrency/due_diligence/mkt"
              - name: ex
                ref: "/terminal/cryptocurrency/due_diligence/ex"
              - name: twitter
                ref: "/terminal/cryptocurrency/due_diligence/twitter"
              - name: events
                ref: "/terminal/cryptocurrency/due_diligence/events"
              - name: cbbook
                ref: "/terminal/cryptocurrency/due_diligence/cbbook"
              - name: balance
                ref: "/terminal/cryptocurrency/due_diligence/balance"
              - name: trades
                ref: "/terminal/cryptocurrency/due_diligence/trades"
              - name: stats
                ref: "/terminal/cryptocurrency/due_diligence/stats"
              - name: mcapdom
                ref: "/terminal/cryptocurrency/due_diligence/mcapdom"
              - name: nonzero
                ref: "/terminal/cryptocurrency/due_diligence/nonzero"
              - name: mt
                ref: "/terminal/cryptocurrency/due_diligence/mt"
              - name: rm
                ref: "/terminal/cryptocurrency/due_diligence/rm"
              - name: tk
                ref: "/terminal/cryptocurrency/due_diligence/tk"
              - name: pi
                ref: "/terminal/cryptocurrency/due_diligence/pi"
              - name: team
                ref: "/terminal/cryptocurrency/due_diligence/team"
              - name: inv
                ref: "/terminal/cryptocurrency/due_diligence/inv"
              - name: gov
                ref: "/terminal/cryptocurrency/due_diligence/gov"
              - name: fr
                ref: "/terminal/cryptocurrency/due_diligence/fr"
              - name: links
                ref: "/terminal/cryptocurrency/due_diligence/links"
              - name: news
                ref: "/terminal/cryptocurrency/due_diligence/news"
              - name: gh
                ref: "/terminal/cryptocurrency/due_diligence/gh"
          - name: onchain
            ref: "/terminal/cryptocurrency/onchain"
            sub:
              - name: btccp
                ref: "/terminal/cryptocurrency/onchain/btccp"
              - name: btcct
                ref: "/terminal/cryptocurrency/onchain/btcct"
              - name: gwei
                ref: "/terminal/cryptocurrency/onchain/gwei"
              - name: hr
                ref: "/terminal/cryptocurrency/onchain/hr"
              - name: address
                ref: "/terminal/cryptocurrency/onchain/address"
              - name: balance
                ref: "/terminal/cryptocurrency/onchain/balance"
              - name: hist
                ref: "/terminal/cryptocurrency/onchain/hist"
              - name: holders
                ref: "/terminal/cryptocurrency/onchain/holders"
              - name: info
                ref: "/terminal/cryptocurrency/onchain/info"
              - name: ttcp
                ref: "/terminal/cryptocurrency/onchain/ttcp"
              - name: prices
                ref: "/terminal/cryptocurrency/onchain/prices"
              - name: ueat
                ref: "/terminal/cryptocurrency/onchain/ueat"
              - name: baas
                ref: "/terminal/cryptocurrency/onchain/baas"
              - name: th
                ref: "/terminal/cryptocurrency/onchain/th"
              - name: top
                ref: "/terminal/cryptocurrency/onchain/top"
              - name: lt
                ref: "/terminal/cryptocurrency/onchain/lt"
              - name: tx
                ref: "/terminal/cryptocurrency/onchain/tx"
              - name: dvcp
                ref: "/terminal/cryptocurrency/onchain/dvcp"
              - name: tv
                ref: "/terminal/cryptocurrency/onchain/tv"
              - name: whales
                ref: "/terminal/cryptocurrency/onchain/whales"
          - name: nft
            ref: "/terminal/cryptocurrency/nft"
            sub:
              - name: today
                ref: "/terminal/cryptocurrency/nft/today"
              - name: upcoming
                ref: "/terminal/cryptocurrency/nft/upcoming"
              - name: ongoing
                ref: "/terminal/cryptocurrency/nft/ongoing"
              - name: newest
                ref: "/terminal/cryptocurrency/nft/newest"
          - name: technical analysis
            ref: "/terminal/cryptocurrency/technical_analysis"
            sub:
              - name: ema
                ref: "/terminal/common/technical_analysis/ema"
              - name: sma
                ref: "/terminal/common/technical_analysis/sma"
              - name: wma
                ref: "/terminal/common/technical_analysis/wma"
              - name: hma
                ref: "/terminal/common/technical_analysis/hma"
              - name: zlma
                ref: "/terminal/common/technical_analysis/zlma"
              - name: vwap
                ref: "/terminal/common/technical_analysis/vwap"
              - name: cci
                ref: "/terminal/common/technical_analysis/cci"
              - name: macd
                ref: "/terminal/common/technical_analysis/macd"
              - name: rsi
                ref: "/terminal/common/technical_analysis/rsi"
              - name: stoch
                ref: "/terminal/common/technical_analysis/stoch"
              - name: fisher
                ref: "/terminal/common/technical_analysis/fisher"
              - name: cg
                ref: "/terminal/common/technical_analysis/cg"
              - name: adx
                ref: "/terminal/common/technical_analysis/adx"
              - name: aroon
                ref: "/terminal/common/technical_analysis/aroon"
              - name: bbands
                ref: "/terminal/common/technical_analysis/bbands"
              - name: donchian
                ref: "/terminal/common/technical_analysis/donchian"
              - name: kc
                ref: "/terminal/common/technical_analysis/kc"
              - name: ad
                ref: "/terminal/common/technical_analysis/ad"
              - name: adosc
                ref: "/terminal/common/technical_analysis/adosc"
              - name: obv
                ref: "/terminal/common/technical_analysis/obv"
              - name: fib
                ref: "/terminal/common/technical_analysis/fib"
          - name: defi
            ref: "/terminal/cryptocurrency/defi"
            sub:
              - name: anchor
                ref: "/terminal/cryptocurrency/defi/anchor"
              - name: ldapps
                ref: "/terminal/cryptocurrency/defi/ldapps"
              - name: gdapps
                ref: "/terminal/cryptocurrency/defi/gdapps"
              - name: dtvl
                ref: "/terminal/cryptocurrency/defi/dtvl"
              - name: stvl
                ref: "/terminal/cryptocurrency/defi/stvl"
              - name: ayr
                ref: "/terminal/cryptocurrency/defi/ayr"
              - name: aterra
                ref: "/terminal/cryptocurrency/defi/aterra"
              - name: newsletter
                ref: "/terminal/cryptocurrency/defi/newsletter"
              - name: dpi
                ref: "/terminal/cryptocurrency/defi/dpi"
              - name: funding
                ref: "/terminal/cryptocurrency/defi/funding"
              - name: borrow
                ref: "/terminal/cryptocurrency/defi/borrow"
              - name: lending
                ref: "/terminal/cryptocurrency/defi/lending"
              - name: vaults
                ref: "/terminal/cryptocurrency/defi/vaults"
              - name: tokens
                ref: "/terminal/cryptocurrency/defi/tokens"
              - name: stats
                ref: "/terminal/cryptocurrency/defi/stats"
              - name: pairs
                ref: "/terminal/cryptocurrency/defi/pairs"
              - name: pools
                ref: "/terminal/cryptocurrency/defi/pools"
              - name: swaps
                ref: "/terminal/cryptocurrency/defi/swaps"
              - name: sinfo
                ref: "/terminal/cryptocurrency/defi/sinfo"
              - name: govp
                ref: "/terminal/cryptocurrency/defi/govp"
              - name: gacc
                ref: "/terminal/cryptocurrency/defi/gacc"
              - name: validators
                ref: "/terminal/cryptocurrency/defi/validators"
              - name: sratio
                ref: "/terminal/cryptocurrency/defi/sratio"
              - name: sreturn
                ref: "/terminal/cryptocurrency/defi/sreturn"
              - name: lcsc
                ref: "/terminal/cryptocurrency/defi/lcsc"
      - name: economy
        ref: "/terminal/economy"
        sub:
          - name: overview
            ref: "/terminal/economy/overview"
          - name: futures
            ref: "/terminal/economy/futures"
          - name: map
            ref: "/terminal/economy/map"
          - name: bigmac
            ref: "/terminal/economy/bigmac"
          - name: macro
            ref: "/terminal/economy/macro"
          - name: fred
            ref: "/terminal/economy/fred"
          - name: index
            ref: "/terminal/economy/index"
          - name: treasury
            ref: "/terminal/economy/treasury"
          - name: yield
            ref: "/terminal/economy/yield"
          - name: plot
            ref: "/terminal/economy/plot"
          - name: rtps
            ref: "/terminal/economy/rtps"
          - name: valuation
            ref: "/terminal/economy/valuation"
          - name: performance
            ref: "/terminal/economy/performance"
          - name: spectrum
            ref: "/terminal/economy/spectrum"
          - name: prediction techniques
            ref: "/terminal/common/prediction_techniques"
            sub:
              - name: ets
                ref: "/terminal/common/prediction_techniques/ets"
              - name: knn
                ref: "/terminal/common/prediction_techniques/knn"
              - name: regression
                ref: "/terminal/common/prediction_techniques/regression"
              - name: arima
                ref: "/terminal/common/prediction_techniques/arima"
              - name: mlp
                ref: "/terminal/common/prediction_techniques/mlp"
              - name: rnn
                ref: "/terminal/common/prediction_techniques/rnn"
              - name: lstm
                ref: "/terminal/common/prediction_techniques/lstm"
              - name: conv1d
                ref: "/terminal/common/prediction_techniques/conv1d"
              - name: mc
                ref: "/terminal/common/prediction_techniques/mc"
          - name: quantitative analysis
            ref: "/terminal/common/quantitative_analysis"
            sub:
              - name: pick
                ref: "/terminal/common/quantitative_analysis/pick"
              - name: summary
                ref: "/terminal/common/quantitative_analysis/summary"
              - name: normality
                ref: "/terminal/common/quantitative_analysis/normality"
              - name: unitroot
                ref: "/terminal/common/quantitative_analysis/unitroot"
              - name: hist
                ref: "/terminal/common/quantitative_analysis/hist"
              - name: cdf
                ref: "/terminal/common/quantitative_analysis/cdf"
              - name: bw
                ref: "/terminal/common/quantitative_analysis/bw"
              - name: acf
                ref: "/terminal/common/quantitative_analysis/acf"
              - name: qqplot
                ref: "/terminal/common/quantitative_analysis/qqplot"
              - name: rolling
                ref: "/terminal/common/quantitative_analysis/rolling"
              - name: spread
                ref: "/terminal/common/quantitative_analysis/spread"
              - name: quantile
                ref: "/terminal/common/quantitative_analysis/quantile"
              - name: skew
                ref: "/terminal/common/quantitative_analysis/skew"
              - name: kurtosis
                ref: "/terminal/common/quantitative_analysis/kurtosis"
              - name: decompose
                ref: "/terminal/common/quantitative_analysis/decompose"
              - name: cusum
                ref: "/terminal/common/quantitative_analysis/cusum"
              - name: line
                ref: "/terminal/common/quantitative_analysis/line"
              - name: raw
                ref: "/terminal/common/quantitative_analysis/raw"
      - name: etf
        ref: "/terminal/etf"
        sub:
          - name: ln
            ref: "/terminal/etf/ln"
          - name: ld
            ref: "/terminal/etf/ld"
          - name: overview
            ref: "/terminal/etf/overview"
          - name: holdings
            ref: "/terminal/etf/holdings"
          - name: weights
            ref: "/terminal/etf/weights"
          - name: summary
            ref: "/terminal/etf/summary"
          - name: candle
            ref: "/terminal/etf/candle"
          - name: news
            ref: "/terminal/etf/news"
          - name: disc
            ref: "/terminal/etf/disc"
            sub:
              - name: gainers
                ref: "/terminal/etf/disc/gainers"
              - name: decliners
                ref: "/terminal/etf/disc/decliners"
              - name: active
                ref: "/terminal/etf/disc/active"
          - name: scr
            ref: "/terminal/etf/scr"
            sub:
              - name: view
                ref: "/terminal/etf/scr/view"
              - name: set
                ref: "/terminal/etf/scr/set"
              - name: screen
                ref: "/terminal/etf/scr/screen"
              - name: sbc
                ref: "/terminal/etf/scr/sbc"
          - name: pir
            ref: "/terminal/etf/pir"
          - name: compare
            ref: "/terminal/etf/compare"
      - name: funds
        ref: "/terminal/funds"
        sub:
          - name: search
            ref: "/terminal/funds/search"
          - name: country
            ref: "/terminal/funds/country"
          - name: info
            ref: "/terminal/funds/info"
          - name: load
            ref: "/terminal/funds/load"
          - name: overview
            ref: "/terminal/funds/overview"
          - name: plot
            ref: "/terminal/funds/plot"
          - name: sector
            ref: "/terminal/funds/sector"
          - name: equity
            ref: "/terminal/funds/equity"
      - name: portfolio
        ref: "/terminal/portfolio"
        sub:
          - name: brokers
            ref: "/terminal/portfolio/brokers"
            sub:
              - name: ally
                ref: "/terminal/portfolio/brokers/ally"
                sub:
                  - name: balances
                    ref: "/terminal/portfolio/brokers/ally/balances"
                  - name: history
                    ref: "/terminal/portfolio/brokers/ally/history"
                  - name: holdings
                    ref: "/terminal/portfolio/brokers/ally/holdings"
                  - name: movers
                    ref: "/terminal/portfolio/brokers/ally/movers"
                  - name: quote
                    ref: "/terminal/portfolio/brokers/ally/quote"
              - name: coinbase
                ref: "/terminal/portfolio/brokers/coinbase"
                sub:
                  - name: account
                    ref: "/terminal/portfolio/brokers/coinbase/account"
                  - name: deposits
                    ref: "/terminal/portfolio/brokers/coinbase/deposits"
                  - name: history
                    ref: "/terminal/portfolio/brokers/coinbase/history"
                  - name: orders
                    ref: "/terminal/portfolio/brokers/coinbase/orders"
              - name: robinhood
                ref: "/terminal/portfolio/brokers/robinhood"
                sub:
                  - name: history
                    ref: "/terminal/portfolio/brokers/robinhood/history"
                  - name: holdings
                    ref: "/terminal/portfolio/brokers/robinhood/holdings"
          - name: portfolio optimization
            ref: "/terminal/portfolio/po"
            sub:
              - name: select
                ref: "/terminal/portfolio/po/select"
              - name: file
                ref: "/terminal/portfolio/po/file"
              - name: params
                ref: "/terminal/portfolio/po/params"
                sub:
                  - name: arg
                    ref: "/terminal/portfolio/po/params/arg"
                  - name: clear
                    ref: "/terminal/portfolio/po/params/clear"
                  - name: file
                    ref: "/terminal/portfolio/po/params/file"
                  - name: save
                    ref: "/terminal/portfolio/po/params/save"
                  - name: set
                    ref: "/terminal/portfolio/po/params/set"
              - name: load
                ref: "/terminal/portfolio/po/load"
              - name: add
                ref: "/terminal/portfolio/po/add"
              - name: rmv
                ref: "/terminal/portfolio/po/rmv"
              - name: show
                ref: "/terminal/portfolio/po/show"
              - name: rpf
                ref: "/terminal/portfolio/po/rpf"
              - name: plot
                ref: "/terminal/portfolio/po/plot"
              - name: equal
                ref: "/terminal/portfolio/po/equal"
              - name: mktcap
                ref: "/terminal/portfolio/po/mktcap"
              - name: dividend
                ref: "/terminal/portfolio/po/dividend"
              - name: property
                ref: "/terminal/portfolio/po/property"
              - name: maxsharpe
                ref: "/terminal/portfolio/po/maxsharpe"
              - name: minrisk
                ref: "/terminal/portfolio/po/minrisk"
              - name: maxutil
                ref: "/terminal/portfolio/po/maxutil"
              - name: maxret
                ref: "/terminal/portfolio/po/maxret"
              - name: maxdiv
                ref: "/terminal/portfolio/po/maxdiv"
              - name: maxdecorr
                ref: "/terminal/portfolio/po/maxdecorr"
              - name: blacklitterman
                ref: "/terminal/portfolio/po/blacklitterman"
              - name: ef
                ref: "/terminal/portfolio/po/ef"
              - name: riskparity
                ref: "/terminal/portfolio/po/riskparity"
              - name: relriskparity
                ref: "/terminal/portfolio/po/relriskparity"
              - name: hrp
                ref: "/terminal/portfolio/po/hrp"
              - name: herc
                ref: "/terminal/portfolio/po/herc"
              - name: nco
                ref: "/terminal/portfolio/po/nco"
          - name: load
            ref: "/terminal/portfolio/load"
          - name: save
            ref: "/terminal/portfolio/save"
          - name: show
            ref: "/terminal/portfolio/show"
          - name: add
            ref: "/terminal/portfolio/add"
          - name: al
            ref: "/terminal/portfolio/al"
          - name: rmr
            ref: "/terminal/portfolio/rmr"
          - name: dd
            ref: "/terminal/portfolio/dd"
          - name: build
            ref: "/terminal/portfolio/build"
          - name: init
            ref: "/terminal/portfolio/init"
          - name: rolling
            ref: "/terminal/portfolio/rolling"
          - name: var
            ref: "/terminal/portfolio/var"
      - name: forex
        ref: "/terminal/forex"
        sub:
          - name: select
            ref: "/terminal/forex/select"
          - name: load
            ref: "/terminal/forex/load"
          - name: fwd
            ref: "/terminal/forex/fwd"
          - name: candle
            ref: "/terminal/forex/candle"
          - name: from
            ref: "/terminal/forex/from"
          - name: oanda
            ref: "/terminal/forex/oanda"
            sub:
              - name: calendar
                ref: "/terminal/forex/oanda/calendar"
              - name: cancel
                ref: "/terminal/forex/oanda/cancel"
              - name: candles
                ref: "/terminal/forex/oanda/candles"
              - name: closetrade
                ref: "/terminal/forex/oanda/closetrade"
              - name: orderbook
                ref: "/terminal/forex/oanda/orderbook"
              - name: pending
                ref: "/terminal/forex/oanda/pending"
              - name: positionbook
                ref: "/terminal/forex/oanda/positionbook"
              - name: positions
                ref: "/terminal/forex/oanda/positions"
      - name: alternative
        ref: "/terminal/alternative"
        sub:
          - name: os
            ref: "/terminal/alternative/oss"
            sub:
              - name: rossidx
                ref: "/terminal/alternative/oss/rossidx"
              - name: tr
                ref: "/terminal/alternative/oss/tr"
              - name: sh
                ref: "/terminal/alternative/oss/sh"
              - name: rs
                ref: "/terminal/alternative/oss/rs"
          - name: covid
            ref: "/terminal/alternative/covid"
            sub:
              - name: slopes
                ref: "/terminal/alternative/covid/slopes"
              - name: ov
                ref: "/terminal/alternative/covid/ov"
              - name: deaths
                ref: "/terminal/alternative/covid/deaths"
              - name: cases
                ref: "/terminal/alternative/covid/cases"
              - name: rates
                ref: "/terminal/alternative/covid/rates"
      - name: econometrics
        ref: "/terminal/econometrics"
        sub:
          - name: load
            ref: "/terminal/econometrics/load"
          - name: export
            ref: "/terminal/econometrics/show"
          - name: remove
            ref: "/terminal/econometrics/remove"
          - name: options
            ref: "/terminal/econometrics/options"
          - name: show
            ref: "/terminal/econometrics/show"
          - name: plot
            ref: "/terminal/econometrics/plot"
          - name: type
            ref: "/terminal/econometrics/type"
          - name: desc
            ref: "/terminal/econometrics/desc"
          - name: index
            ref: "/terminal/econometrics/index"
          - name: clean
            ref: "/terminal/econometrics/clean"
          - name: modify
            ref: "/terminal/econometrics/modify"
          - name: ols
            ref: "/terminal/econometrics/ols"
          - name: norm
            ref: "/terminal/econometrics/norm"
          - name: root
            ref: "/terminal/econometrics/root"
          - name: panel
            ref: "/terminal/econometrics/panel"
          - name: compare
            ref: "/terminal/econometrics/compare"
          - name: dwat
            ref: "/terminal/econometrics/dwat"
          - name: bgod
            ref: "/terminal/econometrics/bgod"
          - name: bpag
            ref: "/terminal/econometrics/bpag"
          - name: granger
            ref: "/terminal/econometrics/granger"
          - name: coint
            ref: "/terminal/econometrics/coint"
      - name: jupyter
        ref: "/terminal/jupyter"
        sub:
          - name: "dashboards"
            ref: "/terminal/jupyter/dashboards"
            sub:
              - name: "stocks"
                ref: "/terminal/jupyter/dashboards/stocks"
              - name: "correlation"
                ref: "/terminal/jupyter/dashboards/correlations"
              - name: "vsurf"
                ref: "/terminal/jupyter/dashboards/vsurf"
              - name: "chains"
                ref: "/terminal/jupyter/dashboards/chains"
              - name: "shortdata"
                ref: "/terminal/jupyter/dashboards/shortdata"
          - name: "reports"
            ref: "/terminal/jupyter/reports"
  - name: "GST python API"
    ref: "/api"
  - name: "bots"
    ref: "/bots"
    sub:
      - name: "Discord"
        ref: "/bots/discord"
        sub:
          - name: "Price"
            ref: "/bots/discord/price"
            sub:
              - name: "candle"
                ref: "/bots/discord/price/candle"
              - name: "quote"
                ref: "/bots/discord/price/quote"
              - name: "btc"
                ref: "/bots/discord/price/btc"
              - name: "eth"
                ref: "/bots/discord/price/eth"
              - name: "sol"
                ref: "/bots/discord/price/sol"
          - name: "Options"
            ref: "/bots/discord/options"
            sub:
              - name: "Unusual Options"
                ref: "/bots/discord/options/unu"
              - name: "Information"
                ref: "/bots/discord/options/info"
              - name: "Volatility Surface"
                ref: "/bots/discord/options/vsurf"
              - name: "Open Interest"
                ref: "/bots/discord/options/oi"
              - name: "Volume"
                ref: "/bots/discord/options/vol"
              - name: "Smile"
                ref: "/bots/discord/options/smile"
              - name: "Overview"
                ref: "/bots/discord/options/overview"
              - name: "Historical"
                ref: "/bots/discord/options/hist"
              - name: "Greeks"
                ref: "/bots/discord/options/grhist"
              - name: "Chains"
                ref: "/bots/discord/options/chain"
          - name: "Technical Analysis"
            ref: "/bots/discord/ta"
            sub:
              - name: "Summary"
                ref: "/bots/discord/ta/summary"
              - name: "View"
                ref: "/bots/discord/ta/view"
              - name: "Recommendation"
                ref: "/bots/discord/ta/recom"
              - name: "On-Balance Volume"
                ref: "/bots/discord/ta/obv"
              - name: "Fibonacci"
                ref: "/bots/discord/ta/fib"
              - name: "Advance/Decline Line"
                ref: "/bots/discord/ta/ad"
              - name: "Center of Gravity"
                ref: "/bots/discord/ta/cg"
              - name: "Fisher"
                ref: "/bots/discord/ta/fisher"
              - name: "Commodity Channel Index"
                ref: "/bots/discord/ta/cci"
              - name: "Moving Averages"
                ref: "/bots/discord/ta/ma"
              - name: "Aroon Indicator"
                ref: "/bots/discord/ta/aroon"
              - name: "Accumulation/Distribution Oscillator"
                ref: "/bots/discord/ta/adosc"
              - name: "Moving Average Convergence Divergence"
                ref: "/bots/discord/ta/macd"
              - name: "Keltner Channel"
                ref: "/bots/discord/ta/kc"
              - name: "Average Directional Index"
                ref: "/bots/discord/ta/adx"
              - name: "Relative Strength Index"
                ref: "/bots/discord/ta/rsi"
              - name: "Stochastic Oscillator"
                ref: "/bots/discord/ta/stoch"
              - name: "Bollinger Bands"
                ref: "/bots/discord/ta/bbands"
              - name: "Donchian Channels"
                ref: "/bots/discord/ta/donchian"
          - name: "Stocks Screener"
            ref: "/bots/discord/screener"
            sub:
              - name: "Default Presets"
                ref: "/bots/discord/screener/presets_default"
              - name: "Custom Presets"
                ref: "/bots/discord/screener/presets_custom"
              - name: "Overview"
                ref: "/bots/discord/screener/overview"
              - name: "Technical"
                ref: "/bots/discord/screener/technical"
              - name: "Valuation"
                ref: "/bots/discord/screener/valuation"
              - name: "Financial"
                ref: "/bots/discord/screener/financial"
              - name: "Ownership"
                ref: "/bots/discord/screener/ownership"
              - name: "Performance"
                ref: "/bots/discord/screener/performance"
          - name: "Due Diligence"
            ref: "/bots/discord/dd"
            sub:
              - name: "Earnings Estimates"
                ref: "/bots/discord/dd/est"
              - name: "SEC Filings"
                ref: "/bots/discord/dd/sec"
              - name: "Analyst Ratings"
                ref: "/bots/discord/dd/analyst"
              - name: "Company Suppliers"
                ref: "/bots/discord/dd/supplier"
              - name: "Company Customers"
                ref: "/bots/discord/dd/customer"
              - name: "ARK Portfolio"
                ref: "/bots/discord/dd/arktrades"
              - name: "Price Target vs Price"
                ref: "/bots/discord/dd/pt"
              - name: "Borrowed"
                ref: "/bots/discord/dd/borrowed"
          - name: "Dark Pool & Shorts"
            ref: "/bots/discord/dps"
            sub:
              - name: "High & Short Interest"
                ref: "/bots/discord/dps/hsi"
              - name: "Most Shorted"
                ref: "/bots/discord/dps/shorted"
              - name: "Price vs Short Interest"
                ref: "/bots/discord/dps/psi"
              - name: "Short vs Position"
                ref: "/bots/discord/dps/spos"
              - name: "Dark Pools vs OTC"
                ref: "/bots/discord/dps/dpotc"
              - name: "Short Position"
                ref: "/bots/discord/dps/pos"
              - name: "Short Interest & Days to Cover"
                ref: "/bots/discord/dps/sidtc"
              - name: "Failure-to-deliver"
                ref: "/bots/discord/dps/ftd"
          - name: "Government Contracts"
            ref: "/bots/discord/gov"
            sub:
              - name: "Top Lobbying"
                ref: "/bots/discord/gov/toplobbying"
              - name: "Last Contracts"
                ref: "/bots/discord/gov/lastcontracts"
              - name: "Quarterly Contracts"
                ref: "/bots/discord/gov/qtrcontracts"
              - name: "Last Trades"
                ref: "/bots/discord/gov/lasttrades"
              - name: "Top Buys"
                ref: "/bots/discord/gov/topbuys"
              - name: "Top Sells"
                ref: "/bots/discord/gov/topsells"
              - name: "Historical (ticker)"
                ref: "/bots/discord/gov/histcont"
              - name: "Lobbying (ticker)"
                ref: "/bots/discord/gov/lobbying"
              - name: "Contracts (ticker)"
                ref: "/bots/discord/gov/contracts"
              - name: "Trades (ticker)"
                ref: "/bots/discord/gov/gtrades"
          - name: "Economy"
            ref: "/bots/discord/econ"
            sub:
              - name: "Softs"
                ref: "/bots/discord/econ/softs"
              - name: "Meats"
                ref: "/bots/discord/econ/meats"
              - name: "Energy"
                ref: "/bots/discord/econ/energy"
              - name: "Metals"
                ref: "/bots/discord/econ/metals"
              - name: "Grains"
                ref: "/bots/discord/econ/grains"
              - name: "Futures"
                ref: "/bots/discord/econ/futures"
              - name: "US Bonds"
                ref: "/bots/discord/econ/usbonds"
              - name: "Global Bonds"
                ref: "/bots/discord/econ/glbonds"
              - name: "Indices"
                ref: "/bots/discord/econ/indices"
              - name: "Overview"
                ref: "/bots/discord/econ/overview"
              - name: "Consumer Price Index"
                ref: "/bots/discord/econ/cpi"
              - name: "Currencies"
                ref: "/bots/discord/econ/currencies"
              - name: "Valuation"
                ref: "/bots/discord/econ/valuation"
              - name: "Performance"
                ref: "/bots/discord/econ/performance"
              - name: "Repo"
                ref: "/bots/discord/econ/repo"
          - name: "ETF"
            ref: "/bots/discord/etf"
            sub:
              - name: "Top Movers"
                ref: "/bots/discord/etf/disc-tops"
              - name: "Holdings by Ticker"
                ref: "/bots/discord/etf/holdings_by_ticker"
              - name: "ETF holdings"
                ref: "/bots/discord/etf/holdings_by_etf"
          - name: "Sector & Industry Analysis"
            ref: "/bots/discord/sia"
            sub:
              - name: "Metrics"
                ref: "/bots/discord/sia/metrics"
              - name: "Companies per Sector"
                ref: "/bots/discord/sia/cps"
              - name: "Companies per Industry"
                ref: "/bots/discord/sia/cpic"
          - name: "Stocks Discovery"
            ref: "/bots/discord/disc"
            sub:
              - name: "Fidelity Order Flow"
                ref: "/bots/discord/disc/fidelity"
              - name: "Undervalued Growth Stocks"
                ref: "/bots/discord/disc/ugs"
              - name: "Top Movers"
                ref: "/bots/discord/disc/tops"
          - name: "Miscellaneous"
            ref: "/bots/discord/misc"
            sub:
              - name: "Futures"
                ref: "/bots/discord/misc/futures"
              - name: "Earnings Dates"
                ref: "/bots/discord/misc/earnings"
              - name: "Insider Trading"
                ref: "/bots/discord/misc/ins-last"
              - name: "Moon"
                ref: "/bots/discord/misc/moon"
              - name: "Megashill"
                ref: "/bots/discord/misc/megashill"
      - name: "Telegram"
        ref: "/bots/telegram"
      - name: "Slack"
        ref: "/bots/slack"
      - name: "GroupMe"
        ref: "/bots/groupme"<|MERGE_RESOLUTION|>--- conflicted
+++ resolved
@@ -466,21 +466,6 @@
                     ref: "/terminal/stocks/options/pricing/show"
                   - name: rnval
                     ref: "/terminal/stocks/options/pricing/rnval"
-<<<<<<< HEAD
-              - name: "Trading Hours"
-                ref: "/tradinghours"
-                sub:
-                  - name: symbol
-                    ref: "/terminal/stocks/tradinghours/symbol"
-                  - name: open
-                    ref: "/terminal/stocks/tradinghours/open"
-                  - name: closed
-                    ref: "/terminal/stocks/tradinghours/closed"
-                  - name: all
-                    ref: "/terminal/stocks/tradinghours/all"
-                  - name: exchange
-                    ref: "/terminal/stocks/tradinghours/exchange"
-=======
           - name: trading hours
             ref: "/terminal/stocks/tradinghours"
             sub:
@@ -494,7 +479,6 @@
                 ref: "/terminal/stocks/tradinghours/open"
               - name: symbol
                 ref: "/terminal/stocks/tradinghours/symbol"
->>>>>>> bea07cc2
           - name: technical analysis
             ref: "/terminal/common/technical_analysis"
             sub:

--- conflicted
+++ resolved
@@ -1699,7 +1699,6 @@
   - name: SDK
     ref: /SDK
     sub:
-<<<<<<< HEAD
       - name: alt
         ref: /SDK/alt
         sub:
@@ -1949,346 +1948,10 @@
                 ref: /SDK/crypto/defi/newsletters
               - name: pairs
                 ref: /SDK/crypto/defi/pairs
-=======
-      - name: forecast
-        ref: /SDK/forecast
-        sub:
-          - name: delta
-            ref: /SDK/forecast/delta
-          - name: ema
-            ref: /SDK/forecast/ema
-          - name: tcn
-            ref: /SDK/forecast/tcn
-          - name: plot
-            ref: /SDK/forecast/plot
-          - name: combine
-            ref: /SDK/forecast/combine
-          - name: brnn
-            ref: /SDK/forecast/brnn
-          - name: delete
-            ref: /SDK/forecast/delete
-          - name: desc
-            ref: /SDK/forecast/desc
-          - name: rsi
-            ref: /SDK/forecast/rsi
-          - name: linregr
-            ref: /SDK/forecast/linregr
-          - name: regr
-            ref: /SDK/forecast/regr
-          - name: show
-            ref: /SDK/forecast/show
-          - name: nbeats
-            ref: /SDK/forecast/nbeats
-          - name: expo
-            ref: /SDK/forecast/expo
-          - name: roc
-            ref: /SDK/forecast/roc
-          - name: clean
-            ref: /SDK/forecast/clean
-          - name: load
-            ref: /SDK/forecast/load
-          - name: tft
-            ref: /SDK/forecast/tft
-          - name: nhits
-            ref: /SDK/forecast/nhits
-          - name: corr
-            ref: /SDK/forecast/corr
-          - name: rename
-            ref: /SDK/forecast/rename
-          - name: atr
-            ref: /SDK/forecast/atr
-          - name: season
-            ref: /SDK/forecast/season
-          - name: trans
-            ref: /SDK/forecast/trans
-          - name: export
-            ref: /SDK/forecast/export
-          - name: theta
-            ref: /SDK/forecast/theta
-          - name: signal
-            ref: /SDK/forecast/signal
-          - name: sto
-            ref: /SDK/forecast/sto
-          - name: rnn
-            ref: /SDK/forecast/rnn
-          - name: mom
-            ref: /SDK/forecast/mom
-      - name: crypto
-        ref: /SDK/crypto
-        sub:
-          - name: tools
-            ref: /SDK/crypto/tools
-            sub:
-              - name: apy
-                ref: /SDK/crypto/tools/apy
-              - name: il
-                ref: /SDK/crypto/tools/il
-          - name: onchain
-            ref: /SDK/crypto/onchain
-            sub:
-              - name: top
-                ref: /SDK/crypto/onchain/top
-              - name: ttcp
-                ref: /SDK/crypto/onchain/ttcp
-              - name: dvcp
-                ref: /SDK/crypto/onchain/dvcp
-              - name: prices
-                ref: /SDK/crypto/onchain/prices
-              - name: holders
-                ref: /SDK/crypto/onchain/holders
-              - name: gwei
-                ref: /SDK/crypto/onchain/gwei
-              - name: ueat
-                ref: /SDK/crypto/onchain/ueat
-              - name: baas
-                ref: /SDK/crypto/onchain/baas
-              - name: dex_trades_monthly
-                ref: /SDK/crypto/onchain/dex_trades_monthly
-              - name: query_graph
-                ref: /SDK/crypto/onchain/query_graph
-              - name: balance
-                ref: /SDK/crypto/onchain/balance
-              - name: btc_supply
-                ref: /SDK/crypto/onchain/btc_supply
-              - name: tv
-                ref: /SDK/crypto/onchain/tv
-              - name: tx
-                ref: /SDK/crypto/onchain/tx
-              - name: info
-                ref: /SDK/crypto/onchain/info
-              - name: hr
-                ref: /SDK/crypto/onchain/hr
-              - name: hist
-                ref: /SDK/crypto/onchain/hist
-              - name: whales
-                ref: /SDK/crypto/onchain/whales
-              - name: token_decimals
-                ref: /SDK/crypto/onchain/token_decimals
-              - name: lt
-                ref: /SDK/crypto/onchain/lt
-              - name: th
-                ref: /SDK/crypto/onchain/th
-              - name: btc_transac
-                ref: /SDK/crypto/onchain/btc_transac
-              - name: erc20_tokens
-                ref: /SDK/crypto/onchain/erc20_tokens
-          - name: nft
-            ref: /SDK/crypto/nft
-            sub:
-              - name: stats
-                ref: /SDK/crypto/nft/stats
-          - name: chart
-            ref: /SDK/crypto/chart
-          - name: ov
-            ref: /SDK/crypto/ov
-            sub:
-              - name: crypto_hacks
-                ref: /SDK/crypto/ov/crypto_hacks
-              - name: cgderivatives
-                ref: /SDK/crypto/ov/cgderivatives
-              - name: wfpe
-                ref: /SDK/crypto/ov/wfpe
-              - name: cpinfo
-                ref: /SDK/crypto/ov/cpinfo
-              - name: cgcategories
-                ref: /SDK/crypto/ov/cgcategories
-              - name: cpmarkets
-                ref: /SDK/crypto/ov/cpmarkets
-              - name: cpplatforms
-                ref: /SDK/crypto/ov/cpplatforms
-              - name: platforms
-                ref: /SDK/crypto/ov/platforms
-              - name: cgstables
-                ref: /SDK/crypto/ov/cgstables
-              - name: crypto_hack_slugs
-                ref: /SDK/crypto/ov/crypto_hack_slugs
-              - name: cpexchanges
-                ref: /SDK/crypto/ov/cpexchanges
-              - name: exchanges
-                ref: /SDK/crypto/ov/exchanges
-              - name: cpcontracts
-                ref: /SDK/crypto/ov/cpcontracts
-              - name: cr
-                ref: /SDK/crypto/ov/cr
-              - name: cgproducts
-                ref: /SDK/crypto/ov/cgproducts
-              - name: cgexrates
-                ref: /SDK/crypto/ov/cgexrates
-              - name: cghm
-                ref: /SDK/crypto/ov/cghm
-              - name: cgdefi
-                ref: /SDK/crypto/ov/cgdefi
-              - name: cghold
-                ref: /SDK/crypto/ov/cghold
-              - name: cpglobal
-                ref: /SDK/crypto/ov/cpglobal
-              - name: cgglobal
-                ref: /SDK/crypto/ov/cgglobal
-              - name: altindex
-                ref: /SDK/crypto/ov/altindex
-              - name: news
-                ref: /SDK/crypto/ov/news
-              - name: crypto_hack
-                ref: /SDK/crypto/ov/crypto_hack
-              - name: global_info
-                ref: /SDK/crypto/ov/global_info
-              - name: ewf
-                ref: /SDK/crypto/ov/ewf
-              - name: cpexmarkets
-                ref: /SDK/crypto/ov/cpexmarkets
-              - name: cbpairs
-                ref: /SDK/crypto/ov/cbpairs
-              - name: cgindexes
-                ref: /SDK/crypto/ov/cgindexes
-              - name: list_of_coins
-                ref: /SDK/crypto/ov/list_of_coins
-              - name: wf
-                ref: /SDK/crypto/ov/wf
-          - name: load
-            ref: /SDK/crypto/load
-          - name: candles
-            ref: /SDK/crypto/candles
-          - name: disc
-            ref: /SDK/crypto/disc
-            sub:
-              - name: cpsearch
-                ref: /SDK/crypto/disc/cpsearch
-              - name: coins_for_given_exchange
-                ref: /SDK/crypto/disc/coins_for_given_exchange
-              - name: categories_keys
-                ref: /SDK/crypto/disc/categories_keys
-              - name: gainers
-                ref: /SDK/crypto/disc/gainers
-              - name: top_dapps
-                ref: /SDK/crypto/disc/top_dapps
-              - name: gainers_or_losers
-                ref: /SDK/crypto/disc/gainers_or_losers
-              - name: coins
-                ref: /SDK/crypto/disc/coins
-              - name: losers
-                ref: /SDK/crypto/disc/losers
-              - name: top_dexes
-                ref: /SDK/crypto/disc/top_dexes
-              - name: coin_list
-                ref: /SDK/crypto/disc/coin_list
-              - name: trending
-                ref: /SDK/crypto/disc/trending
-              - name: top_nfts
-                ref: /SDK/crypto/disc/top_nfts
-              - name: cmctop
-                ref: /SDK/crypto/disc/cmctop
-              - name: top_games
-                ref: /SDK/crypto/disc/top_games
-          - name: dd
-            ref: /SDK/crypto/dd
-            sub:
-              - name: cbbook
-                ref: /SDK/crypto/dd/cbbook
-              - name: twitter
-                ref: /SDK/crypto/dd/twitter
-              - name: inv
-                ref: /SDK/crypto/dd/inv
-              - name: mkt
-                ref: /SDK/crypto/dd/mkt
-              - name: change
-                ref: /SDK/crypto/dd/change
-              - name: mt
-                ref: /SDK/crypto/dd/mt
-              - name: gh
-                ref: /SDK/crypto/dd/gh
-              - name: close
-                ref: /SDK/crypto/dd/close
-              - name: ohlc_historical
-                ref: /SDK/crypto/dd/ohlc_historical
-              - name: exchanges
-                ref: /SDK/crypto/dd/exchanges
-              - name: trades
-                ref: /SDK/crypto/dd/trades
-              - name: eb
-                ref: /SDK/crypto/dd/eb
-              - name: btcrb
-                ref: /SDK/crypto/dd/btcrb
-              - name: headlines
-                ref: /SDK/crypto/dd/headlines
-              - name: ex
-                ref: /SDK/crypto/dd/ex
-              - name: basic
-                ref: /SDK/crypto/dd/basic
-              - name: tk
-                ref: /SDK/crypto/dd/tk
-              - name: get_mt
-                ref: /SDK/crypto/dd/get_mt
-              - name: balance
-                ref: /SDK/crypto/dd/balance
-              - name: pr
-                ref: /SDK/crypto/dd/pr
-              - name: all_binance_trading_pairs
-                ref: /SDK/crypto/dd/all_binance_trading_pairs
-              - name: check_valid_binance_str
-                ref: /SDK/crypto/dd/check_valid_binance_str
-              - name: pi
-                ref: /SDK/crypto/dd/pi
-              - name: ps
-                ref: /SDK/crypto/dd/ps
-              - name: coin
-                ref: /SDK/crypto/dd/coin
-              - name: news
-                ref: /SDK/crypto/dd/news
-              - name: candles
-                ref: /SDK/crypto/dd/candles
-              - name: team
-                ref: /SDK/crypto/dd/team
-              - name: links
-                ref: /SDK/crypto/dd/links
-              - name: trading_pair_info
-                ref: /SDK/crypto/dd/trading_pair_info
-              - name: binance_available_quotes_for_each_coin
-                ref: /SDK/crypto/dd/binance_available_quotes_for_each_coin
-              - name: book
-                ref: /SDK/crypto/dd/book
-              - name: hr
-                ref: /SDK/crypto/dd/hr
-              - name: show_available_pairs_for_given_symbol
-                ref: /SDK/crypto/dd/show_available_pairs_for_given_symbol
-              - name: fr
-                ref: /SDK/crypto/dd/fr
-              - name: mcapdom
-                ref: /SDK/crypto/dd/mcapdom
-              - name: active
-                ref: /SDK/crypto/dd/active
-              - name: events
-                ref: /SDK/crypto/dd/events
-              - name: nonzero
-                ref: /SDK/crypto/dd/nonzero
-              - name: oi
-                ref: /SDK/crypto/dd/oi
-              - name: tokenomics
-                ref: /SDK/crypto/dd/tokenomics
-              - name: rm
-                ref: /SDK/crypto/dd/rm
-              - name: trading_pairs
-                ref: /SDK/crypto/dd/trading_pairs
-              - name: stats
-                ref: /SDK/crypto/dd/stats
-              - name: coin_market_chart
-                ref: /SDK/crypto/dd/coin_market_chart
-              - name: gov
-                ref: /SDK/crypto/dd/gov
-          - name: find
-            ref: /SDK/crypto/find
-          - name: defi
-            ref: /SDK/crypto/defi
-            sub:
-              - name: sratio
-                ref: /SDK/crypto/defi/sratio
-              - name: gacc
-                ref: /SDK/crypto/defi/gacc
->>>>>>> 5c5ab8e5
               - name: pools
                 ref: /SDK/crypto/defi/pools
               - name: sinfo
                 ref: /SDK/crypto/defi/sinfo
-<<<<<<< HEAD
               - name: sratio
                 ref: /SDK/crypto/defi/sratio
               - name: sreturn
@@ -2737,6 +2400,15 @@
             ref: /SDK/funds/overview
           - name: search
             ref: /SDK/funds/search
+      - name: futures
+        ref: /SDK/futures
+        sub:
+          - name: curve
+            ref: /SDK/futures/curve
+          - name: historical
+            ref: /SDK/futures/historical
+          - name: search
+            ref: /SDK/futures/search
       - name: keys
         ref: /SDK/keys
         sub:
@@ -2954,8 +2626,8 @@
                 ref: /SDK/stocks/ba/popular
               - name: queries
                 ref: /SDK/stocks/ba/queries
-              - name: reddit_sent
-                ref: /SDK/stocks/ba/reddit_sent
+              - name: redditsent
+                ref: /SDK/stocks/ba/redditsent
               - name: regions
                 ref: /SDK/stocks/ba/regions
               - name: rise
@@ -2966,8 +2638,8 @@
                 ref: /SDK/stocks/ba/snews
               - name: spac
                 ref: /SDK/stocks/ba/spac
-              - name: spac_c
-                ref: /SDK/stocks/ba/spac_c
+              - name: spacc
+                ref: /SDK/stocks/ba/spacc
               - name: stalker
                 ref: /SDK/stocks/ba/stalker
               - name: text_sent
@@ -3348,1010 +3020,4 @@
               - name: open
                 ref: /SDK/stocks/th/open
           - name: tob
-            ref: /SDK/stocks/tob
-=======
-              - name: newsletters
-                ref: /SDK/crypto/defi/newsletters
-              - name: anchor_data
-                ref: /SDK/crypto/defi/anchor_data
-              - name: sreturn
-                ref: /SDK/crypto/defi/sreturn
-              - name: pairs
-                ref: /SDK/crypto/defi/pairs
-              - name: dpi
-                ref: /SDK/crypto/defi/dpi
-              - name: swaps
-                ref: /SDK/crypto/defi/swaps
-              - name: ldapps
-                ref: /SDK/crypto/defi/ldapps
-              - name: luna_supply
-                ref: /SDK/crypto/defi/luna_supply
-              - name: vaults
-                ref: /SDK/crypto/defi/vaults
-              - name: stvl
-                ref: /SDK/crypto/defi/stvl
-              - name: ayr
-                ref: /SDK/crypto/defi/ayr
-              - name: validators
-                ref: /SDK/crypto/defi/validators
-              - name: dtvl
-                ref: /SDK/crypto/defi/dtvl
-              - name: tokens
-                ref: /SDK/crypto/defi/tokens
-              - name: gov_proposals
-                ref: /SDK/crypto/defi/gov_proposals
-              - name: stats
-                ref: /SDK/crypto/defi/stats
-              - name: gdapps
-                ref: /SDK/crypto/defi/gdapps
-              - name: aterra
-                ref: /SDK/crypto/defi/aterra
-      - name: economy
-        ref: /SDK/economy
-        sub:
-          - name: gdpc
-            ref: /SDK/economy/gdpc
-          - name: gdp
-            ref: /SDK/economy/gdp
-          - name: macro_parameters
-            ref: /SDK/economy/macro_parameters
-          - name: indices
-            ref: /SDK/economy/indices
-          - name: currencies
-            ref: /SDK/economy/currencies
-          - name: bigmac
-            ref: /SDK/economy/bigmac
-          - name: fred_notes
-            ref: /SDK/economy/fred_notes
-          - name: futures
-            ref: /SDK/economy/futures
-          - name: cpi
-            ref: /SDK/economy/cpi
-          - name: get_events_countries
-            ref: /SDK/economy/get_events_countries
-          - name: search_index
-            ref: /SDK/economy/search_index
-          - name: country_codes
-            ref: /SDK/economy/country_codes
-          - name: unemp
-            ref: /SDK/economy/unemp
-          - name: get_ycrv_countries
-            ref: /SDK/economy/get_ycrv_countries
-          - name: spread
-            ref: /SDK/economy/spread
-          - name: glbonds
-            ref: /SDK/economy/glbonds
-          - name: available_indices
-            ref: /SDK/economy/available_indices
-          - name: ycrv
-            ref: /SDK/economy/ycrv
-          - name: inf
-            ref: /SDK/economy/inf
-          - name: rtps
-            ref: /SDK/economy/rtps
-          - name: fred_series
-            ref: /SDK/economy/fred_series
-          - name: treasury_maturities
-            ref: /SDK/economy/treasury_maturities
-          - name: macro
-            ref: /SDK/economy/macro
-          - name: usbonds
-            ref: /SDK/economy/usbonds
-          - name: index
-            ref: /SDK/economy/index
-          - name: fred_yield_curve
-            ref: /SDK/economy/fred_yield_curve
-          - name: tyld
-            ref: /SDK/economy/tyld
-          - name: spectrum
-            ref: /SDK/economy/spectrum
-          - name: macro_countries
-            ref: /SDK/economy/macro_countries
-          - name: treasury
-            ref: /SDK/economy/treasury
-          - name: events
-            ref: /SDK/economy/events
-          - name: performance
-            ref: /SDK/economy/performance
-          - name: overview
-            ref: /SDK/economy/overview
-          - name: valuation
-            ref: /SDK/economy/valuation
-          - name: future
-            ref: /SDK/economy/future
-          - name: perfmap
-            ref: /SDK/economy/perfmap
-          - name: fred_ids
-            ref: /SDK/economy/fred_ids
-      - name: forex
-        ref: /SDK/forex
-        sub:
-          - name: quote
-            ref: /SDK/forex/quote
-          - name: candle
-            ref: /SDK/forex/candle
-          - name: get_currency_list
-            ref: /SDK/forex/get_currency_list
-          - name: load
-            ref: /SDK/forex/load
-          - name: oanda
-            ref: /SDK/forex/oanda
-            sub:
-              - name: fwd
-                ref: /SDK/forex/oanda/fwd
-              - name: order
-                ref: /SDK/forex/oanda/order
-              - name: cancel
-                ref: /SDK/forex/oanda/cancel
-              - name: calendar
-                ref: /SDK/forex/oanda/calendar
-              - name: close
-                ref: /SDK/forex/oanda/close
-              - name: listorders
-                ref: /SDK/forex/oanda/listorders
-              - name: openpositions
-                ref: /SDK/forex/oanda/openpositions
-              - name: opentrades
-                ref: /SDK/forex/oanda/opentrades
-              - name: price
-                ref: /SDK/forex/oanda/price
-              - name: candles
-                ref: /SDK/forex/oanda/candles
-              - name: orderbook
-                ref: /SDK/forex/oanda/orderbook
-              - name: positionbook
-                ref: /SDK/forex/oanda/positionbook
-              - name: summary
-                ref: /SDK/forex/oanda/summary
-              - name: pending
-                ref: /SDK/forex/oanda/pending
-          - name: hist
-            ref: /SDK/forex/hist
-      - name: econometrics
-        ref: /SDK/econometrics
-        sub:
-          - name: options
-            ref: /SDK/econometrics/options
-          - name: panel
-            ref: /SDK/econometrics/panel
-          - name: bgod
-            ref: /SDK/econometrics/bgod
-          - name: bpag
-            ref: /SDK/econometrics/bpag
-          - name: bols
-            ref: /SDK/econometrics/bols
-          - name: fe
-            ref: /SDK/econometrics/fe
-          - name: fdols
-            ref: /SDK/econometrics/fdols
-          - name: coint
-            ref: /SDK/econometrics/coint
-          - name: pols
-            ref: /SDK/econometrics/pols
-          - name: granger
-            ref: /SDK/econometrics/granger
-          - name: clean
-            ref: /SDK/econometrics/clean
-          - name: norm
-            ref: /SDK/econometrics/norm
-          - name: load
-            ref: /SDK/econometrics/load
-          - name: get_regression_data
-            ref: /SDK/econometrics/get_regression_data
-          - name: root
-            ref: /SDK/econometrics/root
-          - name: dwat
-            ref: /SDK/econometrics/dwat
-          - name: comparison
-            ref: /SDK/econometrics/comparison
-          - name: re
-            ref: /SDK/econometrics/re
-          - name: ols
-            ref: /SDK/econometrics/ols
-      - name: stocks
-        ref: /SDK/stocks
-        sub:
-          - name: options
-            ref: /SDK/stocks/options
-            sub:
-              - name: vsurf
-                ref: /SDK/stocks/options/vsurf
-              - name: pcr
-                ref: /SDK/stocks/options/pcr
-              - name: last_price
-                ref: /SDK/stocks/options/last_price
-              - name: chains_yf
-                ref: /SDK/stocks/options/chains_yf
-              - name: hedge
-                ref: /SDK/stocks/options/hedge
-                sub:
-                  - name: add_hedge_option
-                    ref: /SDK/stocks/options/hedge/add_hedge_option
-                  - name: calc_vega
-                    ref: /SDK/stocks/options/hedge/calc_vega
-                  - name: calc_delta
-                    ref: /SDK/stocks/options/hedge/calc_delta
-                  - name: calc_gamma
-                    ref: /SDK/stocks/options/hedge/calc_gamma
-                  - name: calc_hedge
-                    ref: /SDK/stocks/options/hedge/calc_hedge
-              - name: hist_tr
-                ref: /SDK/stocks/options/hist_tr
-              - name: option_chain
-                ref: /SDK/stocks/options/option_chain
-              - name: hist_ce
-                ref: /SDK/stocks/options/hist_ce
-              - name: y_values
-                ref: /SDK/stocks/options/y_values
-              - name: process_chains
-                ref: /SDK/stocks/options/process_chains
-              - name: vol_yf
-                ref: /SDK/stocks/options/vol_yf
-              - name: info
-                ref: /SDK/stocks/options/info
-              - name: dte
-                ref: /SDK/stocks/options/dte
-              - name: price
-                ref: /SDK/stocks/options/price
-              - name: grhist
-                ref: /SDK/stocks/options/grhist
-              - name: screen
-                ref: /SDK/stocks/options/screen
-                sub:
-                  - name: screener_output
-                    ref: /SDK/stocks/options/screen/screener_output
-                  - name: check_presets
-                    ref: /SDK/stocks/options/screen/check_presets
-              - name: unu
-                ref: /SDK/stocks/options/unu
-              - name: voi_yf
-                ref: /SDK/stocks/options/voi_yf
-              - name: dividend
-                ref: /SDK/stocks/options/dividend
-              - name: generate_data
-                ref: /SDK/stocks/options/generate_data
-              - name: chains
-                ref: /SDK/stocks/options/chains
-              - name: option_expirations
-                ref: /SDK/stocks/options/option_expirations
-              - name: closing
-                ref: /SDK/stocks/options/closing
-              - name: x_values
-                ref: /SDK/stocks/options/x_values
-          - name: tob
-            ref: /SDK/stocks/tob
-          - name: screener
-            ref: /SDK/stocks/screener
-            sub:
-              - name: historical
-                ref: /SDK/stocks/screener/historical
-              - name: screener_data
-                ref: /SDK/stocks/screener/screener_data
-          - name: quote
-            ref: /SDK/stocks/quote
-          - name: candle
-            ref: /SDK/stocks/candle
-          - name: sia
-            ref: /SDK/stocks/sia
-            sub:
-              - name: sectors
-                ref: /SDK/stocks/sia/sectors
-              - name: filter_stocks
-                ref: /SDK/stocks/sia/filter_stocks
-              - name: cps
-                ref: /SDK/stocks/sia/cps
-              - name: industries
-                ref: /SDK/stocks/sia/industries
-              - name: cpic
-                ref: /SDK/stocks/sia/cpic
-              - name: maketcap
-                ref: /SDK/stocks/sia/maketcap
-              - name: stocks_data
-                ref: /SDK/stocks/sia/stocks_data
-              - name: countries
-                ref: /SDK/stocks/sia/countries
-              - name: cpci
-                ref: /SDK/stocks/sia/cpci
-              - name: cpis
-                ref: /SDK/stocks/sia/cpis
-              - name: cpcs
-                ref: /SDK/stocks/sia/cpcs
-          - name: ca
-            ref: /SDK/stocks/ca
-            sub:
-              - name: scorr
-                ref: /SDK/stocks/ca/scorr
-              - name: polygon_peers
-                ref: /SDK/stocks/ca/polygon_peers
-              - name: screener
-                ref: /SDK/stocks/ca/screener
-              - name: income
-                ref: /SDK/stocks/ca/income
-              - name: balance
-                ref: /SDK/stocks/ca/balance
-              - name: finviz_peers
-                ref: /SDK/stocks/ca/finviz_peers
-              - name: cashflow
-                ref: /SDK/stocks/ca/cashflow
-              - name: finnhub_peers
-                ref: /SDK/stocks/ca/finnhub_peers
-              - name: hist
-                ref: /SDK/stocks/ca/hist
-              - name: sentiment
-                ref: /SDK/stocks/ca/sentiment
-              - name: volume
-                ref: /SDK/stocks/ca/volume
-              - name: hcorr
-                ref: /SDK/stocks/ca/hcorr
-          - name: qa
-            ref: /SDK/stocks/qa
-            sub:
-              - name: capm_information
-                ref: /SDK/stocks/qa/capm_information
-              - name: historical_5
-                ref: /SDK/stocks/qa/historical_5
-              - name: fama_raw
-                ref: /SDK/stocks/qa/fama_raw
-          - name: dps
-            ref: /SDK/stocks/dps
-            sub:
-              - name: prom
-                ref: /SDK/stocks/dps/prom
-              - name: ftd
-                ref: /SDK/stocks/dps/ftd
-              - name: psi_sg
-                ref: /SDK/stocks/dps/psi_sg
-              - name: shorted
-                ref: /SDK/stocks/dps/shorted
-              - name: dpotc
-                ref: /SDK/stocks/dps/dpotc
-              - name: pos
-                ref: /SDK/stocks/dps/pos
-              - name: sidtc
-                ref: /SDK/stocks/dps/sidtc
-              - name: volexch
-                ref: /SDK/stocks/dps/volexch
-              - name: ctb
-                ref: /SDK/stocks/dps/ctb
-              - name: hsi
-                ref: /SDK/stocks/dps/hsi
-              - name: psi_q
-                ref: /SDK/stocks/dps/psi_q
-              - name: spos
-                ref: /SDK/stocks/dps/spos
-          - name: search
-            ref: /SDK/stocks/search
-          - name: ins
-            ref: /SDK/stocks/ins
-            sub:
-              - name: lins
-                ref: /SDK/stocks/ins/lins
-              - name: print_insider_data
-                ref: /SDK/stocks/ins/print_insider_data
-              - name: act
-                ref: /SDK/stocks/ins/act
-          - name: load
-            ref: /SDK/stocks/load
-          - name: ba
-            ref: /SDK/stocks/ba
-            sub:
-              - name: wsb
-                ref: /SDK/stocks/ba/wsb
-              - name: cnews
-                ref: /SDK/stocks/ba/cnews
-              - name: spac
-                ref: /SDK/stocks/ba/spac
-              - name: regions
-                ref: /SDK/stocks/ba/regions
-              - name: messages
-                ref: /SDK/stocks/ba/messages
-              - name: snews
-                ref: /SDK/stocks/ba/snews
-              - name: spacc
-                ref: /SDK/stocks/ba/spacc
-              - name: stalker
-                ref: /SDK/stocks/ba/stalker
-              - name: trend
-                ref: /SDK/stocks/ba/trend
-              - name: redditsent
-                ref: /SDK/stocks/ba/redditsent
-              - name: headlines
-                ref: /SDK/stocks/ba/headlines
-              - name: queries
-                ref: /SDK/stocks/ba/queries
-              - name: mentions
-                ref: /SDK/stocks/ba/mentions
-              - name: text_sent
-                ref: /SDK/stocks/ba/text_sent
-              - name: getdd
-                ref: /SDK/stocks/ba/getdd
-              - name: bullbear
-                ref: /SDK/stocks/ba/bullbear
-              - name: popular
-                ref: /SDK/stocks/ba/popular
-              - name: infer
-                ref: /SDK/stocks/ba/infer
-              - name: hist
-                ref: /SDK/stocks/ba/hist
-              - name: trending
-                ref: /SDK/stocks/ba/trending
-              - name: cramer_ticker
-                ref: /SDK/stocks/ba/cramer_ticker
-              - name: cramer
-                ref: /SDK/stocks/ba/cramer
-              - name: sentiment
-                ref: /SDK/stocks/ba/sentiment
-              - name: rise
-                ref: /SDK/stocks/ba/rise
-              - name: watchlist
-                ref: /SDK/stocks/ba/watchlist
-          - name: bt
-            ref: /SDK/stocks/bt
-            sub:
-              - name: ema
-                ref: /SDK/stocks/bt/ema
-              - name: rsi
-                ref: /SDK/stocks/bt/rsi
-              - name: emacross
-                ref: /SDK/stocks/bt/emacross
-          - name: disc
-            ref: /SDK/stocks/disc
-            sub:
-              - name: asc
-                ref: /SDK/stocks/disc/asc
-              - name: ipo
-                ref: /SDK/stocks/disc/ipo
-              - name: gainers
-                ref: /SDK/stocks/disc/gainers
-              - name: gtech
-                ref: /SDK/stocks/disc/gtech
-              - name: hotpenny
-                ref: /SDK/stocks/disc/hotpenny
-              - name: losers
-                ref: /SDK/stocks/disc/losers
-              - name: news
-                ref: /SDK/stocks/disc/news
-              - name: ugs
-                ref: /SDK/stocks/disc/ugs
-              - name: lowfloat
-                ref: /SDK/stocks/disc/lowfloat
-              - name: rtat
-                ref: /SDK/stocks/disc/rtat
-              - name: pipo
-                ref: /SDK/stocks/disc/pipo
-              - name: trending
-                ref: /SDK/stocks/disc/trending
-              - name: upcoming
-                ref: /SDK/stocks/disc/upcoming
-              - name: ulc
-                ref: /SDK/stocks/disc/ulc
-              - name: active
-                ref: /SDK/stocks/disc/active
-              - name: dividends
-                ref: /SDK/stocks/disc/dividends
-              - name: arkord
-                ref: /SDK/stocks/disc/arkord
-              - name: fipo
-                ref: /SDK/stocks/disc/fipo
-          - name: dd
-            ref: /SDK/stocks/dd
-            sub:
-              - name: rot
-                ref: /SDK/stocks/dd/rot
-              - name: rating
-                ref: /SDK/stocks/dd/rating
-              - name: analyst
-                ref: /SDK/stocks/dd/analyst
-              - name: sec
-                ref: /SDK/stocks/dd/sec
-              - name: pt
-                ref: /SDK/stocks/dd/pt
-              - name: news
-                ref: /SDK/stocks/dd/news
-              - name: supplier
-                ref: /SDK/stocks/dd/supplier
-              - name: est
-                ref: /SDK/stocks/dd/est
-              - name: arktrades
-                ref: /SDK/stocks/dd/arktrades
-              - name: customer
-                ref: /SDK/stocks/dd/customer
-          - name: fa
-            ref: /SDK/stocks/fa
-            sub:
-              - name: mgmt
-                ref: /SDK/stocks/fa/mgmt
-              - name: av_income
-                ref: /SDK/stocks/fa/av_income
-              - name: analysis
-                ref: /SDK/stocks/fa/analysis
-              - name: enterprise
-                ref: /SDK/stocks/fa/enterprise
-              - name: hq
-                ref: /SDK/stocks/fa/hq
-              - name: quote
-                ref: /SDK/stocks/fa/quote
-              - name: fraud
-                ref: /SDK/stocks/fa/fraud
-              - name: dupont
-                ref: /SDK/stocks/fa/dupont
-              - name: website
-                ref: /SDK/stocks/fa/website
-              - name: av_overview
-                ref: /SDK/stocks/fa/av_overview
-              - name: poly_financials
-                ref: /SDK/stocks/fa/poly_financials
-              - name: shrs
-                ref: /SDK/stocks/fa/shrs
-              - name: sust
-                ref: /SDK/stocks/fa/sust
-              - name: historical_5
-                ref: /SDK/stocks/fa/historical_5
-              - name: fmp_cash
-                ref: /SDK/stocks/fa/fmp_cash
-              - name: fmp_income
-                ref: /SDK/stocks/fa/fmp_income
-              - name: cal
-                ref: /SDK/stocks/fa/cal
-              - name: growth
-                ref: /SDK/stocks/fa/growth
-              - name: av_balance
-                ref: /SDK/stocks/fa/av_balance
-              - name: info
-                ref: /SDK/stocks/fa/info
-              - name: score
-                ref: /SDK/stocks/fa/score
-              - name: yf_financials
-                ref: /SDK/stocks/fa/yf_financials
-              - name: profile
-                ref: /SDK/stocks/fa/profile
-              - name: mktcap
-                ref: /SDK/stocks/fa/mktcap
-              - name: earnings
-                ref: /SDK/stocks/fa/earnings
-              - name: fmp_metrics
-                ref: /SDK/stocks/fa/fmp_metrics
-              - name: similar_dfs
-                ref: /SDK/stocks/fa/similar_dfs
-              - name: divs
-                ref: /SDK/stocks/fa/divs
-              - name: dcf
-                ref: /SDK/stocks/fa/dcf
-              - name: fmp_balance
-                ref: /SDK/stocks/fa/fmp_balance
-              - name: fmp_ratios
-                ref: /SDK/stocks/fa/fmp_ratios
-              - name: av_cash
-                ref: /SDK/stocks/fa/av_cash
-              - name: data
-                ref: /SDK/stocks/fa/data
-              - name: av_metrics
-                ref: /SDK/stocks/fa/av_metrics
-              - name: fama_raw
-                ref: /SDK/stocks/fa/fama_raw
-              - name: fama_coe
-                ref: /SDK/stocks/fa/fama_coe
-              - name: splits
-                ref: /SDK/stocks/fa/splits
-          - name: process_candle
-            ref: /SDK/stocks/process_candle
-          - name: ta
-            ref: /SDK/stocks/ta
-            sub:
-              - name: recom
-                ref: /SDK/stocks/ta/recom
-              - name: view
-                ref: /SDK/stocks/ta/view
-              - name: summary
-                ref: /SDK/stocks/ta/summary
-          - name: th
-            ref: /SDK/stocks/th
-            sub:
-              - name: exchange
-                ref: /SDK/stocks/th/exchange
-              - name: check_if_open
-                ref: /SDK/stocks/th/check_if_open
-              - name: all
-                ref: /SDK/stocks/th/all
-              - name: closed
-                ref: /SDK/stocks/th/closed
-              - name: open
-                ref: /SDK/stocks/th/open
-          - name: gov
-            ref: /SDK/stocks/gov
-            sub:
-              - name: topbuys
-                ref: /SDK/stocks/gov/topbuys
-              - name: lobbying
-                ref: /SDK/stocks/gov/lobbying
-              - name: government_trading
-                ref: /SDK/stocks/gov/government_trading
-              - name: contracts
-                ref: /SDK/stocks/gov/contracts
-              - name: topsells
-                ref: /SDK/stocks/gov/topsells
-              - name: lasttrades
-                ref: /SDK/stocks/gov/lasttrades
-              - name: histcont
-                ref: /SDK/stocks/gov/histcont
-              - name: toplobbying
-                ref: /SDK/stocks/gov/toplobbying
-              - name: lastcontracts
-                ref: /SDK/stocks/gov/lastcontracts
-              - name: gtrades
-                ref: /SDK/stocks/gov/gtrades
-              - name: qtrcontracts
-                ref: /SDK/stocks/gov/qtrcontracts
-      - name: common
-        ref: /SDK/common
-        sub:
-          - name: behavioural_analysis
-            ref: /SDK/common/behavioural_analysis
-            sub:
-              - name: sentiment_stats
-                ref: /SDK/common/behavioural_analysis/sentiment_stats
-              - name: sentiment
-                ref: /SDK/common/behavioural_analysis/sentiment
-          - name: qa
-            ref: /SDK/common/qa
-            sub:
-              - name: skew
-                ref: /SDK/common/qa/skew
-              - name: bw
-                ref: /SDK/common/qa/bw
-              - name: rolling
-                ref: /SDK/common/qa/rolling
-              - name: calculate_adjusted_var
-                ref: /SDK/common/qa/calculate_adjusted_var
-              - name: sharpe
-                ref: /SDK/common/qa/sharpe
-              - name: quantile
-                ref: /SDK/common/qa/quantile
-              - name: var
-                ref: /SDK/common/qa/var
-              - name: spread
-                ref: /SDK/common/qa/spread
-              - name: kurtosis
-                ref: /SDK/common/qa/kurtosis
-              - name: unitroot
-                ref: /SDK/common/qa/unitroot
-              - name: sortino
-                ref: /SDK/common/qa/sortino
-              - name: omega
-                ref: /SDK/common/qa/omega
-              - name: es
-                ref: /SDK/common/qa/es
-              - name: decompose
-                ref: /SDK/common/qa/decompose
-              - name: summary
-                ref: /SDK/common/qa/summary
-              - name: normality
-                ref: /SDK/common/qa/normality
-          - name: news
-            ref: /SDK/common/news
-          - name: ta
-            ref: /SDK/common/ta
-            sub:
-              - name: ema
-                ref: /SDK/common/ta/ema
-              - name: obv
-                ref: /SDK/common/ta/obv
-              - name: fisher
-                ref: /SDK/common/ta/fisher
-              - name: aroon
-                ref: /SDK/common/ta/aroon
-              - name: kc
-                ref: /SDK/common/ta/kc
-              - name: ad
-                ref: /SDK/common/ta/ad
-              - name: wma
-                ref: /SDK/common/ta/wma
-              - name: ma
-                ref: /SDK/common/ta/ma
-              - name: sma
-                ref: /SDK/common/ta/sma
-              - name: cg
-                ref: /SDK/common/ta/cg
-              - name: rsi
-                ref: /SDK/common/ta/rsi
-              - name: hma
-                ref: /SDK/common/ta/hma
-              - name: macd
-                ref: /SDK/common/ta/macd
-              - name: stoch
-                ref: /SDK/common/ta/stoch
-              - name: bbands
-                ref: /SDK/common/ta/bbands
-              - name: donchian
-                ref: /SDK/common/ta/donchian
-              - name: vwap
-                ref: /SDK/common/ta/vwap
-              - name: zlma
-                ref: /SDK/common/ta/zlma
-              - name: adx
-                ref: /SDK/common/ta/adx
-              - name: fib
-                ref: /SDK/common/ta/fib
-              - name: adosc
-                ref: /SDK/common/ta/adosc
-              - name: cci
-                ref: /SDK/common/ta/cci
-      - name: portfolio
-        ref: /SDK/portfolio
-        sub:
-          - name: dret
-            ref: /SDK/portfolio/dret
-          - name: skew
-            ref: /SDK/portfolio/skew
-          - name: information
-            ref: /SDK/portfolio/information
-          - name: calmar
-            ref: /SDK/portfolio/calmar
-          - name: maxdd
-            ref: /SDK/portfolio/maxdd
-          - name: rsquare
-            ref: /SDK/portfolio/rsquare
-          - name: payoff
-            ref: /SDK/portfolio/payoff
-          - name: sharpe
-            ref: /SDK/portfolio/sharpe
-          - name: yret
-            ref: /SDK/portfolio/yret
-          - name: rsharpe
-            ref: /SDK/portfolio/rsharpe
-          - name: jensens
-            ref: /SDK/portfolio/jensens
-          - name: kelly
-            ref: /SDK/portfolio/kelly
-          - name: om
-            ref: /SDK/portfolio/om
-          - name: profitfactor
-            ref: /SDK/portfolio/profitfactor
-          - name: volatility
-            ref: /SDK/portfolio/volatility
-          - name: trackerr
-            ref: /SDK/portfolio/trackerr
-          - name: var
-            ref: /SDK/portfolio/var
-          - name: tail
-            ref: /SDK/portfolio/tail
-          - name: kurtosis
-            ref: /SDK/portfolio/kurtosis
-          - name: po
-            ref: /SDK/portfolio/po
-            sub:
-              - name: plot
-                ref: /SDK/portfolio/po/plot
-              - name: maxdecorr
-                ref: /SDK/portfolio/po/maxdecorr
-              - name: get_properties
-                ref: /SDK/portfolio/po/get_properties
-              - name: meanrisk
-                ref: /SDK/portfolio/po/meanrisk
-              - name: property
-                ref: /SDK/portfolio/po/property
-              - name: herc
-                ref: /SDK/portfolio/po/herc
-              - name: maxdiv
-                ref: /SDK/portfolio/po/maxdiv
-              - name: maxsharpe
-                ref: /SDK/portfolio/po/maxsharpe
-              - name: maxret
-                ref: /SDK/portfolio/po/maxret
-              - name: load_bl_views
-                ref: /SDK/portfolio/po/load_bl_views
-              - name: hrp
-                ref: /SDK/portfolio/po/hrp
-              - name: load
-                ref: /SDK/portfolio/po/load
-              - name: riskparity
-                ref: /SDK/portfolio/po/riskparity
-              - name: hcp
-                ref: /SDK/portfolio/po/hcp
-              - name: blacklitterman
-                ref: /SDK/portfolio/po/blacklitterman
-              - name: nco
-                ref: /SDK/portfolio/po/nco
-              - name: equal
-                ref: /SDK/portfolio/po/equal
-              - name: minrisk
-                ref: /SDK/portfolio/po/minrisk
-              - name: ef
-                ref: /SDK/portfolio/po/ef
-              - name: maxutil
-                ref: /SDK/portfolio/po/maxutil
-              - name: relriskparity
-                ref: /SDK/portfolio/po/relriskparity
-          - name: rsortino
-            ref: /SDK/portfolio/rsortino
-          - name: sortino
-            ref: /SDK/portfolio/sortino
-          - name: mret
-            ref: /SDK/portfolio/mret
-          - name: rbeta
-            ref: /SDK/portfolio/rbeta
-          - name: max_drawdown_ratio
-            ref: /SDK/portfolio/max_drawdown_ratio
-          - name: gaintopain
-            ref: /SDK/portfolio/gaintopain
-          - name: es
-            ref: /SDK/portfolio/es
-          - name: maxdrawdown
-            ref: /SDK/portfolio/maxdrawdown
-          - name: commonsense
-            ref: /SDK/portfolio/commonsense
-          - name: rvol
-            ref: /SDK/portfolio/rvol
-          - name: perf
-            ref: /SDK/portfolio/perf
-          - name: distr
-            ref: /SDK/portfolio/distr
-          - name: holdp
-            ref: /SDK/portfolio/holdp
-          - name: summary
-            ref: /SDK/portfolio/summary
-          - name: holdv
-            ref: /SDK/portfolio/holdv
-      - name: keys
-        ref: /SDK/keys
-        sub:
-          - name: cmc
-            ref: /SDK/keys/cmc
-          - name: get_keys_info
-            ref: /SDK/keys/get_keys_info
-          - name: twitter
-            ref: /SDK/keys/twitter
-          - name: tradier
-            ref: /SDK/keys/tradier
-          - name: eodhd
-            ref: /SDK/keys/eodhd
-          - name: av
-            ref: /SDK/keys/av
-          - name: ethplorer
-            ref: /SDK/keys/ethplorer
-          - name: bitquery
-            ref: /SDK/keys/bitquery
-          - name: set_keys
-            ref: /SDK/keys/set_keys
-          - name: walert
-            ref: /SDK/keys/walert
-          - name: mykeys
-            ref: /SDK/keys/mykeys
-          - name: coinbase
-            ref: /SDK/keys/coinbase
-          - name: glassnode
-            ref: /SDK/keys/glassnode
-          - name: tokenterminal
-            ref: /SDK/keys/tokenterminal
-          - name: fred
-            ref: /SDK/keys/fred
-          - name: polygon
-            ref: /SDK/keys/polygon
-          - name: rh
-            ref: /SDK/keys/rh
-          - name: finnhub
-            ref: /SDK/keys/finnhub
-          - name: coinglass
-            ref: /SDK/keys/coinglass
-          - name: cpanic
-            ref: /SDK/keys/cpanic
-          - name: github
-            ref: /SDK/keys/github
-          - name: news
-            ref: /SDK/keys/news
-          - name: oanda
-            ref: /SDK/keys/oanda
-          - name: si
-            ref: /SDK/keys/si
-          - name: messari
-            ref: /SDK/keys/messari
-          - name: smartstake
-            ref: /SDK/keys/smartstake
-          - name: reddit
-            ref: /SDK/keys/reddit
-          - name: santiment
-            ref: /SDK/keys/santiment
-          - name: quandl
-            ref: /SDK/keys/quandl
-          - name: fmp
-            ref: /SDK/keys/fmp
-          - name: degiro
-            ref: /SDK/keys/degiro
-          - name: iex
-            ref: /SDK/keys/iex
-          - name: shroom
-            ref: /SDK/keys/shroom
-          - name: binance
-            ref: /SDK/keys/binance
-      - name: etf
-        ref: /SDK/etf
-        sub:
-          - name: ld
-            ref: /SDK/etf/ld
-          - name: candle
-            ref: /SDK/etf/candle
-          - name: weights
-            ref: /SDK/etf/weights
-          - name: scr
-            ref: /SDK/etf/scr
-            sub:
-              - name: screen
-                ref: /SDK/etf/scr/screen
-          - name: holdings
-            ref: /SDK/etf/holdings
-          - name: etf_by_name
-            ref: /SDK/etf/etf_by_name
-          - name: load
-            ref: /SDK/etf/load
-          - name: news
-            ref: /SDK/etf/news
-          - name: disc
-            ref: /SDK/etf/disc
-            sub:
-              - name: mover
-                ref: /SDK/etf/disc/mover
-          - name: symbols
-            ref: /SDK/etf/symbols
-          - name: ln
-            ref: /SDK/etf/ln
-          - name: etf_by_category
-            ref: /SDK/etf/etf_by_category
-          - name: overview
-            ref: /SDK/etf/overview
-          - name: summary
-            ref: /SDK/etf/summary
-      - name: funds
-        ref: /SDK/funds
-        sub:
-          - name: search
-            ref: /SDK/funds/search
-          - name: info
-            ref: /SDK/funds/info
-          - name: overview
-            ref: /SDK/funds/overview
-      - name: alt
-        ref: /SDK/alt
-        sub:
-          - name: oss
-            ref: /SDK/alt/oss
-            sub:
-              - name: top
-                ref: /SDK/alt/oss/top
-              - name: top_repos
-                ref: /SDK/alt/oss/top_repos
-              - name: repo_summary
-                ref: /SDK/alt/oss/repo_summary
-              - name: stars_history
-                ref: /SDK/alt/oss/stars_history
-              - name: search
-                ref: /SDK/alt/oss/search
-              - name: _make_request
-                ref: /SDK/alt/oss/_make_request
-              - name: history
-                ref: /SDK/alt/oss/history
-              - name: _retry_session
-                ref: /SDK/alt/oss/_retry_session
-              - name: search_repos
-                ref: /SDK/alt/oss/search_repos
-              - name: github_data
-                ref: /SDK/alt/oss/github_data
-              - name: summary
-                ref: /SDK/alt/oss/summary
-              - name: ross
-                ref: /SDK/alt/oss/ross
-          - name: covid
-            ref: /SDK/alt/covid
-            sub:
-              - name: slopes
-                ref: /SDK/alt/covid/slopes
-              - name: global_deaths
-                ref: /SDK/alt/covid/global_deaths
-              - name: ov
-                ref: /SDK/alt/covid/ov
-              - name: global_cases
-                ref: /SDK/alt/covid/global_cases
-              - name: stat
-                ref: /SDK/alt/covid/stat
-              - name: case_slopes
-                ref: /SDK/alt/covid/case_slopes
->>>>>>> 5c5ab8e5
+            ref: /SDK/stocks/tob
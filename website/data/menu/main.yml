---
main:
  - name: stocks
    ref: "/stocks"
    sub:
      - name: search
        ref: "/stocks/search"
      - name: load
        ref: "/stocks/load"
      - name: candle
        ref: "/stocks/candle"
      - name: quote
        ref: "/stocks/quote"
      - name: news
        ref: "/stocks/news"
      - name: discovery
        ref: "/stocks/discovery"
        sub:
          - name: rtearn
            ref: "/stocks/discovery/rtearn"
          - name: pipo
            ref: "/stocks/discovery/pipo"
          - name: fipo
            ref: "/stocks/discovery/fipo"
          - name: gainers
            ref: "/stocks/discovery/gainers"
          - name: losers
            ref: "/stocks/discovery/losers"
          - name: ugs
            ref: "/stocks/discovery/ugs"
          - name: gtech
            ref: "/stocks/discovery/gtech"
          - name: active
            ref: "/stocks/discovery/active"
          - name: ulc
            ref: "/stocks/discovery/ulc"
          - name: asc
            ref: "/stocks/discovery/asc"
          - name: ford
            ref: "/stocks/discovery/ford"
          - name: arkord
            ref: "/stocks/discovery/arkord"
          - name: upcoming
            ref: "/stocks/discovery/upcoming"
          - name: cnews
            ref: "/stocks/discovery/cnews"
          - name: trending
            ref: "/stocks/discovery/trending"
          - name: lowfloat
            ref: "/stocks/discovery/lowfloat"
          - name: hotpenny
            ref: "/stocks/discovery/hotpenny"
          - name: fds
            ref: "/stocks/discovery/fds"
          - name: rtat
            ref: "/stocks/discovery/rtat"
      - name: Sector and Industry Analysis (SIA)
        ref: "/stocks/sia"
        sub:
          - name: load
            ref: "/stocks/sia/load"
          - name: clear
            ref: "/stocks/sia/clear"
          - name: industry
            ref: "/stocks/sia/industry"
          - name: sector
            ref: "/stocks/sia/sector"
          - name: country
            ref: "/stocks/sia/country"
          - name: mktcap
            ref: "/stocks/sia/mktcap"
          - name: exchange
            ref: "/stocks/sia/exchange"
          - name: cps
            ref: "/stocks/sia/cps"
          - name: cpic
            ref: "/stocks/sia/cpic"
          - name: cpis
            ref: "/stocks/sia/cpis"
          - name: cpcs
            ref: "/stocks/sia/cpcs"
          - name: cpci
            ref: "/stocks/sia/cpci"
          - name: sama
            ref: "/stocks/sia/sama"
          - name: metric
            ref: "/stocks/sia/metric"
      - name: dark pool shorts
        ref: "/stocks/dark_pool_shorts"
        sub:
          - name: shorted
            ref: "/stocks/dark_pool_shorts/shorted"
          - name: hsi
            ref: "/stocks/dark_pool_shorts/hsi"
          - name: prom
            ref: "/stocks/dark_pool_shorts/prom"
          - name: pos
            ref: "/stocks/dark_pool_shorts/pos"
          - name: sidtc
            ref: "/stocks/dark_pool_shorts/sidtc"
          - name: dpotc
            ref: "/stocks/dark_pool_shorts/dpotc"
          - name: ftd
            ref: "/stocks/dark_pool_shorts/ftd"
          - name: spos
            ref: "/stocks/dark_pool_shorts/spos"
          - name: psi
            ref: "/stocks/dark_pool_shorts/psi"
          - name: volexch
            ref: "/stocks/dark_pool_shorts/volexch"
      - name: screener
        ref: "/stocks/screener"
        sub:
          - name: view
            ref: "/stocks/screener/view"
          - name: set
            ref: "/stocks/screener/set"
          - name: historical
            ref: "/stocks/screener/historical"
          - name: overview
            ref: "/stocks/screener/overview"
          - name: valuation
            ref: "/stocks/screener/valuation"
          - name: financial
            ref: "/stocks/screener/financial"
          - name: ownership
            ref: "/stocks/screener/ownership"
          - name: performance
            ref: "/stocks/screener/performance"
          - name: technical
            ref: "/stocks/screener/technical"
          - name: signals
            ref: "/stocks/screener/signals"
      - name: insider trading
        ref: "/stocks/insider"
        sub:
          - name: load
            ref: "/stocks/insider/load"
          - name: view
            ref: "/stocks/insider/view"
          - name: set
            ref: "/stocks/insider/set"
          - name: filter
            ref: "/stocks/insider/filter"
          - name: lcb
            ref: "/stocks/insider/lcb"
          - name: lpsb
            ref: "/stocks/insider/lpsb"
          - name: lit
            ref: "/stocks/insider/lit"
          - name: lip
            ref: "/stocks/insider/lip"
          - name: blip
            ref: "/stocks/insider/blip"
          - name: blop
            ref: "/stocks/insider/blop"
          - name: blcp
            ref: "/stocks/insider/blcp"
          - name: lis
            ref: "/stocks/insider/lis"
          - name: blis
            ref: "/stocks/insider/blis"
          - name: blos
            ref: "/stocks/insider/blos"
          - name: blcs
            ref: "/stocks/insider/blcs"
          - name: topt
            ref: "/stocks/insider/topt"
          - name: toppw
            ref: "/stocks/insider/toppw"
          - name: toppm
            ref: "/stocks/insider/toppm"
          - name: tipt
            ref: "/stocks/insider/tipt"
          - name: tippw
            ref: "/stocks/insider/tippw"
          - name: tippm
            ref: "/stocks/insider/tippm"
          - name: tist
            ref: "/stocks/insider/tist"
          - name: tispw
            ref: "/stocks/insider/tispw"
          - name: tispm
            ref: "/stocks/insider/tispm"
          - name: lins
            ref: "/stocks/insider/lins"
          - name: act
            ref: "/stocks/insider/act"
      - name: government
        ref: "/stocks/government"
        sub:
          - name: contracts
            ref: "/stocks/government/contracts"
          - name: gtrades
            ref: "/stocks/government/gtrades"
          - name: histcont
            ref: "/stocks/government/histcont"
          - name: lastcontracts
            ref: "/stocks/government/lastcontracts"
          - name: lasttrades
            ref: "/stocks/government/lasttrades"
          - name: lobbying
            ref: "/stocks/government/lobbying"
          - name: qtrcontracts
            ref: "/stocks/government/qtrcontracts"
          - name: topbuys
            ref: "/stocks/government/topbuys"
          - name: toplobbying
            ref: "/stocks/government/toplobbying"
          - name: topsells
            ref: "/stocks/government/topsells"
      - name: fundamental analysis
        ref: "/stocks/fundamental_analysis"
        sub:
          - name: mgmt
            ref: "/stocks/fundamental_analysis/mgmt"
          - name: analysis
            ref: "/stocks/fundamental_analysis/analysis"
          - name: score
            ref: "/stocks/fundamental_analysis/score"
          - name: warnings
            ref: "/stocks/fundamental_analysis/warnings"
          - name: dcf
            ref: "/stocks/fundamental_analysis/dcf"
          - name: info
            ref: "/stocks/fundamental_analysis/info"
          - name: shrs
            ref: "/stocks/fundamental_analysis/shrs"
          - name: sust
            ref: "/stocks/fundamental_analysis/sust"
          - name: cal
            ref: "/stocks/fundamental_analysis/cal"
          - name: web
            ref: "/stocks/fundamental_analysis/web"
          - name: hq
            ref: "/stocks/fundamental_analysis/hq"
          - name: divs
            ref: "/stocks/fundamental_analysis/divs"
          - name: overview
            ref: "/stocks/fundamental_analysis/overview"
          - name: key
            ref: "/stocks/fundamental_analysis/key"
          - name: income
            ref: "/stocks/fundamental_analysis/income"
          - name: balance
            ref: "/stocks/fundamental_analysis/balance"
          - name: cash
            ref: "/stocks/fundamental_analysis/cash"
          - name: earnings
            ref: "/stocks/fundamental_analysis/earnings"
          - name: fraud
            ref: "/stocks/fundamental_analysis/fraud"
          - name: financial modeling prep
            ref: "/stocks/fundamental_analysis/fmp"
            sub:
              - name: profile
                ref: "/stocks/fundamental_analysis/fmp/profile"
              - name: quote
                ref: "/stocks/fundamental_analysis/fmp/quote"
              - name: enterprise
                ref: "/stocks/fundamental_analysis/fmp/enterprise"
              - name: dcf
                ref: "/stocks/fundamental_analysis/fmp/dcf"
              - name: income
                ref: "/stocks/fundamental_analysis/fmp/income"
              - name: balance
                ref: "/stocks/fundamental_analysis/fmp/balance"
              - name: cash
                ref: "/stocks/fundamental_analysis/fmp/cash"
              - name: metrics
                ref: "/stocks/fundamental_analysis/fmp/metrics"
              - name: ratios
                ref: "/stocks/fundamental_analysis/fmp/ratios"
              - name: growth
                ref: "/stocks/fundamental_analysis/fmp/growth"
      - name: research
        ref: "/stocks/research"
        sub:
          - name: macroaxis
            ref: "/stocks/research/macroaxis"
          - name: yahoo
            ref: "/stocks/research/yahoo"
          - name: finviz
            ref: "/stocks/research/finviz"
          - name: marketwatch
            ref: "/stocks/research/marketwatch"
          - name: fool
            ref: "/stocks/research/fool"
          - name: businessinsider
            ref: "/stocks/research/businessinsider"
          - name: fmp
            ref: "/stocks/research/fmp"
          - name: fidelity
            ref: "/stocks/research/fidelity"
          - name: tradingview
            ref: "/stocks/research/tradingview"
          - name: marketchameleon
            ref: "/stocks/research/marketchameleon"
          - name: stockrow
            ref: "/stocks/research/stockrow"
          - name: barchart
            ref: "/stocks/research/barchart"
          - name: grufity
            ref: "/stocks/research/grufity"
          - name: fintel
            ref: "/stocks/research/fintel"
          - name: zacks
            ref: "/stocks/research/zacks"
          - name: macrotrends
            ref: "/stocks/research/macrotrends"
          - name: newsfilter
            ref: "/stocks/research/newsfilter"
          - name: stockanalysis
            ref: "/stocks/research/stockanalysis"
      - name: due diligence
        ref: "/stocks/due_diligence"
        sub:
          - name: analyst
            ref: "/stocks/due_diligence/analyst"
          - name: rating
            ref: "/stocks/due_diligence/rating"
          - name: rot
            ref: "/stocks/due_diligence/rot"
          - name: pt
            ref: "/stocks/due_diligence/pt"
          - name: est
            ref: "/stocks/due_diligence/est"
          - name: sec
            ref: "/stocks/due_diligence/sec"
          - name: supplier
            ref: "/stocks/due_diligence/supplier"
          - name: customer
            ref: "/stocks/due_diligence/customer"
          - name: arktrades
            ref: "/stocks/due_diligence/arktrades"
      - name: comparison analysis
        ref: "/stocks/comparison_analysis"
        sub:
          - name: load
            ref: "/stocks/comparison_analysis/load"
          - name: select
            ref: "/stocks/comparison_analysis/select"
          - name: add
            ref: "/stocks/comparison_analysis/add"
          - name: tsne
            ref: "/stocks/comparison_analysis/tsne"
          - name: getpoly
            ref: "/stocks/comparison_analysis/getpoly"
          - name: getfinnhub
            ref: "/stocks/comparison_analysis/getfinnhub"
          - name: getfinviz
            ref: "/stocks/comparison_analysis/getfinviz"
          - name: historical
            ref: "/stocks/comparison_analysis/historical"
          - name: hcorr
            ref: "/stocks/comparison_analysis/hcorr"
          - name: volume
            ref: "/stocks/comparison_analysis/volume"
          - name: income
            ref: "/stocks/comparison_analysis/income"
          - name: balance
            ref: "/stocks/comparison_analysis/balance"
          - name: cashflow
            ref: "/stocks/comparison_analysis/cashflow"
          - name: sentiment
            ref: "/stocks/comparison_analysis/sentiment"
          - name: scorr
            ref: "/stocks/comparison_analysis/scorr"
          - name: overview
            ref: "/stocks/comparison_analysis/overview"
          - name: valuation
            ref: "/stocks/comparison_analysis/valuation"
          - name: financial
            ref: "/stocks/comparison_analysis/financial"
          - name: ownership
            ref: "/stocks/comparison_analysis/ownership"
          - name: performance
            ref: "/stocks/comparison_analysis/performance"
          - name: technical
            ref: "/stocks/comparison_analysis/technical"
      - name: backtesting
        ref: "/stocks/backtesting"
        sub:
          - name: ema
            ref: "/stocks/backtesting/ema"
          - name: ema_cross
            ref: "/stocks/backtesting/ema_cross"
          - name: rsi
            ref: "/stocks/backtesting/rsi"
      - name: options
        ref: "/stocks/options"
        sub:
          - name: disp
            ref: "/stocks/options/disp"
          - name: scr
            ref: "/stocks/options/scr"
          - name: unu
            ref: "/stocks/options/unu"
          - name: calc
            ref: "/stocks/options/calc"
          - name: load
            ref: "/stocks/options/load"
          - name: exp
            ref: "/stocks/options/exp"
          - name: pcr
            ref: "/stocks/options/pcr"
          - name: info
            ref: "/stocks/options/info"
          - name: chains
            ref: "/stocks/options/chains"
          - name: oi
            ref: "/stocks/options/oi"
          - name: vol
            ref: "/stocks/options/vol"
          - name: voi
            ref: "/stocks/options/voi"
          - name: hist
            ref: "/stocks/options/hist"
          - name: grhist
            ref: "/stocks/options/grhist"
          - name: portfolio optimization
            ref: "/portfolio/portfolio_optimization"
          - name: parity
            ref: "/stocks/options/parity"
          - name: binom
            ref: "/stocks/options/binom"
          - name: payoff
            ref: "/stocks/options/payoff"
            sub:
              - name: add
                ref: "/stocks/options/payoff/add"
              - name: pick
                ref: "/stocks/options/payoff/pick"
              - name: plot
                ref: "/stocks/options/payoff/plot"
              - name: rmv
                ref: "/stocks/options/payoff/rmv"
          - name: pricing
            ref: "/stocks/options/pricing"
            sub:
              - name: add
                ref: "/stocks/options/pricing/add"
              - name: rmv
                ref: "/stocks/options/pricing/rmv"
              - name: show
                ref: "/stocks/options/pricing/show"
              - name: rnval
                ref: "/stocks/options/pricing/rnval"
      - name: technical analysis
        ref: "/common/technical_analysis"
        sub:
          - name: view
            ref: "/common/technical_analysis/view"
          - name: summary
            ref: "/common/technical_analysis/summary"
          - name: recom
            ref: "/common/technical_analysis/recom"
          - name: ema
            ref: "/common/technical_analysis/ema"
          - name: sma
            ref: "/common/technical_analysis/sma"
          - name: wma
            ref: "/common/technical_analysis/wma"
          - name: hma
            ref: "/common/technical_analysis/hma"
          - name: zlma
            ref: "/common/technical_analysis/zlma"
          - name: vwap
            ref: "/common/technical_analysis/vwap"
          - name: cci
            ref: "/common/technical_analysis/cci"
          - name: macd
            ref: "/common/technical_analysis/macd"
          - name: rsi
            ref: "/common/technical_analysis/rsi"
          - name: stoch
            ref: "/common/technical_analysis/stoch"
          - name: fisher
            ref: "/common/technical_analysis/fisher"
          - name: cg
            ref: "/common/technical_analysis/cg"
          - name: adx
            ref: "/common/technical_analysis/adx"
          - name: aroon
            ref: "/common/technical_analysis/aroon"
          - name: bbands
            ref: "/common/technical_analysis/bbands"
          - name: donchian
            ref: "/common/technical_analysis/donchian"
          - name: kc
            ref: "/common/technical_analysis/kc"
          - name: ad
            ref: "/common/technical_analysis/ad"
          - name: adosc
            ref: "/common/technical_analysis/adosc"
          - name: obv
            ref: "/common/technical_analysis/obv"
          - name: fib
            ref: "/common/technical_analysis/fib"
      - name: behavioural analysis
        ref: "/common/behavioural_analysis"
        sub:
          - name: headlines
            ref: "/common/behavioural_analysis/headlines"
          - name: stats
            ref: "/common/behavioural_analysis/stats"
          - name: wsb
            ref: "/common/behavioural_analysis/wsb"
          - name: watchlist
            ref: "/common/behavioural_analysis/watchlist"
          - name: popular
            ref: "/common/behavioural_analysis/popular"
          - name: spac_c
            ref: "/common/behavioural_analysis/spac_c"
          - name: spac
            ref: "/common/behavioural_analysis/spac"
          - name: getdd
            ref: "/common/behavioural_analysis/getdd"
          - name: bullbear
            ref: "/common/behavioural_analysis/bullbear"
          - name: messages
            ref: "/common/behavioural_analysis/messages"
          - name: trending
            ref: "/common/behavioural_analysis/trending"
          - name: stalker
            ref: "/common/behavioural_analysis/stalker"
          - name: infer
            ref: "/common/behavioural_analysis/infer"
          - name: sentiment
            ref: "/common/behavioural_analysis/sentiment"
          - name: mentions
            ref: "/common/behavioural_analysis/mentions"
          - name: regions
            ref: "/common/behavioural_analysis/regions"
          - name: queries
            ref: "/common/behavioural_analysis/queries"
          - name: rise
            ref: "/common/behavioural_analysis/rise"
          - name: popularsi
            ref: "/common/behavioural_analysis/popularsi"
          - name: emerging
            ref: "/common/behavioural_analysis/emerging"
          - name: metrics
            ref: "/common/behavioural_analysis/metrics"
          - name: social
            ref: "/common/behavioural_analysis/social"
          - name: historical
            ref: "/common/behavioural_analysis/historical"
      - name: quantitative analysis
        ref: "/common/quantitative_analysis"
        sub:
          - name: load
            ref: "/common/quantitative_analysis/load"
          - name: pick
            ref: "/common/quantitative_analysis/pick"
          - name: summary
            ref: "/common/quantitative_analysis/summary"
          - name: normality
            ref: "/common/quantitative_analysis/normality"
          - name: unitroot
            ref: "/common/quantitative_analysis/unitroot"
          - name: hist
            ref: "/common/quantitative_analysis/hist"
          - name: cdf
            ref: "/common/quantitative_analysis/cdf"
          - name: bw
            ref: "/common/quantitative_analysis/bw"
          - name: acf
            ref: "/common/quantitative_analysis/acf"
          - name: qqplot
            ref: "/common/quantitative_analysis/qqplot"
          - name: rolling
            ref: "/common/quantitative_analysis/rolling"
          - name: spread
            ref: "/common/quantitative_analysis/spread"
          - name: quantile
            ref: "/common/quantitative_analysis/quantile"
          - name: skew
            ref: "/common/quantitative_analysis/skew"
          - name: kurtosis
            ref: "/common/quantitative_analysis/kurtosis"
          - name: decompose
            ref: "/common/quantitative_analysis/decompose"
          - name: cusum
            ref: "/common/quantitative_analysis/cusum"
          - name: capm
            ref: "/common/quantitative_analysis/capm"
          - name: data
            ref: "/common/quantitative_analysis/data"
      - name: prediction techniques
        ref: "/common/prediction_techniques"
        sub:
          - name: ets
            ref: "/common/prediction_techniques/ets"
          - name: knn
            ref: "/common/prediction_techniques/knn"
          - name: regression
            ref: "/common/prediction_techniques/regression"
          - name: arima
            ref: "/common/prediction_techniques/arima"
          - name: mlp
            ref: "/common/prediction_techniques/mlp"
          - name: rnn
            ref: "/common/prediction_techniques/rnn"
          - name: lstm
            ref: "/common/prediction_techniques/lstm"
          - name: conv1d
            ref: "/common/prediction_techniques/conv1d"
          - name: mc
            ref: "/common/prediction_techniques/mc"

  - name: cryptocurrency
    ref: "/cryptocurrency"
    sub:
      - name: load
        ref: "/cryptocurrency/load"
      - name: chart
        ref: "/cryptocurrency/chart"
      - name: find
        ref: "/cryptocurrency/find"
      - name: headlines
        ref: "/cryptocurrency/headlines"
      - name: discovery
        ref: "/cryptocurrency/discovery"
        sub:
          - name: coins
            ref: "/cryptocurrency/discovery/coins"
          - name: cgtrending
            ref: "/cryptocurrency/discovery/cgtrending"
          - name: cgvoted
            ref: "/cryptocurrency/discovery/cgvoted"
          - name: cgvisited
            ref: "/cryptocurrency/discovery/cgvisited"
          - name: cgvolume
            ref: "/cryptocurrency/discovery/cgvolume"
          - name: cgrecently
            ref: "/cryptocurrency/discovery/cgrecently"
          - name: cgsentiment
            ref: "/cryptocurrency/discovery/cgsentiment"
          - name: cggainers
            ref: "/cryptocurrency/discovery/cggainers"
          - name: cglosers
            ref: "/cryptocurrency/discovery/cglosers"
          - name: cgyfarms
            ref: "/cryptocurrency/discovery/cgyfarms"
          - name: cgdefi
            ref: "/cryptocurrency/discovery/cgdefi"
          - name: cgdex
            ref: "/cryptocurrency/discovery/cgdex"
          - name: cgnft
            ref: "/cryptocurrency/discovery/cgnft"
          - name: cpsearch
            ref: "/cryptocurrency/discovery/cpsearch"
          - name: cmctop
            ref: "/cryptocurrency/discovery/cmctop"
      - name: overview
        ref: "/cryptocurrency/overview"
        sub:
          - name: cgglobal
            ref: "/cryptocurrency/overview/cgglobal"
          - name: cgnews
            ref: "/cryptocurrency/overview/cgnews"
          - name: cgdefi
            ref: "/cryptocurrency/overview/cgdefi"
          - name: cgstables
            ref: "/cryptocurrency/overview/cgstables"
          - name: cgnft
            ref: "/cryptocurrency/overview/cgnft"
          - name: cgnftday
            ref: "/cryptocurrency/overview/cgnftday"
          - name: cgexchanges
            ref: "/cryptocurrency/overview/cgexchanges"
          - name: cgexrates
            ref: "/cryptocurrency/overview/cgexrates"
          - name: cgplatforms
            ref: "/cryptocurrency/overview/cgplatforms"
          - name: cgproducts
            ref: "/cryptocurrency/overview/cgproducts"
          - name: cgindexes
            ref: "/cryptocurrency/overview/cgindexes"
          - name: cgderivatives
            ref: "/cryptocurrency/overview/cgderivatives"
          - name: cgcategories
            ref: "/cryptocurrency/overview/cgcategories"
          - name: cghold
            ref: "/cryptocurrency/overview/cghold"
          - name: cgcompanies
            ref: "/cryptocurrency/overview/cgcompanies"
          - name: cpglobal
            ref: "/cryptocurrency/overview/cpglobal"
          - name: cpinfo
            ref: "/cryptocurrency/overview/cpinfo"
          - name: cpmarkets
            ref: "/cryptocurrency/overview/cpmarkets"
          - name: cpexchanges
            ref: "/cryptocurrency/overview/cpexchanges"
          - name: cpexmarkets
            ref: "/cryptocurrency/overview/cpexmarkets"
          - name: cpplatforms
            ref: "/cryptocurrency/overview/cpplatforms"
          - name: cpcontracts
            ref: "/cryptocurrency/overview/cpcontracts"
          - name: cbpairs
            ref: "/cryptocurrency/overview/cbpairs"
          - name: news
            ref: "/cryptocurrency/overview/news"
          - name: wf
            ref: "/cryptocurrency/overview/wf"
          - name: ewf
            ref: "/cryptocurrency/overview/ewf"
          - name: wfpe
            ref: "/cryptocurrency/overview/wfpe"
      - name: due diligence
        ref: "/cryptocurrency/due_diligence"
        sub:
          - name: active
            ref: "/cryptocurrency/due_diligence/active"
          - name: change
            ref: "/cryptocurrency/due_diligence/change"
          - name: eb
            ref: "/cryptocurrency/due_diligence/eb"
          - name: oi
            ref: "/cryptocurrency/due_diligence/oi"
          - name: info
            ref: "/cryptocurrency/due_diligence/info"
          - name: market
            ref: "/cryptocurrency/due_diligence/market"
          - name: ath
            ref: "/cryptocurrency/due_diligence/ath"
          - name: atl
            ref: "/cryptocurrency/due_diligence/atl"
          - name: web
            ref: "/cryptocurrency/due_diligence/web"
          - name: social
            ref: "/cryptocurrency/due_diligence/social"
          - name: score
            ref: "/cryptocurrency/due_diligence/score"
          - name: dev
            ref: "/cryptocurrency/due_diligence/dev"
          - name: bc
            ref: "/cryptocurrency/due_diligence/bc"
          - name: chart
            ref: "/cryptocurrency/due_diligence/chart"
          - name: basic
            ref: "/cryptocurrency/due_diligence/basic"
          - name: ps
            ref: "/cryptocurrency/due_diligence/ps"
          - name: mkt
            ref: "/cryptocurrency/due_diligence/mkt"
          - name: ex
            ref: "/cryptocurrency/due_diligence/ex"
          - name: twitter
            ref: "/cryptocurrency/due_diligence/twitter"
          - name: events
            ref: "/cryptocurrency/due_diligence/events"
          - name: book
            ref: "/cryptocurrency/due_diligence/book"
          - name: balance
            ref: "/cryptocurrency/due_diligence/balance"
          - name: trades
            ref: "/cryptocurrency/due_diligence/trades"
          - name: stats
            ref: "/cryptocurrency/due_diligence/stats"
      - name: onchain
        ref: "/cryptocurrency/onchain"
        sub:
          - name: gwei
            ref: "/cryptocurrency/onchain/gwei"
          - name: address
            ref: "/cryptocurrency/onchain/address"
          - name: balance
            ref: "/cryptocurrency/onchain/balance"
          - name: hist
            ref: "/cryptocurrency/onchain/hist"
          - name: holders
            ref: "/cryptocurrency/onchain/holders"
          - name: info
            ref: "/cryptocurrency/onchain/info"
          - name: ttcp
            ref: "/cryptocurrency/onchain/ttcp"
          - name: prices
            ref: "/cryptocurrency/onchain/prices"
          - name: ueat
            ref: "/cryptocurrency/onchain/ueat"
          - name: baas
            ref: "/cryptocurrency/onchain/baas"
          - name: th
            ref: "/cryptocurrency/onchain/th"
          - name: top
            ref: "/cryptocurrency/onchain/top"
          - name: lt
            ref: "/cryptocurrency/onchain/lt"
          - name: tx
            ref: "/cryptocurrency/onchain/tx"
          - name: dvcp
            ref: "/cryptocurrency/onchain/dvcp"
          - name: tv
            ref: "/cryptocurrency/onchain/tv"
          - name: whales
            ref: "/cryptocurrency/onchain/whales"
      - name: nft
        ref: "/cryptocurrency/nft"
        sub:
          - name: today
            ref: "/cryptocurrency/nft/today"
          - name: upcoming
            ref: "/cryptocurrency/nft/upcoming"
          - name: ongoing
            ref: "/cryptocurrency/nft/ongoing"
          - name: newest
            ref: "/cryptocurrency/nft/newest"
      - name: technical analysis
        ref: "/cryptocurrency/technical_analysis"
        sub:
          - name: ema
            ref: "/common/technical_analysis/ema"
          - name: sma
            ref: "/common/technical_analysis/sma"
          - name: wma
            ref: "/common/technical_analysis/wma"
          - name: hma
            ref: "/common/technical_analysis/hma"
          - name: zlma
            ref: "/common/technical_analysis/zlma"
          - name: vwap
            ref: "/common/technical_analysis/vwap"
          - name: cci
            ref: "/common/technical_analysis/cci"
          - name: macd
            ref: "/common/technical_analysis/macd"
          - name: rsi
            ref: "/common/technical_analysis/rsi"
          - name: stoch
            ref: "/common/technical_analysis/stoch"
          - name: fisher
            ref: "/common/technical_analysis/fisher"
          - name: cg
            ref: "/common/technical_analysis/cg"
          - name: adx
            ref: "/common/technical_analysis/adx"
          - name: aroon
            ref: "/common/technical_analysis/aroon"
          - name: bbands
            ref: "/common/technical_analysis/bbands"
          - name: donchian
            ref: "/common/technical_analysis/donchian"
          - name: kc
            ref: "/common/technical_analysis/kc"
          - name: ad
            ref: "/common/technical_analysis/ad"
          - name: adosc
            ref: "/common/technical_analysis/adosc"
          - name: obv
            ref: "/common/technical_analysis/obv"
          - name: fib
            ref: "/common/technical_analysis/fib"
  - name: economy
    ref: "/economy"
    sub:
      - name: feargreed
        ref: "/economy/feargreed"
      - name: events
        ref: "/economy/events"
      - name: overview
        ref: "/economy/overview"
      - name: indices
        ref: "/economy/indices"
      - name: futures
        ref: "/economy/futures"
      - name: usbonds
        ref: "/economy/usbonds"
      - name: glbonds
        ref: "/economy/glbonds"
      - name: currencies
        ref: "/economy/currencies"
      - name: energy
        ref: "/economy/energy"
      - name: metals
        ref: "/economy/metals"
      - name: meats
        ref: "/economy/meats"
      - name: grains
        ref: "/economy/grains"
      - name: softs
        ref: "/economy/softs"
      - name: map
        ref: "/economy/map"
      - name: valuation
        ref: "/economy/valuation"
      - name: performance
        ref: "/economy/performance"
      - name: spectrum
        ref: "/economy/spectrum"
      - name: rtps
        ref: "/economy/rtps"
      - name: gdp
        ref: "/economy/gdp"
      - name: gdpc
        ref: "/economy/gdpc"
      - name: inf
        ref: "/economy/inf"
      - name: cpi
        ref: "/economy/cpi"
      - name: tyld
        ref: "/economy/tyld"
      - name: unemp
        ref: "/economy/unemp"
      - name: bigmac
        ref: "/economy/bigmac"
      - name: fred
        ref: "/economy/fred"
        sub:
          - name: search
            ref : "/economy/fred/search"
          - name: add
            ref: "/economy/fred/add"
          - name: rmv
            ref: "/economy/fred/rmv"
          - name: plot
            ref: "/economy/fred/plot"
  - name: etf
    ref: "/etf"
    sub:
      - name: search
        ref: "/etf/search"
      - name: overview
        ref: "/etf/overview"
      - name: holdings
        ref: "/etf/holdings"
      - name: compare
        ref: "/etf/compare"
      - name: screener
        ref: "/etf/screener"
      - name: gainers
        ref: "/etf/gainers"
      - name: decliners
        ref: "/etf/decliners"
      - name: active
        ref: "/etf/active"
      - name: pir
        ref: "/etf/pir"
      - name: fds
        ref: "/etf/fds"
  - name: portfolio
    ref: "/portfolio"
    sub:
      - name: brokers
        ref: "/portfolio/brokers"
        sub:
          - name: ally
            ref: "/portfolio/brokers/ally"
            sub:
              - name: balances
                ref: "/portfolio/brokers/ally/balances"
              - name: history
                ref: "/portfolio/brokers/ally/history"
              - name: holdings
                ref: "/portfolio/brokers/ally/holdings"
              - name: movers
                ref: "/portfolio/brokers/ally/movers"
              - name: quote
                ref: "/portfolio/brokers/ally/quote"
          - name: coinbase
            ref: "/portfolio/brokers/coinbase"
            sub:
              - name: account
                ref: "/portfolio/brokers/coinbase/account"
              - name: deposits
                ref: "/portfolio/brokers/coinbase/deposits"
              - name: history
                ref: "/portfolio/brokers/coinbase/history"
              - name: orders
                ref: "/portfolio/brokers/coinbase/orders"
          - name: robinhood
            ref: "/portfolio/brokers/robinhood"
            sub:
<<<<<<< HEAD
              - name: login
                ref: "/portfolio/brokers/robinhood"
=======
>>>>>>> 5797549c
              - name: history
                ref: "/portfolio/brokers/robinhood/history"
              - name: holdings
                ref: "/portfolio/brokers/robinhood/holdings"
      - name: portfolio optimization
        ref: "/portfolio/portfolio_optimization"
        sub:
          - name: select
            ref: "/portfolio/portfolio_optimization/select"
          - name: add
            ref: "/portfolio/portfolio_optimization/add"
          - name: rmv
            ref: "/portfolio/portfolio_optimization/rmv"
          - name: equal
            ref: "/portfolio/portfolio_optimization/equal"
          - name: mktcap
            ref: "/portfolio/portfolio_optimization/mktcap"
          - name: dividend
            ref: "/portfolio/portfolio_optimization/dividend"
          - name: property
            ref: "/portfolio/portfolio_optimization/property"
          - name: maxhsarpe
            ref: "/portfolio/portfolio_optimization/maxsharpe"
          - name: minvol
            ref: "/portfolio/portfolio_optimization/minvol"
          - name: maxquadutil
            ref: "/portfolio/portfolio_optimization/maxquadutil"
          - name: effret
            ref: "/portfolio/portfolio_optimization/effret"
          - name: effrisk
            ref: "/portfolio/portfolio_optimization/effrisk"
          - name: ef
            ref: "/portfolio/portfolio_optimization/ef"
      - name: load
        ref: "/portfolio/load"
      - name: save
        ref: "/portfolio/save"
      - name: show
        ref: "/portfolio/show"
      - name: add
        ref: "/portfolio/add"
      - name: rmv
        ref: "/portfolio/rmv"
      - name: ar
        ref: "/portfolio/ar"
      - name: rmr
        ref: "/portfolio/rmr"
  - name: forex
    ref: "/forex"
    sub:
      - name: select
        ref: "/forex/select"
      - name: load
        ref: "/forex/load"
      - name: candle
        ref: "/forex/candle"
  - name: resources
    ref: "/resources"<|MERGE_RESOLUTION|>--- conflicted
+++ resolved
@@ -974,11 +974,6 @@
           - name: robinhood
             ref: "/portfolio/brokers/robinhood"
             sub:
-<<<<<<< HEAD
-              - name: login
-                ref: "/portfolio/brokers/robinhood"
-=======
->>>>>>> 5797549c
               - name: history
                 ref: "/portfolio/brokers/robinhood/history"
               - name: holdings

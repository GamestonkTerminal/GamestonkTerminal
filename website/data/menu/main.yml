--- conflicted
+++ resolved
@@ -867,7 +867,6 @@
       - name: defi
         ref: "/cryptocurrency/defi"
         sub:
-<<<<<<< HEAD
           - name: ldapps
             ref: "/cryptocurrency/defi/ldapps"
           - name: gdapps
@@ -876,16 +875,10 @@
             ref: "/cryptocurrency/defi/dtvl"
           - name: stvl
             ref: "/cryptocurrency/defi/stvl"
-=======
           - name: ayr
             ref: "/cryptocurrency/defi/ayr"
           - name: aterra
             ref: "/cryptocurrency/defi/aterra"
-          - name: llama
-            ref: "/cryptocurrency/defi/llama"
-          - name: tvl
-            ref: "/cryptocurrency/defi/tvl"
->>>>>>> 4d26b3f7
           - name: newsletter
             ref: "/cryptocurrency/defi/newsletter"
           - name: dpi

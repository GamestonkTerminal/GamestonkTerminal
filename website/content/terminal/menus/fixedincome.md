--- conflicted
+++ resolved
@@ -22,11 +22,7 @@
 
 :::note
 
-<<<<<<< HEAD
-The Fixed Income menu can be accessed directly from the `home` screen by typing `fixedincome`. This opens the menu as shown below. The menu heavily relies on FRED to obtain the data as seen below, please refer to the [API keys guide](/terminal/usage/data/api-keys) for information on how to obtain and set a key for FRED.
-=======
 The menu relies on FRED for data requests, please refer to the [API keys guide](/website/content/terminal/usage/data/api-keys.md) for information on how to obtain and set a key for FRED.
->>>>>>> b8256975
 
 :::
 

---
title: v2.3.0
version: "2.3.0"
date: 2023-01-31
description: v2.3.0
<<<<<<< HEAD
sidebar_position: 102
=======
sidebar_position: 105
>>>>>>> f2208f8d
---


## What's new
- New stocks filings function
- Quantile anomaly detection in forecasting menu
- Ability to save data to specific excel sheets
- File location for presets adjusted and examples added
- Updated yfinance and starting to chip away at the deprecated functions there
- General bug fixing and enhancements

## What's changed
- Adds end date to `forex/load` (#4077) @hjoaquim
- Hotfix/Windows-CLI (#4087) @tehcoderer
- Adds auto completion to `news` (#4089) @hjoaquim
- Update commands with --sheet-name that didn't work (#4088) @JerBouma
- Improve the `stocks/search` command (#4084) @JerBouma
-  Update the routine, portfolio and screener files and adjust the documentation (#4021) @JerBouma
- Add keywords and descriptions to basics, intros and advanced guides (#4052) @JerBouma
- Nightly Build Optimization (#4073) @luqmanbello
- Fix UK Economy/Macro Y10YD bug (#4078) @montezdesousa
- Fix incorrect column label in nasdaq_model.py (#4063) @peter-oroszvari
- SDK Docs: Clarifies the `Stocks.CA.Balance` example by including, `timeframe = '2021'` (#4072) @deeleeramone
- Bumping yfinance to 0.2.9 and updating ruff (#4059) @jmaslek
- Refactor requests throughout (#4033) @jmaslek
- `openbb.economy.fred_ids` to always return dataframe (#4058) @hjoaquim
- Upgrade dependencies for bug and for security vulnerabilities. (#4031) @jmaslek
- Copy paste all the sheet names (#4035) @JerBouma
- Refactor `stocks/options/voi,vol,oi,chains` (#4017) @hjoaquim
- Avoid running build on hotfix branches (#4048) @luqmanbello
- Feature/release branch gitflow (#4034) @luqmanbello
- Deprecate reddit commands taking too long to connect to PushshiftAPI (#3999) @montezdesousa
- Hotfix/fix integration tests (#4025) @hjoaquim
- Hotfix/fix equity reports (#4029) @tehcoderer
- Small typo in docs (#4036) @jose-donato
- Fix terminal exit after `--sort p/e` (#4013) @montezdesousa
- Add back pull request to linting action (#4032) @jmaslek
- Hotfix --> develop (#4027) @luqmanbello
- Quantile Anomaly Detection on Timeseries (#3980) @martinb-bb
- Feature/excel sheets (#4023) @jmaslek
- Feature - Added Integration Test Automation (#4019) @luqmanbello
- Adds filings function to the Stocks menu (#3910) @deeleeramone
- merge the release changes into develop (#4016) @jmaslek<|MERGE_RESOLUTION|>--- conflicted
+++ resolved
@@ -3,11 +3,7 @@
 version: "2.3.0"
 date: 2023-01-31
 description: v2.3.0
-<<<<<<< HEAD
-sidebar_position: 102
-=======
 sidebar_position: 105
->>>>>>> f2208f8d
 ---
 
 

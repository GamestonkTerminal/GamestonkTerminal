---
title: historical
description: OpenBB Terminal Function
---

# historical

Historical price comparison between similar companies [Source: Yahoo Finance]

### Usage

```python
historical [-l LIMIT] [-n] [-s START] [-t {o,h,l,c,a}]
```

---

## Parameters

| Name | Description | Default | Optional | Choices |
| ---- | ----------- | ------- | -------- | ------- |
| limit | Limit of the most shorted stocks to retrieve. | 10 | True | None |
| no_scale | Flag to not put all prices on same 0-1 scale | False | True | None |
<<<<<<< HEAD
| start | The starting date (format YYYY-MM-DD) of the historical price to plot | 2022-05-27 | True | None |
=======
| start | The starting date (format YYYY-MM-DD) of the historical price to plot | 2022-05-29 | True | None |
>>>>>>> 7480c5ef
| type_candle | type of candles: o-open, h-high, l-low, c-close, a-adjusted close. | a | True | o, h, l, c, a |

---<|MERGE_RESOLUTION|>--- conflicted
+++ resolved
@@ -21,11 +21,7 @@
 | ---- | ----------- | ------- | -------- | ------- |
 | limit | Limit of the most shorted stocks to retrieve. | 10 | True | None |
 | no_scale | Flag to not put all prices on same 0-1 scale | False | True | None |
-<<<<<<< HEAD
-| start | The starting date (format YYYY-MM-DD) of the historical price to plot | 2022-05-27 | True | None |
-=======
 | start | The starting date (format YYYY-MM-DD) of the historical price to plot | 2022-05-29 | True | None |
->>>>>>> 7480c5ef
 | type_candle | type of candles: o-open, h-high, l-low, c-close, a-adjusted close. | a | True | o, h, l, c, a |
 
 ---
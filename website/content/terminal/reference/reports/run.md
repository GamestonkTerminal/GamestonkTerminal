--- conflicted
+++ resolved
@@ -5,11 +5,7 @@
 
 # run
 
-<<<<<<< HEAD
 Run a notebook from this folder: 'C:\Users\teh_coderer\OpenBBUserData\reports\custom reports'.
-=======
-Run a notebook from this folder: '/home/runner/OpenBBUserData/reports/custom reports'.
->>>>>>> 7480c5ef
 
 ### Usage
 

--- conflicted
+++ resolved
@@ -18,35 +18,20 @@
 For CoinPaprika and CoinGecko are similar:
 
 ```
-<<<<<<< HEAD
-  --vs: The currency to look the loaded coin against. Both USD and BTC are supported. Default: `USD`
-  -i/--interval. Interval to look data for. These two sources only support daily data. Default: `1day`
-=======
   --vs VS              The currency to look the loaded coin against. Both USD and BTC are supported. Default: `USD`
   -i/--interval        Interval to look data for. These two sources only support daily data. Default: `1day`
->>>>>>> ea964109
 ```
 
 For Coinbase:
 
 ```
-<<<<<<< HEAD
-  --vs: The currency to look the loaded coin against. Depends on the crypto loaded. Default: `USDT`
-  -i/--interval. Interval to look data for. Default is `1day` but support all of the following: ['1min', '5min', '15min', '1hour', '6hour', '24hour', '1day']
-=======
   --vs VS              The currency to look the loaded coin against. Depends on the crypto loaded. Default: `USDT`
   -i/--interval        Interval to look data for. Default is `1day` but support all of the following: ['1min', '5min', '15min', '1hour', '6hour', '24hour', '1day']
->>>>>>> ea964109
 ```
 
 For Binance:
 
 ```
-<<<<<<< HEAD
-  --vs: The currency to look the loaded coin against. Depends on the crypto loaded. Default: `USDT`
-  -i/--interval. Interval to look data for. Default is `1day` but support all of the following: ['1day', '3day', '1hour', '2hour', '4hour', '6hour', '8hour', '12hour', '1week', '1min', '3min', '5min', '15min', '30min', '1month']
-=======
   --vs VS             The currency to look the loaded coin against. Depends on the crypto loaded. Default: `USDT`
   -i/--interval       Interval to look data for. Default is `1day` but support all of the following: ['1day', '3day', '1hour', '2hour', '4hour', '6hour', '8hour', '12hour', '1week', '1min', '3min', '5min', '15min', '30min', '1month']
->>>>>>> ea964109
 ```
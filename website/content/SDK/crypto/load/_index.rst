.. role:: python(code)
    :language: python
    :class: highlight

|

.. raw:: html

    <h3>
    > Getting data
    </h3>

{{< highlight python >}}
crypto.load(
    symbol: 'str',
<<<<<<< HEAD
    start_date: 'datetime' = datetime.datetime(
    2019, 11, 9, 18, 1, 39, 728615, chart: bool = False,
), interval: 'str' = '1440',
    exchange: 'str' = 'binance',
    vs_currency: 'str' = 'usdt',
    end_date: 'datetime' = datetime.datetime(
    2022, 11, 13, 18, 1, 39, 728616, chart: bool = False,
), source: 'str' = 'CCXT',
=======
    start_date: 'Optional[Union[datetime, str]]' = None,
    interval: 'str' = '1440',
    exchange: 'str' = 'binance',
    vs_currency: 'str' = 'usdt',
    end_date: 'Optional[Union[datetime, str]]' = None,
    source: 'str' = 'CCXT',
>>>>>>> 46141766
    chart: bool = False,
) -> 'pd.DataFrame'
{{< /highlight >}}

.. raw:: html

    <p>
    Load crypto currency to get data for
    </p>

* **Parameters**

    symbol: str
        Coin to get
    start_date: str or datetime, optional
        Start date to get data from with. - datetime or string format (YYYY-MM-DD)
    interval: str
        The interval between data points in minutes.
        Choose from: 1, 15, 30, 60, 240, 1440, 10080, 43200
    exchange: str:
        The exchange to get data from.
    vs_currency: str
        Quote Currency (Defaults to usdt)
    end_date: str or datetime, optional
        End date to get data from with. - datetime or string format (YYYY-MM-DD)
    source: str
        The source of the data
        Choose from: CCXT, CoinGecko, YahooFinance

* **Returns**

    pd.DataFrame
        Dataframe consisting of price and volume data<|MERGE_RESOLUTION|>--- conflicted
+++ resolved
@@ -13,23 +13,12 @@
 {{< highlight python >}}
 crypto.load(
     symbol: 'str',
-<<<<<<< HEAD
-    start_date: 'datetime' = datetime.datetime(
-    2019, 11, 9, 18, 1, 39, 728615, chart: bool = False,
-), interval: 'str' = '1440',
-    exchange: 'str' = 'binance',
-    vs_currency: 'str' = 'usdt',
-    end_date: 'datetime' = datetime.datetime(
-    2022, 11, 13, 18, 1, 39, 728616, chart: bool = False,
-), source: 'str' = 'CCXT',
-=======
     start_date: 'Optional[Union[datetime, str]]' = None,
     interval: 'str' = '1440',
     exchange: 'str' = 'binance',
     vs_currency: 'str' = 'usdt',
     end_date: 'Optional[Union[datetime, str]]' = None,
     source: 'str' = 'CCXT',
->>>>>>> 46141766
     chart: bool = False,
 ) -> 'pd.DataFrame'
 {{< /highlight >}}

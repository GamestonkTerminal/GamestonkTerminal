--- conflicted
+++ resolved
@@ -17,13 +17,8 @@
     symbol: str,
     dev_activity: bool = False,
     interval: str = '1d',
-<<<<<<< HEAD
-    start_date: str = '2021-11-13T18:01:39Z',
-    end_date: str = '2022-11-13T18:01:39Z',
-=======
     start_date: str = '2021-11-10T20:12:25Z',
     end_date: str = '2022-11-10T20:12:25Z',
->>>>>>> 46141766
     chart: bool = False,
 ) -> pandas.core.frame.DataFrame
 {{< /highlight >}}
@@ -68,15 +63,9 @@
 {{< highlight python >}}
 crypto.dd.gh(
     symbol: str,
-<<<<<<< HEAD
-    start_date: str = '2021-11-13T18:01:39Z',
-    dev_activity: bool = False,
-    end_date: str = '2022-11-13T18:01:39Z',
-=======
     start_date: str = '2021-11-10T20:12:25Z',
     dev_activity: bool = False,
     end_date: str = '2022-11-10T20:12:25Z',
->>>>>>> 46141766
     interval: str = '1d',
     export: str = '',
     external_axes: Optional[List[matplotlib.axes._axes.Axes]] = None,

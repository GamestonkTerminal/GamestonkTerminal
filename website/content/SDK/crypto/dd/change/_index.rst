.. role:: python(code)
    :language: python
    :class: highlight

|

To obtain charts, make sure to add :python:`chart = True` as the last parameter.

.. raw:: html

    <h3>
    > Getting data
    </h3>

{{< highlight python >}}
crypto.dd.change(
    symbol: str,
    exchange: str = 'binance',
<<<<<<< HEAD
    start_date: int = 1262304000,
    end_date: int = 1668362499,
=======
    start_date: str = '2010-01-01',
    end_date: str = '2022-11-10',
>>>>>>> 46141766
    chart: bool = False,
) -> pandas.core.frame.DataFrame
{{< /highlight >}}

.. raw:: html

    <p>
    Returns 30d change of the supply held in exchange wallets of a certain symbol.
    [Source: https://glassnode.com]
    </p>

* **Parameters**

    symbol : str
        Asset symbol to search supply (e.g., BTC)
    exchange : str
        Exchange to check net position change (e.g., binance)
    start_date : str
        Initial date, format YYYY-MM-DD
    end_date : str
        Final date, format YYYY-MM-DD
    chart: bool
       Flag to display chart


* **Returns**

    pd.DataFrame
        supply change in exchange wallets of a certain symbol over time

|

.. raw:: html

    <h3>
    > Getting charts
    </h3>

{{< highlight python >}}
crypto.dd.change(
    symbol: str,
    exchange: str = 'binance',
    start_date: str = '2010-01-01',
    end_date: str = '2022-11-10',
    export: str = '',
    external_axes: Optional[List[matplotlib.axes._axes.Axes]] = None,
    chart: bool = False,
) -> None
{{< /highlight >}}

.. raw:: html

    <p>
    Display 30d change of the supply held in exchange wallets.
    [Source: https://glassnode.org]
    </p>

* **Parameters**

    symbol : str
        Asset to search active addresses (e.g., BTC)
    exchange : str
        Exchange to check net position change (possible values are: aggregated, binance,
        bittrex, coinex, gate.io, gemini, huobi, kucoin, poloniex, bibox, bigone, bitfinex,
        hitbtc, kraken, okex, bithumb, zb.com, cobinhood, bitmex, bitstamp, coinbase, coincheck, luno)
    start_date : str
        Initial date, format YYYY-MM-DD
    end_date : str
        Final date, format YYYY-MM-DD
    export : str
        Export dataframe data to csv,json,xlsx file
    external_axes : Optional[List[plt.Axes]], optional
        External axes (1 axis is expected in the list), by default None
    chart: bool
       Flag to display chart
<|MERGE_RESOLUTION|>--- conflicted
+++ resolved
@@ -16,13 +16,8 @@
 crypto.dd.change(
     symbol: str,
     exchange: str = 'binance',
-<<<<<<< HEAD
-    start_date: int = 1262304000,
-    end_date: int = 1668362499,
-=======
     start_date: str = '2010-01-01',
     end_date: str = '2022-11-10',
->>>>>>> 46141766
     chart: bool = False,
 ) -> pandas.core.frame.DataFrame
 {{< /highlight >}}

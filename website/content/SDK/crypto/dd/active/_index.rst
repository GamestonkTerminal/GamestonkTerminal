.. role:: python(code)
    :language: python
    :class: highlight

|

To obtain charts, make sure to add :python:`chart = True` as the last parameter.

.. raw:: html

    <h3>
    > Getting data
    </h3>

{{< highlight python >}}
crypto.dd.active(
    symbol: str,
    interval: str = '24h',
    start_date: str = '2010-01-01',
<<<<<<< HEAD
    end_date: str = '2022-11-10',
=======
    end_date: str = None,
>>>>>>> 1900225b
    chart: bool = False,
) -> pandas.core.frame.DataFrame
{{< /highlight >}}

.. raw:: html

    <p>
    Returns active addresses of a certain symbol
    [Source: https://glassnode.com]
    </p>

* **Parameters**

    symbol : str
        Asset to search active addresses (e.g., BTC)
    interval : str
        Interval frequency (e.g., 24h)
    start_date : str
        Initial date, format YYYY-MM-DD
    end_date : str
        Final date, format YYYY-MM-DD
    chart: bool
       Flag to display chart


* **Returns**

    pd.DataFrame
        active addresses over time

|

.. raw:: html

    <h3>
    > Getting charts
    </h3>

{{< highlight python >}}
crypto.dd.active(
    symbol: str,
    start_date: str = '2010-01-01',
<<<<<<< HEAD
    end_date: str = '2022-11-10',
=======
    end_date: str = None,
>>>>>>> 1900225b
    interval: str = '24h',
    export: str = '',
    external_axes: Optional[List[matplotlib.axes._axes.Axes]] = None,
    chart: bool = False,
) -> None
{{< /highlight >}}

.. raw:: html

    <p>
    Display active addresses of a certain symbol over time
    [Source: https://glassnode.org]
    </p>

* **Parameters**

    symbol : str
        Asset to search active addresses (e.g., BTC)
    start_date : str
        Initial date, format YYYY-MM-DD
    end_date : str
        Final date, format YYYY-MM-DD
    interval : str
        Interval frequency (possible values are: 24h, 1w, 1month)
    export : str
        Export dataframe data to csv,json,xlsx file
    external_axes : Optional[List[plt.Axes]], optional
        External axes (1 axis is expected in the list), by default None
    chart: bool
       Flag to display chart
<|MERGE_RESOLUTION|>--- conflicted
+++ resolved
@@ -17,11 +17,7 @@
     symbol: str,
     interval: str = '24h',
     start_date: str = '2010-01-01',
-<<<<<<< HEAD
-    end_date: str = '2022-11-10',
-=======
     end_date: str = None,
->>>>>>> 1900225b
     chart: bool = False,
 ) -> pandas.core.frame.DataFrame
 {{< /highlight >}}
@@ -64,11 +60,7 @@
 crypto.dd.active(
     symbol: str,
     start_date: str = '2010-01-01',
-<<<<<<< HEAD
-    end_date: str = '2022-11-10',
-=======
     end_date: str = None,
->>>>>>> 1900225b
     interval: str = '24h',
     export: str = '',
     external_axes: Optional[List[matplotlib.axes._axes.Axes]] = None,
@@ -98,4 +90,4 @@
     external_axes : Optional[List[plt.Axes]], optional
         External axes (1 axis is expected in the list), by default None
     chart: bool
-       Flag to display chart
+       Flag to display chart
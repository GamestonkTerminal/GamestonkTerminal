--- conflicted
+++ resolved
@@ -37,13 +37,8 @@
 
 {{< highlight python >}}
 crypto.onchain.btc_supply(
-<<<<<<< HEAD
-    start_date: int = 1262304000,
-    end_date: int = 1668362499,
-=======
     start_date: str = '2010-01-01',
     end_date: str = '2022-11-10',
->>>>>>> 46141766
     export: str = '',
     external_axes: Optional[List[matplotlib.axes._axes.Axes]] = None,
     chart: bool = False,

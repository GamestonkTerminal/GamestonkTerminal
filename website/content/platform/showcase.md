---
title: Showcase
sidebar_position: 6
description: Showcasing apps created by users using the OpenBB Platform
keywords: [Showcasing, showcase, OpenBB, openbb, sdk, api, pip, pypi, platform]
---

import HeadTitle from '@site/src/components/General/HeadTitle.tsx';

<HeadTitle title="Showcase - Platform | OpenBB Docs" />

import ShowcaseItem from "@site/src/components/General/ShowcaseItem"

<<<<<<< HEAD
## Coming Soon
=======
This page contains a list of projects that use the OpenBB Platform.

If you have a project that uses the OpenBB Platform, please contact us via [Discord](https://discord.com/invite/Up2QGbMKHY) or [hello@openbb.co](mailto:hello@openbb.co).

---
>>>>>>> fdbc6d7e

---

:::tip

Find more open source projects on GitHub [here](https://github.com/search?q=topic:openbb&type=Repositories&l=&l=)<|MERGE_RESOLUTION|>--- conflicted
+++ resolved
@@ -11,15 +11,7 @@
 
 import ShowcaseItem from "@site/src/components/General/ShowcaseItem"
 
-<<<<<<< HEAD
 ## Coming Soon
-=======
-This page contains a list of projects that use the OpenBB Platform.
-
-If you have a project that uses the OpenBB Platform, please contact us via [Discord](https://discord.com/invite/Up2QGbMKHY) or [hello@openbb.co](mailto:hello@openbb.co).
-
----
->>>>>>> fdbc6d7e
 
 ---
 

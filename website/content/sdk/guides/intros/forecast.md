--- conflicted
+++ resolved
@@ -409,11 +409,6 @@
 
 Regression model obtains MAPE: 1.85%
 ```
-<<<<<<< HEAD
-=======
-<img width="507" alt="image" src="https://user-images.githubusercontent.com/105685594/203791078-181431cb-99bf-4d26-bfff-b4cf34b5dee2.png" />
-![Combine View](https://user-images.githubusercontent.com/105685594/203791078-181431cb-99bf-4d26-bfff-b4cf34b5dee2.png)
->>>>>>> d3d6bbe6
 
 ![openbb.forecast.regr_chart](https://user-images.githubusercontent.com/85772166/203897358-1111b8f6-e907-4ac6-a97d-327c87e07f1e.png "openbb.forecast.regr_chart")
 
@@ -489,7 +484,6 @@
 
 Regression model obtains MAPE: 1.80% 
 ```
-<<<<<<< HEAD
 
 |Datetime |Prediction |
 |:--------|------:|
@@ -591,11 +585,4 @@
         as the previous day's closing price. Defaults to False.
     external_axes: Optional[List[plt.axes]]
         External axes to plot on
-```
-=======
-​
-Here was can now see a chart and table with the expected values, and historic data. The chart also tells us how our backtesing performed, so that we can know the accuracy of our prediction.
-
-
-![Expo View](https://user-images.githubusercontent.com/72827203/202429347-b3ab488d-d4f6-42bb-80d1-c66b3c5a92df.png)
->>>>>>> d3d6bbe6
+```
---
title: Portfolio Optimization
keywords: ["portfolio", "optimization", "mean variance", "risk parity", "black litterman", "mean risk",
"hierarchical clustering models"]
excerpt: "The Introduction to Portfolio Optimization within the Portfolio menu explains how to use various portfolio
optimization techniques and provides a brief description of its sub-menus"
---
The Portfolio Optimization menu allows the user to apply advanced optimization techniques to a portfolio of any type and of any size. It does so by introducing a multitude of optimization techniques ranging from <a href="https://www.investopedia.com/terms/m/meanvariance-analysis.asp" target="_blank" rel="noreferrer noopener">mean-variance optimization</a> to <a href="https://www.investopedia.com/terms/r/risk-parity.asp" target="_blank" rel="noreferrer noopener">risk parity models</a> and <a href="https://www.investopedia.com/terms/c/cluster_analysis.asp" target="_blank" rel="noreferrer noopener">hierarchical clustering models</a>. By providing Excel templates, the user can make sense of the vast array of parameters that each command has. E.g. think of the historic period you wish to use or which of the more than 10 risk measures and covariance methods should be used? These are questions the templates make easier to answer.

The capabilities of the [Portfolio Optiminzation menu](/terminal/guides/intros/portfolio/po) from the OpenBB Terminal are wrapped into a powerful SDK, enabling users to work with the data in a flexible environment that can be fully customized to meet the needs of any user. These functionalities allow the user to apply advanced optimization techniques to a portfolio of any type and of any size. It does so by introducing a multitude of optimization techniques ranging from <a href="https://www.investopedia.com/terms/m/meanvariance-analysis.asp" target="_blank" rel="noreferrer noopener">mean-variance optimization</a> to <a href="https://www.investopedia.com/terms/r/risk-parity.asp" target="_blank" rel="noreferrer noopener">risk parity models</a> and <a href="https://www.investopedia.com terms/c/cluster_analysis.asp" target="_blank" rel="noreferrer noopener">hierarchical clustering models</a>. By providing Excel templates, the user can make sense of the vast array of parameters that each command has. E.g. think of the historic period you wish to use or which of the more than 10 risk measures and covariance methods should be used? These are questions the templates make easier to answer.

## How to use
Start a Python script or Notebook file by importing the module:

```python
from openbb_terminal.sdk import openbb
```

This menu requires the usage of the Excel templates to work properly. As there is a lot of complexity involved around these techniques, these templates allow the user to understand what values for each parameter are actually used and allow for an easy way to define the allocation.

<<<<<<< HEAD
:::note For this there are two templates that need to be set, the **OpenBB Parameters Template** and the **OpenBB Portfolio Template v1.0.0**. These files can be found in [here](https://github.com/OpenBB-finance/OpenBBTerminal/tree/main/openbb_terminal/miscellaneous/portfolio_examples). One is in the `allocation` folder and the other is in `optimization`. the Select a file and press "Download" on the right, then place it into the OpenBBUserData folder. You can find more about this folder [here](/sdk/advanced/data).
=======
:::note For this there are two templates that need to be set, the **OpenBB Parameters Template** and the **OpenBB Portfolio Template**. These files can be found in [here](https://github.com/OpenBB-finance/OpenBBTerminal/tree/main/openbb_terminal/miscellaneous/portfolio_examples). Select a file and press "Download" on the right, then place it into the OpenBBUserData folder. You can find more about this folder [here](/sdk/advanced/data).
>>>>>>> d5d8e71e
:::

### OpenBB Parameters Template
This template provides the user with the ability to set define values for each parameter based on the optimization technique that is deployed. E.g. if you select `riskparity` for the `technique` parameter, you will notice that some parameters turn <span style={{color: "#BEBEBE"}}>grey</span>. This means that the parameter is irrelevant for the selected method.

The OpenBB Terminal does, however, allow the user to run any model despite the `technique` you selected. Therefore, if you are interested in running multiple models, consider removing the value for `technique`. Do note that this makes it more difficult to understand which values are used for which model.

<a target="_blank" href="https://user-images.githubusercontent.com/46355364/171144692-dd812efd-1e95-4a71-a93f-7ae8a480fe5d.png"><img alt="OpenBB Parameters Template" src="https://user-images.githubusercontent.com/46355364/171144692-dd812efd-1e95-4a71-a93f-7ae8a480fe5d.png"></img></a>

### OpenBB Portfolio Template
This template hands the user a format to work with it to define the portfolio. Here, categorization is applied based on asset class, sector, industry, country and currency. By using the dropdown menus within this Excel, you are able to apply the proper categorization. This is based on the same methodology as found in other areas of the terminal.

<a target="_blank" href="https://user-images.githubusercontent.com/46355364/171145061-cd618153-801c-4771-ba57-7ee0ab8c57e8.png"><img alt="OpenBB Portfolio Template" src="https://user-images.githubusercontent.com/46355364/171145061-cd618153-801c-4771-ba57-7ee0ab8c57e8.png"></img></a>

You can load in the portfolio template with the following code:

```python
import pandas as pd

# Define your own orderbook path here, current value won't work
order_book_path = "PATH_TO_ORDERBOOK_FILE"

# Read in the file
order_book = pd.read_excel(order_book_path)

# Adjust the columns accordingly
order_book_cols = ['Ticker', 'Asset Class', 'Sector', 'Industry', 'Country',
       'Current Invested Amount', 'Currency']

order_book = order_book[order_book_cols]

# Load in the portfolio
p = openbb.portfolio.po.load(symbols_file_path=order_book_path)
tickers, categories = openbb.portfolio.po.equal(portfolio_engine=p)
```

### Performing optimization
Based on the parameters and allocation the user has set, the optimization process begins. What optimization technique is ideal depends entirely on the user's risk profile and objectives. As an illustration, <a href="https://www.investopedia.com/terms/r/risk-parity.asp" target="_blank" rel="noreferrer noopener">Risk Parity</a> is presented below:

```python
# Perform calculations
weights_riskparity, data_returns_riskparity = openbb.portfolio.po.riskparity(p)

weights_riskparity
```

Which returns:

|       |   Risk Parity |
|:------|--------------:|
| AAPL  |       0.0462  |
| AMZN  |       0.04545 |
| APTV  |       0.03177 |
| ASML  |       0.03328 |
| BABA  |       0.04192 |
| GOOGL |       0.04758 |
| HYG   |       0.13093 |
| NKE   |       0.04909 |
| TIP   |       0.30826 |
| TLT   |       0.21927 |
| TSM   |       0.04626 |

It is possible to use the commands without loading in the parameters template or by using the parameters template but changing some arguments directly into the terminal. For example, using the same method as described above, the risk measure is changed to <a href="https://www.investopedia.com/terms/c/conditional_value_at_risk.asp" target="_blank" rel="noreferrer noopener">Conditional Value at Risk (CVaR)</a> and the used historic period is increased to 10 years (keeping all other parameters unchanged):

```python
# Perform calculations
weights_riskparity, data_returns_riskparity = openbb.portfolio.po.riskparity(p, interval="10y", risk_measure="CVaR")

weights_riskparity
```

Which returns:

|       |   Risk Parity |
|:------|--------------:|
| AAPL  |       0.04843 |
| AMZN  |       0.04302 |
| APTV  |       0.03907 |
| ASML  |       0.03717 |
| GOOGL |       0.04877 |
| HYG   |       0.14643 |
| NKE   |       0.05275 |
| TIP   |       0.33264 |
| TLT   |       0.20371 |
| TSM   |       0.04802 |



## Examples
To demonstrate the capabilities of the Portfolio Optimization menu, the entire <a href="https://www.investopedia.com/terms/s/sp500.asp" target="_blank" rel="noreferrer noopener">S&P 500 index</a> (as of 30th of May 2022) is used and optimized and analysed in a variety of ways. Starting by loading in the dataset with the following:

```python
import pandas as pd

# Define your own orderbook path here, current value won't work
order_book_path = "PATH_TO_ORDERBOOK_FILE"

# Read in the file
order_book = pd.read_excel(order_book_path)

# Adjust the columns accordingly
order_book_cols = ['Ticker', 'Asset Class', 'Sector', 'Industry', 'Country',
       'Current Invested Amount', 'Currency']

order_book = order_book[order_book_cols]

# Load in the portfolio
tickers, categories = openbb.portfolio.po.load(order_book_path)
```

Then, the <a href="https://jpm.pm-research.com/content/42/4/59.short" target="_blank" rel="noreferrer noopener">Hierarchical Risk Parity</a> technique is applied by using the following:

```python
weights_hrp, data_returns_hrp = openbb.portfolio.po.hrp(
    tickers,
    interval="5y",
    risk_measure="cVaR",
    risk_aversion=0.8
)

pd.DataFrame.from_dict(weights_hrp, orient='index', columns=["Hierarchical Risk Parity"])
```

This results in the following (the result is edited, as it would show 500 tickers, to prevent flooding this page):

|       |   Hierarchical Risk Parity |
|:------|---------------------------:|
| A     |                    0.00199 |
| AAL   |                    0.00104 |
| AAP   |                    0.00185 |
| AAPL  |                    0.00184 |
| ABBV  |                    0.0028  |
| ...   | ... |
| NOC   |                    0.00228 |
| XOM   |                    0.00167 |
| ZBRA  |                    0.00156 |
| ZION  |                    0.0014  |
| ZTS   |                    0.00225 |

It is possible to delve further into these findings with the `plot` functionality for example done by looking at the portfolio's returns <a href="https://www.investopedia.com/terms/h/histogram.asp" target="_blank" rel="noreferrer noopener">histogram</a> which also includes a variety of risk measures as well as the portfolio's drawdowns.

````
openbb.portfolio.po.plot(data=data_returns_hrp, weights=weights_hrp, risk_measure='cVaR', hist=True)
````

<a target="_blank" href="https://user-images.githubusercontent.com/46355364/171145848-5a3f5333-6b7f-4d7a-a96e-0859adb1ce78.png"><img alt="Portfokio Returns Histogram" src="https://user-images.githubusercontent.com/46355364/171145848-5a3f5333-6b7f-4d7a-a96e-0859adb1ce78.png"></img></a>

````
openbb.portfolio.po.plot(data=data_returns_hrp, weights=weights_hrp, risk_measure='cVaR', dd=True)
````

<a target="_blank" href="https://user-images.githubusercontent.com/46355364/171145983-2d2c1c2e-67d2-4839-b43a-51bd22332de8.png"><img alt="Portfolio Drawdowns" src="https://user-images.githubusercontent.com/46355364/171145983-2d2c1c2e-67d2-4839-b43a-51bd22332de8.png"></img></a><|MERGE_RESOLUTION|>--- conflicted
+++ resolved
@@ -18,11 +18,7 @@
 
 This menu requires the usage of the Excel templates to work properly. As there is a lot of complexity involved around these techniques, these templates allow the user to understand what values for each parameter are actually used and allow for an easy way to define the allocation.
 
-<<<<<<< HEAD
 :::note For this there are two templates that need to be set, the **OpenBB Parameters Template** and the **OpenBB Portfolio Template v1.0.0**. These files can be found in [here](https://github.com/OpenBB-finance/OpenBBTerminal/tree/main/openbb_terminal/miscellaneous/portfolio_examples). One is in the `allocation` folder and the other is in `optimization`. the Select a file and press "Download" on the right, then place it into the OpenBBUserData folder. You can find more about this folder [here](/sdk/advanced/data).
-=======
-:::note For this there are two templates that need to be set, the **OpenBB Parameters Template** and the **OpenBB Portfolio Template**. These files can be found in [here](https://github.com/OpenBB-finance/OpenBBTerminal/tree/main/openbb_terminal/miscellaneous/portfolio_examples). Select a file and press "Download" on the right, then place it into the OpenBBUserData folder. You can find more about this folder [here](/sdk/advanced/data).
->>>>>>> d5d8e71e
 :::
 
 ### OpenBB Parameters Template

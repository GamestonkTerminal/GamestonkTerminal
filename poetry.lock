--- conflicted
+++ resolved
@@ -4395,11 +4395,7 @@
 [metadata]
 lock-version = "1.1"
 python-versions = "^3.8,<3.11, !=3.9.7"
-<<<<<<< HEAD
-content-hash = "efc38cab271a554756eff5a070506c84dfba1d57dc2247fd722928fdabeb7202"
-=======
 content-hash = "c221577c37f21f30c12f8ccf882c6ca0bfdfc2afe303ea803d33bb7622bdc8d2"
->>>>>>> 90b5e10c
 
 [metadata.files]
 aiodns = []
@@ -4625,28 +4621,6 @@
 pyobjc-core = []
 pyobjc-framework-cocoa = []
 pyotp = []
-<<<<<<< HEAD
-pyparsing = []
-pyportfolioopt = []
-pyprind = []
-pyrsistent = []
-pytest = []
-pytest-cov = []
-pytest-mock = []
-pytest-recording = []
-pythclient = []
-python-binance = []
-python-coinmarketcap = []
-python-dateutil = []
-python-dotenv = []
-python-i18n = []
-pytrends = []
-pytz = []
-pytz-deprecation-shim = []
-pyupgrade = []
-pywin32 = []
-pywin32-ctypes = []
-=======
 pyparsing = [
     {file = "pyparsing-3.0.9-py3-none-any.whl", hash = "sha256:5026bae9a10eeaefb61dab2f09052b9f4307d44aee4eda64b309723d8d206bbc"},
     {file = "pyparsing-3.0.9.tar.gz", hash = "sha256:2b020ecf7d21b687f219b71ecad3631f644a47f01403fa1d1036b0c6416d70fb"},
@@ -4756,7 +4730,6 @@
     {file = "pywin32-ctypes-0.2.0.tar.gz", hash = "sha256:24ffc3b341d457d48e8922352130cf2644024a4ff09762a2261fd34c36ee5942"},
     {file = "pywin32_ctypes-0.2.0-py2.py3-none-any.whl", hash = "sha256:9dc2d991b3479cc2df15930958b674a48a227d5361d413827a4cfd0b5876fc98"},
 ]
->>>>>>> 90b5e10c
 pywinpty = []
 pyyaml = []
 pyzmq = []

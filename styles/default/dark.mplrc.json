--- conflicted
+++ resolved
@@ -1,10 +1,7 @@
 {
     "xticks_rotation": 10,
     "tight_layout_padding": 2,
-<<<<<<< HEAD
     "pie_wedgeprops": {"linewidth": 0.5, "edgecolor": "#FFFFFF"},
     "pie_startangle": 90
-=======
     "volume_bar_width": 0.5
->>>>>>> e74352ab
 }
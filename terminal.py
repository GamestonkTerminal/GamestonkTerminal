--- conflicted
+++ resolved
@@ -759,42 +759,6 @@
     return cmds
 
 
-<<<<<<< HEAD
-=======
-def do_rollover():
-    """RollOver the log file."""
-    for handler in logging.getLogger().handlers:
-        if isinstance(handler, PathTrackingFileHandler):
-            handler.doRollover()
-
-
-def log_settings() -> None:
-    """Log settings"""
-    settings_dict = {}
-    settings_dict["tab"] = "True" if obbff.USE_TABULATE_DF else "False"
-    settings_dict["cls"] = "True" if obbff.USE_CLEAR_AFTER_CMD else "False"
-    settings_dict["color"] = "True" if obbff.USE_COLOR else "False"
-    settings_dict["promptkit"] = "True" if obbff.USE_PROMPT_TOOLKIT else "False"
-    settings_dict["thoughts"] = "True" if obbff.ENABLE_THOUGHTS_DAY else "False"
-    settings_dict["reporthtml"] = "True" if obbff.OPEN_REPORT_AS_HTML else "False"
-    settings_dict["exithelp"] = "True" if obbff.ENABLE_EXIT_AUTO_HELP else "False"
-    settings_dict["rcontext"] = "True" if obbff.REMEMBER_CONTEXTS else "False"
-    settings_dict["rich"] = "True" if obbff.ENABLE_RICH else "False"
-    settings_dict["richpanel"] = "True" if obbff.ENABLE_RICH_PANEL else "False"
-    settings_dict["ion"] = "True" if obbff.USE_ION else "False"
-    settings_dict["watermark"] = "True" if obbff.USE_WATERMARK else "False"
-    settings_dict["autoscaling"] = "True" if obbff.USE_PLOT_AUTOSCALING else "False"
-    settings_dict["dt"] = "True" if obbff.USE_DATETIME else "False"
-    settings_dict["packaged"] = "True" if obbff.PACKAGED_APPLICATION else "False"
-    settings_dict["python"] = str(platform.python_version())
-    settings_dict["os"] = str(platform.system())
-
-    logger.info("SETTINGS: %s ", str(settings_dict))
-
-    do_rollover()
-
-
->>>>>>> a59e041d
 def run_scripts(
     path: str,
     test_mode: bool = False,

--- conflicted
+++ resolved
@@ -402,12 +402,8 @@
                     self.queue = cmds_with_params.split("/")
 
 
-<<<<<<< HEAD
 # pylint: disable=global-statement
 def terminal(jobs_cmds: List[str] = None):
-=======
-def terminal(jobs_cmds: List[str] = None, appName: str = "gst"):
->>>>>>> f00a7c19
     """Terminal Menu"""
     setup_logging(appName)
     logger.info("START")

--- conflicted
+++ resolved
@@ -60,11 +60,8 @@
         "forex",
         "etf",
         "resources",
-<<<<<<< HEAD
         "jupyter",
-=======
         "funds",
->>>>>>> abf79a52
     ]
     CHOICES += CHOICES_COMMANDS
     CHOICES += CHOICES_MENUS

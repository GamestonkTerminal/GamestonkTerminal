#!/usr/bin/env python
"""Main Terminal Module"""
__docformat__ = "numpy"

import argparse
import difflib
import logging
import os
import platform
import sys
import webbrowser
from typing import List
import dotenv

import pandas as pd
from prompt_toolkit import PromptSession

from prompt_toolkit.completion import NestedCompleter
from prompt_toolkit.styles import Style
from prompt_toolkit.formatted_text import HTML

from openbb_terminal.core.config import (  # pylint: disable=unused-import  # noqa
    paths_helper,
)
from openbb_terminal.common import feedparser_view
from openbb_terminal.core.config.paths import (
    REPOSITORY_DIRECTORY,
    USER_ENV_FILE,
    REPOSITORY_ENV_FILE,
    USER_EXPORTS_DIRECTORY,
)
from openbb_terminal.core.log.generation.path_tracking_file_handler import (
    PathTrackingFileHandler,
)
from openbb_terminal import feature_flags as obbff
from openbb_terminal.helper_funcs import (
    check_positive,
    get_flair,
    parse_simple_args,
    EXPORT_ONLY_RAW_DATA_ALLOWED,
)
from openbb_terminal.loggers import setup_logging
from openbb_terminal.menu import session
from openbb_terminal.parent_classes import BaseController
from openbb_terminal.rich_config import console, MenuText, translate
from openbb_terminal.terminal_helper import (
    bootup,
    check_for_updates,
    is_reset,
    print_goodbye,
    reset,
    suppress_stdout,
    update_terminal,
    welcome_message,
)
from openbb_terminal.helper_funcs import parse_and_split_input

# pylint: disable=too-many-public-methods,import-outside-toplevel,too-many-branches,no-member,C0302

logger = logging.getLogger(__name__)

env_file = str(USER_ENV_FILE)


class TerminalController(BaseController):
    """Terminal Controller class"""

    CHOICES_COMMANDS = [
        "keys",
        "settings",
        "survey",
        "update",
        "featflags",
        "exe",
        "guess",
        "news",
    ]
    CHOICES_MENUS = [
        "stocks",
        "economy",
        "crypto",
        "portfolio",
        "forex",
        "etf",
        "reports",
        "dashboards",
        "funds",
        "alternative",
        "econometrics",
        "forecast",
        "sources",
    ]

    PATH = "/"
    ROUTINE_CHOICES = {
        file: None
        for file in os.listdir(
            os.path.join(os.path.abspath(os.path.dirname(__file__)), "routines")
        )
        if file.endswith(".openbb")
    }

    GUESS_TOTAL_TRIES = 0
    GUESS_NUMBER_TRIES_LEFT = 0
    GUESS_SUM_SCORE = 0.0
    GUESS_CORRECTLY = 0

    def __init__(self, jobs_cmds: List[str] = None):
        """Constructor"""
        super().__init__(jobs_cmds)

        if session and obbff.USE_PROMPT_TOOLKIT:
            choices: dict = {c: {} for c in self.controller_choices}
            choices["support"] = self.SUPPORT_CHOICES
            choices["exe"] = self.ROUTINE_CHOICES

            self.completer = NestedCompleter.from_nested_dict(choices)

        self.queue: List[str] = list()

        if jobs_cmds:
            self.queue = parse_and_split_input(
                an_input=" ".join(jobs_cmds), custom_filters=[]
            )

        self.update_success = False

    def print_help(self):
        """Print help"""
        mt = MenuText("")
        mt.add_info("_home_")
        mt.add_cmd("about")
        mt.add_cmd("support")
        mt.add_cmd("survey")
        mt.add_cmd("update")
        mt.add_cmd("wiki")
        mt.add_raw("\n")
        mt.add_info("_configure_")
        mt.add_menu("keys")
        mt.add_menu("featflags")
        mt.add_menu("sources")
        mt.add_menu("settings")
        mt.add_raw("\n")
        mt.add_cmd("news")
        mt.add_cmd("exe")
        mt.add_raw("\n")
        mt.add_info("_main_menu_")
        mt.add_menu("stocks")
        mt.add_menu("crypto")
        mt.add_menu("etf")
        mt.add_menu("economy")
        mt.add_menu("forex")
        mt.add_menu("funds")
        mt.add_menu("alternative")
        mt.add_raw("\n")
        mt.add_info("_others_")
        mt.add_menu("econometrics")
        mt.add_menu("forecast")
        mt.add_menu("portfolio")
        mt.add_menu("dashboards")
        mt.add_menu("reports")
        mt.add_raw("\n")
        console.print(text=mt.menu_text, menu="Home")

    def call_news(self, other_args: List[str]) -> None:
        """Process news command"""
        parse = argparse.ArgumentParser(
            add_help=False,
            prog="news",
            description=translate("news"),
        )
        parse.add_argument(
            "-t",
            "--term",
            dest="term",
            default=[""],
            nargs="+",
            help="search for a term on the news",
        )
        parse.add_argument(
            "-s",
            "--sources",
            dest="sources",
            default=["bloomberg.com"],
            nargs="+",
            help="sources from where to get news from",
        )
        if other_args and "-" not in other_args[0][0]:
            other_args.insert(0, "-t")
        news_parser = self.parse_known_args_and_warn(
            parse, other_args, EXPORT_ONLY_RAW_DATA_ALLOWED, limit=5
        )
        if news_parser:
            feedparser_view.display_news(
                term=" ".join(news_parser.term),
                sources=" ".join(news_parser.sources),
                limit=news_parser.limit,
                export=news_parser.export,
            )

    def call_guess(self, other_args: List[str]) -> None:
        """Process guess command"""
        import time
        import json
        import random

        if self.GUESS_NUMBER_TRIES_LEFT == 0 and self.GUESS_SUM_SCORE < 0.01:
            parser_exe = argparse.ArgumentParser(
                add_help=False,
                formatter_class=argparse.ArgumentDefaultsHelpFormatter,
                prog="guess",
                description="Guess command to achieve task successfully.",
            )
            parser_exe.add_argument(
                "-l",
                "--limit",
                type=check_positive,
                help="Number of tasks to attempt.",
                dest="limit",
                default=1,
            )
            if other_args and "-" not in other_args[0][0]:
                other_args.insert(0, "-l")
                ns_parser_guess = parse_simple_args(parser_exe, other_args)

                if self.GUESS_TOTAL_TRIES == 0:
                    self.GUESS_NUMBER_TRIES_LEFT = ns_parser_guess.limit
                    self.GUESS_SUM_SCORE = 0
                    self.GUESS_TOTAL_TRIES = ns_parser_guess.limit

        try:
            with open(obbff.GUESS_EASTER_EGG_FILE) as f:
                # Load the file as a JSON document
                json_doc = json.load(f)

                task = random.choice(list(json_doc.keys()))  # nosec
                solution = json_doc[task]

                start = time.time()
                console.print(f"\n[yellow]{task}[/yellow]\n")
                if isinstance(session, PromptSession):
                    an_input = session.prompt("GUESS / $ ")
                else:
                    an_input = ""
                time_dif = time.time() - start

                # When there are multiple paths to same solution
                if isinstance(solution, List):
                    if an_input.lower() in [s.lower() for s in solution]:
                        self.queue = an_input.split("/") + ["home"]
                        console.print(
                            f"\n[green]You guessed correctly in {round(time_dif, 2)} seconds![green]\n"
                        )
                        # If we are already counting successes
                        if self.GUESS_TOTAL_TRIES > 0:
                            self.GUESS_CORRECTLY += 1
                            self.GUESS_SUM_SCORE += time_dif
                    else:
                        solutions_texts = "\n".join(solution)
                        console.print(
                            f"\n[red]You guessed wrong! The correct paths would have been:\n{solutions_texts}[/red]\n"
                        )

                # When there is a single path to the solution
                else:
                    if an_input.lower() == solution.lower():
                        self.queue = an_input.split("/") + ["home"]
                        console.print(
                            f"\n[green]You guessed correctly in {round(time_dif, 2)} seconds![green]\n"
                        )
                        # If we are already counting successes
                        if self.GUESS_TOTAL_TRIES > 0:
                            self.GUESS_CORRECTLY += 1
                            self.GUESS_SUM_SCORE += time_dif
                    else:
                        console.print(
                            f"\n[red]You guessed wrong! The correct path would have been:\n{solution}[/red]\n"
                        )

                # Compute average score and provide a result if it's the last try
                if self.GUESS_TOTAL_TRIES > 0:

                    self.GUESS_NUMBER_TRIES_LEFT -= 1
                    if self.GUESS_NUMBER_TRIES_LEFT == 0 and self.GUESS_TOTAL_TRIES > 1:
                        color = (
                            "green"
                            if self.GUESS_CORRECTLY == self.GUESS_TOTAL_TRIES
                            else "red"
                        )
                        console.print(
                            f"[{color}]OUTCOME: You got {int(self.GUESS_CORRECTLY)} out of"
                            f" {int(self.GUESS_TOTAL_TRIES)}.[/{color}]\n"
                        )
                        if self.GUESS_CORRECTLY == self.GUESS_TOTAL_TRIES:
                            avg = self.GUESS_SUM_SCORE / self.GUESS_TOTAL_TRIES
                            console.print(
                                f"[green]Average score: {round(avg, 2)} seconds![/green]\n"
                            )
                        self.GUESS_TOTAL_TRIES = 0
                        self.GUESS_CORRECTLY = 0
                        self.GUESS_SUM_SCORE = 0
                    else:
                        self.queue += ["guess"]

        except Exception as e:
            console.print(
                f"[red]Failed to load guess game from file: "
                f"{obbff.GUESS_EASTER_EGG_FILE}[/red]"
            )
            console.print(f"[red]{e}[/red]")

    @staticmethod
    def call_survey(_) -> None:
        """Process survey command"""
        webbrowser.open("https://openbb.co/survey")

    def call_update(self, _):
        """Process update command"""
        if not obbff.PACKAGED_APPLICATION:
            self.update_success = not update_terminal()
        else:
            console.print(
                "Find the most recent release of the OpenBB Terminal here: "
                "https://openbb.co/products/terminal#get-started\n"
            )

    def call_keys(self, _):
        """Process keys command"""
        from openbb_terminal.keys_controller import KeysController

        self.queue = self.load_class(KeysController, self.queue, env_file)

    def call_settings(self, _):
        """Process settings command"""
        from openbb_terminal.settings_controller import SettingsController

        self.queue = self.load_class(SettingsController, self.queue, env_file)

    def call_featflags(self, _):
        """Process feature flags command"""
        from openbb_terminal.featflags_controller import FeatureFlagsController

        self.queue = self.load_class(FeatureFlagsController, self.queue)

    def call_stocks(self, _):
        """Process stocks command"""
        from openbb_terminal.stocks.stocks_controller import StocksController

        self.queue = self.load_class(StocksController, self.queue)

    def call_crypto(self, _):
        """Process crypto command"""
        from openbb_terminal.cryptocurrency.crypto_controller import CryptoController

        self.queue = self.load_class(CryptoController, self.queue)

    def call_economy(self, _):
        """Process economy command"""
        from openbb_terminal.economy.economy_controller import EconomyController

        self.queue = self.load_class(EconomyController, self.queue)

    def call_etf(self, _):
        """Process etf command"""
        from openbb_terminal.etf.etf_controller import ETFController

        self.queue = self.load_class(ETFController, self.queue)

    def call_funds(self, _):
        """Process etf command"""
        from openbb_terminal.mutual_funds.mutual_fund_controller import (
            FundController,
        )

        self.queue = self.load_class(FundController, self.queue)

    def call_forex(self, _):
        """Process forex command"""
        from openbb_terminal.forex.forex_controller import ForexController

        self.queue = self.load_class(ForexController, self.queue)

    def call_reports(self, _):
        """Process reports command"""
        from openbb_terminal.reports.reports_controller import (
            ReportController,
        )

        self.queue = self.load_class(ReportController, self.queue)

    def call_dashboards(self, _):
        """Process dashboards command"""
        if not obbff.PACKAGED_APPLICATION:
            from openbb_terminal.dashboards.dashboards_controller import (
                DashboardsController,
            )

            self.queue = self.load_class(DashboardsController, self.queue)
        else:
            console.print("This feature is coming soon.")
            console.print(
                "Use the source code and an Anaconda environment if you are familiar with Python."
            )

    def call_alternative(self, _):
        """Process alternative command"""
        from openbb_terminal.alternative.alt_controller import (
            AlternativeDataController,
        )

        self.queue = self.load_class(AlternativeDataController, self.queue)

    def call_econometrics(self, _):
        """Process econometrics command"""
        from openbb_terminal.econometrics.econometrics_controller import (
            EconometricsController,
        )

        self.queue = EconometricsController(self.queue).menu()

    def call_forecast(self, _):
        """Process forecast command"""
        from openbb_terminal.forecast.forecast_controller import (
            ForecastController,
        )

        self.queue = self.load_class(ForecastController, "", pd.DataFrame(), self.queue)

    def call_portfolio(self, _):
        """Process portfolio command"""
        from openbb_terminal.portfolio.portfolio_controller import (
            PortfolioController,
        )

        self.queue = self.load_class(PortfolioController, self.queue)

    def call_sources(self, _):
        """Process sources command"""
        from openbb_terminal.sources_controller import SourcesController

        self.queue = self.load_class(SourcesController, self.queue)

    def call_exe(self, other_args: List[str]):
        """Process exe command"""
        # Merge rest of string path to other_args and remove queue since it is a dir
        other_args += self.queue

        if not other_args:
            console.print(
                "[red]Provide a path to the routine you wish to execute.\n[/red]"
            )
            return

        full_input = " ".join(other_args)
        if " " in full_input:
            other_args_processed = full_input.split(" ")
        else:
            other_args_processed = [full_input]
        self.queue = []

        path_routine = ""
        args = list()
        for idx, path_dir in enumerate(other_args_processed):
            if path_dir in ("-i", "--input"):
                args = [path_routine[1:]] + other_args_processed[idx:]
                break
            if path_dir not in ("-f", "--file"):
                path_routine += f"/{path_dir}"

        if not args:
            args = [path_routine[1:]]

        parser_exe = argparse.ArgumentParser(
            add_help=False,
            formatter_class=argparse.ArgumentDefaultsHelpFormatter,
            prog="exe",
            description="Execute automated routine script.",
        )
        parser_exe.add_argument(
            "-f",
            "--file",
            help="The path or .openbb file to run.",
            dest="path",
            default="",
            required="-h" not in args,
        )
        parser_exe.add_argument(
            "-i",
            "--input",
            help="Select multiple inputs to be replaced in the routine and separated by commas. E.g. GME,AMC,BTC-USD",
            dest="routine_args",
            type=lambda s: [str(item) for item in s.split(",")],
        )
        if args and "-" not in args[0][0]:
            args.insert(0, "-f")
        ns_parser_exe = parse_simple_args(parser_exe, args)
        if ns_parser_exe:
            if ns_parser_exe.path:
                if ns_parser_exe.path in self.ROUTINE_CHOICES:
                    path = os.path.join(
                        os.path.abspath(os.path.dirname(__file__)),
                        "routines",
                        ns_parser_exe.path,
                    )
                else:
                    path = ns_parser_exe.path

                with open(path) as fp:
                    raw_lines = [
                        x for x in fp if (not is_reset(x)) and ("#" not in x) and x
                    ]
                    raw_lines = [
                        raw_line.strip("\n")
                        for raw_line in raw_lines
                        if raw_line.strip("\n")
                    ]

                    lines = list()
                    for rawline in raw_lines:
                        templine = rawline

                        # Check if dynamic parameter exists in script
                        if "$ARGV" in rawline:
                            # Check if user has provided inputs through -i or --input
                            if ns_parser_exe.routine_args:
                                for i, arg in enumerate(ns_parser_exe.routine_args):
                                    # Check what is the location of the ARGV to be replaced
                                    if f"$ARGV[{i}]" in templine:
                                        templine = templine.replace(f"$ARGV[{i}]", arg)

                                # Check if all ARGV have been removed, otherwise means that there are less inputs
                                # when running the script than the script expects
                                if "$ARGV" in templine:
                                    console.print(
                                        "[red]Not enough inputs were provided to fill in dynamic variables. "
                                        "E.g. --input VAR1,VAR2,VAR3[/red]\n"
                                    )
                                    return

                                lines.append(templine)
                            # The script expects a parameter that the user has not provided
                            else:
                                console.print(
                                    "[red]The script expects parameters, "
                                    "run the script again with --input defined.[/red]\n"
                                )
                                return
                        else:
                            lines.append(templine)

                    simulate_argv = f"/{'/'.join([line.rstrip() for line in lines])}"
                    file_cmds = simulate_argv.replace("//", "/home/").split()
                    file_cmds = (
                        insert_start_slash(file_cmds) if file_cmds else file_cmds
                    )
                    cmds_with_params = " ".join(file_cmds)
                    self.queue = [
                        val
                        for val in parse_and_split_input(
                            an_input=cmds_with_params, custom_filters=[]
                        )
                        if val
                    ]

                    if "export" in self.queue[0]:
                        export_path = USER_EXPORTS_DIRECTORY
                        console.print(
                            f"Export data to be saved in the selected folder: '{export_path}'"
                        )
                        self.queue = self.queue[1:]


# pylint: disable=global-statement
def terminal(jobs_cmds: List[str] = None, appName: str = "gst"):
    """Terminal Menu"""
    # TODO: HELP WANTED! Refactor the appName setting if a more elegant solution comes up
    if obbff.PACKAGED_APPLICATION:
        appName = "gst_packaged"

    setup_logging(appName)
    logger.info("START")
    log_settings()

    if jobs_cmds is not None and jobs_cmds:
        logger.info("INPUT: %s", "/".join(jobs_cmds))

<<<<<<< HEAD
    export_path = ""
    # TODO: This causes an issue if export is in the load function
=======
>>>>>>> 98ab2820
    if jobs_cmds and "export" in jobs_cmds[0]:
        jobs_cmds = ["/".join(jobs_cmds[0].split("/")[1:])]

    ret_code = 1
    t_controller = TerminalController(jobs_cmds)
    an_input = ""

<<<<<<< HEAD
    if export_path:
        # If the path does not start from the user root, give relative location from terminal root
        if export_path[0] == "~":
            export_path = export_path.replace("~", HOME_DIRECTORY.as_posix())
        elif export_path[0] != "/":
            export_path = os.path.join(
                os.path.dirname(os.path.abspath(__file__)), export_path
            )

        # Check if the directory exists
        if os.path.isdir(export_path):
            console.print(
                f"Export data to be saved in the selected folder: '{export_path}'"
            )
        else:
            os.makedirs(export_path)
            console.print(
                f"[green]Folder '{export_path}' successfully created.[/green]"
            )
        obbff.EXPORT_FOLDER_PATH = export_path

=======
>>>>>>> 98ab2820
    bootup()
    if not jobs_cmds:
        welcome_message()
        t_controller.print_help()
        check_for_updates()

    dotenv.load_dotenv(USER_ENV_FILE)
    dotenv.load_dotenv(REPOSITORY_ENV_FILE, override=True)

    while ret_code:
        if obbff.ENABLE_QUICK_EXIT:
            console.print("Quick exit enabled")
            break

        # There is a command in the queue
        if t_controller.queue and len(t_controller.queue) > 0:
            # If the command is quitting the menu we want to return in here
            if t_controller.queue[0] in ("q", "..", "quit"):
                print_goodbye()
                break

            # Consume 1 element from the queue
            an_input = t_controller.queue[0]
            t_controller.queue = t_controller.queue[1:]

            # Print the current location because this was an instruction and we want user to know what was the action
            if an_input and an_input.split(" ")[0] in t_controller.CHOICES_COMMANDS:
                console.print(f"{get_flair()} / $ {an_input}")

        # Get input command from user
        else:
            # Get input from user using auto-completion
            if session and obbff.USE_PROMPT_TOOLKIT:
                try:
                    if obbff.TOOLBAR_HINT:
                        an_input = session.prompt(
                            f"{get_flair()} / $ ",
                            completer=t_controller.completer,
                            search_ignore_case=True,
                            bottom_toolbar=HTML(
                                '<style bg="ansiblack" fg="ansiwhite">[h]</style> help menu    '
                                '<style bg="ansiblack" fg="ansiwhite">[q]</style> return to previous menu    '
                                '<style bg="ansiblack" fg="ansiwhite">[e]</style> exit terminal    '
                                '<style bg="ansiblack" fg="ansiwhite">[cmd -h]</style> '
                                "see usage and available options    "
                                '<style bg="ansiblack" fg="ansiwhite">[about]</style> Getting Started Documentation'
                            ),
                            style=Style.from_dict(
                                {
                                    "bottom-toolbar": "#ffffff bg:#333333",
                                }
                            ),
                        )
                    else:
                        an_input = session.prompt(
                            f"{get_flair()} / $ ",
                            completer=t_controller.completer,
                            search_ignore_case=True,
                        )
                except (KeyboardInterrupt, EOFError):
                    print_goodbye()
                    break
            # Get input from user without auto-completion
            else:
                an_input = input(f"{get_flair()} / $ ")

        try:
            # Process the input command
            t_controller.queue = t_controller.switch(an_input)
            if an_input in ("q", "quit", "..", "exit"):
                print_goodbye()
                break

            # Check if the user wants to reset application
            if an_input in ("r", "reset") or t_controller.update_success:
                ret_code = reset(t_controller.queue if t_controller.queue else [])
                if ret_code != 0:
                    print_goodbye()
                    break

        except SystemExit:
            logger.exception(
                "The command '%s' doesn't exist on the / menu.",
                an_input,
            )
            console.print(
                f"\nThe command '{an_input}' doesn't exist on the / menu", end=""
            )
            similar_cmd = difflib.get_close_matches(
                an_input.split(" ")[0] if " " in an_input else an_input,
                t_controller.controller_choices,
                n=1,
                cutoff=0.7,
            )
            if similar_cmd:
                if " " in an_input:
                    candidate_input = (
                        f"{similar_cmd[0]} {' '.join(an_input.split(' ')[1:])}"
                    )
                    if candidate_input == an_input:
                        an_input = ""
                        t_controller.queue = []
                        console.print("\n")
                        continue
                    an_input = candidate_input
                else:
                    an_input = similar_cmd[0]

                console.print(f" Replacing by '{an_input}'.")
                t_controller.queue.insert(0, an_input)
            else:
                console.print("\n")


def insert_start_slash(cmds: List[str]) -> List[str]:
    if not cmds[0].startswith("/"):
        cmds[0] = f"/{cmds[0]}"
    if cmds[0].startswith("/home"):
        cmds[0] = f"/{cmds[0][5:]}"
    return cmds


def do_rollover():
    """RollOver the log file."""

    for handler in logging.getLogger().handlers:
        if isinstance(handler, PathTrackingFileHandler):
            handler.doRollover()


def log_settings() -> None:
    """Log settings"""
    settings_dict = {}
    settings_dict["tab"] = "True" if obbff.USE_TABULATE_DF else "False"
    settings_dict["cls"] = "True" if obbff.USE_CLEAR_AFTER_CMD else "False"
    settings_dict["color"] = "True" if obbff.USE_COLOR else "False"
    settings_dict["promptkit"] = "True" if obbff.USE_PROMPT_TOOLKIT else "False"
    settings_dict["predict"] = "True" if obbff.ENABLE_PREDICT else "False"
    settings_dict["thoughts"] = "True" if obbff.ENABLE_THOUGHTS_DAY else "False"
    settings_dict["reporthtml"] = "True" if obbff.OPEN_REPORT_AS_HTML else "False"
    settings_dict["exithelp"] = "True" if obbff.ENABLE_EXIT_AUTO_HELP else "False"
    settings_dict["rcontext"] = "True" if obbff.REMEMBER_CONTEXTS else "False"
    settings_dict["rich"] = "True" if obbff.ENABLE_RICH else "False"
    settings_dict["richpanel"] = "True" if obbff.ENABLE_RICH_PANEL else "False"
    settings_dict["ion"] = "True" if obbff.USE_ION else "False"
    settings_dict["watermark"] = "True" if obbff.USE_WATERMARK else "False"
    settings_dict["autoscaling"] = "True" if obbff.USE_PLOT_AUTOSCALING else "False"
    settings_dict["dt"] = "True" if obbff.USE_DATETIME else "False"
    settings_dict["packaged"] = "True" if obbff.PACKAGED_APPLICATION else "False"
    settings_dict["python"] = str(platform.python_version())
    settings_dict["os"] = str(platform.system())

    logger.info("SETTINGS: %s ", str(settings_dict))

    do_rollover()


def run_scripts(
    path: str,
    test_mode: bool = False,
    verbose: bool = False,
    routines_args: List[str] = None,
):
    """Runs a given .openbb scripts

    Parameters
    ----------
    path : str
        The location of the .openbb file
    test_mode : bool
        Whether the terminal is in test mode
    verbose : bool
        Whether to run tests in verbose mode
    routines_args : List[str]
        One or multiple inputs to be replaced in the routine and separated by commas. E.g. GME,AMC,BTC-USD
    """
    if os.path.isfile(path):
        with open(path) as fp:
            raw_lines = [x for x in fp if (not is_reset(x)) and ("#" not in x) and x]
            raw_lines = [
                raw_line.strip("\n") for raw_line in raw_lines if raw_line.strip("\n")
            ]

            if routines_args:
                lines = list()
                for rawline in raw_lines:
                    templine = rawline
                    for i, arg in enumerate(routines_args):
                        templine = templine.replace(f"$ARGV[{i}]", arg)
                    lines.append(templine)
            else:
                lines = raw_lines

            if test_mode and "exit" not in lines[-1]:
                lines.append("exit")

            if "export" in lines[0]:
                lines = lines[1:]

            simulate_argv = f"/{'/'.join([line.rstrip() for line in lines])}"
            file_cmds = simulate_argv.replace("//", "/home/").split()
            file_cmds = insert_start_slash(file_cmds) if file_cmds else file_cmds

            if not test_mode:
                terminal(file_cmds, appName="openbb_script")
                # TODO: Add way to track how many commands are tested
            else:
                if verbose:
                    terminal(file_cmds, appName="openbb_script")
                else:
                    with suppress_stdout():
                        terminal(file_cmds, appName="openbb_script")

    else:
        console.print(f"File '{path}' doesn't exist. Launching base terminal.\n")
        if not test_mode:
            terminal()


def main(
    debug: bool,
    test: bool,
    filtert: str,
    paths: List[str],
    verbose: bool,
    routines_args: List[str] = None,
):
    """
    Runs the terminal with various options

    Parameters
    ----------
    debug : bool
        Whether to run the terminal in debug mode
    test : bool
        Whether to run the terminal in integrated test mode
    filtert : str
        Filter test files with given string in name
    paths : List[str]
        The paths to run for scripts or to test
    verbose : bool
        Whether to show output from tests
    routines_args : List[str]
        One or multiple inputs to be replaced in the routine and separated by commas. E.g. GME,AMC,BTC-USD
    """

    if test:
        os.environ["DEBUG_MODE"] = "true"

        if not paths:
            console.print("Please send a path when using test mode")
            return
        test_files = []
        for path in paths:
            if path.endswith(".openbb"):
                file = os.path.join(os.path.abspath(os.path.dirname(__file__)), path)
                test_files.append(file)
            else:
                folder = os.path.join(os.path.abspath(os.path.dirname(__file__)), path)
                files = [
                    f"{folder}/{name}"
                    for name in os.listdir(folder)
                    if os.path.isfile(os.path.join(folder, name))
                    and name.endswith(".openbb")
                    and (filtert in f"{folder}/{name}")
                ]
                test_files += files
        test_files.sort()
        SUCCESSES = 0
        FAILURES = 0
        fails = {}
        length = len(test_files)
        i = 0
        console.print("[green]OpenBB Terminal Integrated Tests:\n[/green]")
        for file in test_files:
            file = file.replace("//", "/")
            repo_path_position = file.rfind(REPOSITORY_DIRECTORY.name)
            if repo_path_position >= 0:
                file_name = file[repo_path_position:].replace("\\", "/")
            else:
                file_name = file
            console.print(f"{file_name}  {((i/length)*100):.1f}%")
            try:
                if not os.path.isfile(file):
                    raise ValueError("Given file does not exist")
                run_scripts(file, test_mode=True, verbose=verbose)
                SUCCESSES += 1
            except Exception as e:
                fails[file] = e
                FAILURES += 1
            i += 1
        if fails:
            console.print("\n[red]Failures:[/red]\n")
            for key, value in fails.items():
                repo_path_position = key.rfind(REPOSITORY_DIRECTORY.name)
                if repo_path_position >= 0:
                    file_name = key[repo_path_position:].replace("\\", "/")
                else:
                    file_name = key
                logger.error("%s: %s failed", file_name, value)
                console.print(f"{file_name}: {value}\n")
        console.print(
            f"Summary: [green]Successes: {SUCCESSES}[/green] [red]Failures: {FAILURES}[/red]"
        )
    else:
        if debug:
            os.environ["DEBUG_MODE"] = "true"
        if isinstance(paths, list) and paths[0].endswith(".openbb"):
            run_scripts(paths[0], routines_args=routines_args)
        elif paths:
            argv_cmds = list([" ".join(paths).replace(" /", "/home/")])
            argv_cmds = insert_start_slash(argv_cmds) if argv_cmds else argv_cmds
            terminal(argv_cmds)
        else:
            terminal()


if __name__ == "__main__":

    parser = argparse.ArgumentParser(
        formatter_class=argparse.ArgumentDefaultsHelpFormatter,
        prog="terminal",
        description="The gamestonk terminal.",
    )
    parser.add_argument(
        "-d",
        "--debug",
        dest="debug",
        action="store_true",
        default=False,
        help="Runs the terminal in debug mode.",
    )
    parser.add_argument(
        "-f",
        "--file",
        help="The path or .openbb file to run.",
        dest="path",
        nargs="+",
        default="",
        type=str,
    )
    parser.add_argument(
        "-t",
        "--test",
        dest="test",
        action="store_true",
        default=False,
        help="Whether to run in test mode.",
    )
    parser.add_argument(
        "--filter",
        help="Send a keyword to filter in file name",
        dest="filtert",
        default="",
        type=str,
    )
    parser.add_argument(
        "-v", "--verbose", dest="verbose", action="store_true", default=False
    )
    parser.add_argument(
        "-i",
        "--input",
        help="Select multiple inputs to be replaced in the routine and separated by commas. E.g. GME,AMC,BTC-USD",
        dest="routine_args",
        type=lambda s: [str(item) for item in s.split(",")],
        default=None,
    )

    if sys.argv[1:] and "-" not in sys.argv[1][0]:
        sys.argv.insert(1, "-f")
    ns_parser = parser.parse_args()
    main(
        ns_parser.debug,
        ns_parser.test,
        ns_parser.filtert,
        ns_parser.path,
        ns_parser.verbose,
        ns_parser.routine_args,
    )<|MERGE_RESOLUTION|>--- conflicted
+++ resolved
@@ -12,9 +12,7 @@
 from typing import List
 import dotenv
 
-import pandas as pd
 from prompt_toolkit import PromptSession
-
 from prompt_toolkit.completion import NestedCompleter
 from prompt_toolkit.styles import Style
 from prompt_toolkit.formatted_text import HTML
@@ -27,7 +25,7 @@
     REPOSITORY_DIRECTORY,
     USER_ENV_FILE,
     REPOSITORY_ENV_FILE,
-    USER_EXPORTS_DIRECTORY,
+    HOME_DIRECTORY,
 )
 from openbb_terminal.core.log.generation.path_tracking_file_handler import (
     PathTrackingFileHandler,
@@ -87,7 +85,6 @@
         "funds",
         "alternative",
         "econometrics",
-        "forecast",
         "sources",
     ]
 
@@ -155,7 +152,6 @@
         mt.add_raw("\n")
         mt.add_info("_others_")
         mt.add_menu("econometrics")
-        mt.add_menu("forecast")
         mt.add_menu("portfolio")
         mt.add_menu("dashboards")
         mt.add_menu("reports")
@@ -418,14 +414,6 @@
 
         self.queue = EconometricsController(self.queue).menu()
 
-    def call_forecast(self, _):
-        """Process forecast command"""
-        from openbb_terminal.forecast.forecast_controller import (
-            ForecastController,
-        )
-
-        self.queue = self.load_class(ForecastController, "", pd.DataFrame(), self.queue)
-
     def call_portfolio(self, _):
         """Process portfolio command"""
         from openbb_terminal.portfolio.portfolio_controller import (
@@ -563,10 +551,28 @@
                     ]
 
                     if "export" in self.queue[0]:
-                        export_path = USER_EXPORTS_DIRECTORY
-                        console.print(
-                            f"Export data to be saved in the selected folder: '{export_path}'"
-                        )
+                        export_path = self.queue[0].split(" ")[1]
+                        # If the path selected does not start from the user root, give relative location from root
+                        if export_path[0] == "~":
+                            export_path = export_path.replace(
+                                "~", HOME_DIRECTORY.as_posix()
+                            )
+                        elif export_path[0] != "/":
+                            export_path = os.path.join(
+                                os.path.dirname(os.path.abspath(__file__)), export_path
+                            )
+
+                        # Check if the directory exists
+                        if os.path.isdir(export_path):
+                            console.print(
+                                f"Export data to be saved in the selected folder: '{export_path}'"
+                            )
+                        else:
+                            os.makedirs(export_path)
+                            console.print(
+                                f"[green]Folder '{export_path}' successfully created.[/green]"
+                            )
+                        obbff.EXPORT_FOLDER_PATH = export_path
                         self.queue = self.queue[1:]
 
 
@@ -584,21 +590,17 @@
     if jobs_cmds is not None and jobs_cmds:
         logger.info("INPUT: %s", "/".join(jobs_cmds))
 
-<<<<<<< HEAD
     export_path = ""
-    # TODO: This causes an issue if export is in the load function
-=======
->>>>>>> 98ab2820
     if jobs_cmds and "export" in jobs_cmds[0]:
+        export_path = jobs_cmds[0].split("/")[0].split(" ")[1]
         jobs_cmds = ["/".join(jobs_cmds[0].split("/")[1:])]
 
     ret_code = 1
     t_controller = TerminalController(jobs_cmds)
     an_input = ""
 
-<<<<<<< HEAD
     if export_path:
-        # If the path does not start from the user root, give relative location from terminal root
+        # If the path selected does not start from the user root, give relative location from terminal root
         if export_path[0] == "~":
             export_path = export_path.replace("~", HOME_DIRECTORY.as_posix())
         elif export_path[0] != "/":
@@ -618,8 +620,6 @@
             )
         obbff.EXPORT_FOLDER_PATH = export_path
 
-=======
->>>>>>> 98ab2820
     bootup()
     if not jobs_cmds:
         welcome_message()
@@ -816,12 +816,18 @@
             if test_mode and "exit" not in lines[-1]:
                 lines.append("exit")
 
+            export_folder = ""
             if "export" in lines[0]:
+                export_folder = lines[0].split("export ")[1].rstrip()
                 lines = lines[1:]
 
             simulate_argv = f"/{'/'.join([line.rstrip() for line in lines])}"
             file_cmds = simulate_argv.replace("//", "/home/").split()
             file_cmds = insert_start_slash(file_cmds) if file_cmds else file_cmds
+            if export_folder:
+                file_cmds = [f"export {export_folder}{' '.join(file_cmds)}"]
+            else:
+                file_cmds = [" ".join(file_cmds)]
 
             if not test_mode:
                 terminal(file_cmds, appName="openbb_script")
@@ -869,7 +875,7 @@
     if test:
         os.environ["DEBUG_MODE"] = "true"
 
-        if not paths:
+        if paths == []:
             console.print("Please send a path when using test mode")
             return
         test_files = []

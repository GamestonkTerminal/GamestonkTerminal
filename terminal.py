#!/usr/bin/env python
"""Main Terminal Module"""
__docformat__ = "numpy"

import argparse
import difflib
import logging
import os
import platform
import sys
import webbrowser
from typing import List
from pathlib import Path
import dotenv

<<<<<<< HEAD
import pandas as pd
=======
from prompt_toolkit import PromptSession
>>>>>>> bd684dd8
from prompt_toolkit.completion import NestedCompleter
from prompt_toolkit.styles import Style
from prompt_toolkit.formatted_text import HTML

from openbb_terminal.common import feedparser_view
from openbb_terminal.core.config.constants import REPO_DIR, ENV_FILE, USER_HOME
from openbb_terminal.core.log.generation.path_tracking_file_handler import (
    PathTrackingFileHandler,
)
from openbb_terminal import feature_flags as obbff
from openbb_terminal.helper_funcs import (
    check_positive,
    get_flair,
    parse_simple_args,
    EXPORT_ONLY_RAW_DATA_ALLOWED,
)
from openbb_terminal.loggers import setup_logging
from openbb_terminal.menu import session
from openbb_terminal.parent_classes import BaseController
from openbb_terminal.rich_config import console, MenuText, translate
from openbb_terminal.terminal_helper import (
    bootup,
    check_for_updates,
    is_reset,
    print_goodbye,
    reset,
    suppress_stdout,
    update_terminal,
    welcome_message,
)
from openbb_terminal.helper_funcs import parse_and_split_input

# pylint: disable=too-many-public-methods,import-outside-toplevel,too-many-branches,no-member

logger = logging.getLogger(__name__)

env_file = str(ENV_FILE)


class TerminalController(BaseController):
    """Terminal Controller class"""

    CHOICES_COMMANDS = [
        "keys",
        "settings",
        "survey",
        "update",
        "featflags",
        "exe",
        "guess",
        "news",
    ]
    CHOICES_MENUS = [
        "stocks",
        "economy",
        "crypto",
        "portfolio",
        "forex",
        "etf",
        "reports",
        "dashboards",
        "funds",
        "alternative",
        "econometrics",
        "forecast",
        "sources",
    ]

    PATH = "/"
    ROUTINE_CHOICES = {
        file: None
        for file in os.listdir(
            os.path.join(os.path.abspath(os.path.dirname(__file__)), "routines")
        )
        if file.endswith(".openbb")
    }

    GUESS_TOTAL_TRIES = 0
    GUESS_NUMBER_TRIES_LEFT = 0
    GUESS_SUM_SCORE = 0.0
    GUESS_CORRECTLY = 0

    def __init__(self, jobs_cmds: List[str] = None):
        """Constructor"""
        super().__init__(jobs_cmds)

        if session and obbff.USE_PROMPT_TOOLKIT:
            choices: dict = {c: {} for c in self.controller_choices}
            choices["support"] = self.SUPPORT_CHOICES
            choices["exe"] = self.ROUTINE_CHOICES

            self.completer = NestedCompleter.from_nested_dict(choices)

        self.queue: List[str] = list()

        if jobs_cmds:
            self.queue = parse_and_split_input(
                an_input=" ".join(jobs_cmds), custom_filters=[]
            )

        self.update_success = False

    def print_help(self):
        """Print help"""
        mt = MenuText("")
        mt.add_info("_home_")
        mt.add_cmd("about")
        mt.add_cmd("support")
        mt.add_cmd("survey")
        mt.add_cmd("update")
        mt.add_raw("\n")
        mt.add_info("_configure_")
        mt.add_menu("keys")
        mt.add_menu("featflags")
        mt.add_menu("sources")
        mt.add_menu("settings")
        mt.add_raw("\n")
        mt.add_cmd("news")
        mt.add_cmd("exe")
        mt.add_raw("\n")
        mt.add_info("_main_menu_")
        mt.add_menu("stocks")
        mt.add_menu("crypto")
        mt.add_menu("etf")
        mt.add_menu("economy")
        mt.add_menu("forex")
        mt.add_menu("funds")
        mt.add_menu("alternative")
        mt.add_raw("\n")
        mt.add_info("_others_")
        mt.add_menu("econometrics")
        mt.add_menu("forecast")
        mt.add_menu("portfolio")
        mt.add_menu("dashboards")
        mt.add_menu("reports")
        console.print(text=mt.menu_text, menu="Home")

    def call_news(self, other_args: List[str]) -> None:
        """Process news command"""
        parse = argparse.ArgumentParser(
            add_help=False,
            prog="news",
            description=translate("news"),
        )
        parse.add_argument(
            "-t",
            "--term",
            dest="term",
            default="",
            nargs="+",
            help="search for a term on the news",
        )
        parse.add_argument(
            "-a",
            "--article",
            dest="article",
            default="bloomberg",
            nargs="+",
            help="articles from where to get news from",
        )
        if other_args and "-" not in other_args[0][0]:
            other_args.insert(0, "-t")
        news_parser = self.parse_known_args_and_warn(
            parse, other_args, EXPORT_ONLY_RAW_DATA_ALLOWED, limit=5
        )
        if news_parser:
            feedparser_view.display_news(
                " ".join(news_parser.term),
                " ".join(news_parser.article),
                news_parser.limit,
                news_parser.export,
            )

    def call_guess(self, other_args: List[str]) -> None:
        """Process guess command"""
        import time
        import json
        import random

        if self.GUESS_NUMBER_TRIES_LEFT == 0 and self.GUESS_SUM_SCORE < 0.01:
            parser_exe = argparse.ArgumentParser(
                add_help=False,
                formatter_class=argparse.ArgumentDefaultsHelpFormatter,
                prog="guess",
                description="Guess command to achieve task successfully.",
            )
            parser_exe.add_argument(
                "-l",
                "--limit",
                type=check_positive,
                help="Number of tasks to attempt.",
                dest="limit",
                default=1,
            )
            if other_args and "-" not in other_args[0][0]:
                other_args.insert(0, "-l")
                ns_parser_guess = parse_simple_args(parser_exe, other_args)

                if self.GUESS_TOTAL_TRIES == 0:
                    self.GUESS_NUMBER_TRIES_LEFT = ns_parser_guess.limit
                    self.GUESS_SUM_SCORE = 0
                    self.GUESS_TOTAL_TRIES = ns_parser_guess.limit

        try:
            with open(obbff.GUESS_EASTER_EGG_FILE) as f:
                # Load the file as a JSON document
                json_doc = json.load(f)

                task = random.choice(list(json_doc.keys()))  # nosec
                solution = json_doc[task]

                start = time.time()
                console.print(f"\n[yellow]{task}[/yellow]\n")
                if isinstance(session, PromptSession):
                    an_input = session.prompt("GUESS / $ ")
                else:
                    an_input = ""
                time_dif = time.time() - start

                # When there are multiple paths to same solution
                if isinstance(solution, List):
                    if an_input.lower() in [s.lower() for s in solution]:
                        self.queue = an_input.split("/") + ["home"]
                        console.print(
                            f"\n[green]You guessed correctly in {round(time_dif, 2)} seconds![green]\n"
                        )
                        # If we are already counting successes
                        if self.GUESS_TOTAL_TRIES > 0:
                            self.GUESS_CORRECTLY += 1
                            self.GUESS_SUM_SCORE += time_dif
                    else:
                        solutions_texts = "\n".join(solution)
                        console.print(
                            f"\n[red]You guessed wrong! The correct paths would have been:\n{solutions_texts}[/red]\n"
                        )

                # When there is a single path to the solution
                else:
                    if an_input.lower() == solution.lower():
                        self.queue = an_input.split("/") + ["home"]
                        console.print(
                            f"\n[green]You guessed correctly in {round(time_dif, 2)} seconds![green]\n"
                        )
                        # If we are already counting successes
                        if self.GUESS_TOTAL_TRIES > 0:
                            self.GUESS_CORRECTLY += 1
                            self.GUESS_SUM_SCORE += time_dif
                    else:
                        console.print(
                            f"\n[red]You guessed wrong! The correct path would have been:\n{solution}[/red]\n"
                        )

                # Compute average score and provide a result if it's the last try
                if self.GUESS_TOTAL_TRIES > 0:

                    self.GUESS_NUMBER_TRIES_LEFT -= 1
                    if self.GUESS_NUMBER_TRIES_LEFT == 0 and self.GUESS_TOTAL_TRIES > 1:
                        color = (
                            "green"
                            if self.GUESS_CORRECTLY == self.GUESS_TOTAL_TRIES
                            else "red"
                        )
                        console.print(
                            f"[{color}]OUTCOME: You got {int(self.GUESS_CORRECTLY)} out of"
                            f" {int(self.GUESS_TOTAL_TRIES)}.[/{color}]\n"
                        )
                        if self.GUESS_CORRECTLY == self.GUESS_TOTAL_TRIES:
                            avg = self.GUESS_SUM_SCORE / self.GUESS_TOTAL_TRIES
                            console.print(
                                f"[green]Average score: {round(avg, 2)} seconds![/green]\n"
                            )
                        self.GUESS_TOTAL_TRIES = 0
                        self.GUESS_CORRECTLY = 0
                        self.GUESS_SUM_SCORE = 0
                    else:
                        self.queue += ["guess"]

        except Exception as e:
            console.print(
                f"[red]Failed to load guess game from file: "
                f"{obbff.GUESS_EASTER_EGG_FILE}[/red]"
            )
            console.print(f"[red]{e}[/red]")

    @staticmethod
    def call_survey(_) -> None:
        """Process survey command"""
        webbrowser.open("https://openbb.co/survey")

    def call_update(self, _):
        """Process update command"""
        if not obbff.PACKAGED_APPLICATION:
            self.update_success = not update_terminal()
        else:
            console.print(
                "Find the most recent release of the OpenBB Terminal here: "
                "https://openbb.co/products/terminal#get-started\n"
            )

    def call_keys(self, _):
        """Process keys command"""
        from openbb_terminal.keys_controller import KeysController

        self.queue = self.load_class(KeysController, self.queue, env_file)

    def call_settings(self, _):
        """Process settings command"""
        from openbb_terminal.settings_controller import SettingsController

        self.queue = self.load_class(SettingsController, self.queue)

    def call_featflags(self, _):
        """Process feature flags command"""
        from openbb_terminal.featflags_controller import FeatureFlagsController

        self.queue = self.load_class(FeatureFlagsController, self.queue)

    def call_stocks(self, _):
        """Process stocks command"""
        from openbb_terminal.stocks.stocks_controller import StocksController

        self.queue = self.load_class(StocksController, self.queue)

    def call_crypto(self, _):
        """Process crypto command"""
        from openbb_terminal.cryptocurrency.crypto_controller import CryptoController

        self.queue = self.load_class(CryptoController, self.queue)

    def call_economy(self, _):
        """Process economy command"""
        from openbb_terminal.economy.economy_controller import EconomyController

        self.queue = self.load_class(EconomyController, self.queue)

    def call_etf(self, _):
        """Process etf command"""
        from openbb_terminal.etf.etf_controller import ETFController

        self.queue = self.load_class(ETFController, self.queue)

    def call_funds(self, _):
        """Process etf command"""
        from openbb_terminal.mutual_funds.mutual_fund_controller import (
            FundController,
        )

        self.queue = self.load_class(FundController, self.queue)

    def call_forex(self, _):
        """Process forex command"""
        from openbb_terminal.forex.forex_controller import ForexController

        self.queue = self.load_class(ForexController, self.queue)

    def call_reports(self, _):
        """Process reports command"""
        if not obbff.PACKAGED_APPLICATION:
            from openbb_terminal.reports.reports_controller import (
                ReportController,
            )

            self.queue = self.load_class(ReportController, self.queue)
        else:
            console.print("This feature is coming soon.")
            console.print(
                "Use the source code and an Anaconda environment if you are familiar with Python."
            )

    def call_dashboards(self, _):
        """Process dashboards command"""
        if not obbff.PACKAGED_APPLICATION:
            from openbb_terminal.dashboards.dashboards_controller import (
                DashboardsController,
            )

            self.queue = self.load_class(DashboardsController, self.queue)
        else:
            console.print("This feature is coming soon.")
            console.print(
                "Use the source code and an Anaconda environment if you are familiar with Python."
            )

    def call_alternative(self, _):
        """Process alternative command"""
        from openbb_terminal.alternative.alt_controller import (
            AlternativeDataController,
        )

        self.queue = self.load_class(AlternativeDataController, self.queue)

    def call_econometrics(self, _):
        """Process econometrics command"""
        from openbb_terminal.econometrics.econometrics_controller import (
            EconometricsController,
        )

        self.queue = EconometricsController(self.queue).menu()

    def call_forecast(self, _):
        """Process forecast command"""
        from openbb_terminal.forecast.forecast_controller import (
            ForecastController,
        )

        self.queue = self.load_class(ForecastController, "", pd.DataFrame(), self.queue)

    def call_portfolio(self, _):
        """Process portfolio command"""
        from openbb_terminal.portfolio.portfolio_controller import (
            PortfolioController,
        )

        self.queue = self.load_class(PortfolioController, self.queue)

    def call_sources(self, _):
        """Process sources command"""
        from openbb_terminal.sources_controller import SourcesController

        self.queue = self.load_class(SourcesController, self.queue)

    def call_exe(self, other_args: List[str]):
        """Process exe command"""
        # Merge rest of string path to other_args and remove queue since it is a dir
        other_args += self.queue

        if not other_args:
            console.print(
                "[red]Provide a path to the routine you wish to execute.\n[/red]"
            )
            return

        full_input = " ".join(other_args)
        if " " in full_input:
            other_args_processed = full_input.split(" ")
        else:
            other_args_processed = [full_input]
        self.queue = []

        path_routine = ""
        args = list()
        for idx, path_dir in enumerate(other_args_processed):
            if path_dir in ("-i", "--input"):
                args = [path_routine[1:]] + other_args_processed[idx:]
                break
            if path_dir not in ("-f", "--file"):
                path_routine += f"/{path_dir}"

        if not args:
            args = [path_routine[1:]]

        parser_exe = argparse.ArgumentParser(
            add_help=False,
            formatter_class=argparse.ArgumentDefaultsHelpFormatter,
            prog="exe",
            description="Execute automated routine script.",
        )
        parser_exe.add_argument(
            "-f",
            "--file",
            help="The path or .openbb file to run.",
            dest="path",
            default="",
            required="-h" not in args,
        )
        parser_exe.add_argument(
            "-i",
            "--input",
            help="Select multiple inputs to be replaced in the routine and separated by commas. E.g. GME,AMC,BTC-USD",
            dest="routine_args",
            type=lambda s: [str(item) for item in s.split(",")],
        )
        if args and "-" not in args[0][0]:
            args.insert(0, "-f")
        ns_parser_exe = parse_simple_args(parser_exe, args)
        if ns_parser_exe:
            if ns_parser_exe.path:
                if ns_parser_exe.path in self.ROUTINE_CHOICES:
                    path = os.path.join(
                        os.path.abspath(os.path.dirname(__file__)),
                        "routines",
                        ns_parser_exe.path,
                    )
                else:
                    path = ns_parser_exe.path

                with open(path) as fp:
                    raw_lines = [
                        x for x in fp if (not is_reset(x)) and ("#" not in x) and x
                    ]
                    raw_lines = [
                        raw_line.strip("\n")
                        for raw_line in raw_lines
                        if raw_line.strip("\n")
                    ]
                    if ns_parser_exe.routine_args:
                        lines = list()
                        for rawline in raw_lines:
                            templine = rawline
                            for i, arg in enumerate(ns_parser_exe.routine_args):
                                templine = templine.replace(f"$ARGV[{i}]", arg)
                            lines.append(templine)
                    else:
                        lines = raw_lines

                    simulate_argv = f"/{'/'.join([line.rstrip() for line in lines])}"
                    file_cmds = simulate_argv.replace("//", "/home/").split()
                    file_cmds = (
                        insert_start_slash(file_cmds) if file_cmds else file_cmds
                    )
                    cmds_with_params = " ".join(file_cmds)
                    self.queue = [
                        val
                        for val in parse_and_split_input(
                            an_input=cmds_with_params, custom_filters=[]
                        )
                        if val
                    ]

                    if "export" in self.queue[0]:
                        export_path = self.queue[0].split(" ")[1]
                        # If the path selected does not start from the user root, give relative location from root
                        if export_path[0] == "~":
                            export_path = export_path.replace("~", USER_HOME.as_posix())
                        elif export_path[0] != "/":
                            export_path = os.path.join(
                                os.path.dirname(os.path.abspath(__file__)), export_path
                            )

                        # Check if the directory exists
                        if os.path.isdir(export_path):
                            console.print(
                                f"Export data to be saved in the selected folder: '{export_path}'"
                            )
                        else:
                            os.makedirs(export_path)
                            console.print(
                                f"[green]Folder '{export_path}' successfully created.[/green]"
                            )
                        obbff.EXPORT_FOLDER_PATH = export_path
                        self.queue = self.queue[1:]


# pylint: disable=global-statement
def terminal(jobs_cmds: List[str] = None, appName: str = "gst"):
    """Terminal Menu"""
    # TODO: HELP WANTED! Refactor the appName setting if a more elegant solution comes up
    if obbff.PACKAGED_APPLICATION:
        appName = "gst_packaged"

    setup_logging(appName)
    logger.info("START")
    log_settings()

    if jobs_cmds is not None and jobs_cmds:
        logger.info("INPUT: %s", "/".join(jobs_cmds))

    export_path = ""
    # TODO: This causes an issue if export is in the load function
    if jobs_cmds and "export" in jobs_cmds[0]:
        export_path = jobs_cmds[0].split("/")[0].split(" ")[1]
        jobs_cmds = ["/".join(jobs_cmds[0].split("/")[1:])]

    ret_code = 1
    t_controller = TerminalController(jobs_cmds)
    an_input = ""

    if export_path:
        # If the path does not start from the user root, give relative location from terminal root
        if export_path[0] == "~":
            export_path = export_path.replace("~", USER_HOME.as_posix())
        elif export_path[0] != "/":
            export_path = os.path.join(
                os.path.dirname(os.path.abspath(__file__)), export_path
            )

        # Check if the directory exists
        if os.path.isdir(export_path):
            console.print(
                f"Export data to be saved in the selected folder: '{export_path}'"
            )
        else:
            os.makedirs(export_path)
            console.print(
                f"[green]Folder '{export_path}' successfully created.[/green]"
            )
        obbff.EXPORT_FOLDER_PATH = export_path

    bootup()
    if not jobs_cmds:
        welcome_message()
        t_controller.print_help()
        check_for_updates()

    env_files = [f for f in os.listdir() if f.endswith(".env")]
    if env_files:
        global env_file
        env_file = env_files[0]
        dotenv.load_dotenv(env_file)
    else:
        # create env file
        Path(".env")

    while ret_code:
        if obbff.ENABLE_QUICK_EXIT:
            console.print("Quick exit enabled")
            break

        # There is a command in the queue
        if t_controller.queue and len(t_controller.queue) > 0:
            # If the command is quitting the menu we want to return in here
            if t_controller.queue[0] in ("q", "..", "quit"):
                print_goodbye()
                break

            # Consume 1 element from the queue
            an_input = t_controller.queue[0]
            t_controller.queue = t_controller.queue[1:]

            # Print the current location because this was an instruction and we want user to know what was the action
            if an_input and an_input.split(" ")[0] in t_controller.CHOICES_COMMANDS:
                console.print(f"{get_flair()} / $ {an_input}")

        # Get input command from user
        else:
            # Get input from user using auto-completion
            if session and obbff.USE_PROMPT_TOOLKIT:
                try:
                    if obbff.TOOLBAR_HINT:
                        an_input = session.prompt(
                            f"{get_flair()} / $ ",
                            completer=t_controller.completer,
                            search_ignore_case=True,
                            bottom_toolbar=HTML(
                                '<style bg="ansiblack" fg="ansiwhite">[h]</style> help menu    '
                                '<style bg="ansiblack" fg="ansiwhite">[q]</style> return to previous menu    '
                                '<style bg="ansiblack" fg="ansiwhite">[e]</style> exit terminal    '
                                '<style bg="ansiblack" fg="ansiwhite">[cmd -h]</style> '
                                "see usage and available options    "
                                '<style bg="ansiblack" fg="ansiwhite">[about]</style> Getting Started Documentation'
                            ),
                            style=Style.from_dict(
                                {
                                    "bottom-toolbar": "#ffffff bg:#333333",
                                }
                            ),
                        )
                    else:
                        an_input = session.prompt(
                            f"{get_flair()} / $ ",
                            completer=t_controller.completer,
                            search_ignore_case=True,
                        )
                except (KeyboardInterrupt, EOFError):
                    print_goodbye()
                    break
            # Get input from user without auto-completion
            else:
                an_input = input(f"{get_flair()} / $ ")

        try:
            # Process the input command
            t_controller.queue = t_controller.switch(an_input)
            if an_input in ("q", "quit", "..", "exit"):
                print_goodbye()
                break

            # Check if the user wants to reset application
            if an_input in ("r", "reset") or t_controller.update_success:
                ret_code = reset(t_controller.queue if t_controller.queue else [])
                if ret_code != 0:
                    print_goodbye()
                    break

        except SystemExit:
            logger.exception(
                "The command '%s' doesn't exist on the / menu.",
                an_input,
            )
            console.print(
                f"\nThe command '{an_input}' doesn't exist on the / menu", end=""
            )
            similar_cmd = difflib.get_close_matches(
                an_input.split(" ")[0] if " " in an_input else an_input,
                t_controller.controller_choices,
                n=1,
                cutoff=0.7,
            )
            if similar_cmd:
                if " " in an_input:
                    candidate_input = (
                        f"{similar_cmd[0]} {' '.join(an_input.split(' ')[1:])}"
                    )
                    if candidate_input == an_input:
                        an_input = ""
                        t_controller.queue = []
                        console.print("\n")
                        continue
                    an_input = candidate_input
                else:
                    an_input = similar_cmd[0]

                console.print(f" Replacing by '{an_input}'.")
                t_controller.queue.insert(0, an_input)
            else:
                console.print("\n")


def insert_start_slash(cmds: List[str]) -> List[str]:
    if not cmds[0].startswith("/"):
        cmds[0] = f"/{cmds[0]}"
    if cmds[0].startswith("/home"):
        cmds[0] = f"/{cmds[0][5:]}"
    return cmds


def do_rollover():
    """RollOver the log file."""

    for handler in logging.getLogger().handlers:
        if isinstance(handler, PathTrackingFileHandler):
            handler.doRollover()


def log_settings() -> None:
    """Log settings"""
    settings_dict = {}
    settings_dict["tab"] = "True" if obbff.USE_TABULATE_DF else "False"
    settings_dict["cls"] = "True" if obbff.USE_CLEAR_AFTER_CMD else "False"
    settings_dict["color"] = "True" if obbff.USE_COLOR else "False"
    settings_dict["promptkit"] = "True" if obbff.USE_PROMPT_TOOLKIT else "False"
    settings_dict["predict"] = "True" if obbff.ENABLE_PREDICT else "False"
    settings_dict["thoughts"] = "True" if obbff.ENABLE_THOUGHTS_DAY else "False"
    settings_dict["reporthtml"] = "True" if obbff.OPEN_REPORT_AS_HTML else "False"
    settings_dict["exithelp"] = "True" if obbff.ENABLE_EXIT_AUTO_HELP else "False"
    settings_dict["rcontext"] = "True" if obbff.REMEMBER_CONTEXTS else "False"
    settings_dict["rich"] = "True" if obbff.ENABLE_RICH else "False"
    settings_dict["richpanel"] = "True" if obbff.ENABLE_RICH_PANEL else "False"
    settings_dict["ion"] = "True" if obbff.USE_ION else "False"
    settings_dict["watermark"] = "True" if obbff.USE_WATERMARK else "False"
    settings_dict["autoscaling"] = "True" if obbff.USE_PLOT_AUTOSCALING else "False"
    settings_dict["dt"] = "True" if obbff.USE_DATETIME else "False"
    settings_dict["packaged"] = "True" if obbff.PACKAGED_APPLICATION else "False"
    settings_dict["python"] = str(platform.python_version())
    settings_dict["os"] = str(platform.system())

    logger.info("SETTINGS: %s ", str(settings_dict))

    do_rollover()


def run_scripts(
    path: str,
    test_mode: bool = False,
    verbose: bool = False,
    routines_args: List[str] = None,
):
    """Runs a given .openbb scripts

    Parameters
    ----------
    path : str
        The location of the .openbb file
    test_mode : bool
        Whether the terminal is in test mode
    verbose : bool
        Whether to run tests in verbose mode
    routines_args : List[str]
        One or multiple inputs to be replaced in the routine and separated by commas. E.g. GME,AMC,BTC-USD
    """
    if os.path.isfile(path):
        with open(path) as fp:
            raw_lines = [x for x in fp if (not is_reset(x)) and ("#" not in x) and x]
            raw_lines = [
                raw_line.strip("\n") for raw_line in raw_lines if raw_line.strip("\n")
            ]

            if routines_args:
                lines = list()
                for rawline in raw_lines:
                    templine = rawline
                    for i, arg in enumerate(routines_args):
                        templine = templine.replace(f"$ARGV[{i}]", arg)
                    lines.append(templine)
            else:
                lines = raw_lines

            if test_mode and "exit" not in lines[-1]:
                lines.append("exit")

            export_folder = ""
            if "export" in lines[0]:
                export_folder = lines[0].split("export ")[1].rstrip()
                lines = lines[1:]

            simulate_argv = f"/{'/'.join([line.rstrip() for line in lines])}"
            file_cmds = simulate_argv.replace("//", "/home/").split()
            file_cmds = insert_start_slash(file_cmds) if file_cmds else file_cmds
            if export_folder:
                file_cmds = [f"export {export_folder}{' '.join(file_cmds)}"]
            else:
                file_cmds = [" ".join(file_cmds)]

            if not test_mode:
                terminal(file_cmds, appName="openbb_script")
                # TODO: Add way to track how many commands are tested
            else:
                if verbose:
                    terminal(file_cmds, appName="openbb_script")
                else:
                    with suppress_stdout():
                        terminal(file_cmds, appName="openbb_script")

    else:
        console.print(f"File '{path}' doesn't exist. Launching base terminal.\n")
        if not test_mode:
            terminal()


def main(
    debug: bool,
    test: bool,
    filtert: str,
    paths: List[str],
    verbose: bool,
    routines_args: List[str] = None,
):
    """
    Runs the terminal with various options

    Parameters
    ----------
    debug : bool
        Whether to run the terminal in debug mode
    test : bool
        Whether to run the terminal in integrated test mode
    filtert : str
        Filter test files with given string in name
    paths : List[str]
        The paths to run for scripts or to test
    verbose : bool
        Whether to show output from tests
    routines_args : List[str]
        One or multiple inputs to be replaced in the routine and separated by commas. E.g. GME,AMC,BTC-USD
    """

    if test:
        os.environ["DEBUG_MODE"] = "true"

        if not paths:
            console.print("Please send a path when using test mode")
            return
        test_files = []
        for path in paths:
            if path.endswith(".openbb"):
                file = os.path.join(os.path.abspath(os.path.dirname(__file__)), path)
                test_files.append(file)
            else:
                folder = os.path.join(os.path.abspath(os.path.dirname(__file__)), path)
                files = [
                    f"{folder}/{name}"
                    for name in os.listdir(folder)
                    if os.path.isfile(os.path.join(folder, name))
                    and name.endswith(".openbb")
                    and (filtert in f"{folder}/{name}")
                ]
                test_files += files
        test_files.sort()
        SUCCESSES = 0
        FAILURES = 0
        fails = {}
        length = len(test_files)
        i = 0
        console.print("[green]OpenBB Terminal Integrated Tests:\n[/green]")
        for file in test_files:
            file = file.replace("//", "/")
            repo_path_position = file.rfind(REPO_DIR.name)
            if repo_path_position >= 0:
                file_name = file[repo_path_position:].replace("\\", "/")
            else:
                file_name = file
            console.print(f"{file_name}  {((i/length)*100):.1f}%")
            try:
                if not os.path.isfile(file):
                    raise ValueError("Given file does not exist")
                run_scripts(file, test_mode=True, verbose=verbose)
                SUCCESSES += 1
            except Exception as e:
                fails[file] = e
                FAILURES += 1
            i += 1
        if fails:
            console.print("\n[red]Failures:[/red]\n")
            for key, value in fails.items():
                repo_path_position = key.rfind(REPO_DIR.name)
                if repo_path_position >= 0:
                    file_name = key[repo_path_position:].replace("\\", "/")
                else:
                    file_name = key
                logger.error("%s: %s failed", file_name, value)
                console.print(f"{file_name}: {value}\n")
        console.print(
            f"Summary: [green]Successes: {SUCCESSES}[/green] [red]Failures: {FAILURES}[/red]"
        )
    else:
        if debug:
            os.environ["DEBUG_MODE"] = "true"
        if isinstance(paths, list) and paths[0].endswith(".openbb"):
            run_scripts(paths[0], routines_args=routines_args)
        elif paths:
            argv_cmds = list([" ".join(paths).replace(" /", "/home/")])
            argv_cmds = insert_start_slash(argv_cmds) if argv_cmds else argv_cmds
            terminal(argv_cmds)
        else:
            terminal()


if __name__ == "__main__":

    parser = argparse.ArgumentParser(
        formatter_class=argparse.ArgumentDefaultsHelpFormatter,
        prog="terminal",
        description="The gamestonk terminal.",
    )
    parser.add_argument(
        "-d",
        "--debug",
        dest="debug",
        action="store_true",
        default=False,
        help="Runs the terminal in debug mode.",
    )
    parser.add_argument(
        "-f",
        "--file",
        help="The path or .openbb file to run.",
        dest="path",
        nargs="+",
        default="",
        type=str,
    )
    parser.add_argument(
        "-t",
        "--test",
        dest="test",
        action="store_true",
        default=False,
        help="Whether to run in test mode.",
    )
    parser.add_argument(
        "--filter",
        help="Send a keyword to filter in file name",
        dest="filtert",
        default="",
        type=str,
    )
    parser.add_argument(
        "-v", "--verbose", dest="verbose", action="store_true", default=False
    )
    parser.add_argument(
        "-i",
        "--input",
        help="Select multiple inputs to be replaced in the routine and separated by commas. E.g. GME,AMC,BTC-USD",
        dest="routine_args",
        type=lambda s: [str(item) for item in s.split(",")],
        default=None,
    )

    if sys.argv[1:] and "-" not in sys.argv[1][0]:
        sys.argv.insert(1, "-f")
    ns_parser = parser.parse_args()
    main(
        ns_parser.debug,
        ns_parser.test,
        ns_parser.filtert,
        ns_parser.path,
        ns_parser.verbose,
        ns_parser.routine_args,
    )<|MERGE_RESOLUTION|>--- conflicted
+++ resolved
@@ -13,11 +13,9 @@
 from pathlib import Path
 import dotenv
 
-<<<<<<< HEAD
 import pandas as pd
-=======
 from prompt_toolkit import PromptSession
->>>>>>> bd684dd8
+
 from prompt_toolkit.completion import NestedCompleter
 from prompt_toolkit.styles import Style
 from prompt_toolkit.formatted_text import HTML

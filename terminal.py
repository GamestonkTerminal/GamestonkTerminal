#!/usr/bin/env python
"""Main Terminal Module"""
__docformat__ = "numpy"

import argparse
import difflib
import logging
import os
import platform
import sys
import webbrowser
from typing import List
import dotenv

from prompt_toolkit import PromptSession
from prompt_toolkit.completion import NestedCompleter
from prompt_toolkit.styles import Style
from prompt_toolkit.formatted_text import HTML

from openbb_terminal.core.config import (  # pylint: disable=unused-import  # noqa
    paths_helper,
)
from openbb_terminal.common import feedparser_view
from openbb_terminal.core.config.paths import (
    REPOSITORY_DIRECTORY,
    USER_ENV_FILE,
    REPOSITORY_ENV_FILE,
<<<<<<< HEAD
<<<<<<< HEAD
    HOME_DIRECTORY,
    ROUTINES_DIRECTORY
=======
    USER_EXPORTS_DIRECTORY,
>>>>>>> 98ab28200f1ed28b9682ecd8cf5d52343af563b9
=======
    USER_EXPORTS_DIRECTORY,
>>>>>>> 98ab2820
)
from openbb_terminal.core.log.generation.path_tracking_file_handler import (
    PathTrackingFileHandler,
)
from openbb_terminal import feature_flags as obbff
from openbb_terminal.helper_funcs import (
    check_positive,
    get_flair,
    parse_simple_args,
    EXPORT_ONLY_RAW_DATA_ALLOWED,
)
from openbb_terminal.loggers import setup_logging
from openbb_terminal.menu import session
from openbb_terminal.parent_classes import BaseController
from openbb_terminal.rich_config import console, MenuText, translate
from openbb_terminal.terminal_helper import (
    bootup,
    check_for_updates,
    is_reset,
    print_goodbye,
    reset,
    suppress_stdout,
    update_terminal,
    welcome_message,
)
from openbb_terminal.helper_funcs import parse_and_split_input

# pylint: disable=too-many-public-methods,import-outside-toplevel,too-many-branches,no-member,C0302

logger = logging.getLogger(__name__)

env_file = str(USER_ENV_FILE)


class TerminalController(BaseController):
    """Terminal Controller class"""

    CHOICES_COMMANDS = [
        "keys",
        "settings",
        "survey",
        "update",
        "featflags",
        "exe",
        "guess",
        "news",
    ]
    CHOICES_MENUS = [
        "stocks",
        "economy",
        "crypto",
        "portfolio",
        "forex",
        "etf",
        "reports",
        "dashboards",
        "funds",
        "alternative",
        "econometrics",
        "sources",
    ]

    PATH = "/"
    routine_files = [x.name for x in ROUTINES_DIRECTORY.iterdir() if x.suffix == ".openbb"]
    ROUTINE_CHOICES = {
        file: None
        for file in os.listdir(
            os.path.join(os.path.abspath(os.path.dirname(__file__)), "routines")
        )
        if file.endswith(".openbb")
    }

    GUESS_TOTAL_TRIES = 0
    GUESS_NUMBER_TRIES_LEFT = 0
    GUESS_SUM_SCORE = 0.0
    GUESS_CORRECTLY = 0

    def __init__(self, jobs_cmds: List[str] = None):
        """Constructor"""
        super().__init__(jobs_cmds)

        if session and obbff.USE_PROMPT_TOOLKIT:
            choices: dict = {c: {} for c in self.controller_choices}
            choices["support"] = self.SUPPORT_CHOICES
            choices["exe"] = self.ROUTINE_CHOICES

            self.completer = NestedCompleter.from_nested_dict(choices)

        self.queue: List[str] = list()

        if jobs_cmds:
            self.queue = parse_and_split_input(
                an_input=" ".join(jobs_cmds), custom_filters=[]
            )

        self.update_success = False

    def print_help(self):
        """Print help"""
        mt = MenuText("")
        mt.add_info("_home_")
        mt.add_cmd("about")
        mt.add_cmd("support")
        mt.add_cmd("survey")
        mt.add_cmd("update")
        mt.add_cmd("wiki")
        mt.add_raw("\n")
        mt.add_info("_configure_")
        mt.add_menu("keys")
        mt.add_menu("featflags")
        mt.add_menu("sources")
        mt.add_menu("settings")
        mt.add_raw("\n")
        mt.add_cmd("news")
        mt.add_cmd("exe")
        mt.add_raw("\n")
        mt.add_info("_main_menu_")
        mt.add_menu("stocks")
        mt.add_menu("crypto")
        mt.add_menu("etf")
        mt.add_menu("economy")
        mt.add_menu("forex")
        mt.add_menu("funds")
        mt.add_menu("alternative")
        mt.add_raw("\n")
        mt.add_info("_others_")
        mt.add_menu("econometrics")
        mt.add_menu("portfolio")
        mt.add_menu("dashboards")
        mt.add_menu("reports")
        mt.add_raw("\n")
        console.print(text=mt.menu_text, menu="Home")

    def call_news(self, other_args: List[str]) -> None:
        """Process news command"""
        parse = argparse.ArgumentParser(
            add_help=False,
            prog="news",
            description=translate("news"),
        )
        parse.add_argument(
            "-t",
            "--term",
            dest="term",
            default=[""],
            nargs="+",
            help="search for a term on the news",
        )
        parse.add_argument(
            "-s",
            "--sources",
            dest="sources",
            default=["bloomberg.com"],
            nargs="+",
            help="sources from where to get news from",
        )
        if other_args and "-" not in other_args[0][0]:
            other_args.insert(0, "-t")
        news_parser = self.parse_known_args_and_warn(
            parse, other_args, EXPORT_ONLY_RAW_DATA_ALLOWED, limit=5
        )
        if news_parser:
            feedparser_view.display_news(
                term=" ".join(news_parser.term),
                sources=" ".join(news_parser.sources),
                limit=news_parser.limit,
                export=news_parser.export,
            )

    def call_guess(self, other_args: List[str]) -> None:
        """Process guess command"""
        import time
        import json
        import random

        if self.GUESS_NUMBER_TRIES_LEFT == 0 and self.GUESS_SUM_SCORE < 0.01:
            parser_exe = argparse.ArgumentParser(
                add_help=False,
                formatter_class=argparse.ArgumentDefaultsHelpFormatter,
                prog="guess",
                description="Guess command to achieve task successfully.",
            )
            parser_exe.add_argument(
                "-l",
                "--limit",
                type=check_positive,
                help="Number of tasks to attempt.",
                dest="limit",
                default=1,
            )
            if other_args and "-" not in other_args[0][0]:
                other_args.insert(0, "-l")
                ns_parser_guess = parse_simple_args(parser_exe, other_args)

                if self.GUESS_TOTAL_TRIES == 0:
                    self.GUESS_NUMBER_TRIES_LEFT = ns_parser_guess.limit
                    self.GUESS_SUM_SCORE = 0
                    self.GUESS_TOTAL_TRIES = ns_parser_guess.limit

        try:
            with open(obbff.GUESS_EASTER_EGG_FILE) as f:
                # Load the file as a JSON document
                json_doc = json.load(f)

                task = random.choice(list(json_doc.keys()))  # nosec
                solution = json_doc[task]

                start = time.time()
                console.print(f"\n[yellow]{task}[/yellow]\n")
                if isinstance(session, PromptSession):
                    an_input = session.prompt("GUESS / $ ")
                else:
                    an_input = ""
                time_dif = time.time() - start

                # When there are multiple paths to same solution
                if isinstance(solution, List):
                    if an_input.lower() in [s.lower() for s in solution]:
                        self.queue = an_input.split("/") + ["home"]
                        console.print(
                            f"\n[green]You guessed correctly in {round(time_dif, 2)} seconds![green]\n"
                        )
                        # If we are already counting successes
                        if self.GUESS_TOTAL_TRIES > 0:
                            self.GUESS_CORRECTLY += 1
                            self.GUESS_SUM_SCORE += time_dif
                    else:
                        solutions_texts = "\n".join(solution)
                        console.print(
                            f"\n[red]You guessed wrong! The correct paths would have been:\n{solutions_texts}[/red]\n"
                        )

                # When there is a single path to the solution
                else:
                    if an_input.lower() == solution.lower():
                        self.queue = an_input.split("/") + ["home"]
                        console.print(
                            f"\n[green]You guessed correctly in {round(time_dif, 2)} seconds![green]\n"
                        )
                        # If we are already counting successes
                        if self.GUESS_TOTAL_TRIES > 0:
                            self.GUESS_CORRECTLY += 1
                            self.GUESS_SUM_SCORE += time_dif
                    else:
                        console.print(
                            f"\n[red]You guessed wrong! The correct path would have been:\n{solution}[/red]\n"
                        )

                # Compute average score and provide a result if it's the last try
                if self.GUESS_TOTAL_TRIES > 0:

                    self.GUESS_NUMBER_TRIES_LEFT -= 1
                    if self.GUESS_NUMBER_TRIES_LEFT == 0 and self.GUESS_TOTAL_TRIES > 1:
                        color = (
                            "green"
                            if self.GUESS_CORRECTLY == self.GUESS_TOTAL_TRIES
                            else "red"
                        )
                        console.print(
                            f"[{color}]OUTCOME: You got {int(self.GUESS_CORRECTLY)} out of"
                            f" {int(self.GUESS_TOTAL_TRIES)}.[/{color}]\n"
                        )
                        if self.GUESS_CORRECTLY == self.GUESS_TOTAL_TRIES:
                            avg = self.GUESS_SUM_SCORE / self.GUESS_TOTAL_TRIES
                            console.print(
                                f"[green]Average score: {round(avg, 2)} seconds![/green]\n"
                            )
                        self.GUESS_TOTAL_TRIES = 0
                        self.GUESS_CORRECTLY = 0
                        self.GUESS_SUM_SCORE = 0
                    else:
                        self.queue += ["guess"]

        except Exception as e:
            console.print(
                f"[red]Failed to load guess game from file: "
                f"{obbff.GUESS_EASTER_EGG_FILE}[/red]"
            )
            console.print(f"[red]{e}[/red]")

    @staticmethod
    def call_survey(_) -> None:
        """Process survey command"""
        webbrowser.open("https://openbb.co/survey")

    def call_update(self, _):
        """Process update command"""
        if not obbff.PACKAGED_APPLICATION:
            self.update_success = not update_terminal()
        else:
            console.print(
                "Find the most recent release of the OpenBB Terminal here: "
                "https://openbb.co/products/terminal#get-started\n"
            )

    def call_keys(self, _):
        """Process keys command"""
        from openbb_terminal.keys_controller import KeysController

        self.queue = self.load_class(KeysController, self.queue, env_file)

    def call_settings(self, _):
        """Process settings command"""
        from openbb_terminal.settings_controller import SettingsController

        self.queue = self.load_class(SettingsController, self.queue, env_file)

    def call_featflags(self, _):
        """Process feature flags command"""
        from openbb_terminal.featflags_controller import FeatureFlagsController

        self.queue = self.load_class(FeatureFlagsController, self.queue)

    def call_stocks(self, _):
        """Process stocks command"""
        from openbb_terminal.stocks.stocks_controller import StocksController

        self.queue = self.load_class(StocksController, self.queue)

    def call_crypto(self, _):
        """Process crypto command"""
        from openbb_terminal.cryptocurrency.crypto_controller import CryptoController

        self.queue = self.load_class(CryptoController, self.queue)

    def call_economy(self, _):
        """Process economy command"""
        from openbb_terminal.economy.economy_controller import EconomyController

        self.queue = self.load_class(EconomyController, self.queue)

    def call_etf(self, _):
        """Process etf command"""
        from openbb_terminal.etf.etf_controller import ETFController

        self.queue = self.load_class(ETFController, self.queue)

    def call_funds(self, _):
        """Process etf command"""
        from openbb_terminal.mutual_funds.mutual_fund_controller import (
            FundController,
        )

        self.queue = self.load_class(FundController, self.queue)

    def call_forex(self, _):
        """Process forex command"""
        from openbb_terminal.forex.forex_controller import ForexController

        self.queue = self.load_class(ForexController, self.queue)

    def call_reports(self, _):
        """Process reports command"""
        from openbb_terminal.reports.reports_controller import (
            ReportController,
        )

        self.queue = self.load_class(ReportController, self.queue)

    def call_dashboards(self, _):
        """Process dashboards command"""
        if not obbff.PACKAGED_APPLICATION:
            from openbb_terminal.dashboards.dashboards_controller import (
                DashboardsController,
            )

            self.queue = self.load_class(DashboardsController, self.queue)
        else:
            console.print("This feature is coming soon.")
            console.print(
                "Use the source code and an Anaconda environment if you are familiar with Python."
            )

    def call_alternative(self, _):
        """Process alternative command"""
        from openbb_terminal.alternative.alt_controller import (
            AlternativeDataController,
        )

        self.queue = self.load_class(AlternativeDataController, self.queue)

    def call_econometrics(self, _):
        """Process econometrics command"""
        from openbb_terminal.econometrics.econometrics_controller import (
            EconometricsController,
        )

        self.queue = EconometricsController(self.queue).menu()

    def call_portfolio(self, _):
        """Process portfolio command"""
        from openbb_terminal.portfolio.portfolio_controller import (
            PortfolioController,
        )

        self.queue = self.load_class(PortfolioController, self.queue)

    def call_sources(self, _):
        """Process sources command"""
        from openbb_terminal.sources_controller import SourcesController

        self.queue = self.load_class(SourcesController, self.queue)

    def call_exe(self, other_args: List[str]):
        """Process exe command"""
        # Merge rest of string path to other_args and remove queue since it is a dir
        other_args += self.queue

        if not other_args:
            console.print(
                "[red]Provide a path to the routine you wish to execute.\n[/red]"
            )
            return

        full_input = " ".join(other_args)
        if " " in full_input:
            other_args_processed = full_input.split(" ")
        else:
            other_args_processed = [full_input]
        self.queue = []

        path_routine = ""
        args = list()
        for idx, path_dir in enumerate(other_args_processed):
            if path_dir in ("-i", "--input"):
                args = [path_routine[1:]] + other_args_processed[idx:]
                break
            if path_dir not in ("-f", "--file"):
                path_routine += f"/{path_dir}"

        if not args:
            args = [path_routine[1:]]

        parser_exe = argparse.ArgumentParser(
            add_help=False,
            formatter_class=argparse.ArgumentDefaultsHelpFormatter,
            prog="exe",
            description="Execute automated routine script.",
        )
        parser_exe.add_argument(
            "-f",
            "--file",
            help="The path or .openbb file to run.",
            dest="path",
            default="",
            required="-h" not in args,
        )
        parser_exe.add_argument(
            "-i",
            "--input",
            help="Select multiple inputs to be replaced in the routine and separated by commas. E.g. GME,AMC,BTC-USD",
            dest="routine_args",
            type=lambda s: [str(item) for item in s.split(",")],
        )
        if args and "-" not in args[0][0]:
            args.insert(0, "-f")
        ns_parser_exe = parse_simple_args(parser_exe, args)
        if ns_parser_exe:
            if ns_parser_exe.path:
                if ns_parser_exe.path in self.ROUTINE_CHOICES:
                    path = ROUTINES_DIRECTORY / ns_parser_exe.path
                else:
                    path = ns_parser_exe.path

                with open(path) as fp:
                    raw_lines = [
                        x for x in fp if (not is_reset(x)) and ("#" not in x) and x
                    ]
                    raw_lines = [
                        raw_line.strip("\n")
                        for raw_line in raw_lines
                        if raw_line.strip("\n")
                    ]

                    lines = list()
                    for rawline in raw_lines:
                        templine = rawline

                        # Check if dynamic parameter exists in script
                        if "$ARGV" in rawline:
                            # Check if user has provided inputs through -i or --input
                            if ns_parser_exe.routine_args:
                                for i, arg in enumerate(ns_parser_exe.routine_args):
                                    # Check what is the location of the ARGV to be replaced
                                    if f"$ARGV[{i}]" in templine:
                                        templine = templine.replace(f"$ARGV[{i}]", arg)

                                # Check if all ARGV have been removed, otherwise means that there are less inputs
                                # when running the script than the script expects
                                if "$ARGV" in templine:
                                    console.print(
                                        "[red]Not enough inputs were provided to fill in dynamic variables. "
                                        "E.g. --input VAR1,VAR2,VAR3[/red]\n"
                                    )
                                    return

                                lines.append(templine)
                            # The script expects a parameter that the user has not provided
                            else:
                                console.print(
                                    "[red]The script expects parameters, "
                                    "run the script again with --input defined.[/red]\n"
                                )
                                return
                        else:
                            lines.append(templine)

                    simulate_argv = f"/{'/'.join([line.rstrip() for line in lines])}"
                    file_cmds = simulate_argv.replace("//", "/home/").split()
                    file_cmds = (
                        insert_start_slash(file_cmds) if file_cmds else file_cmds
                    )
                    cmds_with_params = " ".join(file_cmds)
                    self.queue = [
                        val
                        for val in parse_and_split_input(
                            an_input=cmds_with_params, custom_filters=[]
                        )
                        if val
                    ]

                    if "export" in self.queue[0]:
                        export_path = USER_EXPORTS_DIRECTORY
                        console.print(
                            f"Export data to be saved in the selected folder: '{export_path}'"
                        )
                        self.queue = self.queue[1:]


# pylint: disable=global-statement
def terminal(jobs_cmds: List[str] = None, appName: str = "gst"):
    """Terminal Menu"""
    # TODO: HELP WANTED! Refactor the appName setting if a more elegant solution comes up
    if obbff.PACKAGED_APPLICATION:
        appName = "gst_packaged"

    setup_logging(appName)
    logger.info("START")
    log_settings()

    if jobs_cmds is not None and jobs_cmds:
        logger.info("INPUT: %s", "/".join(jobs_cmds))

    if jobs_cmds and "export" in jobs_cmds[0]:
        jobs_cmds = ["/".join(jobs_cmds[0].split("/")[1:])]

    ret_code = 1
    t_controller = TerminalController(jobs_cmds)
    an_input = ""

    bootup()
    if not jobs_cmds:
        welcome_message()
        t_controller.print_help()
        check_for_updates()

    dotenv.load_dotenv(USER_ENV_FILE)
    dotenv.load_dotenv(REPOSITORY_ENV_FILE, override=True)

    while ret_code:
        if obbff.ENABLE_QUICK_EXIT:
            console.print("Quick exit enabled")
            break

        # There is a command in the queue
        if t_controller.queue and len(t_controller.queue) > 0:
            # If the command is quitting the menu we want to return in here
            if t_controller.queue[0] in ("q", "..", "quit"):
                print_goodbye()
                break

            # Consume 1 element from the queue
            an_input = t_controller.queue[0]
            t_controller.queue = t_controller.queue[1:]

            # Print the current location because this was an instruction and we want user to know what was the action
            if an_input and an_input.split(" ")[0] in t_controller.CHOICES_COMMANDS:
                console.print(f"{get_flair()} / $ {an_input}")

        # Get input command from user
        else:
            # Get input from user using auto-completion
            if session and obbff.USE_PROMPT_TOOLKIT:
                try:
                    if obbff.TOOLBAR_HINT:
                        an_input = session.prompt(
                            f"{get_flair()} / $ ",
                            completer=t_controller.completer,
                            search_ignore_case=True,
                            bottom_toolbar=HTML(
                                '<style bg="ansiblack" fg="ansiwhite">[h]</style> help menu    '
                                '<style bg="ansiblack" fg="ansiwhite">[q]</style> return to previous menu    '
                                '<style bg="ansiblack" fg="ansiwhite">[e]</style> exit terminal    '
                                '<style bg="ansiblack" fg="ansiwhite">[cmd -h]</style> '
                                "see usage and available options    "
                                '<style bg="ansiblack" fg="ansiwhite">[about]</style> Getting Started Documentation'
                            ),
                            style=Style.from_dict(
                                {
                                    "bottom-toolbar": "#ffffff bg:#333333",
                                }
                            ),
                        )
                    else:
                        an_input = session.prompt(
                            f"{get_flair()} / $ ",
                            completer=t_controller.completer,
                            search_ignore_case=True,
                        )
                except (KeyboardInterrupt, EOFError):
                    print_goodbye()
                    break
            # Get input from user without auto-completion
            else:
                an_input = input(f"{get_flair()} / $ ")

        try:
            # Process the input command
            t_controller.queue = t_controller.switch(an_input)
            if an_input in ("q", "quit", "..", "exit"):
                print_goodbye()
                break

            # Check if the user wants to reset application
            if an_input in ("r", "reset") or t_controller.update_success:
                ret_code = reset(t_controller.queue if t_controller.queue else [])
                if ret_code != 0:
                    print_goodbye()
                    break

        except SystemExit:
            logger.exception(
                "The command '%s' doesn't exist on the / menu.",
                an_input,
            )
            console.print(
                f"\nThe command '{an_input}' doesn't exist on the / menu", end=""
            )
            similar_cmd = difflib.get_close_matches(
                an_input.split(" ")[0] if " " in an_input else an_input,
                t_controller.controller_choices,
                n=1,
                cutoff=0.7,
            )
            if similar_cmd:
                if " " in an_input:
                    candidate_input = (
                        f"{similar_cmd[0]} {' '.join(an_input.split(' ')[1:])}"
                    )
                    if candidate_input == an_input:
                        an_input = ""
                        t_controller.queue = []
                        console.print("\n")
                        continue
                    an_input = candidate_input
                else:
                    an_input = similar_cmd[0]

                console.print(f" Replacing by '{an_input}'.")
                t_controller.queue.insert(0, an_input)
            else:
                console.print("\n")


def insert_start_slash(cmds: List[str]) -> List[str]:
    if not cmds[0].startswith("/"):
        cmds[0] = f"/{cmds[0]}"
    if cmds[0].startswith("/home"):
        cmds[0] = f"/{cmds[0][5:]}"
    return cmds


def do_rollover():
    """RollOver the log file."""

    for handler in logging.getLogger().handlers:
        if isinstance(handler, PathTrackingFileHandler):
            handler.doRollover()


def log_settings() -> None:
    """Log settings"""
    settings_dict = {}
    settings_dict["tab"] = "True" if obbff.USE_TABULATE_DF else "False"
    settings_dict["cls"] = "True" if obbff.USE_CLEAR_AFTER_CMD else "False"
    settings_dict["color"] = "True" if obbff.USE_COLOR else "False"
    settings_dict["promptkit"] = "True" if obbff.USE_PROMPT_TOOLKIT else "False"
    settings_dict["predict"] = "True" if obbff.ENABLE_PREDICT else "False"
    settings_dict["thoughts"] = "True" if obbff.ENABLE_THOUGHTS_DAY else "False"
    settings_dict["reporthtml"] = "True" if obbff.OPEN_REPORT_AS_HTML else "False"
    settings_dict["exithelp"] = "True" if obbff.ENABLE_EXIT_AUTO_HELP else "False"
    settings_dict["rcontext"] = "True" if obbff.REMEMBER_CONTEXTS else "False"
    settings_dict["rich"] = "True" if obbff.ENABLE_RICH else "False"
    settings_dict["richpanel"] = "True" if obbff.ENABLE_RICH_PANEL else "False"
    settings_dict["ion"] = "True" if obbff.USE_ION else "False"
    settings_dict["watermark"] = "True" if obbff.USE_WATERMARK else "False"
    settings_dict["autoscaling"] = "True" if obbff.USE_PLOT_AUTOSCALING else "False"
    settings_dict["dt"] = "True" if obbff.USE_DATETIME else "False"
    settings_dict["packaged"] = "True" if obbff.PACKAGED_APPLICATION else "False"
    settings_dict["python"] = str(platform.python_version())
    settings_dict["os"] = str(platform.system())

    logger.info("SETTINGS: %s ", str(settings_dict))

    do_rollover()


def run_scripts(
    path: str,
    test_mode: bool = False,
    verbose: bool = False,
    routines_args: List[str] = None,
):
    """Runs a given .openbb scripts

    Parameters
    ----------
    path : str
        The location of the .openbb file
    test_mode : bool
        Whether the terminal is in test mode
    verbose : bool
        Whether to run tests in verbose mode
    routines_args : List[str]
        One or multiple inputs to be replaced in the routine and separated by commas. E.g. GME,AMC,BTC-USD
    """
    if os.path.isfile(path):
        with open(path) as fp:
            raw_lines = [x for x in fp if (not is_reset(x)) and ("#" not in x) and x]
            raw_lines = [
                raw_line.strip("\n") for raw_line in raw_lines if raw_line.strip("\n")
            ]

            if routines_args:
                lines = list()
                for rawline in raw_lines:
                    templine = rawline
                    for i, arg in enumerate(routines_args):
                        templine = templine.replace(f"$ARGV[{i}]", arg)
                    lines.append(templine)
            else:
                lines = raw_lines

            if test_mode and "exit" not in lines[-1]:
                lines.append("exit")

            if "export" in lines[0]:
                lines = lines[1:]

            simulate_argv = f"/{'/'.join([line.rstrip() for line in lines])}"
            file_cmds = simulate_argv.replace("//", "/home/").split()
            file_cmds = insert_start_slash(file_cmds) if file_cmds else file_cmds

            if not test_mode:
                terminal(file_cmds, appName="openbb_script")
                # TODO: Add way to track how many commands are tested
            else:
                if verbose:
                    terminal(file_cmds, appName="openbb_script")
                else:
                    with suppress_stdout():
                        terminal(file_cmds, appName="openbb_script")

    else:
        console.print(f"File '{path}' doesn't exist. Launching base terminal.\n")
        if not test_mode:
            terminal()


def main(
    debug: bool,
    test: bool,
    filtert: str,
    paths: List[str],
    verbose: bool,
    routines_args: List[str] = None,
):
    """
    Runs the terminal with various options

    Parameters
    ----------
    debug : bool
        Whether to run the terminal in debug mode
    test : bool
        Whether to run the terminal in integrated test mode
    filtert : str
        Filter test files with given string in name
    paths : List[str]
        The paths to run for scripts or to test
    verbose : bool
        Whether to show output from tests
    routines_args : List[str]
        One or multiple inputs to be replaced in the routine and separated by commas. E.g. GME,AMC,BTC-USD
    """

    if test:
        os.environ["DEBUG_MODE"] = "true"

        if paths == []:
            console.print("Please send a path when using test mode")
            return
        test_files = []
        for path in paths:
            if path.endswith(".openbb"):
                file = os.path.join(os.path.abspath(os.path.dirname(__file__)), path)
                test_files.append(file)
            else:
                folder = os.path.join(os.path.abspath(os.path.dirname(__file__)), path)
                files = [
                    f"{folder}/{name}"
                    for name in os.listdir(folder)
                    if os.path.isfile(os.path.join(folder, name))
                    and name.endswith(".openbb")
                    and (filtert in f"{folder}/{name}")
                ]
                test_files += files
        test_files.sort()
        SUCCESSES = 0
        FAILURES = 0
        fails = {}
        length = len(test_files)
        i = 0
        console.print("[green]OpenBB Terminal Integrated Tests:\n[/green]")
        for file in test_files:
            file = file.replace("//", "/")
            repo_path_position = file.rfind(REPOSITORY_DIRECTORY.name)
            if repo_path_position >= 0:
                file_name = file[repo_path_position:].replace("\\", "/")
            else:
                file_name = file
            console.print(f"{file_name}  {((i/length)*100):.1f}%")
            try:
                if not os.path.isfile(file):
                    raise ValueError("Given file does not exist")
                run_scripts(file, test_mode=True, verbose=verbose)
                SUCCESSES += 1
            except Exception as e:
                fails[file] = e
                FAILURES += 1
            i += 1
        if fails:
            console.print("\n[red]Failures:[/red]\n")
            for key, value in fails.items():
                repo_path_position = key.rfind(REPOSITORY_DIRECTORY.name)
                if repo_path_position >= 0:
                    file_name = key[repo_path_position:].replace("\\", "/")
                else:
                    file_name = key
                logger.error("%s: %s failed", file_name, value)
                console.print(f"{file_name}: {value}\n")
        console.print(
            f"Summary: [green]Successes: {SUCCESSES}[/green] [red]Failures: {FAILURES}[/red]"
        )
    else:
        if debug:
            os.environ["DEBUG_MODE"] = "true"
        if isinstance(paths, list) and paths[0].endswith(".openbb"):
            run_scripts(paths[0], routines_args=routines_args)
        elif paths:
            argv_cmds = list([" ".join(paths).replace(" /", "/home/")])
            argv_cmds = insert_start_slash(argv_cmds) if argv_cmds else argv_cmds
            terminal(argv_cmds)
        else:
            terminal()


if __name__ == "__main__":

    parser = argparse.ArgumentParser(
        formatter_class=argparse.ArgumentDefaultsHelpFormatter,
        prog="terminal",
        description="The gamestonk terminal.",
    )
    parser.add_argument(
        "-d",
        "--debug",
        dest="debug",
        action="store_true",
        default=False,
        help="Runs the terminal in debug mode.",
    )
    parser.add_argument(
        "-f",
        "--file",
        help="The path or .openbb file to run.",
        dest="path",
        nargs="+",
        default="",
        type=str,
    )
    parser.add_argument(
        "-t",
        "--test",
        dest="test",
        action="store_true",
        default=False,
        help="Whether to run in test mode.",
    )
    parser.add_argument(
        "--filter",
        help="Send a keyword to filter in file name",
        dest="filtert",
        default="",
        type=str,
    )
    parser.add_argument(
        "-v", "--verbose", dest="verbose", action="store_true", default=False
    )
    parser.add_argument(
        "-i",
        "--input",
        help="Select multiple inputs to be replaced in the routine and separated by commas. E.g. GME,AMC,BTC-USD",
        dest="routine_args",
        type=lambda s: [str(item) for item in s.split(",")],
        default=None,
    )

    if sys.argv[1:] and "-" not in sys.argv[1][0]:
        sys.argv.insert(1, "-f")
    ns_parser = parser.parse_args()
    main(
        ns_parser.debug,
        ns_parser.test,
        ns_parser.filtert,
        ns_parser.path,
        ns_parser.verbose,
        ns_parser.routine_args,
    )<|MERGE_RESOLUTION|>--- conflicted
+++ resolved
@@ -25,16 +25,8 @@
     REPOSITORY_DIRECTORY,
     USER_ENV_FILE,
     REPOSITORY_ENV_FILE,
-<<<<<<< HEAD
-<<<<<<< HEAD
-    HOME_DIRECTORY,
+    USER_EXPORTS_DIRECTORY,
     ROUTINES_DIRECTORY
-=======
-    USER_EXPORTS_DIRECTORY,
->>>>>>> 98ab28200f1ed28b9682ecd8cf5d52343af563b9
-=======
-    USER_EXPORTS_DIRECTORY,
->>>>>>> 98ab2820
 )
 from openbb_terminal.core.log.generation.path_tracking_file_handler import (
     PathTrackingFileHandler,

<<<<<<< HEAD
#!/usr/bin/env python
"""Main Terminal Module"""
__docformat__ = "numpy"

import argparse
import difflib
import logging
import os
import platform
import sys
import webbrowser
from typing import List

import dotenv
import pandas as pd
from prompt_toolkit import PromptSession
from prompt_toolkit.completion import NestedCompleter
from prompt_toolkit.formatted_text import HTML
from prompt_toolkit.styles import Style

from openbb_terminal import feature_flags as obbff
from openbb_terminal.common import feedparser_view
from openbb_terminal.core.config.paths import (HOME_DIRECTORY,
                                               REPOSITORY_DIRECTORY,
                                               REPOSITORY_ENV_FILE,
                                               ROUTINES_DIRECTORY,
                                               USER_ENV_FILE)
from openbb_terminal.core.log.generation.path_tracking_file_handler import \
    PathTrackingFileHandler
from openbb_terminal.helper_funcs import (EXPORT_ONLY_RAW_DATA_ALLOWED,
                                          check_positive, get_flair,
                                          parse_and_split_input,
                                          parse_simple_args)
from openbb_terminal.loggers import setup_logging
from openbb_terminal.menu import session
from openbb_terminal.parent_classes import BaseController
from openbb_terminal.rich_config import MenuText, console, translate
from openbb_terminal.terminal_helper import (bootup, check_for_updates,
                                             is_reset, print_goodbye, reset,
                                             suppress_stdout, update_terminal,
                                             welcome_message)

# pylint: disable=too-many-public-methods,import-outside-toplevel,too-many-branches,no-member,C0302

logger = logging.getLogger(__name__)

env_file = str(USER_ENV_FILE)


class TerminalController(BaseController):
    """Terminal Controller class"""

    CHOICES_COMMANDS = [
        "keys",
        "settings",
        "survey",
        "update",
        "featflags",
        "exe",
        "guess",
        "news",
    ]
    CHOICES_MENUS = [
        "stocks",
        "economy",
        "crypto",
        "portfolio",
        "forex",
        "etf",
        "reports",
        "dashboards",
        "funds",
        "alternative",
        "econometrics",
        "sources",
        "forecast",
    ]

    PATH = "/"

    GUESS_TOTAL_TRIES = 0
    GUESS_NUMBER_TRIES_LEFT = 0
    GUESS_SUM_SCORE = 0.0
    GUESS_CORRECTLY = 0

    def __init__(self, jobs_cmds: List[str] = None):
        """Constructor"""
        super().__init__(jobs_cmds)

        self.queue: List[str] = list()

        if jobs_cmds:
            self.queue = parse_and_split_input(
                an_input=" ".join(jobs_cmds), custom_filters=[]
            )

        self.update_success = False

        self.update_runtime_choices()

    def update_runtime_choices(self):
        """Update runtime choices"""
        self.ROUTINE_FILES = {
            filepath.name: filepath
            for filepath in (REPOSITORY_DIRECTORY / "routines").rglob("*.openbb")
        }
        self.ROUTINE_FILES.update(
            {
                filepath.name: filepath
                for filepath in ROUTINES_DIRECTORY.rglob("*.openbb")
            }
        )
        self.ROUTINE_CHOICES = {filename: None for filename in self.ROUTINE_FILES}
        if session and obbff.USE_PROMPT_TOOLKIT:
            choices: dict = {c: {} for c in self.controller_choices}
            choices["support"] = self.SUPPORT_CHOICES
            choices["exe"] = self.ROUTINE_CHOICES

            self.completer = NestedCompleter.from_nested_dict(choices)

    def print_help(self):
        """Print help"""
        mt = MenuText("")
        mt.add_info("_home_")
        mt.add_cmd("about")
        mt.add_cmd("support")
        mt.add_cmd("survey")
        mt.add_cmd("update")
        mt.add_cmd("wiki")
        mt.add_cmd("record")
        mt.add_cmd("stop")
        mt.add_raw("\n")
        mt.add_info("_configure_")
        mt.add_menu("keys")
        mt.add_menu("featflags")
        mt.add_menu("sources")
        mt.add_menu("settings")
        mt.add_raw("\n")
        mt.add_cmd("news")
        mt.add_cmd("exe")
        mt.add_raw("\n")
        mt.add_info("_main_menu_")
        mt.add_menu("stocks")
        mt.add_menu("crypto")
        mt.add_menu("etf")
        mt.add_menu("economy")
        mt.add_menu("forex")
        mt.add_menu("funds")
        mt.add_menu("alternative")
        mt.add_raw("\n")
        mt.add_info("_others_")
        mt.add_menu("econometrics")
        mt.add_menu("forecast")
        mt.add_menu("portfolio")
        mt.add_menu("dashboards")
        mt.add_menu("reports")
        mt.add_raw("\n")
        console.print(text=mt.menu_text, menu="Home")
        self.update_runtime_choices()

    def call_news(self, other_args: List[str]) -> None:
        """Process news command"""
        parse = argparse.ArgumentParser(
            add_help=False,
            prog="news",
            description=translate("news"),
        )
        parse.add_argument(
            "-t",
            "--term",
            dest="term",
            default=[""],
            nargs="+",
            help="search for a term on the news",
        )
        parse.add_argument(
            "-s",
            "--sources",
            dest="sources",
            default=["bloomberg.com"],
            nargs="+",
            help="sources from where to get news from",
        )
        if other_args and "-" not in other_args[0][0]:
            other_args.insert(0, "-t")
        news_parser = self.parse_known_args_and_warn(
            parse, other_args, EXPORT_ONLY_RAW_DATA_ALLOWED, limit=5
        )
        if news_parser:
            feedparser_view.display_news(
                term=" ".join(news_parser.term),
                sources=" ".join(news_parser.sources),
                limit=news_parser.limit,
                export=news_parser.export,
            )

    def call_guess(self, other_args: List[str]) -> None:
        """Process guess command"""
        import json
        import random
        import time

        if self.GUESS_NUMBER_TRIES_LEFT == 0 and self.GUESS_SUM_SCORE < 0.01:
            parser_exe = argparse.ArgumentParser(
                add_help=False,
                formatter_class=argparse.ArgumentDefaultsHelpFormatter,
                prog="guess",
                description="Guess command to achieve task successfully.",
            )
            parser_exe.add_argument(
                "-l",
                "--limit",
                type=check_positive,
                help="Number of tasks to attempt.",
                dest="limit",
                default=1,
            )
            if other_args and "-" not in other_args[0][0]:
                other_args.insert(0, "-l")
                ns_parser_guess = parse_simple_args(parser_exe, other_args)

                if self.GUESS_TOTAL_TRIES == 0:
                    self.GUESS_NUMBER_TRIES_LEFT = ns_parser_guess.limit
                    self.GUESS_SUM_SCORE = 0
                    self.GUESS_TOTAL_TRIES = ns_parser_guess.limit

        try:
            with open(obbff.GUESS_EASTER_EGG_FILE) as f:
                # Load the file as a JSON document
                json_doc = json.load(f)

                task = random.choice(list(json_doc.keys()))  # nosec
                solution = json_doc[task]

                start = time.time()
                console.print(f"\n[yellow]{task}[/yellow]\n")
                if isinstance(session, PromptSession):
                    an_input = session.prompt("GUESS / $ ")
                else:
                    an_input = ""
                time_dif = time.time() - start

                # When there are multiple paths to same solution
                if isinstance(solution, List):
                    if an_input.lower() in [s.lower() for s in solution]:
                        self.queue = an_input.split("/") + ["home"]
                        console.print(
                            f"\n[green]You guessed correctly in {round(time_dif, 2)} seconds![green]\n"
                        )
                        # If we are already counting successes
                        if self.GUESS_TOTAL_TRIES > 0:
                            self.GUESS_CORRECTLY += 1
                            self.GUESS_SUM_SCORE += time_dif
                    else:
                        solutions_texts = "\n".join(solution)
                        console.print(
                            f"\n[red]You guessed wrong! The correct paths would have been:\n{solutions_texts}[/red]\n"
                        )

                # When there is a single path to the solution
                else:
                    if an_input.lower() == solution.lower():
                        self.queue = an_input.split("/") + ["home"]
                        console.print(
                            f"\n[green]You guessed correctly in {round(time_dif, 2)} seconds![green]\n"
                        )
                        # If we are already counting successes
                        if self.GUESS_TOTAL_TRIES > 0:
                            self.GUESS_CORRECTLY += 1
                            self.GUESS_SUM_SCORE += time_dif
                    else:
                        console.print(
                            f"\n[red]You guessed wrong! The correct path would have been:\n{solution}[/red]\n"
                        )

                # Compute average score and provide a result if it's the last try
                if self.GUESS_TOTAL_TRIES > 0:

                    self.GUESS_NUMBER_TRIES_LEFT -= 1
                    if self.GUESS_NUMBER_TRIES_LEFT == 0 and self.GUESS_TOTAL_TRIES > 1:
                        color = (
                            "green"
                            if self.GUESS_CORRECTLY == self.GUESS_TOTAL_TRIES
                            else "red"
                        )
                        console.print(
                            f"[{color}]OUTCOME: You got {int(self.GUESS_CORRECTLY)} out of"
                            f" {int(self.GUESS_TOTAL_TRIES)}.[/{color}]\n"
                        )
                        if self.GUESS_CORRECTLY == self.GUESS_TOTAL_TRIES:
                            avg = self.GUESS_SUM_SCORE / self.GUESS_TOTAL_TRIES
                            console.print(
                                f"[green]Average score: {round(avg, 2)} seconds![/green]\n"
                            )
                        self.GUESS_TOTAL_TRIES = 0
                        self.GUESS_CORRECTLY = 0
                        self.GUESS_SUM_SCORE = 0
                    else:
                        self.queue += ["guess"]

        except Exception as e:
            console.print(
                f"[red]Failed to load guess game from file: "
                f"{obbff.GUESS_EASTER_EGG_FILE}[/red]"
            )
            console.print(f"[red]{e}[/red]")

    @staticmethod
    def call_survey(_) -> None:
        """Process survey command"""
        webbrowser.open("https://openbb.co/survey")

    def call_update(self, _):
        """Process update command"""
        if not obbff.PACKAGED_APPLICATION:
            self.update_success = not update_terminal()
        else:
            console.print(
                "Find the most recent release of the OpenBB Terminal here: "
                "https://openbb.co/products/terminal#get-started\n"
            )

    def call_keys(self, _):
        """Process keys command"""
        from openbb_terminal.keys_controller import KeysController

        self.queue = self.load_class(KeysController, self.queue, env_file)

    def call_settings(self, _):
        """Process settings command"""
        from openbb_terminal.settings_controller import SettingsController

        self.queue = self.load_class(SettingsController, self.queue, env_file)

    def call_featflags(self, _):
        """Process feature flags command"""
        from openbb_terminal.featflags_controller import FeatureFlagsController

        self.queue = self.load_class(FeatureFlagsController, self.queue)

    def call_stocks(self, _):
        """Process stocks command"""
        from openbb_terminal.stocks.stocks_controller import StocksController

        self.queue = self.load_class(StocksController, self.queue)

    def call_crypto(self, _):
        """Process crypto command"""
        from openbb_terminal.cryptocurrency.crypto_controller import \
            CryptoController

        self.queue = self.load_class(CryptoController, self.queue)

    def call_economy(self, _):
        """Process economy command"""
        from openbb_terminal.economy.economy_controller import \
            EconomyController

        self.queue = self.load_class(EconomyController, self.queue)

    def call_etf(self, _):
        """Process etf command"""
        from openbb_terminal.etf.etf_controller import ETFController

        self.queue = self.load_class(ETFController, self.queue)

    def call_funds(self, _):
        """Process etf command"""
        from openbb_terminal.mutual_funds.mutual_fund_controller import \
            FundController

        self.queue = self.load_class(FundController, self.queue)

    def call_forex(self, _):
        """Process forex command"""
        from openbb_terminal.forex.forex_controller import ForexController

        self.queue = self.load_class(ForexController, self.queue)

    def call_reports(self, _):
        """Process reports command"""
        from openbb_terminal.reports.reports_controller import ReportController

        self.queue = self.load_class(ReportController, self.queue)

    def call_dashboards(self, _):
        """Process dashboards command"""
        if not obbff.PACKAGED_APPLICATION:
            from openbb_terminal.dashboards.dashboards_controller import \
                DashboardsController

            self.queue = self.load_class(DashboardsController, self.queue)
        else:
            console.print("This feature is coming soon.")
            console.print(
                "Use the source code and an Anaconda environment if you are familiar with Python."
            )

    def call_alternative(self, _):
        """Process alternative command"""
        from openbb_terminal.alternative.alt_controller import \
            AlternativeDataController

        self.queue = self.load_class(AlternativeDataController, self.queue)

    def call_econometrics(self, _):
        """Process econometrics command"""
        from openbb_terminal.econometrics.econometrics_controller import \
            EconometricsController

        self.queue = EconometricsController(self.queue).menu()

    def call_forecast(self, _):
        """Process forecast command"""
        from openbb_terminal.forecast.forecast_controller import \
            ForecastController

        self.queue = self.load_class(ForecastController, "", pd.DataFrame(), self.queue)

    def call_portfolio(self, _):
        """Process portfolio command"""
        from openbb_terminal.portfolio.portfolio_controller import \
            PortfolioController

        self.queue = self.load_class(PortfolioController, self.queue)

    def call_sources(self, _):
        """Process sources command"""
        from openbb_terminal.sources_controller import SourcesController

        self.queue = self.load_class(SourcesController, self.queue)

    def call_exe(self, other_args: List[str]):
        """Process exe command"""
        # Merge rest of string path to other_args and remove queue since it is a dir
        other_args += self.queue

        if not other_args:
            console.print(
                "[red]Provide a path to the routine you wish to execute.\n[/red]"
            )
            return

        full_input = " ".join(other_args)
        if " " in full_input:
            other_args_processed = full_input.split(" ")
        else:
            other_args_processed = [full_input]
        self.queue = []

        path_routine = ""
        args = list()
        for idx, path_dir in enumerate(other_args_processed):
            if path_dir in ("-i", "--input"):
                args = [path_routine[1:]] + other_args_processed[idx:]
                break
            if path_dir not in ("--file"):
                path_routine += f"/{path_dir}"

        if not args:
            args = [path_routine[1:]]

        parser_exe = argparse.ArgumentParser(
            add_help=False,
            formatter_class=argparse.ArgumentDefaultsHelpFormatter,
            prog="exe",
            description="Execute automated routine script.",
        )
        parser_exe.add_argument(
            "--file",
            help="The path or .openbb file to run.",
            dest="path",
            default="",
            required="-h" not in args,
        )
        parser_exe.add_argument(
            "-i",
            "--input",
            help="Select multiple inputs to be replaced in the routine and separated by commas. E.g. GME,AMC,BTC-USD",
            dest="routine_args",
            type=lambda s: [str(item) for item in s.split(",")],
        )
        if args and "-" not in args[0][0]:
            args.insert(0, "--file")
        ns_parser_exe = parse_simple_args(parser_exe, args)
        if ns_parser_exe:
            if ns_parser_exe.path:
                if ns_parser_exe.path in self.ROUTINE_CHOICES:
                    path = self.ROUTINE_FILES[ns_parser_exe.path]
                else:
                    path = ns_parser_exe.path

                with open(path) as fp:
                    raw_lines = [
                        x for x in fp if (not is_reset(x)) and ("#" not in x) and x
                    ]
                    raw_lines = [
                        raw_line.strip("\n")
                        for raw_line in raw_lines
                        if raw_line.strip("\n")
                    ]

                    lines = list()
                    for rawline in raw_lines:
                        templine = rawline

                        # Check if dynamic parameter exists in script
                        if "$ARGV" in rawline:
                            # Check if user has provided inputs through -i or --input
                            if ns_parser_exe.routine_args:
                                for i, arg in enumerate(ns_parser_exe.routine_args):
                                    # Check what is the location of the ARGV to be replaced
                                    if f"$ARGV[{i}]" in templine:
                                        templine = templine.replace(f"$ARGV[{i}]", arg)

                                # Check if all ARGV have been removed, otherwise means that there are less inputs
                                # when running the script than the script expects
                                if "$ARGV" in templine:
                                    console.print(
                                        "[red]Not enough inputs were provided to fill in dynamic variables. "
                                        "E.g. --input VAR1,VAR2,VAR3[/red]\n"
                                    )
                                    return

                                lines.append(templine)
                            # The script expects a parameter that the user has not provided
                            else:
                                console.print(
                                    "[red]The script expects parameters, "
                                    "run the script again with --input defined.[/red]\n"
                                )
                                return
                        else:
                            lines.append(templine)

                    simulate_argv = f"/{'/'.join([line.rstrip() for line in lines])}"
                    file_cmds = simulate_argv.replace("//", "/home/").split()
                    file_cmds = (
                        insert_start_slash(file_cmds) if file_cmds else file_cmds
                    )
                    cmds_with_params = " ".join(file_cmds)
                    self.queue = [
                        val
                        for val in parse_and_split_input(
                            an_input=cmds_with_params, custom_filters=[]
                        )
                        if val
                    ]

                    if "export" in self.queue[0]:
                        export_path = self.queue[0].split(" ")[1]
                        # If the path selected does not start from the user root, give relative location from root
                        if export_path[0] == "~":
                            export_path = export_path.replace(
                                "~", HOME_DIRECTORY.as_posix()
                            )
                        elif export_path[0] != "/":
                            export_path = os.path.join(
                                os.path.dirname(os.path.abspath(__file__)), export_path
                            )

                        # Check if the directory exists
                        if os.path.isdir(export_path):
                            console.print(
                                f"Export data to be saved in the selected folder: '{export_path}'"
                            )
                        else:
                            os.makedirs(export_path)
                            console.print(
                                f"[green]Folder '{export_path}' successfully created.[/green]"
                            )
                        obbff.EXPORT_FOLDER_PATH = export_path
                        self.queue = self.queue[1:]


# pylint: disable=global-statement
def terminal(jobs_cmds: List[str] = None, appName: str = "gst"):
    """Terminal Menu"""
    # TODO: HELP WANTED! Refactor the appName setting if a more elegant solution comes up
    if obbff.PACKAGED_APPLICATION:
        appName = "gst_packaged"

    setup_logging(appName)
    logger.info("START")
    log_settings()

    if jobs_cmds is not None and jobs_cmds:
        logger.info("INPUT: %s", "/".join(jobs_cmds))

    export_path = ""
    if jobs_cmds and "export" in jobs_cmds[0]:
        export_path = jobs_cmds[0].split("/")[0].split(" ")[1]
        jobs_cmds = ["/".join(jobs_cmds[0].split("/")[1:])]

    ret_code = 1
    t_controller = TerminalController(jobs_cmds)
    an_input = ""

    if export_path:
        # If the path selected does not start from the user root, give relative location from terminal root
        if export_path[0] == "~":
            export_path = export_path.replace("~", HOME_DIRECTORY.as_posix())
        elif export_path[0] != "/":
            export_path = os.path.join(
                os.path.dirname(os.path.abspath(__file__)), export_path
            )

        # Check if the directory exists
        if os.path.isdir(export_path):
            console.print(
                f"Export data to be saved in the selected folder: '{export_path}'"
            )
        else:
            os.makedirs(export_path)
            console.print(
                f"[green]Folder '{export_path}' successfully created.[/green]"
            )
        obbff.EXPORT_FOLDER_PATH = export_path

    bootup()
    if not jobs_cmds:
        welcome_message()
        t_controller.print_help()
        check_for_updates()

    dotenv.load_dotenv(USER_ENV_FILE)
    dotenv.load_dotenv(REPOSITORY_ENV_FILE, override=True)

    while ret_code:
        if obbff.ENABLE_QUICK_EXIT:
            console.print("Quick exit enabled")
            break

        # There is a command in the queue
        if t_controller.queue and len(t_controller.queue) > 0:
            # If the command is quitting the menu we want to return in here
            if t_controller.queue[0] in ("q", "..", "quit"):
                print_goodbye()
                break

            # Consume 1 element from the queue
            an_input = t_controller.queue[0]
            t_controller.queue = t_controller.queue[1:]

            # Print the current location because this was an instruction and we want user to know what was the action
            if an_input and an_input.split(" ")[0] in t_controller.CHOICES_COMMANDS:
                console.print(f"{get_flair()} / $ {an_input}")

        # Get input command from user
        else:
            # Get input from user using auto-completion
            if session and obbff.USE_PROMPT_TOOLKIT:
                try:
                    if obbff.TOOLBAR_HINT:
                        an_input = session.prompt(
                            f"{get_flair()} / $ ",
                            completer=t_controller.completer,
                            search_ignore_case=True,
                            bottom_toolbar=HTML(
                                '<style bg="ansiblack" fg="ansiwhite">[h]</style> help menu    '
                                '<style bg="ansiblack" fg="ansiwhite">[q]</style> return to previous menu    '
                                '<style bg="ansiblack" fg="ansiwhite">[e]</style> exit terminal    '
                                '<style bg="ansiblack" fg="ansiwhite">[cmd -h]</style> '
                                "see usage and available options    "
                                '<style bg="ansiblack" fg="ansiwhite">[about]</style> Getting Started Documentation'
                            ),
                            style=Style.from_dict(
                                {
                                    "bottom-toolbar": "#ffffff bg:#333333",
                                }
                            ),
                        )
                    else:
                        an_input = session.prompt(
                            f"{get_flair()} / $ ",
                            completer=t_controller.completer,
                            search_ignore_case=True,
                        )
                except (KeyboardInterrupt, EOFError):
                    print_goodbye()
                    break
            # Get input from user without auto-completion
            else:
                an_input = input(f"{get_flair()} / $ ")

        try:
            # Process the input command
            t_controller.queue = t_controller.switch(an_input)
            if an_input in ("q", "quit", "..", "exit", "e"):
                print_goodbye()
                break

            # Check if the user wants to reset application
            if an_input in ("r", "reset") or t_controller.update_success:
                ret_code = reset(t_controller.queue if t_controller.queue else [])
                if ret_code != 0:
                    print_goodbye()
                    break

        except SystemExit:
            logger.exception(
                "The command '%s' doesn't exist on the / menu.",
                an_input,
            )
            console.print(
                f"\nThe command '{an_input}' doesn't exist on the / menu", end=""
            )
            similar_cmd = difflib.get_close_matches(
                an_input.split(" ")[0] if " " in an_input else an_input,
                t_controller.controller_choices,
                n=1,
                cutoff=0.7,
            )
            if similar_cmd:
                if " " in an_input:
                    candidate_input = (
                        f"{similar_cmd[0]} {' '.join(an_input.split(' ')[1:])}"
                    )
                    if candidate_input == an_input:
                        an_input = ""
                        t_controller.queue = []
                        console.print("\n")
                        continue
                    an_input = candidate_input
                else:
                    an_input = similar_cmd[0]

                console.print(f" Replacing by '{an_input}'.")
                t_controller.queue.insert(0, an_input)
            else:
                console.print("\n")


def insert_start_slash(cmds: List[str]) -> List[str]:
    if not cmds[0].startswith("/"):
        cmds[0] = f"/{cmds[0]}"
    if cmds[0].startswith("/home"):
        cmds[0] = f"/{cmds[0][5:]}"
    return cmds


def do_rollover():
    """RollOver the log file."""
    for handler in logging.getLogger().handlers:
        if isinstance(handler, PathTrackingFileHandler):
            handler.doRollover()


def log_settings() -> None:
    """Log settings"""
    settings_dict = {}
    settings_dict["tab"] = "True" if obbff.USE_TABULATE_DF else "False"
    settings_dict["cls"] = "True" if obbff.USE_CLEAR_AFTER_CMD else "False"
    settings_dict["color"] = "True" if obbff.USE_COLOR else "False"
    settings_dict["promptkit"] = "True" if obbff.USE_PROMPT_TOOLKIT else "False"
    settings_dict["thoughts"] = "True" if obbff.ENABLE_THOUGHTS_DAY else "False"
    settings_dict["reporthtml"] = "True" if obbff.OPEN_REPORT_AS_HTML else "False"
    settings_dict["exithelp"] = "True" if obbff.ENABLE_EXIT_AUTO_HELP else "False"
    settings_dict["rcontext"] = "True" if obbff.REMEMBER_CONTEXTS else "False"
    settings_dict["rich"] = "True" if obbff.ENABLE_RICH else "False"
    settings_dict["richpanel"] = "True" if obbff.ENABLE_RICH_PANEL else "False"
    settings_dict["ion"] = "True" if obbff.USE_ION else "False"
    settings_dict["watermark"] = "True" if obbff.USE_WATERMARK else "False"
    settings_dict["autoscaling"] = "True" if obbff.USE_PLOT_AUTOSCALING else "False"
    settings_dict["dt"] = "True" if obbff.USE_DATETIME else "False"
    settings_dict["packaged"] = "True" if obbff.PACKAGED_APPLICATION else "False"
    settings_dict["python"] = str(platform.python_version())
    settings_dict["os"] = str(platform.system())

    logger.info("SETTINGS: %s ", str(settings_dict))

    do_rollover()


def run_scripts(
    path: str,
    test_mode: bool = False,
    verbose: bool = False,
    routines_args: List[str] = None,
):
    """Runs a given .openbb scripts

    Parameters
    ----------
    path : str
        The location of the .openbb file
    test_mode : bool
        Whether the terminal is in test mode
    verbose : bool
        Whether to run tests in verbose mode
    routines_args : List[str]
        One or multiple inputs to be replaced in the routine and separated by commas.
        E.g. GME,AMC,BTC-USD
    """
    if os.path.isfile(path):
        with open(path) as fp:
            raw_lines = [x for x in fp if (not is_reset(x)) and ("#" not in x) and x]
            raw_lines = [
                raw_line.strip("\n") for raw_line in raw_lines if raw_line.strip("\n")
            ]

            if routines_args:
                lines = list()
                for rawline in raw_lines:
                    templine = rawline
                    for i, arg in enumerate(routines_args):
                        templine = templine.replace(f"$ARGV[{i}]", arg)
                    lines.append(templine)
            else:
                lines = raw_lines

            if test_mode and "exit" not in lines[-1]:
                lines.append("exit")

            export_folder = ""
            if "export" in lines[0]:
                export_folder = lines[0].split("export ")[1].rstrip()
                lines = lines[1:]

            simulate_argv = f"/{'/'.join([line.rstrip() for line in lines])}"
            file_cmds = simulate_argv.replace("//", "/home/").split()
            file_cmds = insert_start_slash(file_cmds) if file_cmds else file_cmds
            if export_folder:
                file_cmds = [f"export {export_folder}{' '.join(file_cmds)}"]
            else:
                file_cmds = [" ".join(file_cmds)]

            if not test_mode:
                terminal(file_cmds, appName="openbb_script")
                # TODO: Add way to track how many commands are tested
            else:
                if verbose:
                    terminal(file_cmds, appName="openbb_script")
                else:
                    with suppress_stdout():
                        terminal(file_cmds, appName="openbb_script")

    else:
        console.print(f"File '{path}' doesn't exist. Launching base terminal.\n")
        if not test_mode:
            terminal()


def main(
    debug: bool,
    test: bool,
    filtert: str,
    paths: List[str],
    verbose: bool,
    routines_args: List[str] = None,
):
    """
    Runs the terminal with various options

    Parameters
    ----------
    debug : bool
        Whether to run the terminal in debug mode
    test : bool
        Whether to run the terminal in integrated test mode
    filtert : str
        Filter test files with given string in name
    paths : List[str]
        The paths to run for scripts or to test
    verbose : bool
        Whether to show output from tests
    routines_args : List[str]
        One or multiple inputs to be replaced in the routine and separated by commas.
        E.g. GME,AMC,BTC-USD
    """

    if test:
        os.environ["DEBUG_MODE"] = "true"

        if paths == []:
            console.print("Please send a path when using test mode")
            return
        test_files = []
        for path in paths:
            if path.endswith(".openbb"):
                file = os.path.join(os.path.abspath(os.path.dirname(__file__)), path)
                test_files.append(file)
            else:
                folder = os.path.join(os.path.abspath(os.path.dirname(__file__)), path)
                files = [
                    f"{folder}/{name}"
                    for name in os.listdir(folder)
                    if os.path.isfile(os.path.join(folder, name))
                    and name.endswith(".openbb")
                    and (filtert in f"{folder}/{name}")
                ]
                test_files += files
        test_files.sort()
        SUCCESSES = 0
        FAILURES = 0
        fails = {}
        length = len(test_files)
        i = 0
        console.print("[green]OpenBB Terminal Integrated Tests:\n[/green]")
        for file in test_files:
            file = file.replace("//", "/")
            repo_path_position = file.rfind(REPOSITORY_DIRECTORY.name)
            if repo_path_position >= 0:
                file_name = file[repo_path_position:].replace("\\", "/")
            else:
                file_name = file
            console.print(f"{file_name}  {((i/length)*100):.1f}%")
            try:
                if not os.path.isfile(file):
                    raise ValueError("Given file does not exist")
                run_scripts(file, test_mode=True, verbose=verbose)
                SUCCESSES += 1
            except Exception as e:
                fails[file] = e
                FAILURES += 1
            i += 1
        if fails:
            console.print("\n[red]Failures:[/red]\n")
            for key, value in fails.items():
                repo_path_position = key.rfind(REPOSITORY_DIRECTORY.name)
                if repo_path_position >= 0:
                    file_name = key[repo_path_position:].replace("\\", "/")
                else:
                    file_name = key
                logger.error("%s: %s failed", file_name, value)
                console.print(f"{file_name}: {value}\n")
        console.print(
            f"Summary: [green]Successes: {SUCCESSES}[/green] [red]Failures: {FAILURES}[/red]"
        )
        return

    if debug:
        os.environ["DEBUG_MODE"] = "true"
    if isinstance(paths, list) and paths[0].endswith(".openbb"):
        run_scripts(paths[0], routines_args=routines_args)
    elif paths:
        argv_cmds = list([" ".join(paths).replace(" /", "/home/")])
        argv_cmds = insert_start_slash(argv_cmds) if argv_cmds else argv_cmds
        terminal(argv_cmds)
    else:
        terminal()
=======
from openbb_terminal.terminal_controller import parse_args_and_run
>>>>>>> 54c5016f


if __name__ == "__main__":
    parse_args_and_run()<|MERGE_RESOLUTION|>--- conflicted
+++ resolved
@@ -1,949 +1,4 @@
-<<<<<<< HEAD
-#!/usr/bin/env python
-"""Main Terminal Module"""
-__docformat__ = "numpy"
-
-import argparse
-import difflib
-import logging
-import os
-import platform
-import sys
-import webbrowser
-from typing import List
-
-import dotenv
-import pandas as pd
-from prompt_toolkit import PromptSession
-from prompt_toolkit.completion import NestedCompleter
-from prompt_toolkit.formatted_text import HTML
-from prompt_toolkit.styles import Style
-
-from openbb_terminal import feature_flags as obbff
-from openbb_terminal.common import feedparser_view
-from openbb_terminal.core.config.paths import (HOME_DIRECTORY,
-                                               REPOSITORY_DIRECTORY,
-                                               REPOSITORY_ENV_FILE,
-                                               ROUTINES_DIRECTORY,
-                                               USER_ENV_FILE)
-from openbb_terminal.core.log.generation.path_tracking_file_handler import \
-    PathTrackingFileHandler
-from openbb_terminal.helper_funcs import (EXPORT_ONLY_RAW_DATA_ALLOWED,
-                                          check_positive, get_flair,
-                                          parse_and_split_input,
-                                          parse_simple_args)
-from openbb_terminal.loggers import setup_logging
-from openbb_terminal.menu import session
-from openbb_terminal.parent_classes import BaseController
-from openbb_terminal.rich_config import MenuText, console, translate
-from openbb_terminal.terminal_helper import (bootup, check_for_updates,
-                                             is_reset, print_goodbye, reset,
-                                             suppress_stdout, update_terminal,
-                                             welcome_message)
-
-# pylint: disable=too-many-public-methods,import-outside-toplevel,too-many-branches,no-member,C0302
-
-logger = logging.getLogger(__name__)
-
-env_file = str(USER_ENV_FILE)
-
-
-class TerminalController(BaseController):
-    """Terminal Controller class"""
-
-    CHOICES_COMMANDS = [
-        "keys",
-        "settings",
-        "survey",
-        "update",
-        "featflags",
-        "exe",
-        "guess",
-        "news",
-    ]
-    CHOICES_MENUS = [
-        "stocks",
-        "economy",
-        "crypto",
-        "portfolio",
-        "forex",
-        "etf",
-        "reports",
-        "dashboards",
-        "funds",
-        "alternative",
-        "econometrics",
-        "sources",
-        "forecast",
-    ]
-
-    PATH = "/"
-
-    GUESS_TOTAL_TRIES = 0
-    GUESS_NUMBER_TRIES_LEFT = 0
-    GUESS_SUM_SCORE = 0.0
-    GUESS_CORRECTLY = 0
-
-    def __init__(self, jobs_cmds: List[str] = None):
-        """Constructor"""
-        super().__init__(jobs_cmds)
-
-        self.queue: List[str] = list()
-
-        if jobs_cmds:
-            self.queue = parse_and_split_input(
-                an_input=" ".join(jobs_cmds), custom_filters=[]
-            )
-
-        self.update_success = False
-
-        self.update_runtime_choices()
-
-    def update_runtime_choices(self):
-        """Update runtime choices"""
-        self.ROUTINE_FILES = {
-            filepath.name: filepath
-            for filepath in (REPOSITORY_DIRECTORY / "routines").rglob("*.openbb")
-        }
-        self.ROUTINE_FILES.update(
-            {
-                filepath.name: filepath
-                for filepath in ROUTINES_DIRECTORY.rglob("*.openbb")
-            }
-        )
-        self.ROUTINE_CHOICES = {filename: None for filename in self.ROUTINE_FILES}
-        if session and obbff.USE_PROMPT_TOOLKIT:
-            choices: dict = {c: {} for c in self.controller_choices}
-            choices["support"] = self.SUPPORT_CHOICES
-            choices["exe"] = self.ROUTINE_CHOICES
-
-            self.completer = NestedCompleter.from_nested_dict(choices)
-
-    def print_help(self):
-        """Print help"""
-        mt = MenuText("")
-        mt.add_info("_home_")
-        mt.add_cmd("about")
-        mt.add_cmd("support")
-        mt.add_cmd("survey")
-        mt.add_cmd("update")
-        mt.add_cmd("wiki")
-        mt.add_cmd("record")
-        mt.add_cmd("stop")
-        mt.add_raw("\n")
-        mt.add_info("_configure_")
-        mt.add_menu("keys")
-        mt.add_menu("featflags")
-        mt.add_menu("sources")
-        mt.add_menu("settings")
-        mt.add_raw("\n")
-        mt.add_cmd("news")
-        mt.add_cmd("exe")
-        mt.add_raw("\n")
-        mt.add_info("_main_menu_")
-        mt.add_menu("stocks")
-        mt.add_menu("crypto")
-        mt.add_menu("etf")
-        mt.add_menu("economy")
-        mt.add_menu("forex")
-        mt.add_menu("funds")
-        mt.add_menu("alternative")
-        mt.add_raw("\n")
-        mt.add_info("_others_")
-        mt.add_menu("econometrics")
-        mt.add_menu("forecast")
-        mt.add_menu("portfolio")
-        mt.add_menu("dashboards")
-        mt.add_menu("reports")
-        mt.add_raw("\n")
-        console.print(text=mt.menu_text, menu="Home")
-        self.update_runtime_choices()
-
-    def call_news(self, other_args: List[str]) -> None:
-        """Process news command"""
-        parse = argparse.ArgumentParser(
-            add_help=False,
-            prog="news",
-            description=translate("news"),
-        )
-        parse.add_argument(
-            "-t",
-            "--term",
-            dest="term",
-            default=[""],
-            nargs="+",
-            help="search for a term on the news",
-        )
-        parse.add_argument(
-            "-s",
-            "--sources",
-            dest="sources",
-            default=["bloomberg.com"],
-            nargs="+",
-            help="sources from where to get news from",
-        )
-        if other_args and "-" not in other_args[0][0]:
-            other_args.insert(0, "-t")
-        news_parser = self.parse_known_args_and_warn(
-            parse, other_args, EXPORT_ONLY_RAW_DATA_ALLOWED, limit=5
-        )
-        if news_parser:
-            feedparser_view.display_news(
-                term=" ".join(news_parser.term),
-                sources=" ".join(news_parser.sources),
-                limit=news_parser.limit,
-                export=news_parser.export,
-            )
-
-    def call_guess(self, other_args: List[str]) -> None:
-        """Process guess command"""
-        import json
-        import random
-        import time
-
-        if self.GUESS_NUMBER_TRIES_LEFT == 0 and self.GUESS_SUM_SCORE < 0.01:
-            parser_exe = argparse.ArgumentParser(
-                add_help=False,
-                formatter_class=argparse.ArgumentDefaultsHelpFormatter,
-                prog="guess",
-                description="Guess command to achieve task successfully.",
-            )
-            parser_exe.add_argument(
-                "-l",
-                "--limit",
-                type=check_positive,
-                help="Number of tasks to attempt.",
-                dest="limit",
-                default=1,
-            )
-            if other_args and "-" not in other_args[0][0]:
-                other_args.insert(0, "-l")
-                ns_parser_guess = parse_simple_args(parser_exe, other_args)
-
-                if self.GUESS_TOTAL_TRIES == 0:
-                    self.GUESS_NUMBER_TRIES_LEFT = ns_parser_guess.limit
-                    self.GUESS_SUM_SCORE = 0
-                    self.GUESS_TOTAL_TRIES = ns_parser_guess.limit
-
-        try:
-            with open(obbff.GUESS_EASTER_EGG_FILE) as f:
-                # Load the file as a JSON document
-                json_doc = json.load(f)
-
-                task = random.choice(list(json_doc.keys()))  # nosec
-                solution = json_doc[task]
-
-                start = time.time()
-                console.print(f"\n[yellow]{task}[/yellow]\n")
-                if isinstance(session, PromptSession):
-                    an_input = session.prompt("GUESS / $ ")
-                else:
-                    an_input = ""
-                time_dif = time.time() - start
-
-                # When there are multiple paths to same solution
-                if isinstance(solution, List):
-                    if an_input.lower() in [s.lower() for s in solution]:
-                        self.queue = an_input.split("/") + ["home"]
-                        console.print(
-                            f"\n[green]You guessed correctly in {round(time_dif, 2)} seconds![green]\n"
-                        )
-                        # If we are already counting successes
-                        if self.GUESS_TOTAL_TRIES > 0:
-                            self.GUESS_CORRECTLY += 1
-                            self.GUESS_SUM_SCORE += time_dif
-                    else:
-                        solutions_texts = "\n".join(solution)
-                        console.print(
-                            f"\n[red]You guessed wrong! The correct paths would have been:\n{solutions_texts}[/red]\n"
-                        )
-
-                # When there is a single path to the solution
-                else:
-                    if an_input.lower() == solution.lower():
-                        self.queue = an_input.split("/") + ["home"]
-                        console.print(
-                            f"\n[green]You guessed correctly in {round(time_dif, 2)} seconds![green]\n"
-                        )
-                        # If we are already counting successes
-                        if self.GUESS_TOTAL_TRIES > 0:
-                            self.GUESS_CORRECTLY += 1
-                            self.GUESS_SUM_SCORE += time_dif
-                    else:
-                        console.print(
-                            f"\n[red]You guessed wrong! The correct path would have been:\n{solution}[/red]\n"
-                        )
-
-                # Compute average score and provide a result if it's the last try
-                if self.GUESS_TOTAL_TRIES > 0:
-
-                    self.GUESS_NUMBER_TRIES_LEFT -= 1
-                    if self.GUESS_NUMBER_TRIES_LEFT == 0 and self.GUESS_TOTAL_TRIES > 1:
-                        color = (
-                            "green"
-                            if self.GUESS_CORRECTLY == self.GUESS_TOTAL_TRIES
-                            else "red"
-                        )
-                        console.print(
-                            f"[{color}]OUTCOME: You got {int(self.GUESS_CORRECTLY)} out of"
-                            f" {int(self.GUESS_TOTAL_TRIES)}.[/{color}]\n"
-                        )
-                        if self.GUESS_CORRECTLY == self.GUESS_TOTAL_TRIES:
-                            avg = self.GUESS_SUM_SCORE / self.GUESS_TOTAL_TRIES
-                            console.print(
-                                f"[green]Average score: {round(avg, 2)} seconds![/green]\n"
-                            )
-                        self.GUESS_TOTAL_TRIES = 0
-                        self.GUESS_CORRECTLY = 0
-                        self.GUESS_SUM_SCORE = 0
-                    else:
-                        self.queue += ["guess"]
-
-        except Exception as e:
-            console.print(
-                f"[red]Failed to load guess game from file: "
-                f"{obbff.GUESS_EASTER_EGG_FILE}[/red]"
-            )
-            console.print(f"[red]{e}[/red]")
-
-    @staticmethod
-    def call_survey(_) -> None:
-        """Process survey command"""
-        webbrowser.open("https://openbb.co/survey")
-
-    def call_update(self, _):
-        """Process update command"""
-        if not obbff.PACKAGED_APPLICATION:
-            self.update_success = not update_terminal()
-        else:
-            console.print(
-                "Find the most recent release of the OpenBB Terminal here: "
-                "https://openbb.co/products/terminal#get-started\n"
-            )
-
-    def call_keys(self, _):
-        """Process keys command"""
-        from openbb_terminal.keys_controller import KeysController
-
-        self.queue = self.load_class(KeysController, self.queue, env_file)
-
-    def call_settings(self, _):
-        """Process settings command"""
-        from openbb_terminal.settings_controller import SettingsController
-
-        self.queue = self.load_class(SettingsController, self.queue, env_file)
-
-    def call_featflags(self, _):
-        """Process feature flags command"""
-        from openbb_terminal.featflags_controller import FeatureFlagsController
-
-        self.queue = self.load_class(FeatureFlagsController, self.queue)
-
-    def call_stocks(self, _):
-        """Process stocks command"""
-        from openbb_terminal.stocks.stocks_controller import StocksController
-
-        self.queue = self.load_class(StocksController, self.queue)
-
-    def call_crypto(self, _):
-        """Process crypto command"""
-        from openbb_terminal.cryptocurrency.crypto_controller import \
-            CryptoController
-
-        self.queue = self.load_class(CryptoController, self.queue)
-
-    def call_economy(self, _):
-        """Process economy command"""
-        from openbb_terminal.economy.economy_controller import \
-            EconomyController
-
-        self.queue = self.load_class(EconomyController, self.queue)
-
-    def call_etf(self, _):
-        """Process etf command"""
-        from openbb_terminal.etf.etf_controller import ETFController
-
-        self.queue = self.load_class(ETFController, self.queue)
-
-    def call_funds(self, _):
-        """Process etf command"""
-        from openbb_terminal.mutual_funds.mutual_fund_controller import \
-            FundController
-
-        self.queue = self.load_class(FundController, self.queue)
-
-    def call_forex(self, _):
-        """Process forex command"""
-        from openbb_terminal.forex.forex_controller import ForexController
-
-        self.queue = self.load_class(ForexController, self.queue)
-
-    def call_reports(self, _):
-        """Process reports command"""
-        from openbb_terminal.reports.reports_controller import ReportController
-
-        self.queue = self.load_class(ReportController, self.queue)
-
-    def call_dashboards(self, _):
-        """Process dashboards command"""
-        if not obbff.PACKAGED_APPLICATION:
-            from openbb_terminal.dashboards.dashboards_controller import \
-                DashboardsController
-
-            self.queue = self.load_class(DashboardsController, self.queue)
-        else:
-            console.print("This feature is coming soon.")
-            console.print(
-                "Use the source code and an Anaconda environment if you are familiar with Python."
-            )
-
-    def call_alternative(self, _):
-        """Process alternative command"""
-        from openbb_terminal.alternative.alt_controller import \
-            AlternativeDataController
-
-        self.queue = self.load_class(AlternativeDataController, self.queue)
-
-    def call_econometrics(self, _):
-        """Process econometrics command"""
-        from openbb_terminal.econometrics.econometrics_controller import \
-            EconometricsController
-
-        self.queue = EconometricsController(self.queue).menu()
-
-    def call_forecast(self, _):
-        """Process forecast command"""
-        from openbb_terminal.forecast.forecast_controller import \
-            ForecastController
-
-        self.queue = self.load_class(ForecastController, "", pd.DataFrame(), self.queue)
-
-    def call_portfolio(self, _):
-        """Process portfolio command"""
-        from openbb_terminal.portfolio.portfolio_controller import \
-            PortfolioController
-
-        self.queue = self.load_class(PortfolioController, self.queue)
-
-    def call_sources(self, _):
-        """Process sources command"""
-        from openbb_terminal.sources_controller import SourcesController
-
-        self.queue = self.load_class(SourcesController, self.queue)
-
-    def call_exe(self, other_args: List[str]):
-        """Process exe command"""
-        # Merge rest of string path to other_args and remove queue since it is a dir
-        other_args += self.queue
-
-        if not other_args:
-            console.print(
-                "[red]Provide a path to the routine you wish to execute.\n[/red]"
-            )
-            return
-
-        full_input = " ".join(other_args)
-        if " " in full_input:
-            other_args_processed = full_input.split(" ")
-        else:
-            other_args_processed = [full_input]
-        self.queue = []
-
-        path_routine = ""
-        args = list()
-        for idx, path_dir in enumerate(other_args_processed):
-            if path_dir in ("-i", "--input"):
-                args = [path_routine[1:]] + other_args_processed[idx:]
-                break
-            if path_dir not in ("--file"):
-                path_routine += f"/{path_dir}"
-
-        if not args:
-            args = [path_routine[1:]]
-
-        parser_exe = argparse.ArgumentParser(
-            add_help=False,
-            formatter_class=argparse.ArgumentDefaultsHelpFormatter,
-            prog="exe",
-            description="Execute automated routine script.",
-        )
-        parser_exe.add_argument(
-            "--file",
-            help="The path or .openbb file to run.",
-            dest="path",
-            default="",
-            required="-h" not in args,
-        )
-        parser_exe.add_argument(
-            "-i",
-            "--input",
-            help="Select multiple inputs to be replaced in the routine and separated by commas. E.g. GME,AMC,BTC-USD",
-            dest="routine_args",
-            type=lambda s: [str(item) for item in s.split(",")],
-        )
-        if args and "-" not in args[0][0]:
-            args.insert(0, "--file")
-        ns_parser_exe = parse_simple_args(parser_exe, args)
-        if ns_parser_exe:
-            if ns_parser_exe.path:
-                if ns_parser_exe.path in self.ROUTINE_CHOICES:
-                    path = self.ROUTINE_FILES[ns_parser_exe.path]
-                else:
-                    path = ns_parser_exe.path
-
-                with open(path) as fp:
-                    raw_lines = [
-                        x for x in fp if (not is_reset(x)) and ("#" not in x) and x
-                    ]
-                    raw_lines = [
-                        raw_line.strip("\n")
-                        for raw_line in raw_lines
-                        if raw_line.strip("\n")
-                    ]
-
-                    lines = list()
-                    for rawline in raw_lines:
-                        templine = rawline
-
-                        # Check if dynamic parameter exists in script
-                        if "$ARGV" in rawline:
-                            # Check if user has provided inputs through -i or --input
-                            if ns_parser_exe.routine_args:
-                                for i, arg in enumerate(ns_parser_exe.routine_args):
-                                    # Check what is the location of the ARGV to be replaced
-                                    if f"$ARGV[{i}]" in templine:
-                                        templine = templine.replace(f"$ARGV[{i}]", arg)
-
-                                # Check if all ARGV have been removed, otherwise means that there are less inputs
-                                # when running the script than the script expects
-                                if "$ARGV" in templine:
-                                    console.print(
-                                        "[red]Not enough inputs were provided to fill in dynamic variables. "
-                                        "E.g. --input VAR1,VAR2,VAR3[/red]\n"
-                                    )
-                                    return
-
-                                lines.append(templine)
-                            # The script expects a parameter that the user has not provided
-                            else:
-                                console.print(
-                                    "[red]The script expects parameters, "
-                                    "run the script again with --input defined.[/red]\n"
-                                )
-                                return
-                        else:
-                            lines.append(templine)
-
-                    simulate_argv = f"/{'/'.join([line.rstrip() for line in lines])}"
-                    file_cmds = simulate_argv.replace("//", "/home/").split()
-                    file_cmds = (
-                        insert_start_slash(file_cmds) if file_cmds else file_cmds
-                    )
-                    cmds_with_params = " ".join(file_cmds)
-                    self.queue = [
-                        val
-                        for val in parse_and_split_input(
-                            an_input=cmds_with_params, custom_filters=[]
-                        )
-                        if val
-                    ]
-
-                    if "export" in self.queue[0]:
-                        export_path = self.queue[0].split(" ")[1]
-                        # If the path selected does not start from the user root, give relative location from root
-                        if export_path[0] == "~":
-                            export_path = export_path.replace(
-                                "~", HOME_DIRECTORY.as_posix()
-                            )
-                        elif export_path[0] != "/":
-                            export_path = os.path.join(
-                                os.path.dirname(os.path.abspath(__file__)), export_path
-                            )
-
-                        # Check if the directory exists
-                        if os.path.isdir(export_path):
-                            console.print(
-                                f"Export data to be saved in the selected folder: '{export_path}'"
-                            )
-                        else:
-                            os.makedirs(export_path)
-                            console.print(
-                                f"[green]Folder '{export_path}' successfully created.[/green]"
-                            )
-                        obbff.EXPORT_FOLDER_PATH = export_path
-                        self.queue = self.queue[1:]
-
-
-# pylint: disable=global-statement
-def terminal(jobs_cmds: List[str] = None, appName: str = "gst"):
-    """Terminal Menu"""
-    # TODO: HELP WANTED! Refactor the appName setting if a more elegant solution comes up
-    if obbff.PACKAGED_APPLICATION:
-        appName = "gst_packaged"
-
-    setup_logging(appName)
-    logger.info("START")
-    log_settings()
-
-    if jobs_cmds is not None and jobs_cmds:
-        logger.info("INPUT: %s", "/".join(jobs_cmds))
-
-    export_path = ""
-    if jobs_cmds and "export" in jobs_cmds[0]:
-        export_path = jobs_cmds[0].split("/")[0].split(" ")[1]
-        jobs_cmds = ["/".join(jobs_cmds[0].split("/")[1:])]
-
-    ret_code = 1
-    t_controller = TerminalController(jobs_cmds)
-    an_input = ""
-
-    if export_path:
-        # If the path selected does not start from the user root, give relative location from terminal root
-        if export_path[0] == "~":
-            export_path = export_path.replace("~", HOME_DIRECTORY.as_posix())
-        elif export_path[0] != "/":
-            export_path = os.path.join(
-                os.path.dirname(os.path.abspath(__file__)), export_path
-            )
-
-        # Check if the directory exists
-        if os.path.isdir(export_path):
-            console.print(
-                f"Export data to be saved in the selected folder: '{export_path}'"
-            )
-        else:
-            os.makedirs(export_path)
-            console.print(
-                f"[green]Folder '{export_path}' successfully created.[/green]"
-            )
-        obbff.EXPORT_FOLDER_PATH = export_path
-
-    bootup()
-    if not jobs_cmds:
-        welcome_message()
-        t_controller.print_help()
-        check_for_updates()
-
-    dotenv.load_dotenv(USER_ENV_FILE)
-    dotenv.load_dotenv(REPOSITORY_ENV_FILE, override=True)
-
-    while ret_code:
-        if obbff.ENABLE_QUICK_EXIT:
-            console.print("Quick exit enabled")
-            break
-
-        # There is a command in the queue
-        if t_controller.queue and len(t_controller.queue) > 0:
-            # If the command is quitting the menu we want to return in here
-            if t_controller.queue[0] in ("q", "..", "quit"):
-                print_goodbye()
-                break
-
-            # Consume 1 element from the queue
-            an_input = t_controller.queue[0]
-            t_controller.queue = t_controller.queue[1:]
-
-            # Print the current location because this was an instruction and we want user to know what was the action
-            if an_input and an_input.split(" ")[0] in t_controller.CHOICES_COMMANDS:
-                console.print(f"{get_flair()} / $ {an_input}")
-
-        # Get input command from user
-        else:
-            # Get input from user using auto-completion
-            if session and obbff.USE_PROMPT_TOOLKIT:
-                try:
-                    if obbff.TOOLBAR_HINT:
-                        an_input = session.prompt(
-                            f"{get_flair()} / $ ",
-                            completer=t_controller.completer,
-                            search_ignore_case=True,
-                            bottom_toolbar=HTML(
-                                '<style bg="ansiblack" fg="ansiwhite">[h]</style> help menu    '
-                                '<style bg="ansiblack" fg="ansiwhite">[q]</style> return to previous menu    '
-                                '<style bg="ansiblack" fg="ansiwhite">[e]</style> exit terminal    '
-                                '<style bg="ansiblack" fg="ansiwhite">[cmd -h]</style> '
-                                "see usage and available options    "
-                                '<style bg="ansiblack" fg="ansiwhite">[about]</style> Getting Started Documentation'
-                            ),
-                            style=Style.from_dict(
-                                {
-                                    "bottom-toolbar": "#ffffff bg:#333333",
-                                }
-                            ),
-                        )
-                    else:
-                        an_input = session.prompt(
-                            f"{get_flair()} / $ ",
-                            completer=t_controller.completer,
-                            search_ignore_case=True,
-                        )
-                except (KeyboardInterrupt, EOFError):
-                    print_goodbye()
-                    break
-            # Get input from user without auto-completion
-            else:
-                an_input = input(f"{get_flair()} / $ ")
-
-        try:
-            # Process the input command
-            t_controller.queue = t_controller.switch(an_input)
-            if an_input in ("q", "quit", "..", "exit", "e"):
-                print_goodbye()
-                break
-
-            # Check if the user wants to reset application
-            if an_input in ("r", "reset") or t_controller.update_success:
-                ret_code = reset(t_controller.queue if t_controller.queue else [])
-                if ret_code != 0:
-                    print_goodbye()
-                    break
-
-        except SystemExit:
-            logger.exception(
-                "The command '%s' doesn't exist on the / menu.",
-                an_input,
-            )
-            console.print(
-                f"\nThe command '{an_input}' doesn't exist on the / menu", end=""
-            )
-            similar_cmd = difflib.get_close_matches(
-                an_input.split(" ")[0] if " " in an_input else an_input,
-                t_controller.controller_choices,
-                n=1,
-                cutoff=0.7,
-            )
-            if similar_cmd:
-                if " " in an_input:
-                    candidate_input = (
-                        f"{similar_cmd[0]} {' '.join(an_input.split(' ')[1:])}"
-                    )
-                    if candidate_input == an_input:
-                        an_input = ""
-                        t_controller.queue = []
-                        console.print("\n")
-                        continue
-                    an_input = candidate_input
-                else:
-                    an_input = similar_cmd[0]
-
-                console.print(f" Replacing by '{an_input}'.")
-                t_controller.queue.insert(0, an_input)
-            else:
-                console.print("\n")
-
-
-def insert_start_slash(cmds: List[str]) -> List[str]:
-    if not cmds[0].startswith("/"):
-        cmds[0] = f"/{cmds[0]}"
-    if cmds[0].startswith("/home"):
-        cmds[0] = f"/{cmds[0][5:]}"
-    return cmds
-
-
-def do_rollover():
-    """RollOver the log file."""
-    for handler in logging.getLogger().handlers:
-        if isinstance(handler, PathTrackingFileHandler):
-            handler.doRollover()
-
-
-def log_settings() -> None:
-    """Log settings"""
-    settings_dict = {}
-    settings_dict["tab"] = "True" if obbff.USE_TABULATE_DF else "False"
-    settings_dict["cls"] = "True" if obbff.USE_CLEAR_AFTER_CMD else "False"
-    settings_dict["color"] = "True" if obbff.USE_COLOR else "False"
-    settings_dict["promptkit"] = "True" if obbff.USE_PROMPT_TOOLKIT else "False"
-    settings_dict["thoughts"] = "True" if obbff.ENABLE_THOUGHTS_DAY else "False"
-    settings_dict["reporthtml"] = "True" if obbff.OPEN_REPORT_AS_HTML else "False"
-    settings_dict["exithelp"] = "True" if obbff.ENABLE_EXIT_AUTO_HELP else "False"
-    settings_dict["rcontext"] = "True" if obbff.REMEMBER_CONTEXTS else "False"
-    settings_dict["rich"] = "True" if obbff.ENABLE_RICH else "False"
-    settings_dict["richpanel"] = "True" if obbff.ENABLE_RICH_PANEL else "False"
-    settings_dict["ion"] = "True" if obbff.USE_ION else "False"
-    settings_dict["watermark"] = "True" if obbff.USE_WATERMARK else "False"
-    settings_dict["autoscaling"] = "True" if obbff.USE_PLOT_AUTOSCALING else "False"
-    settings_dict["dt"] = "True" if obbff.USE_DATETIME else "False"
-    settings_dict["packaged"] = "True" if obbff.PACKAGED_APPLICATION else "False"
-    settings_dict["python"] = str(platform.python_version())
-    settings_dict["os"] = str(platform.system())
-
-    logger.info("SETTINGS: %s ", str(settings_dict))
-
-    do_rollover()
-
-
-def run_scripts(
-    path: str,
-    test_mode: bool = False,
-    verbose: bool = False,
-    routines_args: List[str] = None,
-):
-    """Runs a given .openbb scripts
-
-    Parameters
-    ----------
-    path : str
-        The location of the .openbb file
-    test_mode : bool
-        Whether the terminal is in test mode
-    verbose : bool
-        Whether to run tests in verbose mode
-    routines_args : List[str]
-        One or multiple inputs to be replaced in the routine and separated by commas.
-        E.g. GME,AMC,BTC-USD
-    """
-    if os.path.isfile(path):
-        with open(path) as fp:
-            raw_lines = [x for x in fp if (not is_reset(x)) and ("#" not in x) and x]
-            raw_lines = [
-                raw_line.strip("\n") for raw_line in raw_lines if raw_line.strip("\n")
-            ]
-
-            if routines_args:
-                lines = list()
-                for rawline in raw_lines:
-                    templine = rawline
-                    for i, arg in enumerate(routines_args):
-                        templine = templine.replace(f"$ARGV[{i}]", arg)
-                    lines.append(templine)
-            else:
-                lines = raw_lines
-
-            if test_mode and "exit" not in lines[-1]:
-                lines.append("exit")
-
-            export_folder = ""
-            if "export" in lines[0]:
-                export_folder = lines[0].split("export ")[1].rstrip()
-                lines = lines[1:]
-
-            simulate_argv = f"/{'/'.join([line.rstrip() for line in lines])}"
-            file_cmds = simulate_argv.replace("//", "/home/").split()
-            file_cmds = insert_start_slash(file_cmds) if file_cmds else file_cmds
-            if export_folder:
-                file_cmds = [f"export {export_folder}{' '.join(file_cmds)}"]
-            else:
-                file_cmds = [" ".join(file_cmds)]
-
-            if not test_mode:
-                terminal(file_cmds, appName="openbb_script")
-                # TODO: Add way to track how many commands are tested
-            else:
-                if verbose:
-                    terminal(file_cmds, appName="openbb_script")
-                else:
-                    with suppress_stdout():
-                        terminal(file_cmds, appName="openbb_script")
-
-    else:
-        console.print(f"File '{path}' doesn't exist. Launching base terminal.\n")
-        if not test_mode:
-            terminal()
-
-
-def main(
-    debug: bool,
-    test: bool,
-    filtert: str,
-    paths: List[str],
-    verbose: bool,
-    routines_args: List[str] = None,
-):
-    """
-    Runs the terminal with various options
-
-    Parameters
-    ----------
-    debug : bool
-        Whether to run the terminal in debug mode
-    test : bool
-        Whether to run the terminal in integrated test mode
-    filtert : str
-        Filter test files with given string in name
-    paths : List[str]
-        The paths to run for scripts or to test
-    verbose : bool
-        Whether to show output from tests
-    routines_args : List[str]
-        One or multiple inputs to be replaced in the routine and separated by commas.
-        E.g. GME,AMC,BTC-USD
-    """
-
-    if test:
-        os.environ["DEBUG_MODE"] = "true"
-
-        if paths == []:
-            console.print("Please send a path when using test mode")
-            return
-        test_files = []
-        for path in paths:
-            if path.endswith(".openbb"):
-                file = os.path.join(os.path.abspath(os.path.dirname(__file__)), path)
-                test_files.append(file)
-            else:
-                folder = os.path.join(os.path.abspath(os.path.dirname(__file__)), path)
-                files = [
-                    f"{folder}/{name}"
-                    for name in os.listdir(folder)
-                    if os.path.isfile(os.path.join(folder, name))
-                    and name.endswith(".openbb")
-                    and (filtert in f"{folder}/{name}")
-                ]
-                test_files += files
-        test_files.sort()
-        SUCCESSES = 0
-        FAILURES = 0
-        fails = {}
-        length = len(test_files)
-        i = 0
-        console.print("[green]OpenBB Terminal Integrated Tests:\n[/green]")
-        for file in test_files:
-            file = file.replace("//", "/")
-            repo_path_position = file.rfind(REPOSITORY_DIRECTORY.name)
-            if repo_path_position >= 0:
-                file_name = file[repo_path_position:].replace("\\", "/")
-            else:
-                file_name = file
-            console.print(f"{file_name}  {((i/length)*100):.1f}%")
-            try:
-                if not os.path.isfile(file):
-                    raise ValueError("Given file does not exist")
-                run_scripts(file, test_mode=True, verbose=verbose)
-                SUCCESSES += 1
-            except Exception as e:
-                fails[file] = e
-                FAILURES += 1
-            i += 1
-        if fails:
-            console.print("\n[red]Failures:[/red]\n")
-            for key, value in fails.items():
-                repo_path_position = key.rfind(REPOSITORY_DIRECTORY.name)
-                if repo_path_position >= 0:
-                    file_name = key[repo_path_position:].replace("\\", "/")
-                else:
-                    file_name = key
-                logger.error("%s: %s failed", file_name, value)
-                console.print(f"{file_name}: {value}\n")
-        console.print(
-            f"Summary: [green]Successes: {SUCCESSES}[/green] [red]Failures: {FAILURES}[/red]"
-        )
-        return
-
-    if debug:
-        os.environ["DEBUG_MODE"] = "true"
-    if isinstance(paths, list) and paths[0].endswith(".openbb"):
-        run_scripts(paths[0], routines_args=routines_args)
-    elif paths:
-        argv_cmds = list([" ".join(paths).replace(" /", "/home/")])
-        argv_cmds = insert_start_slash(argv_cmds) if argv_cmds else argv_cmds
-        terminal(argv_cmds)
-    else:
-        terminal()
-=======
 from openbb_terminal.terminal_controller import parse_args_and_run
->>>>>>> 54c5016f
-
 
 if __name__ == "__main__":
     parse_args_and_run()
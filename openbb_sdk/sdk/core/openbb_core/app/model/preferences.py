from pathlib import Path
from typing import Literal

from pydantic import BaseModel, PositiveInt


class Preferences(BaseModel):
    data_directory: str = str(Path.home() / "OpenBBUserData")
    export_directory: str = str(Path.home() / "OpenBBUserData" / "exports")
    user_styles_directory: str = str(Path.home() / "OpenBBUserData" / "styles" / "user")
    charting_extension: Literal["openbb_charting"] = "openbb_charting"
    chart_style: Literal["dark", "light"] = "dark"
    plot_enable_pywry: bool = True
    plot_pywry_width: PositiveInt = 1400
    plot_pywry_height: PositiveInt = 762
    plot_open_export: bool = (
        False  # Whether to open plot image exports after they are created
    )
<<<<<<< HEAD
    table_style: Literal["dark", "light"] = "dark"
=======
    request_timeout: PositiveInt = 15
>>>>>>> c8c7d836

    class Config:
        validate_assignment = True

    def __repr__(self) -> str:
        return (
            self.__class__.__name__
            + "\n\n"
            + "\n".join([f"{k}: {v}" for k, v in self.dict().items()])
        )<|MERGE_RESOLUTION|>--- conflicted
+++ resolved
@@ -16,11 +16,8 @@
     plot_open_export: bool = (
         False  # Whether to open plot image exports after they are created
     )
-<<<<<<< HEAD
     table_style: Literal["dark", "light"] = "dark"
-=======
     request_timeout: PositiveInt = 15
->>>>>>> c8c7d836
 
     class Config:
         validate_assignment = True

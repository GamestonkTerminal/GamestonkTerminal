from pathlib import Path
from typing import Optional

from openbb_core.app.logs.utils.utils import get_app_id
from openbb_core.app.model.system_settings import SystemSettings
from openbb_core.app.model.user_settings import UserSettings


# pylint: disable=too-many-instance-attributes
class ChartingSettings:
    def __init__(
        self,
        user_settings: Optional[UserSettings] = None,
        system_settings: Optional[SystemSettings] = None,
    ):
        user_settings = user_settings or UserSettings()
        system_settings = system_settings or SystemSettings()

        has_hub = user_settings.profile.hub_session is not None

        user_data_directory = (
            str(Path.home() / "OpenBBUserData")
            if not user_settings.preferences
            else user_settings.preferences.data_directory
        )

        # System
        self.log_collect: bool = system_settings.log_collect
        self.version: str = system_settings.version
        self.python_version: str = system_settings.python_version
        self.test_mode = system_settings.test_mode
        self.app_id: str = get_app_id(user_data_directory)
        self.debug_mode: bool = system_settings.debug_mode
        self.headless: bool = system_settings.headless
        # User
        self.plot_enable_pywry: bool = user_settings.preferences.plot_enable_pywry
        self.plot_pywry_width: int = user_settings.preferences.plot_pywry_width
        self.plot_pywry_height: int = user_settings.preferences.plot_pywry_height
        self.plot_open_export: bool = user_settings.preferences.plot_open_export
        self.user_email: Optional[str] = (
            user_settings.profile.hub_session.email if has_hub else None
        )
        self.user_uuid: Optional[str] = (
            user_settings.profile.hub_session.user_uuid if has_hub else None
        )
<<<<<<< HEAD
        self.user_exports_directory = user_settings.preferences.export_directory
        self.user_styles_directory = user_settings.preferences.user_styles_directory
        self.table_style = user_settings.preferences.table_style
=======
        self.user_exports_directory: str = user_settings.preferences.export_directory
        self.user_styles_directory: str = (
            user_settings.preferences.user_styles_directory
        )
>>>>>>> 28946b85
        # Theme
        self.chart_style: str = user_settings.preferences.chart_style<|MERGE_RESOLUTION|>--- conflicted
+++ resolved
@@ -43,15 +43,8 @@
         self.user_uuid: Optional[str] = (
             user_settings.profile.hub_session.user_uuid if has_hub else None
         )
-<<<<<<< HEAD
         self.user_exports_directory = user_settings.preferences.export_directory
         self.user_styles_directory = user_settings.preferences.user_styles_directory
-        self.table_style = user_settings.preferences.table_style
-=======
-        self.user_exports_directory: str = user_settings.preferences.export_directory
-        self.user_styles_directory: str = (
-            user_settings.preferences.user_styles_directory
-        )
->>>>>>> 28946b85
         # Theme
-        self.chart_style: str = user_settings.preferences.chart_style+        self.chart_style: str = user_settings.preferences.chart_style
+        self.table_style = user_settings.preferences.table_style
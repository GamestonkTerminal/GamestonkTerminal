--- conflicted
+++ resolved
@@ -365,14 +365,6 @@
         duration = perf_counter_ns() - start_ns
 
         if execution_context.user_settings.preferences.metadata:
-<<<<<<< HEAD
-            obbject.metadata = Metadata(
-                arguments=kwargs,
-                duration=duration,
-                route=route,
-                timestamp=timestamp,
-            )
-=======
             try:
                 obbject.metadata = Metadata(
                     arguments=kwargs,
@@ -383,7 +375,6 @@
             except Exception as e:
                 if Env().DEBUG_MODE:
                     raise OpenBBError(e) from e
->>>>>>> 4851da19
 
         return obbject
 

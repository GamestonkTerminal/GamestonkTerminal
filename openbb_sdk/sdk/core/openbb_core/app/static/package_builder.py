--- conflicted
+++ resolved
@@ -430,20 +430,14 @@
 
     @staticmethod
     def is_annotated_dc(annotation) -> bool:
-<<<<<<< HEAD
-=======
         """Check if the annotation is an annotated dataclass."""
->>>>>>> 6dc9c3fc
         return type(annotation) is _AnnotatedAlias and hasattr(
             annotation.__args__[0], "__dataclass_fields__"
         )
 
     @staticmethod
     def reorder_params(params: Dict[str, Parameter]) -> "OrderedDict[str, Parameter]":
-<<<<<<< HEAD
-=======
         """Reorder the params."""
->>>>>>> 6dc9c3fc
         formatted_keys = list(params.keys())
         for k in ["provider", "extra_params"]:
             if k in formatted_keys:
@@ -460,10 +454,7 @@
     def format_params(
         parameter_map: Dict[str, Parameter]
     ) -> "OrderedDict[str, Parameter]":
-<<<<<<< HEAD
-=======
         """Format the params."""
->>>>>>> 6dc9c3fc
         # These are types we want to expand.
         # For example, start_date is always a 'date', but we also accept 'str' as input.
         # Be careful, if the type is not coercible by pydantic to the original type, you

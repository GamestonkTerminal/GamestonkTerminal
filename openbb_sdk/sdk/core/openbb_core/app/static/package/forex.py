### THIS FILE IS AUTO-GENERATED. DO NOT EDIT. ###

import datetime
from typing import List, Literal, Union

import typing_extensions
from pydantic import validate_arguments

from openbb_core.app.model.custom_parameter import OpenBBCustomParameter
from openbb_core.app.model.obbject import OBBject
from openbb_core.app.static.container import Container
from openbb_core.app.static.filters import filter_call, filter_inputs, filter_output


class CLASS_forex(Container):
    @filter_call
    @validate_arguments
    def load(
        self,
        symbol: typing_extensions.Annotated[
            Union[str, List[str]],
            OpenBBCustomParameter(description="Symbol to get data for."),
        ],
        start_date: typing_extensions.Annotated[
            Union[datetime.date, None, str],
            OpenBBCustomParameter(
                description="Start date of the data, in YYYY-MM-DD format."
            ),
        ] = None,
        end_date: typing_extensions.Annotated[
            Union[datetime.date, None, str],
            OpenBBCustomParameter(
                description="End date of the data, in YYYY-MM-DD format."
            ),
        ] = None,
        chart: bool = False,
        provider: Union[Literal["fmp", "polygon", "yfinance"], None] = None,
        **kwargs
    ) -> OBBject[List]:
        r"""Forex Intraday Price.

        Parameters
        ----------
        symbol : Union[str, List[str]]
            Symbol to get data for.
        start_date : Union[datetime.date, NoneType, str]
            Start date of the data, in YYYY-MM-DD format.
        end_date : Union[datetime.date, NoneType, str]
            End date of the data, in YYYY-MM-DD format.
        chart : bool
            Whether to create a chart or not, by default False.
        provider : Union[Literal['fmp', 'polygon', 'yfinance'], NoneType]
            The provider to use for the query, by default None.
            If None, the provider specified in defaults is selected or 'fmp' if there is
            no default.
<<<<<<< HEAD
        interval : Optional[Literal['1m', '2m', '5m', '15m', '30m', '60m', '90m', '1h', '1d', '5d', '1wk', '1mo', '3mo']]
            Data granularity. (provider: yfinance)
        period : Optional[Literal['1d', '5d', '1mo', '3mo', '6mo', '1y', '2y', '5y', '10y', 'ytd', 'max']]
            Period of the data to return (quarterly or annually). (provider: yfinance)
        prepost : bool
            Include Pre and Post market data. (provider: yfinance)
        adjust : bool
            Adjust all the data automatically. (provider: yfinance)
        back_adjust : bool
            Back-adjusted data to mimic true historical prices. (provider: yfinance)
=======
>>>>>>> 1129789c
        timespan : Literal['minute', 'hour', 'day', 'week', 'month', 'quarter', 'year']
            The timespan of the data. (provider: polygon)
        sort : Literal['asc', 'desc']
            Sort order of the data. (provider: polygon)
        limit : PositiveInt
            The number of data entries to return. (provider: polygon)
        adjusted : bool
            Whether the data is adjusted. (provider: polygon)
        multiplier : PositiveInt
            The multiplier of the timespan. (provider: polygon)
        interval : Union[Literal['1m', '2m', '5m', '15m', '30m', '60m', '90m', '1h', '1d', '5d', '1wk', '1mo', '3mo'], NoneType]
            Data granularity. (provider: yfinance)
        period : Union[Literal['1d', '5d', '1mo', '3mo', '6mo', '1y', '2y', '5y', '10y', 'ytd', 'max'], NoneType]
            Period of the data to return. (provider: yfinance)

        Returns
        -------
        OBBject
            results : List[ForexEOD]
                Serializable results.
            provider : Union[Literal['fmp', 'polygon', 'yfinance'], NoneType]
                Provider name.
            warnings : Optional[List[Warning_]]
                List of warnings.
            error : Optional[Error]
                Caught exceptions.
            chart : Optional[Chart]
                Chart object.

        ForexEOD
        --------
        date : Optional[datetime]
            The date of the data.
        open : Optional[PositiveFloat]
            The open price of the symbol.
        high : Optional[PositiveFloat]
            The high price of the symbol.
        low : Optional[PositiveFloat]
            The low price of the symbol.
        close : Optional[PositiveFloat]
            The close price of the symbol.
        volume : Optional[NonNegativeFloat]
            The volume of the symbol.
        vwap : Optional[PositiveFloat]
            Volume Weighted Average Price of the symbol.
        n : Optional[PositiveInt]
            The number of transactions for the symbol in the time period. (provider: polygon)
        adjClose : Optional[float]
            Adjusted Close Price of the symbol. (provider: fmp)
        unadjustedVolume : Optional[float]
            Unadjusted volume of the symbol. (provider: fmp)
        change : Optional[float]
            Change in the price of the symbol from the previous day. (provider: fmp)
        changePercent : Optional[float]
            Change \% in the price of the symbol. (provider: fmp)
        label : Optional[str]
            Human readable format of the date. (provider: fmp)
        changeOverTime : Optional[float]
            Change \% in the price of the symbol over a period of time. (provider: fmp)
        """

        inputs = filter_inputs(
            provider_choices={
                "provider": provider,
            },
            standard_params={
                "symbol": ",".join(symbol) if isinstance(symbol, list) else symbol,
                "start_date": start_date,
                "end_date": end_date,
            },
            extra_params=kwargs,
            chart=chart,
        )

        o = self._command_runner_session.run(
            "/forex/load",
            **inputs,
        ).output

        return filter_output(o)

    @filter_call
    @validate_arguments
    def pairs(
        self,
        chart: bool = False,
        provider: Union[Literal["fmp", "polygon"], None] = None,
        **kwargs
    ) -> OBBject[List]:
        """Forex Available Pairs.

        Parameters
        ----------
        chart : bool
            Whether to create a chart or not, by default False.
        provider : Union[Literal['fmp', 'polygon'], NoneType]
            The provider to use for the query, by default None.
            If None, the provider specified in defaults is selected or 'fmp' if there is
            no default.
        symbol : Union[str, NoneType]
            Symbol of the pair to search. (provider: polygon)
        date : Union[datetime.date, NoneType]
            A specific date to get data for. (provider: polygon)
        search : Union[str, NoneType]
            Search for terms within the ticker and/or company name. (provider: polygon)
        active : Union[Literal[True, False], NoneType]
            Specify if the tickers returned should be actively traded on the queried date. (provider: polygon)
        order : Union[Literal['asc', 'desc'], NoneType]
            Order data by ascending or descending. (provider: polygon)
        sort : Union[Literal['ticker', 'name', 'market', 'locale', 'currency_symbol', 'currency_name', 'base_currency_symbol', 'base_currency_name', 'last_updated_utc', 'delisted_utc'], NoneType]
            Sort field used for ordering. (provider: polygon)
        limit : Union[pydantic.types.PositiveInt, NoneType]
            The number of data entries to return. (provider: polygon)

        Returns
        -------
        OBBject
            results : List[ForexPairs]
                Serializable results.
            provider : Union[Literal['fmp', 'polygon'], NoneType]
                Provider name.
            warnings : Optional[List[Warning_]]
                List of warnings.
            error : Optional[Error]
                Caught exceptions.
            chart : Optional[Chart]
                Chart object.

        ForexPairs
        ----------
        name : Optional[str]
            The name of the currency pair.
        market : Optional[str]
            The name of the trading market. Always 'fx'. (provider: polygon)
        locale : Optional[str]
            The locale of the currency pair. (provider: polygon)
        currency_symbol : Optional[str]
            The symbol of the quote currency. (provider: polygon)
        currency_name : Optional[str]
            The name of the quote currency. (provider: polygon)
        base_currency_symbol : Optional[str]
            The symbol of the base currency. (provider: polygon)
        base_currency_name : Optional[str]
            The name of the base currency. (provider: polygon)
        last_updated_utc : Optional[datetime]
            The last updated timestamp in UTC. (provider: polygon)
        delisted_utc : Optional[datetime]
            The delisted timestamp in UTC. (provider: polygon)
        symbol : Optional[str]
            The symbol of the currency pair. (provider: fmp)
        currency : Optional[str]
            The base currency of the currency pair. (provider: fmp)
        stockExchange : Optional[str]
            The stock exchange of the currency pair. (provider: fmp)
        exchange_short_name : Optional[str]
            The short name of the stock exchange of the currency pair. (provider: fmp)
        """

        inputs = filter_inputs(
            provider_choices={
                "provider": provider,
            },
            standard_params={},
            extra_params=kwargs,
            chart=chart,
        )

        o = self._command_runner_session.run(
            "/forex/pairs",
            **inputs,
        ).output

        return filter_output(o)<|MERGE_RESOLUTION|>--- conflicted
+++ resolved
@@ -53,7 +53,6 @@
             The provider to use for the query, by default None.
             If None, the provider specified in defaults is selected or 'fmp' if there is
             no default.
-<<<<<<< HEAD
         interval : Optional[Literal['1m', '2m', '5m', '15m', '30m', '60m', '90m', '1h', '1d', '5d', '1wk', '1mo', '3mo']]
             Data granularity. (provider: yfinance)
         period : Optional[Literal['1d', '5d', '1mo', '3mo', '6mo', '1y', '2y', '5y', '10y', 'ytd', 'max']]
@@ -64,8 +63,6 @@
             Adjust all the data automatically. (provider: yfinance)
         back_adjust : bool
             Back-adjusted data to mimic true historical prices. (provider: yfinance)
-=======
->>>>>>> 1129789c
         timespan : Literal['minute', 'hour', 'day', 'week', 'month', 'quarter', 'year']
             The timespan of the data. (provider: polygon)
         sort : Literal['asc', 'desc']

### THIS FILE IS AUTO-GENERATED. DO NOT EDIT. ###

from typing import List, Literal, Union

import typing_extensions
from pydantic import BaseModel, validate_arguments

import openbb_core.app.model.command_context
import openbb_core.app.model.results.empty
from openbb_core.app.model.custom_parameter import OpenBBCustomParameter
from openbb_core.app.model.obbject import OBBject
from openbb_core.app.static.container import Container
from openbb_core.app.static.filters import filter_inputs


class CLASS_stocks_ca(Container):
    """/stocks/ca
    balance
    cashflow
    hcorr
    hist
    income
    peers
    scorr
    screener
    sentiment
    similar
    volume
    """

    def __repr__(self) -> str:
        return self.__doc__ or ""

    @validate_arguments
    def balance(
        self, chart: bool = False
    ) -> OBBject[openbb_core.app.model.results.empty.Empty]:
        """Company balance sheet."""

        inputs = filter_inputs(
            chart=chart,
        )

        return self._command_runner.run(
            "/stocks/ca/balance",
            **inputs,
        )

    @validate_arguments
    def cashflow(
        self, chart: bool = False
    ) -> OBBject[openbb_core.app.model.results.empty.Empty]:
        """Company cashflow."""

        inputs = filter_inputs(
            chart=chart,
        )

        return self._command_runner.run(
            "/stocks/ca/cashflow",
            **inputs,
        )

    @validate_arguments
    def hcorr(
        self, chart: bool = False
    ) -> OBBject[openbb_core.app.model.results.empty.Empty]:
        """Company historical correlation."""

        inputs = filter_inputs(
            chart=chart,
        )

        return self._command_runner.run(
            "/stocks/ca/hcorr",
            **inputs,
        )

    @validate_arguments
    def hist(
        self, chart: bool = False
    ) -> OBBject[openbb_core.app.model.results.empty.Empty]:
        """Company historical prices."""

        inputs = filter_inputs(
            chart=chart,
        )

        return self._command_runner.run(
            "/stocks/ca/hist",
            **inputs,
        )

    @validate_arguments
    def income(
        self, chart: bool = False
    ) -> OBBject[openbb_core.app.model.results.empty.Empty]:
        """Company income statement."""

        inputs = filter_inputs(
            chart=chart,
        )

        return self._command_runner.run(
            "/stocks/ca/income",
            **inputs,
        )

    @validate_arguments
    def peers(
        self,
        symbol: typing_extensions.Annotated[
            Union[str, List[str]],
            OpenBBCustomParameter(description="Symbol to get data for."),
        ],
        chart: bool = False,
<<<<<<< HEAD
        provider: Optional[Literal["fmp"]] = None,
        **kwargs,
=======
        provider: Union[Literal["fmp"], None] = None,
        **kwargs
>>>>>>> 695bb8b3
    ) -> OBBject[BaseModel]:
        """Company peers.

        Parameters
        ----------
        symbol : Union[str, List[str]]
            Symbol to get data for.
        chart : bool
            Whether to create a chart or not, by default False.
        provider : Union[Literal['fmp'], NoneType]
            The provider to use for the query, by default None.
            If None, the provider specified in defaults is selected or 'fmp' if there is
            no default.

        Returns
        -------
        OBBject
            results : List[StockPeers]
                Serializable results.
            provider : Union[Literal['fmp'], NoneType]
                Provider name.
            warnings : Optional[List[Warning_]]
                List of warnings.
            chart : Optional[Chart]
                Chart object.
            metadata: Optional[Metadata]
                Metadata info about the command execution.

        StockPeers
        ----------
        symbol : Optional[str]
            Symbol representing the entity requested in the data.
        peers_list : Optional[List[str]]
            A list of stock peers based on sector, exchange and market cap."""

        inputs = filter_inputs(
            provider_choices={
                "provider": provider,
            },
            standard_params={
                "symbol": ",".join(symbol) if isinstance(symbol, list) else symbol,
            },
            extra_params=kwargs,
            chart=chart,
        )

        return self._command_runner.run(
            "/stocks/ca/peers",
            **inputs,
        )

    @validate_arguments
    def scorr(
        self, chart: bool = False
    ) -> OBBject[openbb_core.app.model.results.empty.Empty]:
        """Company sector correlation."""

        inputs = filter_inputs(
            chart=chart,
        )

        return self._command_runner.run(
            "/stocks/ca/scorr",
            **inputs,
        )

    @validate_arguments
    def screener(
        self, chart: bool = False
    ) -> OBBject[openbb_core.app.model.results.empty.Empty]:
        """Company screener."""

        inputs = filter_inputs(
            chart=chart,
        )

        return self._command_runner.run(
            "/stocks/ca/screener",
            **inputs,
        )

    @validate_arguments
    def sentiment(
        self, chart: bool = False
    ) -> OBBject[openbb_core.app.model.results.empty.Empty]:
        """Company sentiment."""

        inputs = filter_inputs(
            chart=chart,
        )

        return self._command_runner.run(
            "/stocks/ca/sentiment",
            **inputs,
        )

    @validate_arguments
    def similar(
        self, chart: bool = False
    ) -> OBBject[openbb_core.app.model.results.empty.Empty]:
        """Company similar."""

        inputs = filter_inputs(
            chart=chart,
        )

        return self._command_runner.run(
            "/stocks/ca/similar",
            **inputs,
        )

    @validate_arguments
    def volume(
        self, chart: bool = False
    ) -> OBBject[openbb_core.app.model.results.empty.Empty]:
        """Company volume."""

        inputs = filter_inputs(
            chart=chart,
        )

        return self._command_runner.run(
            "/stocks/ca/volume",
            **inputs,
        )<|MERGE_RESOLUTION|>--- conflicted
+++ resolved
@@ -114,13 +114,8 @@
             OpenBBCustomParameter(description="Symbol to get data for."),
         ],
         chart: bool = False,
-<<<<<<< HEAD
-        provider: Optional[Literal["fmp"]] = None,
+        provider: Union[Literal["fmp"], None] = None,
         **kwargs,
-=======
-        provider: Union[Literal["fmp"], None] = None,
-        **kwargs
->>>>>>> 695bb8b3
     ) -> OBBject[BaseModel]:
         """Company peers.
 

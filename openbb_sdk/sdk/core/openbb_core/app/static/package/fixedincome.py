--- conflicted
+++ resolved
@@ -45,7 +45,7 @@
         ] = None,
         chart: bool = False,
         provider: Optional[Literal["fred"]] = None,
-        **kwargs
+        **kwargs,
     ) -> OBBject[List]:
         """
                 Ameribor (short for the American interbank offered rate) is a benchmark interest rate that reflects the true cost of short-term
@@ -122,7 +122,7 @@
         ] = None,
         chart: bool = False,
         provider: Optional[Literal["fred"]] = None,
-        **kwargs
+        **kwargs,
     ) -> OBBject[List]:
         """
                 The euro short-term rate (€STR) reflects the wholesale euro unsecured overnight borrowing costs of banks located in the euro area.
@@ -200,7 +200,7 @@
         ] = None,
         chart: bool = False,
         provider: Optional[Literal["fred"]] = None,
-        **kwargs
+        **kwargs,
     ) -> OBBject[List]:
         """
                 Get Effective Federal Funds Rate data. A bank rate is the interest rate a nation's central bank charges to its domestic banks to
@@ -277,7 +277,7 @@
         ] = None,
         chart: bool = False,
         provider: Optional[Literal["fred"]] = None,
-        **kwargs
+        **kwargs,
     ) -> OBBject[List]:
         """
                  Get Interest Rate on Reserve Balances data A bank rate is the interest rate a nation's central bank charges to its domestic banks
@@ -419,7 +419,7 @@
         ] = None,
         chart: bool = False,
         provider: Optional[Literal["fred"]] = None,
-        **kwargs
+        **kwargs,
     ) -> OBBject[List]:
         """Get United States yield curve.
 
@@ -493,7 +493,7 @@
         ] = None,
         chart: bool = False,
         provider: Optional[Literal["fred"]] = None,
-        **kwargs
+        **kwargs,
     ) -> OBBject[List]:
         """
                 SONIA (Sterling Overnight Index Average) is an important interest rate benchmark. SONIA is based on actual transactions and
@@ -569,13 +569,8 @@
             ),
         ] = None,
         chart: bool = False,
-<<<<<<< HEAD
-        provider: Union[Literal["fmp"], None] = None,
+        provider: Optional[Literal["fmp"]] = None,
         **kwargs,
-=======
-        provider: Optional[Literal["fmp"]] = None,
-        **kwargs
->>>>>>> 76450675
     ) -> OBBject[List]:
         """Get treasury rates.
 
@@ -667,7 +662,7 @@
         ] = False,
         chart: bool = False,
         provider: Optional[Literal["fred"]] = None,
-        **kwargs
+        **kwargs,
     ) -> OBBject[List]:
         """Get United States yield curve.
 

### THIS FILE IS AUTO-GENERATED. DO NOT EDIT. ###

import datetime
from typing import List, Literal, Union

import typing_extensions
from pydantic import validate_arguments

import openbb_core.app.model.command_context
import openbb_core.app.model.results.empty
from openbb_core.app.model.custom_parameter import OpenBBCustomParameter
from openbb_core.app.model.obbject import OBBject
from openbb_core.app.static.container import Container
from openbb_core.app.static.filters import filter_inputs


class CLASS_fixedincome(Container):
    """/fixedincome
    treasury
    ycrv
    """

    def __repr__(self) -> str:
        return self.__doc__ or ""

    @validate_arguments
    def treasury(
        self,
        start_date: typing_extensions.Annotated[
            Union[datetime.date, None, str],
            OpenBBCustomParameter(
                description="Start date of the data, in YYYY-MM-DD format."
            ),
        ] = None,
        end_date: typing_extensions.Annotated[
            Union[datetime.date, None, str],
            OpenBBCustomParameter(
                description="End date of the data, in YYYY-MM-DD format."
            ),
        ] = None,
        chart: bool = False,
<<<<<<< HEAD
        provider: Optional[Literal["fmp"]] = None,
        **kwargs,
=======
        provider: Union[Literal["fmp"], None] = None,
        **kwargs
>>>>>>> 695bb8b3
    ) -> OBBject[List]:
        """Get treasury rates.

        Parameters
        ----------
        start_date : Union[datetime.date, NoneType, str]
            Start date of the data, in YYYY-MM-DD format.
        end_date : Union[datetime.date, NoneType, str]
            End date of the data, in YYYY-MM-DD format.
        chart : bool
            Whether to create a chart or not, by default False.
        provider : Union[Literal['fmp'], NoneType]
            The provider to use for the query, by default None.
            If None, the provider specified in defaults is selected or 'fmp' if there is
            no default.

        Returns
        -------
        OBBject
            results : List[TreasuryRates]
                Serializable results.
            provider : Union[Literal['fmp'], NoneType]
                Provider name.
            warnings : Optional[List[Warning_]]
                List of warnings.
            chart : Optional[Chart]
                Chart object.
            metadata: Optional[Metadata]
                Metadata info about the command execution.

        TreasuryRates
        -------------
        date : Optional[date]
            The date of the data.
        month_1 : Optional[float]
            1 month treasury rate.
        month_2 : Optional[float]
            2 month treasury rate.
        month_3 : Optional[float]
            3 month treasury rate.
        month_6 : Optional[float]
            6 month treasury rate.
        year_1 : Optional[float]
            1 year treasury rate.
        year_2 : Optional[float]
            2 year treasury rate.
        year_3 : Optional[float]
            3 year treasury rate.
        year_5 : Optional[float]
            5 year treasury rate.
        year_7 : Optional[float]
            7 year treasury rate.
        year_10 : Optional[float]
            10 year treasury rate.
        year_20 : Optional[float]
            20 year treasury rate.
        year_30 : Optional[float]
            30 year treasury rate."""

        inputs = filter_inputs(
            provider_choices={
                "provider": provider,
            },
            standard_params={
                "start_date": start_date,
                "end_date": end_date,
            },
            extra_params=kwargs,
            chart=chart,
        )

        return self._command_runner.run(
            "/fixedincome/treasury",
            **inputs,
        )

    @validate_arguments
    def ycrv(
        self, chart: bool = False
    ) -> OBBject[openbb_core.app.model.results.empty.Empty]:
        """Yield curve."""

        inputs = filter_inputs(
            chart=chart,
        )

        return self._command_runner.run(
            "/fixedincome/ycrv",
            **inputs,
        )<|MERGE_RESOLUTION|>--- conflicted
+++ resolved
@@ -39,13 +39,8 @@
             ),
         ] = None,
         chart: bool = False,
-<<<<<<< HEAD
-        provider: Optional[Literal["fmp"]] = None,
+        provider: Union[Literal["fmp"], None] = None,
         **kwargs,
-=======
-        provider: Union[Literal["fmp"], None] = None,
-        **kwargs
->>>>>>> 695bb8b3
     ) -> OBBject[List]:
         """Get treasury rates.
 

### THIS FILE IS AUTO-GENERATED. DO NOT EDIT. ###

from openbb_core.app.static.container import Container
from openbb_core.app.model.obbject import OBBject
from openbb_core.app.model.custom_parameter import OpenBBCustomParameter
import openbb_provider
import pandas
import datetime
import pydantic
from pydantic import validate_arguments, BaseModel
from inspect import Parameter
import typing
from typing import List, Dict, Union, Optional, Literal, Annotated
import typing_extensions
from openbb_core.app.utils import df_to_basemodel
from openbb_core.app.static.filters import filter_inputs

import openbb_core.app.model.command_context
import openbb_core.app.model.results.empty
import pydantic.main
import types
import typing


class CLASS_stocks_fa(Container):
    @validate_arguments
    def analysis(
        self, chart: bool = False
    ) -> OBBject[openbb_core.app.model.results.empty.Empty]:
        """Analyse SEC filings with the help of machine learning."""

        inputs = filter_inputs(
            chart=chart,
        )

        return self._command_runner.run(
            "/stocks/fa/analysis",
            **inputs,
        )

    @validate_arguments
    def balance(
        self,
        symbol: Annotated[
            Union[str, List[str]],
            OpenBBCustomParameter(description="Symbol to get data for."),
        ],
<<<<<<< HEAD
        period: Annotated[
            Literal["annual", "quarter"],
            OpenBBCustomParameter(description="Period of the data to return."),
        ] = "annual",
        limit: Annotated[
            Optional[pydantic.types.NonNegativeInt],
=======
        period: typing_extensions.Annotated[
            Literal["annual", "quarter"],
            OpenBBCustomParameter(description="Period of the data to return."),
        ] = "annual",
        limit: typing_extensions.Annotated[
            Union[pydantic.types.NonNegativeInt, None],
>>>>>>> 0359f5e5
            OpenBBCustomParameter(description="The number of data entries to return."),
        ] = 12,
        chart: bool = False,
        provider: Optional[Literal["fmp", "polygon"]] = None,
        **kwargs
    ) -> OBBject[List]:
        """Balance Sheet.

        Parameters
        ----------
        symbol : Union[str, List[str]]
            Symbol to get data for.
        period : Literal['annual', 'quarter']
            Period of the data to return.
        limit : Optional[pydantic.types.NonNegativeInt]
            The number of data entries to return.
        chart : bool
            Whether to create a chart or not, by default False.
        provider : Optional[Literal['fmp', 'polygon']]
            The provider to use for the query, by default None.
            If None, the provider specified in defaults is selected or 'fmp' if there is
            no default.
<<<<<<< HEAD
        cik : Optional[str]
            None
        company_name : Optional[str]
=======
        cik : Union[str, NoneType]
            None
        company_name : Union[str, NoneType]
>>>>>>> 0359f5e5
            Name of the company. (provider: polygon)
        company_name_search : Optional[str]
            Name of the company to search. (provider: polygon)
        sic : Optional[str]
            The Standard Industrial Classification (SIC) of the company. (provider: polygon)
        filing_date : Optional[datetime.date]
            Filing date of the financial statement. (provider: polygon)
        filing_date_lt : Optional[datetime.date]
            Filing date less than the given date. (provider: polygon)
        filing_date_lte : Optional[datetime.date]
            Filing date less than or equal to the given date. (provider: polygon)
        filing_date_gt : Optional[datetime.date]
            Filing date greater than the given date. (provider: polygon)
        filing_date_gte : Optional[datetime.date]
            Filing date greater than or equal to the given date. (provider: polygon)
        period_of_report_date : Optional[datetime.date]
            Period of report date of the financial statement. (provider: polygon)
        period_of_report_date_lt : Optional[datetime.date]
            Period of report date less than the given date. (provider: polygon)
        period_of_report_date_lte : Optional[datetime.date]
            Period of report date less than or equal to the given date. (provider: polygon)
        period_of_report_date_gt : Optional[datetime.date]
            Period of report date greater than the given date. (provider: polygon)
        period_of_report_date_gte : Optional[datetime.date]
            Period of report date greater than or equal to the given date. (provider: polygon)
        include_sources : Optional[bool]
            Whether to include the sources of the financial statement. (provider: polygon)
        order : Optional[Literal['asc', 'desc']]
            Order of the financial statement. (provider: polygon)
        sort : Optional[Literal['filing_date', 'period_of_report_date']]
            Sort of the financial statement. (provider: polygon)

        Returns
        -------
        OBBject
            results : List[BalanceSheet]
                Serializable results.
            provider : Optional[Literal['fmp', 'polygon']]
                Provider name.
            warnings : Optional[List[Warning_]]
                List of warnings.
            error : Optional[Error]
                Caught exceptions.
            chart : Optional[Chart]
                Chart object.

        BalanceSheet
        ------------
        date : Optional[date]
            Date of the fetched statement.
        symbol : Optional[str]
            Symbol of the company.
        cik : Optional[int]
            Central Index Key.
        currency : Optional[str]
            Reporting currency.
        filing_date : Optional[date]
            Filling date.
        accepted_date : Optional[datetime]
            Accepted date.
        period : Optional[str]
            Reporting period of the statement.
        cash_and_cash_equivalents : Optional[int]
            Cash and cash equivalents
        short_term_investments : Optional[int]
            Short-term investments
        inventory : Optional[int]
            Inventory
        net_receivables : Optional[int]
            Receivables, net
        other_current_assets : Optional[int]
            Other current assets
        current_assets : Optional[int]
            Total current assets
        long_term_investments : Optional[int]
            Long-term investments
        property_plant_equipment_net : Optional[int]
            Property, plant and equipment, net
        goodwill : Optional[int]
            Goodwill
        intangible_assets : Optional[int]
            Intangible assets
        other_non_current_assets : Optional[int]
            Other non-current assets
        tax_assets : Optional[int]
            Accrued income taxes
        other_assets : Optional[int]
            Other assets
        noncurrent_assets : Optional[int]
            None
        assets : Optional[int]
            None
        account_payables : Optional[int]
            None
        other_current_liabilities : Optional[int]
            None
        tax_payables : Optional[int]
            Accrued income taxes
        deferred_revenue : Optional[int]
            Accrued income taxes, other deferred revenue
        short_term_debt : Optional[int]
            Short-term borrowings, Long-term debt due within one year, Operating lease obligations due within one year, Finance lease obligations due within one year
        current_liabilities : Optional[int]
            None
        long_term_debt : Optional[int]
            Long-term debt, Operating lease obligations, Long-term finance lease obligations
        other_non_current_liabilities : Optional[int]
            Deferred income taxes and other
        other_liabilities : Optional[int]
            None
        noncurrent_liabilities : Optional[int]
            None
        liabilities : Optional[int]
            None
        common_stock : Optional[int]
            None
        other_stockholder_equity : Optional[int]
            Capital in excess of par value
        accumulated_other_comprehensive_income_loss : Optional[int]
            Accumulated other comprehensive income (loss)
        preferred_stock : Optional[int]
            Preferred stock
        retained_earnings : Optional[int]
            Retained earnings
        minority_interest : Optional[int]
            Minority interest
        total_stockholders_equity : Optional[int]
            None
        total_equity : Optional[int]
            None
        total_liabilities_and_stockholders_equity : Optional[int]
            None
        total_liabilities_and_total_equity : Optional[int]
            None
        calendar_year : Optional[int]
            None
        link : Optional[str]
            None
        final_link : Optional[str]
            None
        cash_and_short_term_investments : Optional[int]
            None
        goodwill_and_intangible_assets : Optional[int]
            None
        deferred_revenue_non_current : Optional[int]
            None
        total_investments : Optional[int]
            None
        capital_lease_obligations : Optional[int]
            None
        deferred_tax_liabilities_non_current : Optional[int]
            None
        total_non_current_liabilities : Optional[int]
            None
        total_debt : Optional[int]
            None
        net_debt : Optional[int]
            None"""

        inputs = filter_inputs(
            provider_choices={
                "provider": provider,
            },
            standard_params={
                "symbol": ",".join(symbol) if isinstance(symbol, list) else symbol,
                "period": period,
                "limit": limit,
            },
            extra_params=kwargs,
            chart=chart,
        )

        return self._command_runner.run(
            "/stocks/fa/balance",
            **inputs,
        )

    @validate_arguments
    def balance_growth(
        self,
        symbol: Annotated[
            Union[str, List[str]],
            OpenBBCustomParameter(description="Symbol to get data for."),
        ],
        limit: Annotated[
            int,
            OpenBBCustomParameter(description="The number of data entries to return."),
        ] = 10,
        chart: bool = False,
        provider: Optional[Literal["fmp"]] = None,
        **kwargs
    ) -> OBBject[List]:
        """Balance Sheet Statement Growth.

        Parameters
        ----------
        symbol : Union[str, List[str]]
            Symbol to get data for.
        limit : int
            The number of data entries to return.
        chart : bool
            Whether to create a chart or not, by default False.
        provider : Optional[Literal['fmp']]
            The provider to use for the query, by default None.
            If None, the provider specified in defaults is selected or 'fmp' if there is
            no default.

        Returns
        -------
        OBBject
            results : List[BalanceSheetGrowth]
                Serializable results.
            provider : Optional[Literal['fmp']]
                Provider name.
            warnings : Optional[List[Warning_]]
                List of warnings.
            error : Optional[Error]
                Caught exceptions.
            chart : Optional[Chart]
                Chart object.

        BalanceSheetGrowth
        ------------------
        symbol : Optional[str]
            Symbol to get data for.
        date : Optional[date]
            The date of the data.
        period : Optional[str]
            Reporting period.
        growth_cash_and_cash_equivalents : Optional[float]
            Growth rate of cash and cash equivalents.
        growth_short_term_investments : Optional[float]
            Growth rate of short-term investments.
        growth_cash_and_short_term_investments : Optional[float]
            Growth rate of cash and short-term investments.
        growth_net_receivables : Optional[float]
            Growth rate of net receivables.
        growth_inventory : Optional[float]
            Growth rate of inventory.
        growth_other_current_assets : Optional[float]
            Growth rate of other current assets.
        growth_total_current_assets : Optional[float]
            Growth rate of total current assets.
        growth_property_plant_equipment_net : Optional[float]
            Growth rate of net property, plant, and equipment.
        growth_goodwill : Optional[float]
            Growth rate of goodwill.
        growth_intangible_assets : Optional[float]
            Growth rate of intangible assets.
        growth_goodwill_and_intangible_assets : Optional[float]
            Growth rate of goodwill and intangible assets.
        growth_long_term_investments : Optional[float]
            Growth rate of long-term investments.
        growth_tax_assets : Optional[float]
            Growth rate of tax assets.
        growth_other_non_current_assets : Optional[float]
            Growth rate of other non-current assets.
        growth_total_non_current_assets : Optional[float]
            Growth rate of total non-current assets.
        growth_other_assets : Optional[float]
            Growth rate of other assets.
        growth_total_assets : Optional[float]
            Growth rate of total assets.
        growth_account_payables : Optional[float]
            Growth rate of accounts payable.
        growth_short_term_debt : Optional[float]
            Growth rate of short-term debt.
        growth_tax_payables : Optional[float]
            Growth rate of tax payables.
        growth_deferred_revenue : Optional[float]
            Growth rate of deferred revenue.
        growth_other_current_liabilities : Optional[float]
            Growth rate of other current liabilities.
        growth_total_current_liabilities : Optional[float]
            Growth rate of total current liabilities.
        growth_long_term_debt : Optional[float]
            Growth rate of long-term debt.
        growth_deferred_revenue_non_current : Optional[float]
            Growth rate of non-current deferred revenue.
        growth_deferrred_tax_liabilities_non_current : Optional[float]
            Growth rate of non-current deferred tax liabilities.
        growth_other_non_current_liabilities : Optional[float]
            Growth rate of other non-current liabilities.
        growth_total_non_current_liabilities : Optional[float]
            Growth rate of total non-current liabilities.
        growth_other_liabilities : Optional[float]
            Growth rate of other liabilities.
        growth_total_liabilities : Optional[float]
            Growth rate of total liabilities.
        growth_common_stock : Optional[float]
            Growth rate of common stock.
        growth_retained_earnings : Optional[float]
            Growth rate of retained earnings.
        growth_accumulated_other_comprehensive_income_loss : Optional[float]
            Growth rate of accumulated other comprehensive income/loss.
        growth_othertotal_stockholders_equity : Optional[float]
            Growth rate of other total stockholders' equity.
        growth_total_stockholders_equity : Optional[float]
            Growth rate of total stockholders' equity.
        growth_total_liabilities_and_stockholders_equity : Optional[float]
            Growth rate of total liabilities and stockholders' equity.
        growth_total_investments : Optional[float]
            Growth rate of total investments.
        growth_total_debt : Optional[float]
            Growth rate of total debt.
        growth_net_debt : Optional[float]
            Growth rate of net debt."""

        inputs = filter_inputs(
            provider_choices={
                "provider": provider,
            },
            standard_params={
                "symbol": ",".join(symbol) if isinstance(symbol, list) else symbol,
                "limit": limit,
            },
            extra_params=kwargs,
            chart=chart,
        )

        return self._command_runner.run(
            "/stocks/fa/balance_growth",
            **inputs,
        )

    @validate_arguments
    def cal(
        self,
        start_date: Annotated[
            Union[datetime.date, None, str],
            OpenBBCustomParameter(
                description="Start date of the data, in YYYY-MM-DD format."
            ),
        ] = None,
        end_date: Annotated[
            Union[datetime.date, None, str],
            OpenBBCustomParameter(
                description="End date of the data, in YYYY-MM-DD format."
            ),
        ] = None,
        chart: bool = False,
        provider: Optional[Literal["fmp"]] = None,
        **kwargs
    ) -> OBBject[List]:
        """Show Dividend Calendar for a given start and end dates.

        Parameters
        ----------
        start_date : Union[datetime.date, NoneType, str]
            Start date of the data, in YYYY-MM-DD format.
        end_date : Union[datetime.date, NoneType, str]
            End date of the data, in YYYY-MM-DD format.
        chart : bool
            Whether to create a chart or not, by default False.
        provider : Optional[Literal['fmp']]
            The provider to use for the query, by default None.
            If None, the provider specified in defaults is selected or 'fmp' if there is
            no default.

        Returns
        -------
        OBBject
            results : List[DividendCalendar]
                Serializable results.
            provider : Optional[Literal['fmp']]
                Provider name.
            warnings : Optional[List[Warning_]]
                List of warnings.
            error : Optional[Error]
                Caught exceptions.
            chart : Optional[Chart]
                Chart object.

        DividendCalendar
        ----------------
        symbol : Optional[str]
            Symbol to get data for.
        date : Optional[date]
            The date of the data.
        label : Optional[str]
            Date in human readable form in the calendar.
        adj_dividend : Optional[NonNegativeFloat]
            Adjusted dividend on a date in the calendar.
        dividend : Optional[NonNegativeFloat]
            Dividend amount in the calendar.
        record_date : Optional[date]
            Record date of the dividend in the calendar.
        payment_date : Optional[date]
            Payment date of the dividend in the calendar.
        declaration_date : Optional[date]
            Declaration date of the dividend in the calendar."""

        inputs = filter_inputs(
            provider_choices={
                "provider": provider,
            },
            standard_params={
                "start_date": start_date,
                "end_date": end_date,
            },
            extra_params=kwargs,
            chart=chart,
        )

        return self._command_runner.run(
            "/stocks/fa/cal",
            **inputs,
        )

    @validate_arguments
    def cash(
        self,
        symbol: Annotated[
            Union[str, List[str]],
            OpenBBCustomParameter(description="Symbol to get data for."),
        ],
<<<<<<< HEAD
        period: Annotated[
            Literal["annual", "quarter"],
            OpenBBCustomParameter(description="Period of the data to return."),
        ] = "annual",
        limit: Annotated[
            Optional[pydantic.types.NonNegativeInt],
=======
        period: typing_extensions.Annotated[
            Literal["annual", "quarter"],
            OpenBBCustomParameter(description="Period of the data to return."),
        ] = "annual",
        limit: typing_extensions.Annotated[
            Union[pydantic.types.NonNegativeInt, None],
>>>>>>> 0359f5e5
            OpenBBCustomParameter(description="The number of data entries to return."),
        ] = 12,
        chart: bool = False,
        provider: Optional[Literal["fmp", "polygon"]] = None,
        **kwargs
    ) -> OBBject[List]:
        """Cash Flow Statement.

        Parameters
        ----------
        symbol : Union[str, List[str]]
            Symbol to get data for.
        period : Literal['annual', 'quarter']
            Period of the data to return.
        limit : Optional[pydantic.types.NonNegativeInt]
            The number of data entries to return.
        chart : bool
            Whether to create a chart or not, by default False.
        provider : Optional[Literal['fmp', 'polygon']]
            The provider to use for the query, by default None.
            If None, the provider specified in defaults is selected or 'fmp' if there is
            no default.
<<<<<<< HEAD
        cik : Optional[str]
            Central Index Key (CIK) of the company. (provider: fmp)
        company_name : Optional[str]
=======
        cik : Union[str, NoneType]
            Central Index Key (CIK) of the company. (provider: fmp)
        company_name : Union[str, NoneType]
>>>>>>> 0359f5e5
            Name of the company. (provider: polygon)
        company_name_search : Optional[str]
            Name of the company to search. (provider: polygon)
        sic : Optional[str]
            The Standard Industrial Classification (SIC) of the company. (provider: polygon)
        filing_date : Optional[datetime.date]
            Filing date of the financial statement. (provider: polygon)
        filing_date_lt : Optional[datetime.date]
            Filing date less than the given date. (provider: polygon)
        filing_date_lte : Optional[datetime.date]
            Filing date less than or equal to the given date. (provider: polygon)
        filing_date_gt : Optional[datetime.date]
            Filing date greater than the given date. (provider: polygon)
        filing_date_gte : Optional[datetime.date]
            Filing date greater than or equal to the given date. (provider: polygon)
        period_of_report_date : Optional[datetime.date]
            Period of report date of the financial statement. (provider: polygon)
        period_of_report_date_lt : Optional[datetime.date]
            Period of report date less than the given date. (provider: polygon)
        period_of_report_date_lte : Optional[datetime.date]
            Period of report date less than or equal to the given date. (provider: polygon)
        period_of_report_date_gt : Optional[datetime.date]
            Period of report date greater than the given date. (provider: polygon)
        period_of_report_date_gte : Optional[datetime.date]
            Period of report date greater than or equal to the given date. (provider: polygon)
        include_sources : Optional[bool]
            Whether to include the sources of the financial statement. (provider: polygon)
        order : Optional[Literal['asc', 'desc']]
            Order of the financial statement. (provider: polygon)
        sort : Optional[Literal['filing_date', 'period_of_report_date']]
            Sort of the financial statement. (provider: polygon)

        Returns
        -------
        OBBject
            results : List[CashFlowStatement]
                Serializable results.
            provider : Optional[Literal['fmp', 'polygon']]
                Provider name.
            warnings : Optional[List[Warning_]]
                List of warnings.
            error : Optional[Error]
                Caught exceptions.
            chart : Optional[Chart]
                Chart object.

        CashFlowStatement
        -----------------
        date : Optional[date]
            Date of the fetched statement.
        symbol : Optional[str]
            Symbol of the company.
        cik : Optional[int]
            Central Index Key.
        currency : Optional[str]
            Reporting currency.
        filing_date : Optional[date]
            Filling date.
        accepted_date : Optional[datetime]
            Accepted date.
        period : Optional[str]
            Reporting period of the statement.
        cash_at_beginning_of_period : Optional[int]
            Cash at beginning of period.
        net_income : Optional[int]
            Net income.
        depreciation_and_amortization : Optional[int]
            Depreciation and amortization.
        stock_based_compensation : Optional[int]
            Stock based compensation.
        other_non_cash_items : Optional[int]
            Other non-cash items.
        deferred_income_tax : Optional[int]
            Deferred income tax.
        inventory : Optional[int]
            Inventory.
        accounts_payables : Optional[int]
            Accounts payables.
        accounts_receivables : Optional[int]
            Accounts receivables.
        change_in_working_capital : Optional[int]
            Change in working capital.
        other_working_capital : Optional[int]
            Accrued expenses and other, Unearned revenue.
        capital_expenditure : Optional[int]
            Purchases of property and equipment.
        other_investing_activities : Optional[int]
            Proceeds from property and equipment sales and incentives.
        acquisitions_net : Optional[int]
            Acquisitions, net of cash acquired, and other
        sales_maturities_of_investments : Optional[int]
            Sales and maturities of investments.
        purchases_of_investments : Optional[int]
            Purchases of investments.
        net_cash_flow_from_operating_activities : Optional[int]
            Net cash flow from operating activities.
        net_cash_flow_from_investing_activities : Optional[int]
            Net cash flow from investing activities.
        net_cash_flow_from_financing_activities : Optional[int]
            Net cash flow from financing activities.
        investments_in_property_plant_and_equipment : Optional[int]
            Investments in property, plant, and equipment.
        net_cash_used_for_investing_activities : Optional[int]
            Net cash used for investing activities.
        effect_of_forex_changes_on_cash : Optional[int]
            Foreign currency effect on cash, cash equivalents, and restricted cash
        dividends_paid : Optional[int]
            Payments for dividends and dividend equivalents
        common_stock_issued : Optional[int]
            Proceeds from issuance of common stock
        common_stock_repurchased : Optional[int]
            Payments related to repurchase of common stock
        debt_repayment : Optional[int]
            Payments of long-term debt
        other_financing_activities : Optional[int]
            Other financing activities, net
        net_change_in_cash : Optional[int]
            Net increase (decrease) in cash, cash equivalents, and restricted cash
        cash_at_end_of_period : Optional[int]
            Cash, cash equivalents, and restricted cash at end of period
        free_cash_flow : Optional[int]
            Net cash flow from operating, investing and financing activities
        operating_cash_flow : Optional[int]
            Net cash flow from operating activities
        calendar_year : Optional[int]
            Calendar Year (provider: fmp)
        link : Optional[str]
            None
        final_link : Optional[str]
            Final Link (provider: fmp)"""

        inputs = filter_inputs(
            provider_choices={
                "provider": provider,
            },
            standard_params={
                "symbol": ",".join(symbol) if isinstance(symbol, list) else symbol,
                "period": period,
                "limit": limit,
            },
            extra_params=kwargs,
            chart=chart,
        )

        return self._command_runner.run(
            "/stocks/fa/cash",
            **inputs,
        )

    @validate_arguments
    def cash_growth(
        self,
        symbol: Annotated[
            Union[str, List[str]],
            OpenBBCustomParameter(description="Symbol to get data for."),
        ],
        limit: Annotated[
            int,
            OpenBBCustomParameter(description="The number of data entries to return."),
        ] = 10,
        chart: bool = False,
        provider: Optional[Literal["fmp"]] = None,
        **kwargs
    ) -> OBBject[List]:
        """Cash Flow Statement Growth.

        Parameters
        ----------
        symbol : Union[str, List[str]]
            Symbol to get data for.
        limit : int
            The number of data entries to return.
        chart : bool
            Whether to create a chart or not, by default False.
        provider : Optional[Literal['fmp']]
            The provider to use for the query, by default None.
            If None, the provider specified in defaults is selected or 'fmp' if there is
            no default.

        Returns
        -------
        OBBject
            results : List[CashFlowStatementGrowth]
                Serializable results.
            provider : Optional[Literal['fmp']]
                Provider name.
            warnings : Optional[List[Warning_]]
                List of warnings.
            error : Optional[Error]
                Caught exceptions.
            chart : Optional[Chart]
                Chart object.

        CashFlowStatementGrowth
        -----------------------
        symbol : Optional[str]
            Symbol to get data for.
        date : Optional[date]
            The date of the data.
        period : Optional[str]
            Period the statement is returned for.
        growth_net_income : Optional[float]
            Growth rate of net income.
        growth_depreciation_and_amortization : Optional[float]
            Growth rate of depreciation and amortization.
        growth_deferred_income_tax : Optional[float]
            Growth rate of deferred income tax.
        growth_stock_based_compensation : Optional[float]
            Growth rate of stock-based compensation.
        growth_change_in_working_capital : Optional[float]
            Growth rate of change in working capital.
        growth_accounts_receivables : Optional[float]
            Growth rate of accounts receivables.
        growth_inventory : Optional[float]
            Growth rate of inventory.
        growth_accounts_payables : Optional[float]
            Growth rate of accounts payables.
        growth_other_working_capital : Optional[float]
            Growth rate of other working capital.
        growth_other_non_cash_items : Optional[float]
            Growth rate of other non-cash items.
        growth_net_cash_provided_by_operating_activities : Optional[float]
            Growth rate of net cash provided by operating activities.
        growth_investments_in_property_plant_and_equipment : Optional[float]
            Growth rate of investments in property, plant, and equipment.
        growth_acquisitions_net : Optional[float]
            Growth rate of net acquisitions.
        growth_purchases_of_investments : Optional[float]
            Growth rate of purchases of investments.
        growth_sales_maturities_of_investments : Optional[float]
            Growth rate of sales maturities of investments.
        growth_other_investing_activities : Optional[float]
            Growth rate of other investing activities.
        growth_net_cash_used_for_investing_activities : Optional[float]
            Growth rate of net cash used for investing activities.
        growth_debt_repayment : Optional[float]
            Growth rate of debt repayment.
        growth_common_stock_issued : Optional[float]
            Growth rate of common stock issued.
        growth_common_stock_repurchased : Optional[float]
            Growth rate of common stock repurchased.
        growth_dividends_paid : Optional[float]
            Growth rate of dividends paid.
        growth_other_financing_activities : Optional[float]
            Growth rate of other financing activities.
        growth_net_cash_used_provided_by_financing_activities : Optional[float]
            Growth rate of net cash used/provided by financing activities.
        growth_effect_of_forex_changes_on_cash : Optional[float]
            Growth rate of the effect of foreign exchange changes on cash.
        growth_net_change_in_cash : Optional[float]
            Growth rate of net change in cash.
        growth_cash_at_end_of_period : Optional[float]
            Growth rate of cash at the end of the period.
        growth_cash_at_beginning_of_period : Optional[float]
            Growth rate of cash at the beginning of the period.
        growth_operating_cash_flow : Optional[float]
            Growth rate of operating cash flow.
        growth_capital_expenditure : Optional[float]
            Growth rate of capital expenditure.
        growth_free_cash_flow : Optional[float]
            Growth rate of free cash flow."""

        inputs = filter_inputs(
            provider_choices={
                "provider": provider,
            },
            standard_params={
                "symbol": ",".join(symbol) if isinstance(symbol, list) else symbol,
                "limit": limit,
            },
            extra_params=kwargs,
            chart=chart,
        )

        return self._command_runner.run(
            "/stocks/fa/cash_growth",
            **inputs,
        )

    @validate_arguments
    def comp(
        self,
        symbol: Annotated[
            Union[str, List[str]],
            OpenBBCustomParameter(description="Symbol to get data for."),
        ],
        chart: bool = False,
        provider: Optional[Literal["fmp"]] = None,
        **kwargs
    ) -> OBBject[List]:
        """Executive Compensation.

        Parameters
        ----------
        symbol : Union[str, List[str]]
            Symbol to get data for.
        chart : bool
            Whether to create a chart or not, by default False.
        provider : Optional[Literal['fmp']]
            The provider to use for the query, by default None.
            If None, the provider specified in defaults is selected or 'fmp' if there is
            no default.

        Returns
        -------
        OBBject
            results : List[ExecutiveCompensation]
                Serializable results.
            provider : Optional[Literal['fmp']]
                Provider name.
            warnings : Optional[List[Warning_]]
                List of warnings.
            error : Optional[Error]
                Caught exceptions.
            chart : Optional[Chart]
                Chart object.

        ExecutiveCompensation
        ---------------------
        symbol : Optional[str]
            Symbol to get data for.
        cik : Optional[str]
            Central Index Key (CIK) of the company.
        filing_date : Optional[date]
            Date of the filing.
        accepted_date : Optional[datetime]
            Date the filing was accepted.
        name_and_position : Optional[str]
            Name and position of the executive.
        year : Optional[int]
            Year of the compensation.
        salary : Optional[PositiveFloat]
            Salary of the executive.
        bonus : Optional[NonNegativeFloat]
            Bonus of the executive.
        stock_award : Optional[NonNegativeFloat]
            Stock award of the executive.
        incentive_plan_compensation : Optional[NonNegativeFloat]
            Incentive plan compensation of the executive.
        all_other_compensation : Optional[NonNegativeFloat]
            All other compensation of the executive.
        total : Optional[PositiveFloat]
            Total compensation of the executive.
        url : Optional[str]
            URL of the filing data."""

        inputs = filter_inputs(
            provider_choices={
                "provider": provider,
            },
            standard_params={
                "symbol": ",".join(symbol) if isinstance(symbol, list) else symbol,
            },
            extra_params=kwargs,
            chart=chart,
        )

        return self._command_runner.run(
            "/stocks/fa/comp",
            **inputs,
        )

    @validate_arguments
    def comsplit(
        self,
        start_date: Annotated[
            Union[datetime.date, None, str],
            OpenBBCustomParameter(
                description="Start date of the data, in YYYY-MM-DD format."
            ),
        ] = None,
        end_date: Annotated[
            Union[datetime.date, None, str],
            OpenBBCustomParameter(
                description="End date of the data, in YYYY-MM-DD format."
            ),
        ] = None,
        chart: bool = False,
        provider: Optional[Literal["fmp"]] = None,
        **kwargs
    ) -> OBBject[List]:
        """Stock Split Calendar.

        Parameters
        ----------
        start_date : Union[datetime.date, NoneType, str]
            Start date of the data, in YYYY-MM-DD format.
        end_date : Union[datetime.date, NoneType, str]
            End date of the data, in YYYY-MM-DD format.
        chart : bool
            Whether to create a chart or not, by default False.
        provider : Optional[Literal['fmp']]
            The provider to use for the query, by default None.
            If None, the provider specified in defaults is selected or 'fmp' if there is
            no default.

        Returns
        -------
        OBBject
            results : List[StockSplitCalendar]
                Serializable results.
            provider : Optional[Literal['fmp']]
                Provider name.
            warnings : Optional[List[Warning_]]
                List of warnings.
            error : Optional[Error]
                Caught exceptions.
            chart : Optional[Chart]
                Chart object.

        StockSplitCalendar
        ------------------
        date : Optional[date]
            Date of the stock splits.
        label : Optional[str]
            Label of the stock splits.
        symbol : Optional[str]
            Symbol of the company.
        numerator : Optional[float]
            Numerator of the stock splits.
        denominator : Optional[float]
            Denominator of the stock splits."""

        inputs = filter_inputs(
            provider_choices={
                "provider": provider,
            },
            standard_params={
                "start_date": start_date,
                "end_date": end_date,
            },
            extra_params=kwargs,
            chart=chart,
        )

        return self._command_runner.run(
            "/stocks/fa/comsplit",
            **inputs,
        )

    @validate_arguments
    def customer(
        self, chart: bool = False
    ) -> OBBject[openbb_core.app.model.results.empty.Empty]:
        """List of customers of the company."""

        inputs = filter_inputs(
            chart=chart,
        )

        return self._command_runner.run(
            "/stocks/fa/customer",
            **inputs,
        )

    @validate_arguments
    def dcfc(
        self, chart: bool = False
    ) -> OBBject[openbb_core.app.model.results.empty.Empty]:
        """Determine the (historical) discounted cash flow."""

        inputs = filter_inputs(
            chart=chart,
        )

        return self._command_runner.run(
            "/stocks/fa/dcfc",
            **inputs,
        )

    @validate_arguments
    def divs(
        self,
        symbol: Annotated[
            Union[str, List[str]],
            OpenBBCustomParameter(description="Symbol to get data for."),
        ],
        chart: bool = False,
        provider: Optional[Literal["fmp"]] = None,
        **kwargs
    ) -> OBBject[List]:
        """Historical Dividends.

        Parameters
        ----------
        symbol : Union[str, List[str]]
            Symbol to get data for.
        chart : bool
            Whether to create a chart or not, by default False.
        provider : Optional[Literal['fmp']]
            The provider to use for the query, by default None.
            If None, the provider specified in defaults is selected or 'fmp' if there is
            no default.

        Returns
        -------
        OBBject
            results : List[HistoricalDividends]
                Serializable results.
            provider : Optional[Literal['fmp']]
                Provider name.
            warnings : Optional[List[Warning_]]
                List of warnings.
            error : Optional[Error]
                Caught exceptions.
            chart : Optional[Chart]
                Chart object.

        HistoricalDividends
        -------------------
        date : Optional[date]
            Date of the historical dividends.
        label : Optional[str]
            Label of the historical dividends.
        adj_dividend : Optional[float]
            Adjusted dividend of the historical dividends.
        dividend : Optional[float]
            Dividend of the historical dividends.
        record_date : Optional[date]
            Record date of the historical dividends.
        payment_date : Optional[date]
            Payment date of the historical dividends.
        declaration_date : Optional[date]
            Declaration date of the historical dividends."""

        inputs = filter_inputs(
            provider_choices={
                "provider": provider,
            },
            standard_params={
                "symbol": ",".join(symbol) if isinstance(symbol, list) else symbol,
            },
            extra_params=kwargs,
            chart=chart,
        )

        return self._command_runner.run(
            "/stocks/fa/divs",
            **inputs,
        )

    @validate_arguments
    def dupont(
        self, chart: bool = False
    ) -> OBBject[openbb_core.app.model.results.empty.Empty]:
        """Detailed breakdown for Return on Equity (RoE)."""

        inputs = filter_inputs(
            chart=chart,
        )

        return self._command_runner.run(
            "/stocks/fa/dupont",
            **inputs,
        )

    @validate_arguments
    def earning(
        self,
        symbol: Annotated[
            Union[str, List[str]],
            OpenBBCustomParameter(description="Symbol to get data for."),
        ],
        limit: Annotated[
            Optional[int],
            OpenBBCustomParameter(description="The number of data entries to return."),
        ] = 50,
        chart: bool = False,
        provider: Optional[Literal["fmp"]] = None,
        **kwargs
    ) -> OBBject[List]:
        """Earnings Calendar.

        Parameters
        ----------
        symbol : Union[str, List[str]]
            Symbol to get data for.
        limit : Optional[int]
            The number of data entries to return.
        chart : bool
            Whether to create a chart or not, by default False.
        provider : Optional[Literal['fmp']]
            The provider to use for the query, by default None.
            If None, the provider specified in defaults is selected or 'fmp' if there is
            no default.

        Returns
        -------
        OBBject
            results : List[EarningsCalendar]
                Serializable results.
            provider : Optional[Literal['fmp']]
                Provider name.
            warnings : Optional[List[Warning_]]
                List of warnings.
            error : Optional[Error]
                Caught exceptions.
            chart : Optional[Chart]
                Chart object.

        EarningsCalendar
        ----------------
        symbol : Optional[str]
            Symbol to get data for.
        date : Optional[date]
            The date of the data.
        eps : Optional[NonNegativeFloat]
            EPS of the earnings calendar.
        eps_estimated : Optional[NonNegativeFloat]
            Estimated EPS of the earnings calendar.
        time : Optional[str]
            Time of the earnings calendar.
        revenue : Optional[int]
            Revenue of the earnings calendar.
        revenue_estimated : Optional[int]
            Estimated revenue of the earnings calendar.
        updated_from_date : Optional[date]
            Updated from date of the earnings calendar.
        fiscal_date_ending : Optional[date]
            Fiscal date ending of the earnings calendar."""

        inputs = filter_inputs(
            provider_choices={
                "provider": provider,
            },
            standard_params={
                "symbol": ",".join(symbol) if isinstance(symbol, list) else symbol,
                "limit": limit,
            },
            extra_params=kwargs,
            chart=chart,
        )

        return self._command_runner.run(
            "/stocks/fa/earning",
            **inputs,
        )

    @validate_arguments
    def emp(
        self,
        symbol: Annotated[
            Union[str, List[str]],
            OpenBBCustomParameter(description="Symbol to get data for."),
        ],
        chart: bool = False,
        provider: Optional[Literal["fmp"]] = None,
        **kwargs
    ) -> OBBject[List]:
        """Number of Employees.

        Parameters
        ----------
        symbol : Union[str, List[str]]
            Symbol to get data for.
        chart : bool
            Whether to create a chart or not, by default False.
        provider : Optional[Literal['fmp']]
            The provider to use for the query, by default None.
            If None, the provider specified in defaults is selected or 'fmp' if there is
            no default.

        Returns
        -------
        OBBject
            results : List[HistoricalEmployees]
                Serializable results.
            provider : Optional[Literal['fmp']]
                Provider name.
            warnings : Optional[List[Warning_]]
                List of warnings.
            error : Optional[Error]
                Caught exceptions.
            chart : Optional[Chart]
                Chart object.

        HistoricalEmployees
        -------------------
        symbol : Optional[str]
            Symbol to get data for.
        cik : Optional[int]
            CIK of the company to retrieve the historical employees of.
        acceptance_time : Optional[datetime]
            Time of acceptance of the company employee.
        period_of_report : Optional[date]
            Date of reporting of the company employee.
        company_name : Optional[str]
            Registered name of the company to retrieve the historical employees of.
        form_type : Optional[str]
            Form type of the company employee.
        filing_date : Optional[date]
            Filing date of the company employee
        employee_count : Optional[int]
            Count of employees of the company.
        source : Optional[str]
            Source URL which retrieves this data for the company."""

        inputs = filter_inputs(
            provider_choices={
                "provider": provider,
            },
            standard_params={
                "symbol": ",".join(symbol) if isinstance(symbol, list) else symbol,
            },
            extra_params=kwargs,
            chart=chart,
        )

        return self._command_runner.run(
            "/stocks/fa/emp",
            **inputs,
        )

    @validate_arguments
    def enterprise(
        self, chart: bool = False
    ) -> OBBject[openbb_core.app.model.results.empty.Empty]:
        """Enterprise value."""

        inputs = filter_inputs(
            chart=chart,
        )

        return self._command_runner.run(
            "/stocks/fa/enterprise",
            **inputs,
        )

    @validate_arguments
    def epsfc(
        self, chart: bool = False
    ) -> OBBject[openbb_core.app.model.results.empty.Empty]:
        """Earnings Estimate by Analysts - EPS."""

        inputs = filter_inputs(
            chart=chart,
        )

        return self._command_runner.run(
            "/stocks/fa/epsfc",
            **inputs,
        )

    @validate_arguments
    def est(
        self,
        symbol: Annotated[
            Union[str, List[str]],
            OpenBBCustomParameter(description="Symbol to get data for."),
        ],
<<<<<<< HEAD
        period: Annotated[
            Literal["annual", "quarter"],
            OpenBBCustomParameter(description="Period of the data to return."),
        ] = "annual",
        limit: Annotated[
=======
        period: typing_extensions.Annotated[
            Literal["quarter", "annual"],
            OpenBBCustomParameter(description="Period of the data to return."),
        ] = "annual",
        limit: typing_extensions.Annotated[
>>>>>>> 0359f5e5
            int,
            OpenBBCustomParameter(description="The number of data entries to return."),
        ] = 30,
        chart: bool = False,
        provider: Optional[Literal["fmp"]] = None,
        **kwargs
    ) -> OBBject[List]:
        """Analyst Estimates.

        Parameters
        ----------
        symbol : Union[str, List[str]]
            Symbol to get data for.
<<<<<<< HEAD
        period : Literal['annual', 'quarter']
=======
        period : Literal['quarter', 'annual']
>>>>>>> 0359f5e5
            Period of the data to return.
        limit : int
            The number of data entries to return.
        chart : bool
            Whether to create a chart or not, by default False.
        provider : Optional[Literal['fmp']]
            The provider to use for the query, by default None.
            If None, the provider specified in defaults is selected or 'fmp' if there is
            no default.

        Returns
        -------
        OBBject
            results : List[AnalystEstimates]
                Serializable results.
            provider : Optional[Literal['fmp']]
                Provider name.
            warnings : Optional[List[Warning_]]
                List of warnings.
            error : Optional[Error]
                Caught exceptions.
            chart : Optional[Chart]
                Chart object.

        AnalystEstimates
        ----------------
        symbol : Optional[str]
            Symbol to get data for.
        date : Optional[date]
            A specific date to get data for.
        estimated_revenue_low : Optional[int]
            Estimated revenue low.
        estimated_revenue_high : Optional[int]
            Estimated revenue high.
        estimated_revenue_avg : Optional[int]
            Estimated revenue average.
        estimated_ebitda_low : Optional[int]
            Estimated EBITDA low.
        estimated_ebitda_high : Optional[int]
            Estimated EBITDA high.
        estimated_ebitda_avg : Optional[int]
            Estimated EBITDA average.
        estimated_ebit_low : Optional[int]
            Estimated EBIT low.
        estimated_ebit_high : Optional[int]
            Estimated EBIT high.
        estimated_ebit_avg : Optional[int]
            Estimated EBIT average.
        estimated_net_income_low : Optional[int]
            Estimated net income low.
        estimated_net_income_high : Optional[int]
            Estimated net income high.
        estimated_net_income_avg : Optional[int]
            Estimated net income average.
        estimated_sga_expense_low : Optional[int]
            Estimated SGA expense low.
        estimated_sga_expense_high : Optional[int]
            Estimated SGA expense high.
        estimated_sga_expense_avg : Optional[int]
            Estimated SGA expense average.
        estimated_eps_avg : Optional[float]
            Estimated EPS average.
        estimated_eps_high : Optional[float]
            Estimated EPS high.
        estimated_eps_low : Optional[float]
            Estimated EPS low.
        number_analyst_estimated_revenue : Optional[int]
            Number of analysts who estimated revenue.
        number_analysts_estimated_eps : Optional[int]
            Number of analysts who estimated EPS."""

        inputs = filter_inputs(
            provider_choices={
                "provider": provider,
            },
            standard_params={
                "symbol": ",".join(symbol) if isinstance(symbol, list) else symbol,
                "period": period,
                "limit": limit,
            },
            extra_params=kwargs,
            chart=chart,
        )

        return self._command_runner.run(
            "/stocks/fa/est",
            **inputs,
        )

    @validate_arguments
    def fama_coe(
        self, chart: bool = False
    ) -> OBBject[openbb_core.app.model.results.empty.Empty]:
        """Fama French 3 Factor Model - Coefficient of Earnings."""

        inputs = filter_inputs(
            chart=chart,
        )

        return self._command_runner.run(
            "/stocks/fa/fama_coe",
            **inputs,
        )

    @validate_arguments
    def fama_raw(
        self, chart: bool = False
    ) -> OBBject[openbb_core.app.model.results.empty.Empty]:
        """Fama French 3 Factor Model - Raw Data."""

        inputs = filter_inputs(
            chart=chart,
        )

        return self._command_runner.run(
            "/stocks/fa/fama_raw",
            **inputs,
        )

    @validate_arguments
    def fraud(
        self, chart: bool = False
    ) -> OBBject[openbb_core.app.model.results.empty.Empty]:
        """Key fraud ratios including M-score, Z-score and McKee."""

        inputs = filter_inputs(
            chart=chart,
        )

        return self._command_runner.run(
            "/stocks/fa/fraud",
            **inputs,
        )

    @validate_arguments
    def growth(
        self, chart: bool = False
    ) -> OBBject[openbb_core.app.model.results.empty.Empty]:
        """Growth of financial statement items and ratios."""

        inputs = filter_inputs(
            chart=chart,
        )

        return self._command_runner.run(
            "/stocks/fa/growth",
            **inputs,
        )

    @validate_arguments
    def historical_5(
        self, chart: bool = False
    ) -> OBBject[openbb_core.app.model.results.empty.Empty]:
        inputs = filter_inputs(
            chart=chart,
        )

        return self._command_runner.run(
            "/stocks/fa/historical_5",
            **inputs,
        )

    @validate_arguments
    def income(
        self,
        symbol: Annotated[
            Union[str, List[str]],
            OpenBBCustomParameter(description="Symbol to get data for."),
        ],
<<<<<<< HEAD
        period: Annotated[
            Literal["annual", "quarter"],
            OpenBBCustomParameter(description="Period of the data to return."),
        ] = "annual",
        limit: Annotated[
            Optional[pydantic.types.NonNegativeInt],
=======
        period: typing_extensions.Annotated[
            Literal["annual", "quarter"],
            OpenBBCustomParameter(description="Period of the data to return."),
        ] = "annual",
        limit: typing_extensions.Annotated[
            Union[pydantic.types.NonNegativeInt, None],
>>>>>>> 0359f5e5
            OpenBBCustomParameter(description="The number of data entries to return."),
        ] = 12,
        chart: bool = False,
        provider: Optional[Literal["fmp", "polygon"]] = None,
        **kwargs
    ) -> OBBject[List]:
        """Income Statement.

        Parameters
        ----------
        symbol : Union[str, List[str]]
            Symbol to get data for.
        period : Literal['annual', 'quarter']
            Period of the data to return.
        limit : Optional[pydantic.types.NonNegativeInt]
            The number of data entries to return.
        chart : bool
            Whether to create a chart or not, by default False.
        provider : Optional[Literal['fmp', 'polygon']]
            The provider to use for the query, by default None.
            If None, the provider specified in defaults is selected or 'fmp' if there is
            no default.
<<<<<<< HEAD
        cik : Optional[str]
            The CIK of the company if no symbol is provided. (provider: fmp)
        company_name : Optional[str]
=======
        cik : Union[str, NoneType]
            The CIK of the company if no symbol is provided. (provider: fmp)
        company_name : Union[str, NoneType]
>>>>>>> 0359f5e5
            Name of the company. (provider: polygon)
        company_name_search : Optional[str]
            Name of the company to search. (provider: polygon)
        sic : Optional[str]
            The Standard Industrial Classification (SIC) of the company. (provider: polygon)
        filing_date : Optional[datetime.date]
            Filing date of the financial statement. (provider: polygon)
        filing_date_lt : Optional[datetime.date]
            Filing date less than the given date. (provider: polygon)
        filing_date_lte : Optional[datetime.date]
            Filing date less than or equal to the given date. (provider: polygon)
        filing_date_gt : Optional[datetime.date]
            Filing date greater than the given date. (provider: polygon)
        filing_date_gte : Optional[datetime.date]
            Filing date greater than or equal to the given date. (provider: polygon)
        period_of_report_date : Optional[datetime.date]
            Period of report date of the financial statement. (provider: polygon)
        period_of_report_date_lt : Optional[datetime.date]
            Period of report date less than the given date. (provider: polygon)
        period_of_report_date_lte : Optional[datetime.date]
            Period of report date less than or equal to the given date. (provider: polygon)
        period_of_report_date_gt : Optional[datetime.date]
            Period of report date greater than the given date. (provider: polygon)
        period_of_report_date_gte : Optional[datetime.date]
            Period of report date greater than or equal to the given date. (provider: polygon)
        include_sources : Optional[bool]
            Whether to include the sources of the financial statement. (provider: polygon)
        order : Optional[Literal['asc', 'desc']]
            Order of the financial statement. (provider: polygon)
        sort : Optional[Literal['filing_date', 'period_of_report_date']]
            Sort of the financial statement. (provider: polygon)

        Returns
        -------
        OBBject
            results : List[IncomeStatement]
                Serializable results.
            provider : Optional[Literal['fmp', 'polygon']]
                Provider name.
            warnings : Optional[List[Warning_]]
                List of warnings.
            error : Optional[Error]
                Caught exceptions.
            chart : Optional[Chart]
                Chart object.

        IncomeStatement
        ---------------
        date : Optional[date]
            Date of the income statement.
        symbol : Optional[str]
            Symbol of the company.
        cik : Optional[str]
            Central Index Key.
        currency : Optional[str]
            Reporting currency.
        filing_date : Optional[date]
            Filling date.
        accepted_date : Optional[datetime]
            Accepted date.
        calendar_year : Optional[int]
            Calendar year.
        period : Optional[str]
            Period of the income statement.
        revenue : Optional[int]
            Revenue.
        cost_of_revenue : Optional[int]
            Cost of revenue.
        gross_profit : Optional[int]
            Gross profit.
        cost_and_expenses : Optional[int]
            Cost and expenses.
        gross_profit_ratio : Optional[float]
            Gross profit ratio.
        research_and_development_expenses : Optional[int]
            Research and development expenses.
        general_and_administrative_expenses : Optional[int]
            General and administrative expenses.
        selling_and_marketing_expenses : Optional[float]
            Selling and marketing expenses.
        selling_general_and_administrative_expenses : Optional[int]
            Selling, general and administrative expenses.
        other_expenses : Optional[int]
            Other expenses.
        operating_expenses : Optional[int]
            Operating expenses.
        depreciation_and_amortization : Optional[int]
            Depreciation and amortization.
        ebitda : Optional[int]
            Earnings before interest, taxes, depreciation and amortization.
        ebitda_ratio : Optional[float]
            Earnings before interest, taxes, depreciation and amortization ratio.
        operating_income : Optional[int]
            Operating income.
        operating_income_ratio : Optional[float]
            Operating income ratio.
        interest_income : Optional[int]
            Interest income.
        interest_expense : Optional[int]
            Interest expense.
        total_other_income_expenses_net : Optional[int]
            Total other income expenses net.
        income_before_tax : Optional[int]
            Income before tax.
        income_before_tax_ratio : Optional[float]
            Income before tax ratio.
        income_tax_expense : Optional[int]
            Income tax expense.
        net_income : Optional[int]
            Net income.
        net_income_ratio : Optional[float]
            Net income ratio.
        eps : Optional[float]
            Earnings per share.
        eps_diluted : Optional[float]
            Earnings per share diluted.
        weighted_average_shares_outstanding : Optional[int]
            Weighted average shares outstanding.
        weighted_average_shares_outstanding_dil : Optional[int]
            Weighted average shares outstanding diluted.
        link : Optional[str]
            Link to the income statement.
        final_link : Optional[str]
            Final link to the income statement.
        income_loss_from_continuing_operations_after_tax : Optional[float]
            None
        benefits_costs_expenses : Optional[float]
            None
        net_income_loss_attributable_to_noncontrolling_interest : Optional[int]
            None
        net_income_loss_attributable_to_parent : Optional[float]
            None
        net_income_loss_available_to_common_stockholders_basic : Optional[float]
            None
        participating_securities_distributed_and_undistributed_earnings_loss_basic : Optional[float]
            None
        preferred_stock_dividends_and_other_adjustments : Optional[float]
            None"""

        inputs = filter_inputs(
            provider_choices={
                "provider": provider,
            },
            standard_params={
                "symbol": ",".join(symbol) if isinstance(symbol, list) else symbol,
                "period": period,
                "limit": limit,
            },
            extra_params=kwargs,
            chart=chart,
        )

        return self._command_runner.run(
            "/stocks/fa/income",
            **inputs,
        )

    @validate_arguments
    def income_growth(
        self,
        symbol: Annotated[
            Union[str, List[str]],
            OpenBBCustomParameter(description="Symbol to get data for."),
        ],
        limit: Annotated[
            int,
            OpenBBCustomParameter(description="The number of data entries to return."),
        ] = 10,
<<<<<<< HEAD
        period: Annotated[
=======
        period: typing_extensions.Annotated[
>>>>>>> 0359f5e5
            Literal["annual", "quarter"],
            OpenBBCustomParameter(description="Period of the data to return."),
        ] = "annual",
        chart: bool = False,
        provider: Optional[Literal["fmp"]] = None,
        **kwargs
    ) -> OBBject[List]:
        """Income Statement Growth.

        Parameters
        ----------
        symbol : Union[str, List[str]]
            Symbol to get data for.
        limit : int
            The number of data entries to return.
        period : Literal['annual', 'quarter']
            Period of the data to return.
        chart : bool
            Whether to create a chart or not, by default False.
        provider : Optional[Literal['fmp']]
            The provider to use for the query, by default None.
            If None, the provider specified in defaults is selected or 'fmp' if there is
            no default.

        Returns
        -------
        OBBject
            results : List[IncomeStatementGrowth]
                Serializable results.
            provider : Optional[Literal['fmp']]
                Provider name.
            warnings : Optional[List[Warning_]]
                List of warnings.
            error : Optional[Error]
                Caught exceptions.
            chart : Optional[Chart]
                Chart object.

        IncomeStatementGrowth
        ---------------------
        symbol : Optional[str]
            Symbol to get data for.
        date : Optional[date]
            The date of the data.
        period : Optional[str]
            Period the statement is returned for.
        growth_revenue : Optional[float]
            Growth rate of total revenue.
        growth_cost_of_revenue : Optional[float]
            Growth rate of cost of goods sold.
        growth_gross_profit : Optional[float]
            Growth rate of gross profit.
        growth_gross_profit_ratio : Optional[float]
            Growth rate of gross profit as a percentage of revenue.
        growth_research_and_development_expenses : Optional[float]
            Growth rate of expenses on research and development.
        growth_general_and_administrative_expenses : Optional[float]
            Growth rate of general and administrative expenses.
        growth_selling_and_marketing_expenses : Optional[float]
            Growth rate of expenses on selling and marketing activities.
        growth_other_expenses : Optional[float]
            Growth rate of other operating expenses.
        growth_operating_expenses : Optional[float]
            Growth rate of total operating expenses.
        growth_cost_and_expenses : Optional[float]
            Growth rate of total costs and expenses.
        growth_interest_expense : Optional[float]
            Growth rate of interest expenses.
        growth_depreciation_and_amortization : Optional[float]
            Growth rate of depreciation and amortization expenses.
        growth_ebitda : Optional[float]
            Growth rate of Earnings Before Interest, Taxes, Depreciation, and Amortization.
        growth_ebitda_ratio : Optional[float]
            Growth rate of EBITDA as a percentage of revenue.
        growth_operating_income : Optional[float]
            Growth rate of operating income.
        growth_operating_income_ratio : Optional[float]
            Growth rate of operating income as a percentage of revenue.
        growth_total_other_income_expenses_net : Optional[float]
            Growth rate of net total other income and expenses.
        growth_income_before_tax : Optional[float]
            Growth rate of income before taxes.
        growth_income_before_tax_ratio : Optional[float]
            Growth rate of income before taxes as a percentage of revenue.
        growth_income_tax_expense : Optional[float]
            Growth rate of income tax expenses.
        growth_net_income : Optional[float]
            Growth rate of net income.
        growth_net_income_ratio : Optional[float]
            Growth rate of net income as a percentage of revenue.
        growth_eps : Optional[float]
            Growth rate of Earnings Per Share (EPS).
        growth_eps_diluted : Optional[float]
            Growth rate of diluted Earnings Per Share (EPS).
        growth_weighted_average_shs_out : Optional[float]
            Growth rate of weighted average shares outstanding.
        growth_weighted_average_shs_out_dil : Optional[float]
            Growth rate of diluted weighted average shares outstanding."""

        inputs = filter_inputs(
            provider_choices={
                "provider": provider,
            },
            standard_params={
                "symbol": ",".join(symbol) if isinstance(symbol, list) else symbol,
                "limit": limit,
                "period": period,
            },
            extra_params=kwargs,
            chart=chart,
        )

        return self._command_runner.run(
            "/stocks/fa/income_growth",
            **inputs,
        )

    @validate_arguments
    def ins(
        self,
        symbol: Annotated[
            Union[str, List[str]],
            OpenBBCustomParameter(description="Symbol to get data for."),
        ],
        transactionType: Annotated[
            Optional[
                List[
                    Literal[
                        "A-Award",
                        "C-Conversion",
                        "D-Return",
                        "E-ExpireShort",
                        "F-InKind",
                        "G-Gift",
                        "H-ExpireLong",
                        "I-Discretionary",
                        "J-Other",
                        "L-Small",
                        "M-Exempt",
                        "O-OutOfTheMoney",
                        "P-Purchase",
                        "S-Sale",
                        "U-Tender",
                        "W-Will",
                        "X-InTheMoney",
                        "Z-Trust",
                    ]
                ]
            ],
            OpenBBCustomParameter(description="Type of the transaction."),
        ] = ["P-Purchase"],
<<<<<<< HEAD
        reportingCik: Annotated[
            Optional[int],
            OpenBBCustomParameter(description="CIK of the reporting owner."),
        ] = None,
        companyCik: Annotated[
            Optional[int],
            OpenBBCustomParameter(description="CIK of the company owner."),
        ] = None,
        page: Annotated[
            Optional[int],
=======
        reportingCik: typing_extensions.Annotated[
            Union[int, None],
            OpenBBCustomParameter(description="CIK of the reporting owner."),
        ] = None,
        companyCik: typing_extensions.Annotated[
            Union[int, None],
            OpenBBCustomParameter(description="CIK of the company owner."),
        ] = None,
        page: typing_extensions.Annotated[
            Union[int, None],
>>>>>>> 0359f5e5
            OpenBBCustomParameter(description="Page number of the data to fetch."),
        ] = 0,
        chart: bool = False,
        provider: Optional[Literal["fmp"]] = None,
        **kwargs
    ) -> OBBject[List]:
        """Stock Insider Trading.

        Parameters
        ----------
        symbol : Union[str, List[str]]
            Symbol to get data for.
<<<<<<< HEAD
        transactionType : Optional[List[Literal['A-Award', 'C-Conversion', 'D-Return', 'E-ExpireShort', 'F-InKind', 'G-Gift', 'H-ExpireLong', 'I-Discretionary', 'J-Other', 'L-Small', 'M-Exempt', 'O-OutOfTheMoney', 'P-Purchase', 'S-Sale', 'U-Tender', 'W-Will', 'X-InTheMoney', 'Z-Trust']]]
            Type of the transaction.
        reportingCik : Optional[int]
            CIK of the reporting owner.
        companyCik : Optional[int]
            CIK of the company owner.
        page : Optional[int]
=======
        transactionType : Union[List[Literal['A-Award', 'C-Conversion', 'D-Return', 'E-ExpireShort', 'F-InKind', 'G-Gift', 'H-ExpireLong', 'I-Discretionary', 'J-Other', 'L-Small', 'M-Exempt', 'O-OutOfTheMoney', 'P-Purchase', 'S-Sale', 'U-Tender', 'W-Will', 'X-InTheMoney', 'Z-Trust']], NoneType]
            Type of the transaction.
        reportingCik : Union[int, NoneType]
            CIK of the reporting owner.
        companyCik : Union[int, NoneType]
            CIK of the company owner.
        page : Union[int, NoneType]
>>>>>>> 0359f5e5
            Page number of the data to fetch.
        chart : bool
            Whether to create a chart or not, by default False.
        provider : Optional[Literal['fmp']]
            The provider to use for the query, by default None.
            If None, the provider specified in defaults is selected or 'fmp' if there is
            no default.

        Returns
        -------
        OBBject
            results : List[StockInsiderTrading]
                Serializable results.
            provider : Optional[Literal['fmp']]
                Provider name.
            warnings : Optional[List[Warning_]]
                List of warnings.
            error : Optional[Error]
                Caught exceptions.
            chart : Optional[Chart]
                Chart object.

        StockInsiderTrading
        -------------------
        symbol : Optional[str]
            Symbol to get data for.
        filing_date : Optional[datetime]
            Filing date of the stock insider trading.
        transaction_date : Optional[date]
            Transaction date of the stock insider trading.
        reporting_cik : Optional[int]
            Reporting CIK of the stock insider trading.
        transaction_type : Optional[str]
            Transaction type of the stock insider trading.
        securities_owned : Optional[int]
            Securities owned of the stock insider trading.
        company_cik : Optional[int]
            Company CIK of the stock insider trading.
        reporting_name : Optional[str]
            Reporting name of the stock insider trading.
        type_of_owner : Optional[str]
            Type of owner of the stock insider trading.
        acquistion_or_disposition : Optional[str]
            Acquistion or disposition of the stock insider trading.
        form_type : Optional[str]
            Form type of the stock insider trading.
        securities_transacted : Optional[float]
            Securities transacted of the stock insider trading.
        price : Optional[float]
            Price of the stock insider trading.
        security_name : Optional[str]
            Security name of the stock insider trading.
        link : Optional[str]
            Link of the stock insider trading."""

        inputs = filter_inputs(
            provider_choices={
                "provider": provider,
            },
            standard_params={
                "symbol": ",".join(symbol) if isinstance(symbol, list) else symbol,
                "transactionType": transactionType,
                "reportingCik": reportingCik,
                "companyCik": companyCik,
                "page": page,
            },
            extra_params=kwargs,
            chart=chart,
        )

        return self._command_runner.run(
            "/stocks/fa/ins",
            **inputs,
        )

    @validate_arguments
    def ins_own(
        self,
        symbol: Annotated[
            Union[str, List[str]],
            OpenBBCustomParameter(description="Symbol to get data for."),
        ],
        include_current_quarter: Annotated[
            bool, OpenBBCustomParameter(description="Include current quarter data.")
        ] = False,
        date: Annotated[
            Optional[datetime.date],
            OpenBBCustomParameter(description="A specific date to get data for."),
        ] = None,
        chart: bool = False,
        provider: Optional[Literal["fmp"]] = None,
        **kwargs
    ) -> OBBject[List]:
        """Institutional Ownership.

        Parameters
        ----------
        symbol : Union[str, List[str]]
            Symbol to get data for.
        include_current_quarter : bool
            Include current quarter data.
        date : Optional[datetime.date]
            A specific date to get data for.
        chart : bool
            Whether to create a chart or not, by default False.
        provider : Optional[Literal['fmp']]
            The provider to use for the query, by default None.
            If None, the provider specified in defaults is selected or 'fmp' if there is
            no default.

        Returns
        -------
        OBBject
            results : List[InstitutionalOwnership]
                Serializable results.
            provider : Optional[Literal['fmp']]
                Provider name.
            warnings : Optional[List[Warning_]]
                List of warnings.
            error : Optional[Error]
                Caught exceptions.
            chart : Optional[Chart]
                Chart object.

        InstitutionalOwnership
        ----------------------
        symbol : Optional[str]
            Symbol to get data for.
        cik : Optional[str]
            CIK of the company.
        date : Optional[date]
            The date of the data.
        investors_holding : Optional[int]
            Number of investors holding the stock.
        last_investors_holding : Optional[int]
            Number of investors holding the stock in the last quarter.
        investors_holding_change : Optional[int]
            Change in the number of investors holding the stock.
        number_of_13f_shares : Optional[int]
            Number of 13F shares.
        last_number_of_13f_shares : Optional[int]
            Number of 13F shares in the last quarter.
        number_of_13f_shares_change : Optional[int]
            Change in the number of 13F shares.
        total_invested : Optional[float]
            Total amount invested.
        last_total_invested : Optional[float]
            Total amount invested in the last quarter.
        total_invested_change : Optional[float]
            Change in the total amount invested.
        ownership_percent : Optional[float]
            Ownership percent.
        last_ownership_percent : Optional[float]
            Ownership percent in the last quarter.
        ownership_percent_change : Optional[float]
            Change in the ownership percent.
        new_positions : Optional[int]
            Number of new positions.
        last_new_positions : Optional[int]
            Number of new positions in the last quarter.
        new_positions_change : Optional[int]
            Change in the number of new positions.
        increased_positions : Optional[int]
            Number of increased positions.
        last_increased_positions : Optional[int]
            Number of increased positions in the last quarter.
        increased_positions_change : Optional[int]
            Change in the number of increased positions.
        closed_positions : Optional[int]
            Number of closed positions.
        last_closed_positions : Optional[int]
            Number of closed positions in the last quarter.
        closed_positions_change : Optional[int]
            Change in the number of closed positions.
        reduced_positions : Optional[int]
            Number of reduced positions.
        last_reduced_positions : Optional[int]
            Number of reduced positions in the last quarter.
        reduced_positions_change : Optional[int]
            Change in the number of reduced positions.
        total_calls : Optional[int]
            Total number of call options contracts traded for Apple Inc. on the specified date.
        last_total_calls : Optional[int]
            Total number of call options contracts traded for Apple Inc. on the previous reporting date.
        total_calls_change : Optional[int]
            Change in the total number of call options contracts traded between the current and previous reporting dates.
        total_puts : Optional[int]
            Total number of put options contracts traded for Apple Inc. on the specified date.
        last_total_puts : Optional[int]
            Total number of put options contracts traded for Apple Inc. on the previous reporting date.
        total_puts_change : Optional[int]
            Change in the total number of put options contracts traded between the current and previous reporting dates.
        put_call_ratio : Optional[float]
            Put-call ratio, which is the ratio of the total number of put options to call options traded on the specified date.
        last_put_call_ratio : Optional[float]
            Put-call ratio on the previous reporting date.
        put_call_ratio_change : Optional[float]
            Change in the put-call ratio between the current and previous reporting dates."""

        inputs = filter_inputs(
            provider_choices={
                "provider": provider,
            },
            standard_params={
                "symbol": ",".join(symbol) if isinstance(symbol, list) else symbol,
                "include_current_quarter": include_current_quarter,
                "date": date,
            },
            extra_params=kwargs,
            chart=chart,
        )

        return self._command_runner.run(
            "/stocks/fa/ins_own",
            **inputs,
        )

    @validate_arguments
    def key(
        self, chart: bool = False
    ) -> OBBject[openbb_core.app.model.results.empty.Empty]:
        inputs = filter_inputs(
            chart=chart,
        )

        return self._command_runner.run(
            "/stocks/fa/key",
            **inputs,
        )

    @validate_arguments
    def metrics(
        self,
        symbol: Annotated[
            Union[str, List[str]],
            OpenBBCustomParameter(description="Symbol to get data for."),
        ],
<<<<<<< HEAD
        period: Annotated[
            Literal["annual", "quarter"],
            OpenBBCustomParameter(description="Period of the data to return."),
        ] = "annual",
        limit: Annotated[
            Optional[int],
=======
        period: typing_extensions.Annotated[
            Literal["annual", "quarter"],
            OpenBBCustomParameter(description="Period of the data to return."),
        ] = "annual",
        limit: typing_extensions.Annotated[
            Union[int, None],
>>>>>>> 0359f5e5
            OpenBBCustomParameter(description="The number of data entries to return."),
        ] = 100,
        chart: bool = False,
        provider: Optional[Literal["fmp"]] = None,
        **kwargs
    ) -> OBBject[List]:
        """Key Metrics.

        Parameters
        ----------
        symbol : Union[str, List[str]]
            Symbol to get data for.
        period : Literal['annual', 'quarter']
            Period of the data to return.
        limit : Optional[int]
            The number of data entries to return.
        chart : bool
            Whether to create a chart or not, by default False.
        provider : Optional[Literal['fmp']]
            The provider to use for the query, by default None.
            If None, the provider specified in defaults is selected or 'fmp' if there is
            no default.

        Returns
        -------
        OBBject
            results : List[KeyMetrics]
                Serializable results.
            provider : Optional[Literal['fmp']]
                Provider name.
            warnings : Optional[List[Warning_]]
                List of warnings.
            error : Optional[Error]
                Caught exceptions.
            chart : Optional[Chart]
                Chart object.

        KeyMetrics
        ----------
        symbol : Optional[str]
            Symbol to get data for.
        date : Optional[date]
            The date of the data.
        period : Optional[str]
            Period of the data.
        revenue_per_share : Optional[float]
            Revenue per share
        net_income_per_share : Optional[float]
            Net income per share
        operating_cash_flow_per_share : Optional[float]
            Operating cash flow per share
        free_cash_flow_per_share : Optional[float]
            Free cash flow per share
        cash_per_share : Optional[float]
            Cash per share
        book_value_per_share : Optional[float]
            Book value per share
        tangible_book_value_per_share : Optional[float]
            Tangible book value per share
        shareholders_equity_per_share : Optional[float]
            Shareholders equity per share
        interest_debt_per_share : Optional[float]
            Interest debt per share
        market_cap : Optional[float]
            Market capitalization
        enterprise_value : Optional[float]
            Enterprise value
        pe_ratio : Optional[float]
            Price-to-earnings ratio (P/E ratio)
        price_to_sales_ratio : Optional[float]
            Price-to-sales ratio
        pocf_ratio : Optional[float]
            Price-to-operating cash flow ratio
        pfcf_ratio : Optional[float]
            Price-to-free cash flow ratio
        pb_ratio : Optional[float]
            Price-to-book ratio
        ptb_ratio : Optional[float]
            Price-to-tangible book ratio
        ev_to_sales : Optional[float]
            Enterprise value-to-sales ratio
        enterprise_value_over_ebitda : Optional[float]
            Enterprise value-to-EBITDA ratio
        ev_to_operating_cash_flow : Optional[float]
            Enterprise value-to-operating cash flow ratio
        ev_to_free_cash_flow : Optional[float]
            Enterprise value-to-free cash flow ratio
        earnings_yield : Optional[float]
            Earnings yield
        free_cash_flow_yield : Optional[float]
            Free cash flow yield
        debt_to_equity : Optional[float]
            Debt-to-equity ratio
        debt_to_assets : Optional[float]
            Debt-to-assets ratio
        net_debt_to_ebitda : Optional[float]
            Net debt-to-EBITDA ratio
        current_ratio : Optional[float]
            Current ratio
        interest_coverage : Optional[float]
            Interest coverage
        income_quality : Optional[float]
            Income quality
        dividend_yield : Optional[float]
            Dividend yield
        payout_ratio : Optional[float]
            Payout ratio
        sales_general_and_administrative_to_revenue : Optional[float]
            Sales general and administrative expenses-to-revenue ratio
        research_and_development_to_revenue : Optional[float]
            Research and development expenses-to-revenue ratio
        intangibles_to_total_assets : Optional[float]
            Intangibles-to-total assets ratio
        capex_to_operating_cash_flow : Optional[float]
            Capital expenditures-to-operating cash flow ratio
        capex_to_revenue : Optional[float]
            Capital expenditures-to-revenue ratio
        capex_to_depreciation : Optional[float]
            Capital expenditures-to-depreciation ratio
        stock_based_compensation_to_revenue : Optional[float]
            Stock-based compensation-to-revenue ratio
        graham_number : Optional[float]
            Graham number
        roic : Optional[float]
            Return on invested capital
        return_on_tangible_assets : Optional[float]
            Return on tangible assets
        graham_net_net : Optional[float]
            Graham net-net working capital
        working_capital : Optional[float]
            Working capital
        tangible_asset_value : Optional[float]
            Tangible asset value
        net_current_asset_value : Optional[float]
            Net current asset value
        invested_capital : Optional[float]
            Invested capital
        average_receivables : Optional[float]
            Average receivables
        average_payables : Optional[float]
            Average payables
        average_inventory : Optional[float]
            Average inventory
        days_sales_outstanding : Optional[float]
            Days sales outstanding
        days_payables_outstanding : Optional[float]
            Days payables outstanding
        days_of_inventory_on_hand : Optional[float]
            Days of inventory on hand
        receivables_turnover : Optional[float]
            Receivables turnover
        payables_turnover : Optional[float]
            Payables turnover
        inventory_turnover : Optional[float]
            Inventory turnover
        roe : Optional[float]
            Return on equity
        capex_per_share : Optional[float]
            Capital expenditures per share"""

        inputs = filter_inputs(
            provider_choices={
                "provider": provider,
            },
            standard_params={
                "symbol": ",".join(symbol) if isinstance(symbol, list) else symbol,
                "period": period,
                "limit": limit,
            },
            extra_params=kwargs,
            chart=chart,
        )

        return self._command_runner.run(
            "/stocks/fa/metrics",
            **inputs,
        )

    @validate_arguments
    def mgmt(
        self,
        symbol: Annotated[
            Union[str, List[str]],
            OpenBBCustomParameter(description="Symbol to get data for."),
        ],
        chart: bool = False,
        provider: Optional[Literal["fmp"]] = None,
        **kwargs
    ) -> OBBject[List]:
        """Key Executives.

        Parameters
        ----------
        symbol : Union[str, List[str]]
            Symbol to get data for.
        chart : bool
            Whether to create a chart or not, by default False.
        provider : Optional[Literal['fmp']]
            The provider to use for the query, by default None.
            If None, the provider specified in defaults is selected or 'fmp' if there is
            no default.

        Returns
        -------
        OBBject
            results : List[KeyExecutives]
                Serializable results.
            provider : Optional[Literal['fmp']]
                Provider name.
            warnings : Optional[List[Warning_]]
                List of warnings.
            error : Optional[Error]
                Caught exceptions.
            chart : Optional[Chart]
                Chart object.

        KeyExecutives
        -------------
        title : Optional[str]
            Designation of the key executive.
        name : Optional[str]
            Name of the key executive.
        pay : Optional[int]
            Pay of the key executive.
        currency_pay : Optional[str]
            Currency of the pay.
        gender : Optional[str]
            Gender of the key executive.
        year_born : Optional[str]
            Birth year of the key executive.
        title_since : Optional[int]
            Date the tile was held since."""

        inputs = filter_inputs(
            provider_choices={
                "provider": provider,
            },
            standard_params={
                "symbol": ",".join(symbol) if isinstance(symbol, list) else symbol,
            },
            extra_params=kwargs,
            chart=chart,
        )

        return self._command_runner.run(
            "/stocks/fa/mgmt",
            **inputs,
        )

    @validate_arguments
    def mktcap(
        self, chart: bool = False
    ) -> OBBject[openbb_core.app.model.results.empty.Empty]:
        """Obtain the market capitalization or enterprise value."""

        inputs = filter_inputs(
            chart=chart,
        )

        return self._command_runner.run(
            "/stocks/fa/mktcap",
            **inputs,
        )

    @validate_arguments
    def news(
        self, chart: bool = False
    ) -> OBBject[openbb_core.app.model.results.empty.Empty]:
        inputs = filter_inputs(
            chart=chart,
        )

        return self._command_runner.run(
            "/stocks/fa/news",
            **inputs,
        )

    @validate_arguments
    def overview(
        self,
        symbol: Annotated[
            Union[str, List[str]],
            OpenBBCustomParameter(description="Symbol to get data for."),
        ],
        chart: bool = False,
        provider: Optional[Literal["fmp"]] = None,
        **kwargs
    ) -> OBBject[BaseModel]:
        """Company Overview.

        Parameters
        ----------
        symbol : Union[str, List[str]]
            Symbol to get data for.
        chart : bool
            Whether to create a chart or not, by default False.
        provider : Optional[Literal['fmp']]
            The provider to use for the query, by default None.
            If None, the provider specified in defaults is selected or 'fmp' if there is
            no default.

        Returns
        -------
        OBBject
            results : List[CompanyOverview]
                Serializable results.
            provider : Optional[Literal['fmp']]
                Provider name.
            warnings : Optional[List[Warning_]]
                List of warnings.
            error : Optional[Error]
                Caught exceptions.
            chart : Optional[Chart]
                Chart object.

        CompanyOverview
        ---------------
        symbol : Optional[str]
            Symbol to get data for.
        price : Optional[float]
            Price of the company.
        beta : Optional[float]
            Beta of the company.
        vol_avg : Optional[int]
            Volume average of the company.
        mkt_cap : Optional[int]
            Market capitalization of the company.
        last_div : Optional[float]
            Last dividend of the company.
        range : Optional[str]
            Range of the company.
        changes : Optional[float]
            Changes of the company.
        company_name : Optional[str]
            Company name of the company.
        currency : Optional[str]
            Currency of the company.
        cik : Optional[str]
            CIK of the company.
        isin : Optional[str]
            ISIN of the company.
        cusip : Optional[str]
            CUSIP of the company.
        exchange : Optional[str]
            Exchange of the company.
        exchange_short_name : Optional[str]
            Exchange short name of the company.
        industry : Optional[str]
            Industry of the company.
        website : Optional[str]
            Website of the company.
        description : Optional[str]
            Description of the company.
        ceo : Optional[str]
            CEO of the company.
        sector : Optional[str]
            Sector of the company.
        country : Optional[str]
            Country of the company.
        full_time_employees : Optional[str]
            Full time employees of the company.
        phone : Optional[str]
            Phone of the company.
        address : Optional[str]
            Address of the company.
        city : Optional[str]
            City of the company.
        state : Optional[str]
            State of the company.
        zip : Optional[str]
            Zip of the company.
        dcf_diff : Optional[float]
            Discounted cash flow difference of the company.
        dcf : Optional[float]
            Discounted cash flow of the company.
        image : Optional[str]
            Image of the company.
        ipo_date : Optional[date]
            IPO date of the company.
        default_image : Optional[bool]
            If the image is the default image.
        is_etf : Optional[bool]
            If the company is an ETF.
        is_actively_trading : Optional[bool]
            If the company is actively trading.
        is_adr : Optional[bool]
            If the company is an ADR.
        is_fund : Optional[bool]
            If the company is a fund."""

        inputs = filter_inputs(
            provider_choices={
                "provider": provider,
            },
            standard_params={
                "symbol": ",".join(symbol) if isinstance(symbol, list) else symbol,
            },
            extra_params=kwargs,
            chart=chart,
        )

        return self._command_runner.run(
            "/stocks/fa/overview",
            **inputs,
        )

    @validate_arguments
    def own(
        self,
        symbol: Annotated[
            Union[str, List[str]],
            OpenBBCustomParameter(description="Symbol to get data for."),
        ],
        date: Annotated[
            Optional[datetime.date],
            OpenBBCustomParameter(description="A specific date to get data for."),
        ] = None,
<<<<<<< HEAD
        page: Annotated[
            Optional[int],
=======
        page: typing_extensions.Annotated[
            Union[int, None],
>>>>>>> 0359f5e5
            OpenBBCustomParameter(description="Page number of the data to fetch."),
        ] = 0,
        chart: bool = False,
        provider: Optional[Literal["fmp"]] = None,
        **kwargs
    ) -> OBBject[List]:
        """Stock Ownership.

        Parameters
        ----------
        symbol : Union[str, List[str]]
            Symbol to get data for.
        date : Optional[datetime.date]
            A specific date to get data for.
<<<<<<< HEAD
        page : Optional[int]
=======
        page : Union[int, NoneType]
>>>>>>> 0359f5e5
            Page number of the data to fetch.
        chart : bool
            Whether to create a chart or not, by default False.
        provider : Optional[Literal['fmp']]
            The provider to use for the query, by default None.
            If None, the provider specified in defaults is selected or 'fmp' if there is
            no default.

        Returns
        -------
        OBBject
            results : List[StockOwnership]
                Serializable results.
            provider : Optional[Literal['fmp']]
                Provider name.
            warnings : Optional[List[Warning_]]
                List of warnings.
            error : Optional[Error]
                Caught exceptions.
            chart : Optional[Chart]
                Chart object.

        StockOwnership
        --------------
        date : Optional[date]
            The date of the data.
        cik : Optional[int]
            Cik of the stock ownership.
        filing_date : Optional[date]
            Filing date of the stock ownership.
        investor_name : Optional[str]
            Investor name of the stock ownership.
        symbol : Optional[str]
            Symbol of the stock ownership.
        security_name : Optional[str]
            Security name of the stock ownership.
        type_of_security : Optional[str]
            Type of security of the stock ownership.
        security_cusip : Optional[str]
            Security cusip of the stock ownership.
        shares_type : Optional[str]
            Shares type of the stock ownership.
        put_call_share : Optional[str]
            Put call share of the stock ownership.
        investment_discretion : Optional[str]
            Investment discretion of the stock ownership.
        industry_title : Optional[str]
            Industry title of the stock ownership.
        weight : Optional[float]
            Weight of the stock ownership.
        last_weight : Optional[float]
            Last weight of the stock ownership.
        change_in_weight : Optional[float]
            Change in weight of the stock ownership.
        change_in_weight_percentage : Optional[float]
            Change in weight percentage of the stock ownership.
        market_value : Optional[int]
            Market value of the stock ownership.
        last_market_value : Optional[int]
            Last market value of the stock ownership.
        change_in_market_value : Optional[int]
            Change in market value of the stock ownership.
        change_in_market_value_percentage : Optional[float]
            Change in market value percentage of the stock ownership.
        shares_number : Optional[int]
            Shares number of the stock ownership.
        last_shares_number : Optional[int]
            Last shares number of the stock ownership.
        change_in_shares_number : Optional[float]
            Change in shares number of the stock ownership.
        change_in_shares_number_percentage : Optional[float]
            Change in shares number percentage of the stock ownership.
        quarter_end_price : Optional[float]
            Quarter end price of the stock ownership.
        avg_price_paid : Optional[float]
            Average price paid of the stock ownership.
        is_new : Optional[bool]
            Is the stock ownership new.
        is_sold_out : Optional[bool]
            Is the stock ownership sold out.
        ownership : Optional[float]
            How much is the ownership.
        last_ownership : Optional[float]
            Last ownership amount.
        change_in_ownership : Optional[float]
            Change in ownership amount.
        change_in_ownership_percentage : Optional[float]
            Change in ownership percentage.
        holding_period : Optional[int]
            Holding period of the stock ownership.
        first_added : Optional[date]
            First added date of the stock ownership.
        performance : Optional[float]
            Performance of the stock ownership.
        performance_percentage : Optional[float]
            Performance percentage of the stock ownership.
        last_performance : Optional[float]
            Last performance of the stock ownership.
        change_in_performance : Optional[float]
            Change in performance of the stock ownership.
        is_counted_for_performance : Optional[bool]
            Is the stock ownership counted for performance."""

        inputs = filter_inputs(
            provider_choices={
                "provider": provider,
            },
            standard_params={
                "symbol": ",".join(symbol) if isinstance(symbol, list) else symbol,
                "date": date,
                "page": page,
            },
            extra_params=kwargs,
            chart=chart,
        )

        return self._command_runner.run(
            "/stocks/fa/own",
            **inputs,
        )

    @validate_arguments
    def pt(
        self,
        symbol: Annotated[
            Union[str, List[str]],
            OpenBBCustomParameter(description="Symbol to get data for."),
        ],
        chart: bool = False,
        provider: Optional[Literal["fmp"]] = None,
        **kwargs
    ) -> OBBject[BaseModel]:
        """Price Target Consensus.

        Parameters
        ----------
        symbol : Union[str, List[str]]
            Symbol to get data for.
        chart : bool
            Whether to create a chart or not, by default False.
        provider : Optional[Literal['fmp']]
            The provider to use for the query, by default None.
            If None, the provider specified in defaults is selected or 'fmp' if there is
            no default.

        Returns
        -------
        OBBject
            results : List[PriceTargetConsensus]
                Serializable results.
            provider : Optional[Literal['fmp']]
                Provider name.
            warnings : Optional[List[Warning_]]
                List of warnings.
            error : Optional[Error]
                Caught exceptions.
            chart : Optional[Chart]
                Chart object.

        PriceTargetConsensus
        --------------------
        symbol : Optional[str]
            Symbol to get data for.
        target_high : Optional[float]
            High target of the price target consensus.
        target_low : Optional[float]
            Low target of the price target consensus.
        target_consensus : Optional[float]
            Consensus target of the price target consensus.
        target_median : Optional[float]
            Median target of the price target consensus."""

        inputs = filter_inputs(
            provider_choices={
                "provider": provider,
            },
            standard_params={
                "symbol": ",".join(symbol) if isinstance(symbol, list) else symbol,
            },
            extra_params=kwargs,
            chart=chart,
        )

        return self._command_runner.run(
            "/stocks/fa/pt",
            **inputs,
        )

    @validate_arguments
    def pta(
        self,
        symbol: Annotated[
            Union[str, List[str]],
            OpenBBCustomParameter(description="Symbol to get data for."),
        ],
        chart: bool = False,
        provider: Optional[Literal["fmp"]] = None,
        **kwargs
    ) -> OBBject[List]:
        """Price Target.

        Parameters
        ----------
        symbol : Union[str, List[str]]
            Symbol to get data for.
        chart : bool
            Whether to create a chart or not, by default False.
        provider : Optional[Literal['fmp']]
            The provider to use for the query, by default None.
            If None, the provider specified in defaults is selected or 'fmp' if there is
            no default.
        with_grade : bool
            Include upgrades and downgrades in the response. (provider: fmp)

        Returns
        -------
        OBBject
            results : List[PriceTarget]
                Serializable results.
            provider : Optional[Literal['fmp']]
                Provider name.
            warnings : Optional[List[Warning_]]
                List of warnings.
            error : Optional[Error]
                Caught exceptions.
            chart : Optional[Chart]
                Chart object.

        PriceTarget
        -----------
        symbol : Optional[str]
            Symbol to get data for.
        published_date : Optional[datetime]
            Published date of the price target.
        news_url : Optional[str]
            News URL of the price target.
        news_title : Optional[str]
            News title of the price target.
        analyst_name : Optional[str]
            Analyst name.
        analyst_company : Optional[str]
            Analyst company.
        price_target : Optional[float]
            Price target.
        adj_price_target : Optional[float]
            Adjusted price target.
        price_when_posted : Optional[float]
            Price when posted.
        news_publisher : Optional[str]
            News publisher of the price target.
        news_base_url : Optional[str]
            News base URL of the price target.
<<<<<<< HEAD
        newGrade : Optional[str]
=======
        new_grade : Optional[str]
>>>>>>> 0359f5e5
            None
        previous_grade : Optional[str]
            None
        grading_company : Optional[str]
            None"""

        inputs = filter_inputs(
            provider_choices={
                "provider": provider,
            },
            standard_params={
                "symbol": ",".join(symbol) if isinstance(symbol, list) else symbol,
            },
            extra_params=kwargs,
            chart=chart,
        )

        return self._command_runner.run(
            "/stocks/fa/pta",
            **inputs,
        )

    @validate_arguments
    def rating(
        self, chart: bool = False
    ) -> OBBject[openbb_core.app.model.results.empty.Empty]:
        """Analyst prices and ratings over time of the company."""

        inputs = filter_inputs(
            chart=chart,
        )

        return self._command_runner.run(
            "/stocks/fa/rating",
            **inputs,
        )

    @validate_arguments
    def ratios(
        self,
        symbol: Annotated[
            Union[str, List[str]],
            OpenBBCustomParameter(description="Symbol to get data for."),
        ],
<<<<<<< HEAD
        period: Annotated[
            Literal["annual", "quarter"],
            OpenBBCustomParameter(description="Period of the data to return."),
        ] = "annual",
        limit: Annotated[
            Optional[pydantic.types.NonNegativeInt],
=======
        period: typing_extensions.Annotated[
            Literal["annual", "quarter"],
            OpenBBCustomParameter(description="Period of the data to return."),
        ] = "annual",
        limit: typing_extensions.Annotated[
            Union[pydantic.types.NonNegativeInt, None],
>>>>>>> 0359f5e5
            OpenBBCustomParameter(description="The number of data entries to return."),
        ] = 12,
        chart: bool = False,
        provider: Optional[Literal["fmp"]] = None,
        **kwargs
    ) -> OBBject[List]:
        """Extensive set of ratios over time.

        Parameters
        ----------
        symbol : Union[str, List[str]]
            Symbol to get data for.
        period : Literal['annual', 'quarter']
            Period of the data to return.
        limit : Optional[pydantic.types.NonNegativeInt]
            The number of data entries to return.
        chart : bool
            Whether to create a chart or not, by default False.
        provider : Optional[Literal['fmp']]
            The provider to use for the query, by default None.
            If None, the provider specified in defaults is selected or 'fmp' if there is
            no default.

        Returns
        -------
        OBBject
            results : List[FinancialRatios]
                Serializable results.
            provider : Optional[Literal['fmp']]
                Provider name.
            warnings : Optional[List[Warning_]]
                List of warnings.
            error : Optional[Error]
                Caught exceptions.
            chart : Optional[Chart]
                Chart object.

        FinancialRatios
        ---------------
        symbol : Optional[str]
            Symbol of the company.
        date : Optional[str]
            Date of the financial ratios.
        period : Optional[str]
            Period of the financial ratios.
        current_ratio : Optional[float]
            Current ratio.
        quick_ratio : Optional[float]
            Quick ratio.
        cash_ratio : Optional[float]
            Cash ratio.
        days_of_sales_outstanding : Optional[float]
            Days of sales outstanding.
        days_of_inventory_outstanding : Optional[float]
            Days of inventory outstanding.
        operating_cycle : Optional[float]
            Operating cycle.
        days_of_payables_outstanding : Optional[float]
            Days of payables outstanding.
        cash_conversion_cycle : Optional[float]
            Cash conversion cycle.
        gross_profit_margin : Optional[float]
            Gross profit margin.
        operating_profit_margin : Optional[float]
            Operating profit margin.
        pretax_profit_margin : Optional[float]
            Pretax profit margin.
        net_profit_margin : Optional[float]
            Net profit margin.
        effective_tax_rate : Optional[float]
            Effective tax rate.
        return_on_assets : Optional[float]
            Return on assets.
        return_on_equity : Optional[float]
            Return on equity.
        return_on_capital_employed : Optional[float]
            Return on capital employed.
        net_income_per_ebt : Optional[float]
            Net income per EBT.
        ebt_per_ebit : Optional[float]
            EBT per EBIT.
        ebit_per_revenue : Optional[float]
            EBIT per revenue.
        debt_ratio : Optional[float]
            Debt ratio.
        debt_equity_ratio : Optional[float]
            Debt equity ratio.
        long_term_debt_to_capitalization : Optional[float]
            Long term debt to capitalization.
        total_debt_to_capitalization : Optional[float]
            Total debt to capitalization.
        interest_coverage : Optional[float]
            Interest coverage.
        cash_flow_to_debt_ratio : Optional[float]
            Cash flow to debt ratio.
        company_equity_multiplier : Optional[float]
            Company equity multiplier.
        receivables_turnover : Optional[float]
            Receivables turnover.
        payables_turnover : Optional[float]
            Payables turnover.
        inventory_turnover : Optional[float]
            Inventory turnover.
        fixed_asset_turnover : Optional[float]
            Fixed asset turnover.
        asset_turnover : Optional[float]
            Asset turnover.
        operating_cash_flow_per_share : Optional[float]
            Operating cash flow per share.
        free_cash_flow_per_share : Optional[float]
            Free cash flow per share.
        cash_per_share : Optional[float]
            Cash per share.
        payout_ratio : Optional[float]
            Payout ratio.
        operating_cash_flow_sales_ratio : Optional[float]
            Operating cash flow sales ratio.
        free_cash_flow_operating_cash_flow_ratio : Optional[float]
            Free cash flow operating cash flow ratio.
        cash_flow_coverage_ratios : Optional[float]
            Cash flow coverage ratios.
        short_term_coverage_ratios : Optional[float]
            Short term coverage ratios.
        capital_expenditure_coverage_ratio : Optional[float]
            Capital expenditure coverage ratio.
        dividend_paid_and_capex_coverage_ratio : Optional[float]
            Dividend paid and capex coverage ratio.
        dividend_payout_ratio : Optional[float]
            Dividend payout ratio.
        price_book_value_ratio : Optional[float]
            Price book value ratio.
        price_to_book_ratio : Optional[float]
            Price to book ratio.
        price_to_sales_ratio : Optional[float]
            Price to sales ratio.
        price_earnings_ratio : Optional[float]
            Price earnings ratio.
        price_to_free_cash_flows_ratio : Optional[float]
            Price to free cash flows ratio.
        price_to_operating_cash_flows_ratio : Optional[float]
            Price to operating cash flows ratio.
        price_cash_flow_ratio : Optional[float]
            Price cash flow ratio.
        price_earnings_to_growth_ratio : Optional[float]
            Price earnings to growth ratio.
        price_sales_ratio : Optional[float]
            Price sales ratio.
        dividend_yield : Optional[float]
            Dividend yield.
        enterprise_value_multiple : Optional[float]
            Enterprise value multiple.
        price_fair_value : Optional[float]
            Price fair value."""

        inputs = filter_inputs(
            provider_choices={
                "provider": provider,
            },
            standard_params={
                "symbol": ",".join(symbol) if isinstance(symbol, list) else symbol,
                "period": period,
                "limit": limit,
            },
            extra_params=kwargs,
            chart=chart,
        )

        return self._command_runner.run(
            "/stocks/fa/ratios",
            **inputs,
        )

    @validate_arguments
    def revfc(
        self, chart: bool = False
    ) -> OBBject[openbb_core.app.model.results.empty.Empty]:
        """Earning Estimate by Analysts - Revenue."""

        inputs = filter_inputs(
            chart=chart,
        )

        return self._command_runner.run(
            "/stocks/fa/revfc",
            **inputs,
        )

    @validate_arguments
    def revgeo(
        self,
        symbol: Annotated[
            Union[str, List[str]],
            OpenBBCustomParameter(description="Symbol to get data for."),
        ],
<<<<<<< HEAD
        period: Annotated[
            Literal["annual", "quarter"],
            OpenBBCustomParameter(description="Period of the data to return."),
        ] = "annual",
        structure: Annotated[
=======
        period: typing_extensions.Annotated[
            Literal["quarter", "annual"],
            OpenBBCustomParameter(description="Period of the data to return."),
        ] = "annual",
        structure: typing_extensions.Annotated[
>>>>>>> 0359f5e5
            Literal["hierarchical", "flat"],
            OpenBBCustomParameter(description="Structure of the returned data."),
        ] = "flat",
        chart: bool = False,
        provider: Optional[Literal["fmp"]] = None,
        **kwargs
    ) -> OBBject[List]:
        """Revenue Geographic.

        Parameters
        ----------
        symbol : Union[str, List[str]]
            Symbol to get data for.
<<<<<<< HEAD
        period : Literal['annual', 'quarter']
=======
        period : Literal['quarter', 'annual']
>>>>>>> 0359f5e5
            Period of the data to return.
        structure : Literal['hierarchical', 'flat']
            Structure of the returned data.
        chart : bool
            Whether to create a chart or not, by default False.
        provider : Optional[Literal['fmp']]
            The provider to use for the query, by default None.
            If None, the provider specified in defaults is selected or 'fmp' if there is
            no default.

        Returns
        -------
        OBBject
            results : List[RevenueGeographic]
                Serializable results.
            provider : Optional[Literal['fmp']]
                Provider name.
            warnings : Optional[List[Warning_]]
                List of warnings.
            error : Optional[Error]
                Caught exceptions.
            chart : Optional[Chart]
                Chart object.

        RevenueGeographic
        -----------------
        date : Optional[date]
            The date of the data.
        geographic_segment : Optional[Mapping[str, int]]
            Day level data containing the revenue of the geographic segment.
        americas : Optional[int]
            Revenue from the the American segment.
        europe : Optional[int]
            Revenue from the the European segment.
        greater_china : Optional[int]
            Revenue from the the Greater China segment.
        japan : Optional[int]
            Revenue from the the Japan segment.
        rest_of_asia_pacific : Optional[int]
            Revenue from the the Rest of Asia Pacific segment."""

        inputs = filter_inputs(
            provider_choices={
                "provider": provider,
            },
            standard_params={
                "symbol": ",".join(symbol) if isinstance(symbol, list) else symbol,
                "period": period,
                "structure": structure,
            },
            extra_params=kwargs,
            chart=chart,
        )

        return self._command_runner.run(
            "/stocks/fa/revgeo",
            **inputs,
        )

    @validate_arguments
    def revseg(
        self,
        symbol: Annotated[
            Union[str, List[str]],
            OpenBBCustomParameter(description="Symbol to get data for."),
        ],
<<<<<<< HEAD
        period: Annotated[
            Literal["annual", "quarter"],
            OpenBBCustomParameter(description="Period of the data to return."),
        ] = "annual",
        structure: Annotated[
=======
        period: typing_extensions.Annotated[
            Literal["quarter", "annual"],
            OpenBBCustomParameter(description="Period of the data to return."),
        ] = "annual",
        structure: typing_extensions.Annotated[
>>>>>>> 0359f5e5
            Literal["hierarchical", "flat"],
            OpenBBCustomParameter(description="Structure of the returned data."),
        ] = "flat",
        chart: bool = False,
        provider: Optional[Literal["fmp"]] = None,
        **kwargs
    ) -> OBBject[List]:
        """Revenue Business Line.

        Parameters
        ----------
        symbol : Union[str, List[str]]
            Symbol to get data for.
<<<<<<< HEAD
        period : Literal['annual', 'quarter']
=======
        period : Literal['quarter', 'annual']
>>>>>>> 0359f5e5
            Period of the data to return.
        structure : Literal['hierarchical', 'flat']
            Structure of the returned data.
        chart : bool
            Whether to create a chart or not, by default False.
        provider : Optional[Literal['fmp']]
            The provider to use for the query, by default None.
            If None, the provider specified in defaults is selected or 'fmp' if there is
            no default.

        Returns
        -------
        OBBject
            results : List[RevenueBusinessLine]
                Serializable results.
            provider : Optional[Literal['fmp']]
                Provider name.
            warnings : Optional[List[Warning_]]
                List of warnings.
            error : Optional[Error]
                Caught exceptions.
            chart : Optional[Chart]
                Chart object.

        RevenueBusinessLine
        -------------------
        date : Optional[date]
            The date of the data.
        business_line : Optional[Mapping[str, int]]
            Day level data containing the revenue of the business line."""

        inputs = filter_inputs(
            provider_choices={
                "provider": provider,
            },
            standard_params={
                "symbol": ",".join(symbol) if isinstance(symbol, list) else symbol,
                "period": period,
                "structure": structure,
            },
            extra_params=kwargs,
            chart=chart,
        )

        return self._command_runner.run(
            "/stocks/fa/revseg",
            **inputs,
        )

    @validate_arguments
    def rot(
        self, chart: bool = False
    ) -> OBBject[openbb_core.app.model.results.empty.Empty]:
        """Number of analyst ratings over time on a monthly basis."""

        inputs = filter_inputs(
            chart=chart,
        )

        return self._command_runner.run(
            "/stocks/fa/rot",
            **inputs,
        )

    @validate_arguments
    def score(
        self, chart: bool = False
    ) -> OBBject[openbb_core.app.model.results.empty.Empty]:
        """Value investing scores for any time period."""

        inputs = filter_inputs(
            chart=chart,
        )

        return self._command_runner.run(
            "/stocks/fa/score",
            **inputs,
        )

    @validate_arguments
    def sec(
        self, chart: bool = False
    ) -> OBBject[openbb_core.app.model.results.empty.Empty]:
        inputs = filter_inputs(
            chart=chart,
        )

        return self._command_runner.run(
            "/stocks/fa/sec",
            **inputs,
        )

    @validate_arguments
    def shares(
        self, chart: bool = False
    ) -> OBBject[openbb_core.app.model.results.empty.Empty]:
        inputs = filter_inputs(
            chart=chart,
        )

        return self._command_runner.run(
            "/stocks/fa/shares",
            **inputs,
        )

    @validate_arguments
    def shrs(
        self,
        symbol: Annotated[
            Union[str, List[str]],
            OpenBBCustomParameter(description="Symbol to get data for."),
        ],
        chart: bool = False,
        provider: Optional[Literal["fmp"]] = None,
        **kwargs
    ) -> OBBject[List]:
        """Share Statistics.

        Parameters
        ----------
        symbol : Union[str, List[str]]
            Symbol to get data for.
        chart : bool
            Whether to create a chart or not, by default False.
        provider : Optional[Literal['fmp']]
            The provider to use for the query, by default None.
            If None, the provider specified in defaults is selected or 'fmp' if there is
            no default.

        Returns
        -------
        OBBject
            results : List[ShareStatistics]
                Serializable results.
            provider : Optional[Literal['fmp']]
                Provider name.
            warnings : Optional[List[Warning_]]
                List of warnings.
            error : Optional[Error]
                Caught exceptions.
            chart : Optional[Chart]
                Chart object.

        ShareStatistics
        ---------------
        symbol : Optional[str]
            Symbol to get data for.
        date : Optional[date]
            A specific date to get data for.
        free_float : Optional[float]
            Percentage of unrestricted shares of a publicly-traded company.
        float_shares : Optional[float]
            Number of shares available for trading by the general public.
        outstanding_shares : Optional[float]
            Total number of shares of a publicly-traded company.
        source : Optional[str]
            Source of the received data."""

        inputs = filter_inputs(
            provider_choices={
                "provider": provider,
            },
            standard_params={
                "symbol": ",".join(symbol) if isinstance(symbol, list) else symbol,
            },
            extra_params=kwargs,
            chart=chart,
        )

        return self._command_runner.run(
            "/stocks/fa/shrs",
            **inputs,
        )

    @validate_arguments
    def split(
        self,
        symbol: Annotated[
            Union[str, List[str]],
            OpenBBCustomParameter(description="Symbol to get data for."),
        ],
        chart: bool = False,
        provider: Optional[Literal["fmp"]] = None,
        **kwargs
    ) -> OBBject[List]:
        """Historical Stock Splits.

        Parameters
        ----------
        symbol : Union[str, List[str]]
            Symbol to get data for.
        chart : bool
            Whether to create a chart or not, by default False.
        provider : Optional[Literal['fmp']]
            The provider to use for the query, by default None.
            If None, the provider specified in defaults is selected or 'fmp' if there is
            no default.

        Returns
        -------
        OBBject
            results : List[HistoricalStockSplits]
                Serializable results.
            provider : Optional[Literal['fmp']]
                Provider name.
            warnings : Optional[List[Warning_]]
                List of warnings.
            error : Optional[Error]
                Caught exceptions.
            chart : Optional[Chart]
                Chart object.

        HistoricalStockSplits
        ---------------------
        date : Optional[date]
            The date of the data.
        label : Optional[str]
            Label of the historical stock splits.
        numerator : Optional[float]
            Numerator of the historical stock splits.
        denominator : Optional[float]
            Denominator of the historical stock splits."""

        inputs = filter_inputs(
            provider_choices={
                "provider": provider,
            },
            standard_params={
                "symbol": ",".join(symbol) if isinstance(symbol, list) else symbol,
            },
            extra_params=kwargs,
            chart=chart,
        )

        return self._command_runner.run(
            "/stocks/fa/split",
            **inputs,
        )

    @validate_arguments
    def supplier(
        self, chart: bool = False
    ) -> OBBject[openbb_core.app.model.results.empty.Empty]:
        """List of suppliers of the company."""

        inputs = filter_inputs(
            chart=chart,
        )

        return self._command_runner.run(
            "/stocks/fa/supplier",
            **inputs,
        )

    @validate_arguments
    def transcript(
        self,
        symbol: Annotated[
            Union[str, List[str]],
            OpenBBCustomParameter(description="Symbol to get data for."),
        ],
        year: Annotated[
            int,
            OpenBBCustomParameter(description="Year of the earnings call transcript."),
        ],
        quarter: Annotated[
            Literal[1, 2, 3, 4],
            OpenBBCustomParameter(
                description="Quarter of the earnings call transcript."
            ),
        ] = 1,
        chart: bool = False,
        provider: Optional[Literal["fmp"]] = None,
        **kwargs
    ) -> OBBject[List]:
        """Earnings Call Transcript.

        Parameters
        ----------
        symbol : Union[str, List[str]]
            Symbol to get data for.
        year : int
            Year of the earnings call transcript.
        quarter : Literal[1, 2, 3, 4]
            Quarter of the earnings call transcript.
        chart : bool
            Whether to create a chart or not, by default False.
        provider : Optional[Literal['fmp']]
            The provider to use for the query, by default None.
            If None, the provider specified in defaults is selected or 'fmp' if there is
            no default.

        Returns
        -------
        OBBject
            results : List[EarningsCallTranscript]
                Serializable results.
            provider : Optional[Literal['fmp']]
                Provider name.
            warnings : Optional[List[Warning_]]
                List of warnings.
            error : Optional[Error]
                Caught exceptions.
            chart : Optional[Chart]
                Chart object.

        EarningsCallTranscript
        ----------------------
        symbol : Optional[str]
            Symbol to get data for.
        quarter : Optional[int]
            Quarter of the earnings call transcript.
        year : Optional[int]
            Year of the earnings call transcript.
        date : Optional[datetime]
            The date of the data.
        content : Optional[str]
            Content of the earnings call transcript."""

        inputs = filter_inputs(
            provider_choices={
                "provider": provider,
            },
            standard_params={
                "symbol": ",".join(symbol) if isinstance(symbol, list) else symbol,
                "year": year,
                "quarter": quarter,
            },
            extra_params=kwargs,
            chart=chart,
        )

        return self._command_runner.run(
            "/stocks/fa/transcript",
            **inputs,
        )<|MERGE_RESOLUTION|>--- conflicted
+++ resolved
@@ -45,21 +45,12 @@
             Union[str, List[str]],
             OpenBBCustomParameter(description="Symbol to get data for."),
         ],
-<<<<<<< HEAD
-        period: Annotated[
-            Literal["annual", "quarter"],
-            OpenBBCustomParameter(description="Period of the data to return."),
-        ] = "annual",
-        limit: Annotated[
-            Optional[pydantic.types.NonNegativeInt],
-=======
         period: typing_extensions.Annotated[
             Literal["annual", "quarter"],
             OpenBBCustomParameter(description="Period of the data to return."),
         ] = "annual",
         limit: typing_extensions.Annotated[
             Union[pydantic.types.NonNegativeInt, None],
->>>>>>> 0359f5e5
             OpenBBCustomParameter(description="The number of data entries to return."),
         ] = 12,
         chart: bool = False,
@@ -82,45 +73,39 @@
             The provider to use for the query, by default None.
             If None, the provider specified in defaults is selected or 'fmp' if there is
             no default.
-<<<<<<< HEAD
-        cik : Optional[str]
-            None
-        company_name : Optional[str]
-=======
         cik : Union[str, NoneType]
             None
         company_name : Union[str, NoneType]
->>>>>>> 0359f5e5
             Name of the company. (provider: polygon)
-        company_name_search : Optional[str]
+        company_name_search : Union[str, NoneType]
             Name of the company to search. (provider: polygon)
-        sic : Optional[str]
+        sic : Union[str, NoneType]
             The Standard Industrial Classification (SIC) of the company. (provider: polygon)
-        filing_date : Optional[datetime.date]
+        filing_date : Union[datetime.date, NoneType]
             Filing date of the financial statement. (provider: polygon)
-        filing_date_lt : Optional[datetime.date]
+        filing_date_lt : Union[datetime.date, NoneType]
             Filing date less than the given date. (provider: polygon)
-        filing_date_lte : Optional[datetime.date]
+        filing_date_lte : Union[datetime.date, NoneType]
             Filing date less than or equal to the given date. (provider: polygon)
-        filing_date_gt : Optional[datetime.date]
+        filing_date_gt : Union[datetime.date, NoneType]
             Filing date greater than the given date. (provider: polygon)
-        filing_date_gte : Optional[datetime.date]
+        filing_date_gte : Union[datetime.date, NoneType]
             Filing date greater than or equal to the given date. (provider: polygon)
-        period_of_report_date : Optional[datetime.date]
+        period_of_report_date : Union[datetime.date, NoneType]
             Period of report date of the financial statement. (provider: polygon)
-        period_of_report_date_lt : Optional[datetime.date]
+        period_of_report_date_lt : Union[datetime.date, NoneType]
             Period of report date less than the given date. (provider: polygon)
-        period_of_report_date_lte : Optional[datetime.date]
+        period_of_report_date_lte : Union[datetime.date, NoneType]
             Period of report date less than or equal to the given date. (provider: polygon)
-        period_of_report_date_gt : Optional[datetime.date]
+        period_of_report_date_gt : Union[datetime.date, NoneType]
             Period of report date greater than the given date. (provider: polygon)
-        period_of_report_date_gte : Optional[datetime.date]
+        period_of_report_date_gte : Union[datetime.date, NoneType]
             Period of report date greater than or equal to the given date. (provider: polygon)
-        include_sources : Optional[bool]
+        include_sources : Union[bool, NoneType]
             Whether to include the sources of the financial statement. (provider: polygon)
-        order : Optional[Literal['asc', 'desc']]
+        order : Union[Literal['asc', 'desc'], NoneType]
             Order of the financial statement. (provider: polygon)
-        sort : Optional[Literal['filing_date', 'period_of_report_date']]
+        sort : Union[Literal['filing_date', 'period_of_report_date'], NoneType]
             Sort of the financial statement. (provider: polygon)
 
         Returns
@@ -507,21 +492,12 @@
             Union[str, List[str]],
             OpenBBCustomParameter(description="Symbol to get data for."),
         ],
-<<<<<<< HEAD
-        period: Annotated[
-            Literal["annual", "quarter"],
-            OpenBBCustomParameter(description="Period of the data to return."),
-        ] = "annual",
-        limit: Annotated[
-            Optional[pydantic.types.NonNegativeInt],
-=======
         period: typing_extensions.Annotated[
             Literal["annual", "quarter"],
             OpenBBCustomParameter(description="Period of the data to return."),
         ] = "annual",
         limit: typing_extensions.Annotated[
             Union[pydantic.types.NonNegativeInt, None],
->>>>>>> 0359f5e5
             OpenBBCustomParameter(description="The number of data entries to return."),
         ] = 12,
         chart: bool = False,
@@ -544,45 +520,39 @@
             The provider to use for the query, by default None.
             If None, the provider specified in defaults is selected or 'fmp' if there is
             no default.
-<<<<<<< HEAD
-        cik : Optional[str]
-            Central Index Key (CIK) of the company. (provider: fmp)
-        company_name : Optional[str]
-=======
         cik : Union[str, NoneType]
             Central Index Key (CIK) of the company. (provider: fmp)
         company_name : Union[str, NoneType]
->>>>>>> 0359f5e5
             Name of the company. (provider: polygon)
-        company_name_search : Optional[str]
+        company_name_search : Union[str, NoneType]
             Name of the company to search. (provider: polygon)
-        sic : Optional[str]
+        sic : Union[str, NoneType]
             The Standard Industrial Classification (SIC) of the company. (provider: polygon)
-        filing_date : Optional[datetime.date]
+        filing_date : Union[datetime.date, NoneType]
             Filing date of the financial statement. (provider: polygon)
-        filing_date_lt : Optional[datetime.date]
+        filing_date_lt : Union[datetime.date, NoneType]
             Filing date less than the given date. (provider: polygon)
-        filing_date_lte : Optional[datetime.date]
+        filing_date_lte : Union[datetime.date, NoneType]
             Filing date less than or equal to the given date. (provider: polygon)
-        filing_date_gt : Optional[datetime.date]
+        filing_date_gt : Union[datetime.date, NoneType]
             Filing date greater than the given date. (provider: polygon)
-        filing_date_gte : Optional[datetime.date]
+        filing_date_gte : Union[datetime.date, NoneType]
             Filing date greater than or equal to the given date. (provider: polygon)
-        period_of_report_date : Optional[datetime.date]
+        period_of_report_date : Union[datetime.date, NoneType]
             Period of report date of the financial statement. (provider: polygon)
-        period_of_report_date_lt : Optional[datetime.date]
+        period_of_report_date_lt : Union[datetime.date, NoneType]
             Period of report date less than the given date. (provider: polygon)
-        period_of_report_date_lte : Optional[datetime.date]
+        period_of_report_date_lte : Union[datetime.date, NoneType]
             Period of report date less than or equal to the given date. (provider: polygon)
-        period_of_report_date_gt : Optional[datetime.date]
+        period_of_report_date_gt : Union[datetime.date, NoneType]
             Period of report date greater than the given date. (provider: polygon)
-        period_of_report_date_gte : Optional[datetime.date]
+        period_of_report_date_gte : Union[datetime.date, NoneType]
             Period of report date greater than or equal to the given date. (provider: polygon)
-        include_sources : Optional[bool]
+        include_sources : Union[bool, NoneType]
             Whether to include the sources of the financial statement. (provider: polygon)
-        order : Optional[Literal['asc', 'desc']]
+        order : Union[Literal['asc', 'desc'], NoneType]
             Order of the financial statement. (provider: polygon)
-        sort : Optional[Literal['filing_date', 'period_of_report_date']]
+        sort : Union[Literal['filing_date', 'period_of_report_date'], NoneType]
             Sort of the financial statement. (provider: polygon)
 
         Returns
@@ -1303,19 +1273,11 @@
             Union[str, List[str]],
             OpenBBCustomParameter(description="Symbol to get data for."),
         ],
-<<<<<<< HEAD
-        period: Annotated[
-            Literal["annual", "quarter"],
-            OpenBBCustomParameter(description="Period of the data to return."),
-        ] = "annual",
-        limit: Annotated[
-=======
         period: typing_extensions.Annotated[
             Literal["quarter", "annual"],
             OpenBBCustomParameter(description="Period of the data to return."),
         ] = "annual",
         limit: typing_extensions.Annotated[
->>>>>>> 0359f5e5
             int,
             OpenBBCustomParameter(description="The number of data entries to return."),
         ] = 30,
@@ -1329,11 +1291,7 @@
         ----------
         symbol : Union[str, List[str]]
             Symbol to get data for.
-<<<<<<< HEAD
-        period : Literal['annual', 'quarter']
-=======
         period : Literal['quarter', 'annual']
->>>>>>> 0359f5e5
             Period of the data to return.
         limit : int
             The number of data entries to return.
@@ -1503,21 +1461,12 @@
             Union[str, List[str]],
             OpenBBCustomParameter(description="Symbol to get data for."),
         ],
-<<<<<<< HEAD
-        period: Annotated[
-            Literal["annual", "quarter"],
-            OpenBBCustomParameter(description="Period of the data to return."),
-        ] = "annual",
-        limit: Annotated[
-            Optional[pydantic.types.NonNegativeInt],
-=======
         period: typing_extensions.Annotated[
             Literal["annual", "quarter"],
             OpenBBCustomParameter(description="Period of the data to return."),
         ] = "annual",
         limit: typing_extensions.Annotated[
             Union[pydantic.types.NonNegativeInt, None],
->>>>>>> 0359f5e5
             OpenBBCustomParameter(description="The number of data entries to return."),
         ] = 12,
         chart: bool = False,
@@ -1540,45 +1489,39 @@
             The provider to use for the query, by default None.
             If None, the provider specified in defaults is selected or 'fmp' if there is
             no default.
-<<<<<<< HEAD
-        cik : Optional[str]
-            The CIK of the company if no symbol is provided. (provider: fmp)
-        company_name : Optional[str]
-=======
         cik : Union[str, NoneType]
             The CIK of the company if no symbol is provided. (provider: fmp)
         company_name : Union[str, NoneType]
->>>>>>> 0359f5e5
             Name of the company. (provider: polygon)
-        company_name_search : Optional[str]
+        company_name_search : Union[str, NoneType]
             Name of the company to search. (provider: polygon)
-        sic : Optional[str]
+        sic : Union[str, NoneType]
             The Standard Industrial Classification (SIC) of the company. (provider: polygon)
-        filing_date : Optional[datetime.date]
+        filing_date : Union[datetime.date, NoneType]
             Filing date of the financial statement. (provider: polygon)
-        filing_date_lt : Optional[datetime.date]
+        filing_date_lt : Union[datetime.date, NoneType]
             Filing date less than the given date. (provider: polygon)
-        filing_date_lte : Optional[datetime.date]
+        filing_date_lte : Union[datetime.date, NoneType]
             Filing date less than or equal to the given date. (provider: polygon)
-        filing_date_gt : Optional[datetime.date]
+        filing_date_gt : Union[datetime.date, NoneType]
             Filing date greater than the given date. (provider: polygon)
-        filing_date_gte : Optional[datetime.date]
+        filing_date_gte : Union[datetime.date, NoneType]
             Filing date greater than or equal to the given date. (provider: polygon)
-        period_of_report_date : Optional[datetime.date]
+        period_of_report_date : Union[datetime.date, NoneType]
             Period of report date of the financial statement. (provider: polygon)
-        period_of_report_date_lt : Optional[datetime.date]
+        period_of_report_date_lt : Union[datetime.date, NoneType]
             Period of report date less than the given date. (provider: polygon)
-        period_of_report_date_lte : Optional[datetime.date]
+        period_of_report_date_lte : Union[datetime.date, NoneType]
             Period of report date less than or equal to the given date. (provider: polygon)
-        period_of_report_date_gt : Optional[datetime.date]
+        period_of_report_date_gt : Union[datetime.date, NoneType]
             Period of report date greater than the given date. (provider: polygon)
-        period_of_report_date_gte : Optional[datetime.date]
+        period_of_report_date_gte : Union[datetime.date, NoneType]
             Period of report date greater than or equal to the given date. (provider: polygon)
-        include_sources : Optional[bool]
+        include_sources : Union[bool, NoneType]
             Whether to include the sources of the financial statement. (provider: polygon)
-        order : Optional[Literal['asc', 'desc']]
+        order : Union[Literal['asc', 'desc'], NoneType]
             Order of the financial statement. (provider: polygon)
-        sort : Optional[Literal['filing_date', 'period_of_report_date']]
+        sort : Union[Literal['filing_date', 'period_of_report_date'], NoneType]
             Sort of the financial statement. (provider: polygon)
 
         Returns
@@ -1717,11 +1660,7 @@
             int,
             OpenBBCustomParameter(description="The number of data entries to return."),
         ] = 10,
-<<<<<<< HEAD
-        period: Annotated[
-=======
         period: typing_extensions.Annotated[
->>>>>>> 0359f5e5
             Literal["annual", "quarter"],
             OpenBBCustomParameter(description="Period of the data to return."),
         ] = "annual",
@@ -1873,18 +1812,6 @@
             ],
             OpenBBCustomParameter(description="Type of the transaction."),
         ] = ["P-Purchase"],
-<<<<<<< HEAD
-        reportingCik: Annotated[
-            Optional[int],
-            OpenBBCustomParameter(description="CIK of the reporting owner."),
-        ] = None,
-        companyCik: Annotated[
-            Optional[int],
-            OpenBBCustomParameter(description="CIK of the company owner."),
-        ] = None,
-        page: Annotated[
-            Optional[int],
-=======
         reportingCik: typing_extensions.Annotated[
             Union[int, None],
             OpenBBCustomParameter(description="CIK of the reporting owner."),
@@ -1895,7 +1822,6 @@
         ] = None,
         page: typing_extensions.Annotated[
             Union[int, None],
->>>>>>> 0359f5e5
             OpenBBCustomParameter(description="Page number of the data to fetch."),
         ] = 0,
         chart: bool = False,
@@ -1908,15 +1834,6 @@
         ----------
         symbol : Union[str, List[str]]
             Symbol to get data for.
-<<<<<<< HEAD
-        transactionType : Optional[List[Literal['A-Award', 'C-Conversion', 'D-Return', 'E-ExpireShort', 'F-InKind', 'G-Gift', 'H-ExpireLong', 'I-Discretionary', 'J-Other', 'L-Small', 'M-Exempt', 'O-OutOfTheMoney', 'P-Purchase', 'S-Sale', 'U-Tender', 'W-Will', 'X-InTheMoney', 'Z-Trust']]]
-            Type of the transaction.
-        reportingCik : Optional[int]
-            CIK of the reporting owner.
-        companyCik : Optional[int]
-            CIK of the company owner.
-        page : Optional[int]
-=======
         transactionType : Union[List[Literal['A-Award', 'C-Conversion', 'D-Return', 'E-ExpireShort', 'F-InKind', 'G-Gift', 'H-ExpireLong', 'I-Discretionary', 'J-Other', 'L-Small', 'M-Exempt', 'O-OutOfTheMoney', 'P-Purchase', 'S-Sale', 'U-Tender', 'W-Will', 'X-InTheMoney', 'Z-Trust']], NoneType]
             Type of the transaction.
         reportingCik : Union[int, NoneType]
@@ -1924,7 +1841,6 @@
         companyCik : Union[int, NoneType]
             CIK of the company owner.
         page : Union[int, NoneType]
->>>>>>> 0359f5e5
             Page number of the data to fetch.
         chart : bool
             Whether to create a chart or not, by default False.
@@ -2162,21 +2078,12 @@
             Union[str, List[str]],
             OpenBBCustomParameter(description="Symbol to get data for."),
         ],
-<<<<<<< HEAD
-        period: Annotated[
-            Literal["annual", "quarter"],
-            OpenBBCustomParameter(description="Period of the data to return."),
-        ] = "annual",
-        limit: Annotated[
-            Optional[int],
-=======
         period: typing_extensions.Annotated[
             Literal["annual", "quarter"],
             OpenBBCustomParameter(description="Period of the data to return."),
         ] = "annual",
         limit: typing_extensions.Annotated[
             Union[int, None],
->>>>>>> 0359f5e5
             OpenBBCustomParameter(description="The number of data entries to return."),
         ] = 100,
         chart: bool = False,
@@ -2594,13 +2501,8 @@
             Optional[datetime.date],
             OpenBBCustomParameter(description="A specific date to get data for."),
         ] = None,
-<<<<<<< HEAD
-        page: Annotated[
-            Optional[int],
-=======
         page: typing_extensions.Annotated[
             Union[int, None],
->>>>>>> 0359f5e5
             OpenBBCustomParameter(description="Page number of the data to fetch."),
         ] = 0,
         chart: bool = False,
@@ -2615,11 +2517,7 @@
             Symbol to get data for.
         date : Optional[datetime.date]
             A specific date to get data for.
-<<<<<<< HEAD
-        page : Optional[int]
-=======
         page : Union[int, NoneType]
->>>>>>> 0359f5e5
             Page number of the data to fetch.
         chart : bool
             Whether to create a chart or not, by default False.
@@ -2872,11 +2770,7 @@
             News publisher of the price target.
         news_base_url : Optional[str]
             News base URL of the price target.
-<<<<<<< HEAD
-        newGrade : Optional[str]
-=======
         new_grade : Optional[str]
->>>>>>> 0359f5e5
             None
         previous_grade : Optional[str]
             None
@@ -2921,21 +2815,12 @@
             Union[str, List[str]],
             OpenBBCustomParameter(description="Symbol to get data for."),
         ],
-<<<<<<< HEAD
-        period: Annotated[
-            Literal["annual", "quarter"],
-            OpenBBCustomParameter(description="Period of the data to return."),
-        ] = "annual",
-        limit: Annotated[
-            Optional[pydantic.types.NonNegativeInt],
-=======
         period: typing_extensions.Annotated[
             Literal["annual", "quarter"],
             OpenBBCustomParameter(description="Period of the data to return."),
         ] = "annual",
         limit: typing_extensions.Annotated[
             Union[pydantic.types.NonNegativeInt, None],
->>>>>>> 0359f5e5
             OpenBBCustomParameter(description="The number of data entries to return."),
         ] = 12,
         chart: bool = False,
@@ -3130,19 +3015,11 @@
             Union[str, List[str]],
             OpenBBCustomParameter(description="Symbol to get data for."),
         ],
-<<<<<<< HEAD
-        period: Annotated[
-            Literal["annual", "quarter"],
-            OpenBBCustomParameter(description="Period of the data to return."),
-        ] = "annual",
-        structure: Annotated[
-=======
         period: typing_extensions.Annotated[
             Literal["quarter", "annual"],
             OpenBBCustomParameter(description="Period of the data to return."),
         ] = "annual",
         structure: typing_extensions.Annotated[
->>>>>>> 0359f5e5
             Literal["hierarchical", "flat"],
             OpenBBCustomParameter(description="Structure of the returned data."),
         ] = "flat",
@@ -3156,11 +3033,7 @@
         ----------
         symbol : Union[str, List[str]]
             Symbol to get data for.
-<<<<<<< HEAD
-        period : Literal['annual', 'quarter']
-=======
         period : Literal['quarter', 'annual']
->>>>>>> 0359f5e5
             Period of the data to return.
         structure : Literal['hierarchical', 'flat']
             Structure of the returned data.
@@ -3227,19 +3100,11 @@
             Union[str, List[str]],
             OpenBBCustomParameter(description="Symbol to get data for."),
         ],
-<<<<<<< HEAD
-        period: Annotated[
-            Literal["annual", "quarter"],
-            OpenBBCustomParameter(description="Period of the data to return."),
-        ] = "annual",
-        structure: Annotated[
-=======
         period: typing_extensions.Annotated[
             Literal["quarter", "annual"],
             OpenBBCustomParameter(description="Period of the data to return."),
         ] = "annual",
         structure: typing_extensions.Annotated[
->>>>>>> 0359f5e5
             Literal["hierarchical", "flat"],
             OpenBBCustomParameter(description="Structure of the returned data."),
         ] = "flat",
@@ -3253,11 +3118,7 @@
         ----------
         symbol : Union[str, List[str]]
             Symbol to get data for.
-<<<<<<< HEAD
-        period : Literal['annual', 'quarter']
-=======
         period : Literal['quarter', 'annual']
->>>>>>> 0359f5e5
             Period of the data to return.
         structure : Literal['hierarchical', 'flat']
             Structure of the returned data.

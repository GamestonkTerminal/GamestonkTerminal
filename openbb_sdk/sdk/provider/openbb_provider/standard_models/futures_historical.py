--- conflicted
+++ resolved
@@ -4,12 +4,8 @@
 from datetime import date, datetime
 from typing import List, Optional, Set, Union
 
-<<<<<<< HEAD
-from pydantic import Field, field_validator
-=======
 from dateutil import parser
-from pydantic import Field, validator
->>>>>>> 1e413787
+from pydantic import Field, field_validator, validator
 
 from openbb_provider.abstract.data import Data
 from openbb_provider.abstract.query_params import QueryParams

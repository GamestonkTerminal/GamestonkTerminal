--- conflicted
+++ resolved
@@ -24,10 +24,7 @@
 
     @validator("symbols", pre=True)
     def symbols_validate(cls, v: str):  # pylint: disable=E0213
-<<<<<<< HEAD
-=======
         """Validate the symbols."""
->>>>>>> f7f03d7e
         return v.upper()
 
 

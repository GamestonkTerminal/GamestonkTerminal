--- conflicted
+++ resolved
@@ -47,11 +47,6 @@
 
 class FMPExecutiveCompensationFetcher(
     Fetcher[  # type: ignore
-<<<<<<< HEAD
-=======
-        ExecutiveCompensationQueryParams,
-        List[ExecutiveCompensationData],
->>>>>>> 3df969b8
         FMPExecutiveCompensationQueryParams,
         List[FMPExecutiveCompensationData],
     ]

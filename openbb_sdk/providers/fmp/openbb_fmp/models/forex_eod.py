"""FMP Forex end of day fetcher."""


from datetime import datetime, timedelta
from typing import Any, Dict, List, Optional

from openbb_provider.abstract.fetcher import Fetcher
from openbb_provider.models.forex_eod import ForexEODData, ForexEODQueryParams
from pydantic import Field, validator

from openbb_fmp.utils.helpers import get_data_many, get_querystring


class FMPForexEODQueryParams(ForexEODQueryParams):
    """FMP Forex end of day Query.

    Source: https://site.financialmodelingprep.com/developer/docs/#Historical-Forex-Price
    """


class FMPForexEODData(ForexEODData):
    """FMP Forex end of day Data."""

    adjClose: float = Field(
        description="Adjusted Close Price of the symbol.", alias="adj_close"
    )
    unadjustedVolume: float = Field(
        description="Unadjusted volume of the symbol.", alias="unadjusted_volume"
    )
    change: float = Field(
        description="Change in the price of the symbol from the previous day.",
        alias="change",
    )
    changePercent: float = Field(
        description=r"Change \% in the price of the symbol.", alias="change_percent"
    )
    label: str = Field(description="Human readable format of the date.")
    changeOverTime: float = Field(
        description=r"Change \% in the price of the symbol over a period of time.",
        alias="change_over_time",
    )

    @validator("date", pre=True)
    def date_validate(cls, v):  # pylint: disable=E0213
        return datetime.strptime(v, "%Y-%m-%d")


class FMPForexEODFetcher(
    Fetcher[
<<<<<<< HEAD
=======
        ForexEODQueryParams,
        List[ForexEODData],
>>>>>>> 3df969b8
        FMPForexEODQueryParams,
        List[FMPForexEODData],
    ]
):
    @staticmethod
    def transform_query(params: Dict[str, Any]) -> FMPForexEODQueryParams:
        now = datetime.now().date()
        transformed_params = params
        if params.get("start_date") is None:
            transformed_params["start_date"] = now - timedelta(days=7)

        if params.get("end_date") is None:
            transformed_params["end_date"] = now
        return FMPForexEODQueryParams(**transformed_params)

    @staticmethod
    def extract_data(
        query: FMPForexEODQueryParams,
        credentials: Optional[Dict[str, str]],
        **kwargs: Any,
    ) -> List[FMPForexEODData]:
        api_key = credentials.get("fmp_api_key") if credentials else ""

        base_url = "https://financialmodelingprep.com/api/v3"
        query_str = get_querystring(query.dict(by_alias=True), ["symbol"])
        query_str = query_str.replace("start_date", "from").replace("end_date", "to")
        url = f"{base_url}/historical-price-full/forex/{query.symbol}?{query_str}&apikey={api_key}"

        return get_data_many(url, FMPForexEODData, "historical", **kwargs)

    @staticmethod
    def transform_data(data: List[FMPForexEODData]) -> List[FMPForexEODData]:
        return data<|MERGE_RESOLUTION|>--- conflicted
+++ resolved
@@ -47,11 +47,6 @@
 
 class FMPForexEODFetcher(
     Fetcher[
-<<<<<<< HEAD
-=======
-        ForexEODQueryParams,
-        List[ForexEODData],
->>>>>>> 3df969b8
         FMPForexEODQueryParams,
         List[FMPForexEODData],
     ]

--- conflicted
+++ resolved
@@ -29,11 +29,6 @@
 
 class FMPSECFilingsFetcher(
     Fetcher[
-<<<<<<< HEAD
-=======
-        SECFilingsQueryParams,
-        List[SECFilingsData],
->>>>>>> 3df969b8
         FMPSECFilingsQueryParams,
         List[FMPSECFilingsData],
     ]

"""FMP Balance Sheet Fetcher."""


from typing import Any, Dict, List, Optional

from openbb_provider.abstract.fetcher import Fetcher
from openbb_provider.standard_models.balance_sheet import (
    BalanceSheetData,
    BalanceSheetQueryParams,
)
from pydantic import Field, root_validator

from openbb_fmp.utils.helpers import create_url, get_data_many


class FMPBalanceSheetQueryParams(BalanceSheetQueryParams):
    """FMP Balance Sheet QueryParams.

    Source: https://financialmodelingprep.com/developer/docs/#Balance-Sheet
    """

    cik: Optional[str]

    @root_validator()
    def check_symbol_or_cik(cls, values):  # pylint: disable=no-self-argument
        """Check if symbol or cik is provided."""
        if values.get("symbol") is None and values.get("cik") is None:
            raise ValueError("symbol or cik must be provided")
        return values


class FMPBalanceSheetData(BalanceSheetData):
    """FMP Balance Sheet Data."""

    class Config:
        """Pydantic alias config using fields Dict."""

        fields = {
            "currency": "reportedCurrency",
            "current_assets": "totalCurrentAssets",
<<<<<<< HEAD
            "long_term_investments": "longTermInvestments",
            "property_plant_equipment_net": "propertyPlantEquipmentNet",
            "intangible_assets": "intangibleAssets",
            "other_non_current_assets": "otherNonCurrentAssets",
            "tax_assets": "taxAssets",
            "other_assets": "otherAssets",
            "non_current_assets": "totalNonCurrentAssets",
=======
            "noncurrent_assets": "totalNonCurrentAssets",
>>>>>>> 525b327b
            "assets": "totalAssets",
            "current_liabilities": "totalCurrentLiabilities",
<<<<<<< HEAD
            "long_term_debt": "longTermDebt",
            "other_non_current_liabilities": "otherNonCurrentLiabilities",
            "other_liabilities": "otherLiabilities",
            "non_current_liabilities": "totalNonCurrentLiabilities",
=======
            "noncurrent_liabilities": "totalNonCurrentLiabilities",
>>>>>>> 525b327b
            "liabilities": "totalLiabilities",
            "other_stockholder_equity": "othertotalStockholdersEquity",
        }

    # Leftovers below
    calendarYear: Optional[int] = Field(
        description="Calendar Year", alias="calendar_year"
    )
    link: Optional[str] = Field(description="Link")
    finalLink: Optional[str] = Field(description="Final Link", alias="final_link")

    cashAndShortTermInvestments: Optional[int] = Field(
        description="Cash and Short Term Investments",
        alias="cash_and_short_term_investments",
    )
    goodwillAndIntangibleAssets: Optional[int] = Field(
        description="Goodwill and Intangible Assets",
        alias="goodwill_and_intangible_assets",
    )
    deferredRevenueNonCurrent: Optional[int] = Field(
        description="Deferred Revenue Non Current", alias="deferred_revenue_non_current"
    )
    totalInvestments: Optional[int] = Field(
        description="Total Investments", alias="total_investments"
    )

    capitalLeaseObligations: Optional[int] = Field(
        description="Capital Lease Obligations", alias="capital_lease_obligations"
    )
    deferredTaxLiabilitiesNonCurrent: Optional[int] = Field(
        description="Deferred Tax Liabilities Non Current",
        alias="deferred_tax_liabilities_non_current",
    )

    totalDebt: Optional[int] = Field(description="Total Debt", alias="total_debt")
    netDebt: Optional[int] = Field(description="Net Debt", alias="net_debt")


class FMPBalanceSheetFetcher(
    Fetcher[
        FMPBalanceSheetQueryParams,
        List[FMPBalanceSheetData],
    ]
):
    """Transform the query, extract and transform the data from the FMP endpoints."""

    @staticmethod
    def transform_query(params: Dict[str, Any]) -> FMPBalanceSheetQueryParams:
        """Transform the query params."""
        return FMPBalanceSheetQueryParams(**params)

    @staticmethod
    def extract_data(
        query: FMPBalanceSheetQueryParams,
        credentials: Optional[Dict[str, str]],
        **kwargs: Any,
    ) -> List[Dict]:
        """Return the raw data from the FMP endpoint."""
        api_key = credentials.get("fmp_api_key") if credentials else ""

        url = create_url(
            3, f"balance-sheet-statement/{query.symbol}", api_key, query, ["symbol"]
        )

        return get_data_many(url, **kwargs)

    @staticmethod
    def transform_data(data: List[Dict]) -> List[FMPBalanceSheetData]:
        """Return the transformed data."""
        return [FMPBalanceSheetData(**d) for d in data]<|MERGE_RESOLUTION|>--- conflicted
+++ resolved
@@ -38,27 +38,10 @@
         fields = {
             "currency": "reportedCurrency",
             "current_assets": "totalCurrentAssets",
-<<<<<<< HEAD
-            "long_term_investments": "longTermInvestments",
-            "property_plant_equipment_net": "propertyPlantEquipmentNet",
-            "intangible_assets": "intangibleAssets",
-            "other_non_current_assets": "otherNonCurrentAssets",
-            "tax_assets": "taxAssets",
-            "other_assets": "otherAssets",
             "non_current_assets": "totalNonCurrentAssets",
-=======
-            "noncurrent_assets": "totalNonCurrentAssets",
->>>>>>> 525b327b
             "assets": "totalAssets",
             "current_liabilities": "totalCurrentLiabilities",
-<<<<<<< HEAD
-            "long_term_debt": "longTermDebt",
-            "other_non_current_liabilities": "otherNonCurrentLiabilities",
-            "other_liabilities": "otherLiabilities",
             "non_current_liabilities": "totalNonCurrentLiabilities",
-=======
-            "noncurrent_liabilities": "totalNonCurrentLiabilities",
->>>>>>> 525b327b
             "liabilities": "totalLiabilities",
             "other_stockholder_equity": "othertotalStockholdersEquity",
         }

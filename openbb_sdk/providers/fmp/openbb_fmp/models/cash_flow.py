--- conflicted
+++ resolved
@@ -77,11 +77,6 @@
 
 class FMPCashFlowStatementFetcher(
     Fetcher[
-<<<<<<< HEAD
-=======
-        CashFlowStatementQueryParams,
-        List[CashFlowStatementData],
->>>>>>> 3df969b8
         FMPCashFlowStatementQueryParams,
         List[FMPCashFlowStatementData],
     ]

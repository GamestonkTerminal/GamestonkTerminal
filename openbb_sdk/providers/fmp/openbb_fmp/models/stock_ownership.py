--- conflicted
+++ resolved
@@ -62,15 +62,8 @@
 
 class FMPStockOwnershipFetcher(
     Fetcher[
-<<<<<<< HEAD
         FMPStockOwnershipQueryParams,
         FMPStockOwnershipData,
-=======
-        StockOwnershipQueryParams,
-        List[StockOwnershipData],
-        StockOwnershipQueryParams,
-        List[FMPStockOwnershipData],
->>>>>>> 3df969b8
     ]
 ):
     @staticmethod
@@ -79,13 +72,9 @@
 
     @staticmethod
     def extract_data(
-<<<<<<< HEAD
         query: FMPStockOwnershipQueryParams,
         credentials: Optional[Dict[str, str]],
         **kwargs: Any
-=======
-        query: StockOwnershipQueryParams, credentials: Optional[Dict[str, str]]
->>>>>>> 3df969b8
     ) -> List[FMPStockOwnershipData]:
         api_key = credentials.get("fmp_api_key") if credentials else ""
 
@@ -96,14 +85,7 @@
             query,
         )
 
-<<<<<<< HEAD
         return get_data_many(url, FMPStockOwnershipData, **kwargs)
-=======
-        sorted_data = get_data_many(url, FMPStockOwnershipData)
-        sorted_data.sort(key=lambda x: x.filing_date, reverse=True)
-
-        return sorted_data
->>>>>>> 3df969b8
 
     @staticmethod
     def transform_data(data: List[FMPStockOwnershipData]) -> List[StockOwnershipData]:

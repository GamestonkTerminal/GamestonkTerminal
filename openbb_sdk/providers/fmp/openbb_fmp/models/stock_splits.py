--- conflicted
+++ resolved
@@ -26,11 +26,6 @@
 
 class FMPStockSplitCalendarFetcher(
     Fetcher[
-<<<<<<< HEAD
-=======
-        StockSplitCalendarQueryParams,
-        List[StockSplitCalendarData],
->>>>>>> 3df969b8
         FMPStockSplitCalendarQueryParams,
         List[FMPStockSplitCalendarData],
     ]

--- conflicted
+++ resolved
@@ -54,11 +54,6 @@
 
 class FMPCryptoEODFetcher(
     Fetcher[
-<<<<<<< HEAD
-=======
-        CryptoEODQueryParams,
-        List[CryptoEODData],
->>>>>>> 3df969b8
         FMPCryptoEODQueryParams,
         List[FMPCryptoEODData],
     ]

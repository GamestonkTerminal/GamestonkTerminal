--- conflicted
+++ resolved
@@ -54,15 +54,10 @@
 
     @staticmethod
     def extract_data(
-<<<<<<< HEAD
         query: FMPCompanyOverviewQueryParams,
         credentials: Optional[Dict[str, str]],
         **kwargs: Any,
     ) -> List[FMPCompanyOverviewData]:
-=======
-        query: FMPCompanyOverviewQueryParams, credentials: Optional[Dict[str, str]]
-    ) -> FMPCompanyOverviewData:
->>>>>>> 3df969b8
         api_key = credentials.get("fmp_api_key") if credentials else ""
 
         base_url = "https://financialmodelingprep.com/api/v3/"

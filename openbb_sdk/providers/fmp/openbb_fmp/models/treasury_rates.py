"""FMP Treasury Rates fetcher."""


from datetime import datetime, timedelta
from typing import Any, Dict, List, Optional

from openbb_provider.abstract.fetcher import Fetcher
from openbb_provider.models.treasury_rates import (
    TreasuryRatesData,
    TreasuryRatesQueryParams,
)
from pydantic import validator

from openbb_fmp.utils.helpers import get_data_many, get_querystring


class FMPTreasuryRatesQueryParams(TreasuryRatesQueryParams):
    """FMP Stock News Query.

    Source: https://site.financialmodelingprep.com/developer/docs/treasury-rates-api/

    Maximum time interval can be 3 months.
    """


class FMPTreasuryRatesData(TreasuryRatesData):
    """FMP Treasury Rates Data."""

    class Config:
        fields = {
            "month_1": "month1",
            "month_2": "month2",
            "month_3": "month3",
            "month_6": "month6",
            "year_1": "year1",
            "year_2": "year2",
            "year_3": "year3",
            "year_5": "year5",
            "year_7": "year7",
            "year_10": "year10",
            "year_20": "year20",
            "year_30": "year30",
        }

    @validator("date", pre=True, check_fields=False)
    def date_validate(cls, v):  # pylint: disable=E0213
        return datetime.strptime(v, "%Y-%m-%d")


class FMPTreasuryRatesFetcher(
    Fetcher[
<<<<<<< HEAD
=======
        TreasuryRatesQueryParams,
        List[TreasuryRatesData],
>>>>>>> 3df969b8
        FMPTreasuryRatesQueryParams,
        List[FMPTreasuryRatesData],
    ]
):
    @staticmethod
    def transform_query(params: Dict[str, Any]) -> FMPTreasuryRatesQueryParams:
        return FMPTreasuryRatesQueryParams(**params)

    @staticmethod
    def extract_data(
        query: FMPTreasuryRatesQueryParams,
        credentials: Optional[Dict[str, str]],
        **kwargs: Any,
    ) -> List[FMPTreasuryRatesData]:
        api_key = credentials.get("fmp_api_key") if credentials else ""

        query.start_date = (datetime.now() - timedelta(91)).date()
        query.end_date = (datetime.now() - timedelta(1)).date()

        base_url = "https://financialmodelingprep.com/api/v4/"
        # query_str = get_querystring(query.dict(by_alias=True), [])
        query_str = get_querystring(query.dict(), [])
        query_str = query_str.replace("start_date", "from").replace("end_date", "to")
        url = f"{base_url}treasury?{query_str}&apikey={api_key}"

        return get_data_many(url, FMPTreasuryRatesData, **kwargs)

    @staticmethod
    def transform_data(data: List[FMPTreasuryRatesData]) -> List[FMPTreasuryRatesData]:
        return data<|MERGE_RESOLUTION|>--- conflicted
+++ resolved
@@ -49,11 +49,6 @@
 
 class FMPTreasuryRatesFetcher(
     Fetcher[
-<<<<<<< HEAD
-=======
-        TreasuryRatesQueryParams,
-        List[TreasuryRatesData],
->>>>>>> 3df969b8
         FMPTreasuryRatesQueryParams,
         List[FMPTreasuryRatesData],
     ]

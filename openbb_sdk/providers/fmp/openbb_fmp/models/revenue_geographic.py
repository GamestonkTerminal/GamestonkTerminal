--- conflicted
+++ resolved
@@ -31,11 +31,6 @@
 
 class FMPRevenueGeographicFetcher(
     Fetcher[  # type: ignore
-<<<<<<< HEAD
-=======
-        RevenueGeographicQueryParams,
-        List[RevenueGeographicData],
->>>>>>> 3df969b8
         FMPRevenueGeographicQueryParams,
         List[FMPRevenueGeographicData],
     ]

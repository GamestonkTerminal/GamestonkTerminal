"""yfinance helpers module."""


from datetime import (
    date as dateType,
    datetime,
)
from pathlib import Path
<<<<<<< HEAD
from typing import Any, Literal, Optional
=======
from typing import Any, Literal, Optional, Union
>>>>>>> 35e9ac4e

import pandas as pd
import yfinance as yf
from dateutil.relativedelta import relativedelta

from openbb_yfinance.utils.references import MONTHS


def get_futures_data() -> pd.DataFrame:
    """Return the dataframe of the futures csv file."""
    return pd.read_csv(Path(__file__).resolve().parent / "futures.csv")


def get_futures_curve(symbol: str, date: Optional[dateType]) -> pd.DataFrame:
    """Get the futures curve for a given symbol.

    Parameters
    ----------
    symbol: str
        Symbol to get futures for
    date: Optional[str]
        Optional historical date to get curve for

    Returns
    -------
    pd.DataFrame
        DataFrame with futures curve
    """
    futures_data = get_futures_data()
    try:
        exchange = futures_data[futures_data["Ticker"] == symbol]["Exchange"].values[0]
    except IndexError:
        return pd.DataFrame({"Last Price": [], "expiration": []})

    today = datetime.today()
    futures_index = []
    futures_curve = []
    historical_curve = []
    i = 0
    empty_count = 0
    # Loop through until we find 12 consecutive empty months
    while empty_count < 12:
        future = today + relativedelta(months=i)
        future_symbol = (
            f"{symbol}{MONTHS[future.month]}{str(future.year)[-2:]}.{exchange}"
        )
        data = yf.download(future_symbol, progress=False, ignore_tz=True)

        if data.empty:
            empty_count += 1

        else:
            empty_count = 0
            futures_index.append(future.strftime("%b-%Y"))
            futures_curve.append(data["Adj Close"].values[-1])
            if date is not None:
                historical_curve.append(
                    data["Adj Close"].get(date.strftime("%Y-%m-%d"), None)
                )

        i += 1

    if not futures_index:
        return pd.DataFrame({"date": [], "Last Price": []})

    if historical_curve:
        return pd.DataFrame(
            {"Last Price": historical_curve, "expiration": futures_index}
        )
    return pd.DataFrame({"Last Price": futures_curve, "expiration": futures_index})


def yf_download(
    symbol: str,
<<<<<<< HEAD
    start_date: Optional[str | dateType] = None,
    end_date: Optional[str | dateType] = None,
=======
    start_date: Optional[Union[str, dateType]] = None,
    end_date: Optional[Union[str, dateType]] = None,
>>>>>>> 35e9ac4e
    interval: str = "1d",
    period: str = "max",
    prepost: bool = False,
    actions: bool = False,
    auto_adjust: bool = False,
    back_adjust: bool = False,
    progress: bool = False,
    ignore_tz: bool = True,
    keepna: bool = False,
    repair: bool = False,
    rounding: bool = False,
    group_by: Literal["symbol", "column"] = "column",
    **kwargs: Any,
) -> pd.DataFrame:
<<<<<<< HEAD
    """Base level yFinance OHLC helper function for returning any
    stock/index/crypto/forex ticker and interval available.
    """
=======
    """Base level yFinance OHLC helper function for returning any ticker and interval available."""
>>>>>>> 35e9ac4e

    symbol = symbol.upper()
    _start_date = start_date

    if interval in ["60m", "1h"]:
        period = "2y" if period in ["5y", "10y", "max"] else period
        _start_date = None

    if interval in ["2m", "5m", "15m", "30m", "90m"]:
        _start_date = (datetime.now().date() - relativedelta(days=59)).strftime(
            "%Y-%m-%d"
        )
<<<<<<< HEAD
        period = ""
=======
>>>>>>> 35e9ac4e

    if interval == "1m":
        period = "5d"
        _start_date = None

    data = yf.download(
        tickers=symbol,
        start=_start_date,
        end=None,
        interval=interval,
        period=period,
        prepost=prepost,
        auto_adjust=auto_adjust,
        back_adjust=back_adjust,
        actions=actions,
        progress=progress,
        ignore_tz=ignore_tz,
        keepna=keepna,
        repair=repair,
        rounding=rounding,
        group_by=group_by,
    )
    if not data.empty:
        data = data.reset_index()
        data = data.rename(columns={"Date": "date", "Datetime": "date"})
        data["date"] = pd.to_datetime(data["date"])
<<<<<<< HEAD
=======
        data = data[data["Open"] > 0]
>>>>>>> 35e9ac4e

        if start_date is not None:
            data = data[data["date"] >= pd.to_datetime(start_date)]
            if end_date is not None and pd.to_datetime(end_date) > pd.to_datetime(
                start_date
            ):
                data = data[
                    data["date"] <= (pd.to_datetime(end_date) + relativedelta(days=1))
                ]

        if period not in [
            "max",
            "1d",
            "5d",
            "1wk",
            "1mo",
            "3mo",
            "6mo",
            "1y",
            "2y",
            "5y",
            "10y",
        ]:
            data["date"] = (
                data["date"].dt.tz_localize(None).dt.strftime("%Y-%m-%d %H:%M:%S")
            )
        if interval not in ["1m", "2m", "5m", "15m", "30m", "90m", "60m", "1h"]:
            data["date"] = data["date"].dt.tz_localize(None).dt.strftime("%Y-%m-%d")

        if actions is False:
            data = data.drop(columns=["Adj Close"])

<<<<<<< HEAD
=======
        data.columns = data.columns.str.lower().to_list()

>>>>>>> 35e9ac4e
    return data<|MERGE_RESOLUTION|>--- conflicted
+++ resolved
@@ -6,11 +6,7 @@
     datetime,
 )
 from pathlib import Path
-<<<<<<< HEAD
-from typing import Any, Literal, Optional
-=======
 from typing import Any, Literal, Optional, Union
->>>>>>> 35e9ac4e
 
 import pandas as pd
 import yfinance as yf
@@ -85,13 +81,8 @@
 
 def yf_download(
     symbol: str,
-<<<<<<< HEAD
-    start_date: Optional[str | dateType] = None,
-    end_date: Optional[str | dateType] = None,
-=======
     start_date: Optional[Union[str, dateType]] = None,
     end_date: Optional[Union[str, dateType]] = None,
->>>>>>> 35e9ac4e
     interval: str = "1d",
     period: str = "max",
     prepost: bool = False,
@@ -106,13 +97,7 @@
     group_by: Literal["symbol", "column"] = "column",
     **kwargs: Any,
 ) -> pd.DataFrame:
-<<<<<<< HEAD
-    """Base level yFinance OHLC helper function for returning any
-    stock/index/crypto/forex ticker and interval available.
-    """
-=======
     """Base level yFinance OHLC helper function for returning any ticker and interval available."""
->>>>>>> 35e9ac4e
 
     symbol = symbol.upper()
     _start_date = start_date
@@ -125,10 +110,6 @@
         _start_date = (datetime.now().date() - relativedelta(days=59)).strftime(
             "%Y-%m-%d"
         )
-<<<<<<< HEAD
-        period = ""
-=======
->>>>>>> 35e9ac4e
 
     if interval == "1m":
         period = "5d"
@@ -155,10 +136,7 @@
         data = data.reset_index()
         data = data.rename(columns={"Date": "date", "Datetime": "date"})
         data["date"] = pd.to_datetime(data["date"])
-<<<<<<< HEAD
-=======
         data = data[data["Open"] > 0]
->>>>>>> 35e9ac4e
 
         if start_date is not None:
             data = data[data["date"] >= pd.to_datetime(start_date)]
@@ -191,9 +169,6 @@
         if actions is False:
             data = data.drop(columns=["Adj Close"])
 
-<<<<<<< HEAD
-=======
         data.columns = data.columns.str.lower().to_list()
 
->>>>>>> 35e9ac4e
     return data
"""yfinance Crypto End of Day fetcher."""
# ruff: noqa: SIM105


from datetime import datetime, timedelta
from typing import Any, Dict, List, Optional

from dateutil.relativedelta import relativedelta
from openbb_provider.abstract.fetcher import Fetcher
from openbb_provider.standard_models.crypto_historical import (
    CryptoHistoricalData,
    CryptoHistoricalQueryParams,
)
from openbb_provider.utils.descriptions import QUERY_DESCRIPTIONS
from openbb_yfinance.utils.helpers import yf_download
from openbb_yfinance.utils.references import INTERVALS, PERIODS
<<<<<<< HEAD
from pydantic import Field, field_validator
from yfinance import Ticker
=======
from pandas import to_datetime
from pydantic import Field
>>>>>>> 3aac0baa


class YFinanceCryptoHistoricalQueryParams(CryptoHistoricalQueryParams):
    """YFinance Crypto End of Day Query.

    Source: https://finance.yahoo.com/crypto/
    """

    interval: INTERVALS = Field(default="1d", description="Data granularity.")
    period: PERIODS = Field(
        default="max", description=QUERY_DESCRIPTIONS.get("period", "")
    )


class YFinanceCryptoHistoricalData(CryptoHistoricalData):
    """YFinance Crypto End of Day Data."""

<<<<<<< HEAD
    @field_validator("date", mode="before", check_fields=False)
    @classmethod
    def date_validate(cls, v):  # pylint: disable=E0213
        """Return datetime object from string."""
        return datetime.strptime(v, "%Y-%m-%dT%H:%M:%S")

=======
>>>>>>> 3aac0baa

class YFinanceCryptoHistoricalFetcher(
    Fetcher[
        YFinanceCryptoHistoricalQueryParams,
        List[YFinanceCryptoHistoricalData],
    ]
):
    """Transform the query, extract and transform the data from the yfinance endpoints."""

    @staticmethod
    def transform_query(params: Dict[str, Any]) -> YFinanceCryptoHistoricalQueryParams:
        """Transform the query."""
        transformed_params = params
        now = datetime.now().date()

        if params.get("start_date") is None:
            transformed_params["start_date"] = now - relativedelta(years=1)
        else:
            try:
                transformed_params["start_date"] = datetime.strptime(
                    transformed_params["start_date"], "%Y-%m-%d"
                ).date()
            except TypeError:
                pass

        if params.get("end_date") is None:
            transformed_params["end_date"] = now
        else:
            try:
                transformed_params["end_date"] = datetime.strptime(
                    transformed_params["end_date"], "%Y-%m-%d"
                ).date()
            except TypeError:
                pass

        return YFinanceCryptoHistoricalQueryParams(**params)

    @staticmethod
    def extract_data(
        query: YFinanceCryptoHistoricalQueryParams,
        credentials: Optional[Dict[str, str]],
        **kwargs: Any,
    ) -> List[Dict]:
        """Return the raw data from the yfinance endpoint."""
<<<<<<< HEAD
        if query.period:
            data = Ticker(query.symbol).history(
                interval=query.interval,
                period=query.period,
                actions=False,
                prepost=query.prepost,
                auto_adjust=query.adjust,
                back_adjust=query.back_adjust,
                raise_errors=True,
            )
        else:
            data = Ticker(query.symbol).history(
                interval=query.interval,
                start=query.start_date,
                end=query.end_date,
                actions=False,
                prepost=query.prepost,
                auto_adjust=query.adjust,
                back_adjust=query.back_adjust,
                raise_errors=True,
            )

        data = data.reset_index().rename(columns={"Datetime": "Date"}, errors="ignore")
        data["Date"] = (
            data["Date"].dt.tz_localize(None).dt.strftime("%Y-%m-%dT%H:%M:%S")
        )
        data.columns = data.columns.str.lower()
=======
        if "-" not in query.symbol:
            position = len(query.symbol) - 3
            query.symbol = query.symbol[:position] + "-" + query.symbol[position:]

        data = yf_download(
            query.symbol,
            start=query.start_date,
            end=query.end_date,
            interval=query.interval,
            period=query.period,
            auto_adjust=False,
            actions=False,
        )

        days = (
            1
            if query.interval in ["1m", "2m", "5m", "15m", "30m", "60m", "1h", "90m"]
            else 0
        )

        if query.start_date:
            data.set_index("date", inplace=True)
            data.index = to_datetime(data.index).date
            data = data[
                (data.index >= query.start_date - timedelta(days=days))
                & (data.index <= query.end_date)
            ]

        data.reset_index(inplace=True)
        data.rename(columns={"index": "date"}, inplace=True)

>>>>>>> 3aac0baa
        return data.to_dict("records")

    @staticmethod
    def transform_data(
        data: List[Dict],
    ) -> List[YFinanceCryptoHistoricalData]:
        """Transform the data to the standard format."""
        return [YFinanceCryptoHistoricalData.parse_obj(d) for d in data]<|MERGE_RESOLUTION|>--- conflicted
+++ resolved
@@ -14,13 +14,8 @@
 from openbb_provider.utils.descriptions import QUERY_DESCRIPTIONS
 from openbb_yfinance.utils.helpers import yf_download
 from openbb_yfinance.utils.references import INTERVALS, PERIODS
-<<<<<<< HEAD
+from pandas import to_datetime
 from pydantic import Field, field_validator
-from yfinance import Ticker
-=======
-from pandas import to_datetime
-from pydantic import Field
->>>>>>> 3aac0baa
 
 
 class YFinanceCryptoHistoricalQueryParams(CryptoHistoricalQueryParams):
@@ -38,15 +33,12 @@
 class YFinanceCryptoHistoricalData(CryptoHistoricalData):
     """YFinance Crypto End of Day Data."""
 
-<<<<<<< HEAD
     @field_validator("date", mode="before", check_fields=False)
     @classmethod
     def date_validate(cls, v):  # pylint: disable=E0213
         """Return datetime object from string."""
         return datetime.strptime(v, "%Y-%m-%dT%H:%M:%S")
 
-=======
->>>>>>> 3aac0baa
 
 class YFinanceCryptoHistoricalFetcher(
     Fetcher[
@@ -91,35 +83,6 @@
         **kwargs: Any,
     ) -> List[Dict]:
         """Return the raw data from the yfinance endpoint."""
-<<<<<<< HEAD
-        if query.period:
-            data = Ticker(query.symbol).history(
-                interval=query.interval,
-                period=query.period,
-                actions=False,
-                prepost=query.prepost,
-                auto_adjust=query.adjust,
-                back_adjust=query.back_adjust,
-                raise_errors=True,
-            )
-        else:
-            data = Ticker(query.symbol).history(
-                interval=query.interval,
-                start=query.start_date,
-                end=query.end_date,
-                actions=False,
-                prepost=query.prepost,
-                auto_adjust=query.adjust,
-                back_adjust=query.back_adjust,
-                raise_errors=True,
-            )
-
-        data = data.reset_index().rename(columns={"Datetime": "Date"}, errors="ignore")
-        data["Date"] = (
-            data["Date"].dt.tz_localize(None).dt.strftime("%Y-%m-%dT%H:%M:%S")
-        )
-        data.columns = data.columns.str.lower()
-=======
         if "-" not in query.symbol:
             position = len(query.symbol) - 3
             query.symbol = query.symbol[:position] + "-" + query.symbol[position:]
@@ -151,7 +114,6 @@
         data.reset_index(inplace=True)
         data.rename(columns={"index": "date"}, inplace=True)
 
->>>>>>> 3aac0baa
         return data.to_dict("records")
 
     @staticmethod
@@ -159,4 +121,4 @@
         data: List[Dict],
     ) -> List[YFinanceCryptoHistoricalData]:
         """Transform the data to the standard format."""
-        return [YFinanceCryptoHistoricalData.parse_obj(d) for d in data]+        return [YFinanceCryptoHistoricalData.model_validate(d) for d in data]
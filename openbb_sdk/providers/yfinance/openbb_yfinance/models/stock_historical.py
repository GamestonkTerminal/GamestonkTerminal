--- conflicted
+++ resolved
@@ -107,35 +107,6 @@
         **kwargs: Any,
     ) -> List[Dict]:
         """Return the raw data from the yfinance endpoint."""
-<<<<<<< HEAD
-        if query.period:
-            data = Ticker(query.symbol).history(
-                interval=query.interval,
-                period=query.period,
-                prepost=query.prepost,
-                auto_adjust=query.adjust,
-                back_adjust=query.back_adjust,
-                actions=False,
-                raise_errors=True,
-            )
-        else:
-            data = Ticker(query.symbol).history(
-                interval=query.interval,
-                start=query.start_date,
-                end=query.end_date,
-                prepost=query.prepost,
-                auto_adjust=query.adjust,
-                back_adjust=query.back_adjust,
-                actions=False,
-                raise_errors=True,
-            )
-        data = data.reset_index().rename(columns={"Datetime": "Date"}, errors="ignore")
-        data["Date"] = (
-            data["Date"].dt.tz_localize(None).dt.strftime("%Y-%m-%dT%H:%M:%S")
-        )
-
-        data.columns = data.columns.str.lower()
-=======
         data = yf_download(
             symbol=query.symbol,
             start_date=query.start_date,
@@ -175,7 +146,6 @@
         data.reset_index(inplace=True)
         data.rename(columns={"index": "date"}, inplace=True)
 
->>>>>>> 3aac0baa
         return data.to_dict("records")
 
     @staticmethod
@@ -184,4 +154,4 @@
     ) -> List[YFinanceStockHistoricalData]:
         """Transform the data to the standard format."""
 
-        return [YFinanceStockHistoricalData.parse_obj(d) for d in data]+        return [YFinanceStockHistoricalData.model_validate(d) for d in data]
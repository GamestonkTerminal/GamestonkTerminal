[tool.poetry]
name = "openbb-alpha-vantage"
version = "0.1.0a2"
description = "Alpha Vantage extension for OpenBB"
authors = ["OpenBB Team <hello@openbb.co>"]
readme = "README.md"
packages = [{ include = "openbb_alpha_vantage" }]

[tool.poetry.dependencies]
python = "^3.8"
<<<<<<< HEAD
openbb-core = "^0.1.0a1"
=======
openbb-core = "^0.1.0a2"
>>>>>>> 58232f34

[build-system]
requires = ["poetry-core"]
build-backend = "poetry.core.masonry.api"

[tool.poetry.plugins."openbb_provider_extension"]
alpha_vantage = "openbb_alpha_vantage:alpha_vantage_provider"<|MERGE_RESOLUTION|>--- conflicted
+++ resolved
@@ -8,11 +8,7 @@
 
 [tool.poetry.dependencies]
 python = "^3.8"
-<<<<<<< HEAD
-openbb-core = "^0.1.0a1"
-=======
 openbb-core = "^0.1.0a2"
->>>>>>> 58232f34
 
 [build-system]
 requires = ["poetry-core"]

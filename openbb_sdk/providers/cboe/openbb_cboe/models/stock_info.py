--- conflicted
+++ resolved
@@ -102,7 +102,7 @@
         query: CboeStockInfoQueryParams,
         credentials: Optional[Dict[str, str]],
         **kwargs: Any,
-    ) -> List[Dict]:
+    ) -> dict:
         """Return the raw data from the CBOE endpoint."""
         results = []
         query.symbol = query.symbol.upper()
@@ -136,13 +136,7 @@
         )
 
     @staticmethod
-<<<<<<< HEAD
     def transform_data(data: dict) -> CboeStockInfoData:
         """Transform the data to the standard format"""
 
-        return CboeStockInfoData.parse_obj(data)
-=======
-    def transform_data(data: List[Dict]) -> List[CboeStockInfoData]:
-        """Transform the data to the standard format."""
-        return [CboeStockInfoData.parse_obj(d) for d in data]
->>>>>>> 3aac0baa
+        return CboeStockInfoData.model_validate(data)
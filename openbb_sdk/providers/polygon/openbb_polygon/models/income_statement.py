--- conflicted
+++ resolved
@@ -58,11 +58,6 @@
 
 class PolygonIncomeStatementFetcher(
     Fetcher[
-<<<<<<< HEAD
-=======
-        IncomeStatementQueryParams,
-        List[IncomeStatementData],
->>>>>>> 3df969b8
         PolygonIncomeStatementQueryParams,
         List[PolygonIncomeStatementData],
     ]

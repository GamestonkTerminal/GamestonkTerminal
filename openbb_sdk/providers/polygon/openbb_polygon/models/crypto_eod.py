--- conflicted
+++ resolved
@@ -58,11 +58,6 @@
 
 class PolygonCryptoEODFetcher(
     Fetcher[
-<<<<<<< HEAD
-=======
-        CryptoEODQueryParams,
-        List[CryptoEODData],
->>>>>>> 3df969b8
         PolygonCryptoEODQueryParams,
         List[PolygonCryptoEODData],
     ]

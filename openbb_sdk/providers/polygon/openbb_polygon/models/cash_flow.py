--- conflicted
+++ resolved
@@ -32,11 +32,6 @@
 
 class PolygonCashFlowStatementFetcher(
     Fetcher[
-<<<<<<< HEAD
-=======
-        CashFlowStatementQueryParams,
-        List[CashFlowStatementData],
->>>>>>> 3df969b8
         PolygonCashFlowStatementQueryParams,
         List[PolygonCashFlowStatementData],
     ]

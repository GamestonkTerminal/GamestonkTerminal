"""Polygon available pairs fetcher."""


from datetime import (
    date as dateType,
    datetime,
)
from typing import Any, Dict, List, Literal, Optional

from openbb_provider.abstract.fetcher import Fetcher
from openbb_provider.descriptions import QUERY_DESCRIPTIONS
from openbb_provider.models.forex_pairs import ForexPairsData, ForexPairsQueryParams
from pydantic import Field, PositiveInt, validator

from openbb_polygon.utils.helpers import get_data


class PolygonForexPairsQueryParams(ForexPairsQueryParams):
    """Polygon available pairs Query.

    Source: https://polygon.io/docs/forex/get_v3_reference_tickers
    """

    symbol: Optional[str] = Field(description="Symbol of the pair to search.")
    date: Optional[dateType] = Field(
        default=datetime.now().date(), description=QUERY_DESCRIPTIONS.get("date", "")
    )
    search: Optional[str] = Field(
        default="",
        description="Search for terms within the ticker and/or company name.",
    )
    active: Optional[Literal[True, False]] = Field(
        default=True,
        description="Specify if the tickers returned should be actively traded on the queried date.",
    )
    order: Optional[Literal["asc", "desc"]] = Field(
        default="asc", description="Order data by ascending or descending."
    )
    sort: Optional[
        Literal[
            "ticker",
            "name",
            "market",
            "locale",
            "currency_symbol",
            "currency_name",
            "base_currency_symbol",
            "base_currency_name",
            "last_updated_utc",
            "delisted_utc",
        ]
    ] = Field(default="", description="Sort field used for ordering.")
    limit: Optional[PositiveInt] = Field(
        default=1000, description=QUERY_DESCRIPTIONS.get("limit", "")
    )


class PolygonForexPairsData(ForexPairsData):
    """Polygon available pairs Data."""

    market: str = Field(description="The name of the trading market. Always 'fx'.")
    locale: str = Field(description="The locale of the currency pair.")
    currency_symbol: str = Field(description="The symbol of the quote currency.")
    currency_name: str = Field(description="The name of the quote currency.")
    base_currency_symbol: str = Field(description="The symbol of the base currency.")
    base_currency_name: str = Field(description="The name of the base currency.")
    last_updated_utc: datetime = Field(description="The last updated timestamp in UTC.")
    delisted_utc: Optional[datetime] = Field(
        description="The delisted timestamp in UTC."
    )

    @validator("last_updated_utc", pre=True, check_fields=False)
    def last_updated_utc_validate(cls, v):  # pylint: disable=E0213
        return datetime.strptime(v, "%Y-%m-%dT%H:%M:%SZ")

    @validator("delisted_utc", pre=True, check_fields=False)
    def delisted_utc_validate(cls, v):  # pylint: disable=E0213
        return datetime.strptime(v, "%Y-%m-%dT%H:%M:%SZ")


class PolygonForexPairsFetcher(
    Fetcher[
<<<<<<< HEAD
=======
        ForexPairsQueryParams,
        List[ForexPairsData],
>>>>>>> 3df969b8
        PolygonForexPairsQueryParams,
        List[PolygonForexPairsData],
    ]
):
    @staticmethod
    def transform_query(params: Dict[str, Any]) -> PolygonForexPairsQueryParams:
        return PolygonForexPairsQueryParams(**params)

    @staticmethod
    def extract_data(
        query: PolygonForexPairsQueryParams,
        credentials: Optional[Dict[str, str]],
        **kwargs: Any,
    ) -> List[PolygonForexPairsData]:
        api_key = credentials.get("polygon_api_key") if credentials else ""

        tickers = f"ticker=C:{query.symbol}" if query.symbol else ""
        request_url = (
            f"https://api.polygon.io/v3/reference/"
            f"tickers?{tickers}&market=fx&date={query.date}&"
            f"search={query.search}&active={query.active}&order={query.order}&"
            f"limit={query.limit}&sort={query.sort}&apiKey={api_key}"
        )

        data = {"next_url": request_url}
        all_data: List[Dict] = []

        while "next_url" in data:
            data = get_data(request_url, **kwargs)

            if isinstance(data, list):
                raise ValueError("Expected a dict, got a list")

            if len(data["results"]) == 0:
                raise RuntimeError(
                    "No results found. Please change your query parameters."
                )

            if data["status"] == "OK":
                all_data.extend(data["results"])
            elif data["status"] == "ERROR":
                raise UserWarning(data["error"])

            if "next_url" in data:
                request_url = f"{data['next_url']}&apiKey={api_key}"

        return all_data

    @staticmethod
    def transform_data(
        data: List[PolygonForexPairsData],
    ) -> List[PolygonForexPairsData]:
        return data<|MERGE_RESOLUTION|>--- conflicted
+++ resolved
@@ -80,11 +80,6 @@
 
 class PolygonForexPairsFetcher(
     Fetcher[
-<<<<<<< HEAD
-=======
-        ForexPairsQueryParams,
-        List[ForexPairsData],
->>>>>>> 3df969b8
         PolygonForexPairsQueryParams,
         List[PolygonForexPairsData],
     ]

"""Polygon forex end of day fetcher."""


from datetime import datetime, timedelta
from typing import Any, Dict, List, Literal, Optional

from openbb_provider.abstract.fetcher import Fetcher
from openbb_provider.descriptions import QUERY_DESCRIPTIONS
from openbb_provider.models.forex_eod import ForexEODData, ForexEODQueryParams
from pydantic import Field, PositiveInt, validator

from openbb_polygon.utils.helpers import get_data


class PolygonForexEODQueryParams(ForexEODQueryParams):
    """Polygon forex end of day Query.

    Source: https://polygon.io/docs/forex/get_v2_aggs_ticker__forexticker__range__multiplier___timespan___from___to
    """

    timespan: Literal[
        "minute", "hour", "day", "week", "month", "quarter", "year"
    ] = Field(default="day", description="The timespan of the data.")
    sort: Literal["asc", "desc"] = Field(
        default="desc", description="Sort order of the data."
    )
    limit: PositiveInt = Field(
        default=49999, description=QUERY_DESCRIPTIONS.get("limit", "")
    )
    adjusted: bool = Field(default=True, description="Whether the data is adjusted.")
    multiplier: PositiveInt = Field(
        default=1, description="The multiplier of the timespan."
    )


class PolygonForexEODData(ForexEODData):
    """Polygon forex end of day Data."""

    class Config:
        fields = {
            "date": "t",
            "open": "o",
            "high": "h",
            "low": "l",
            "close": "c",
            "volume": "v",
            "vwap": "vw",
        }

    n: PositiveInt = Field(
        description="The number of transactions for the symbol in the time period."
    )

    @validator("t", pre=True, check_fields=False)
    def time_validate(cls, v):  # pylint: disable=E0213
        return datetime.fromtimestamp(v / 1000)


class PolygonForexEODFetcher(
    Fetcher[
<<<<<<< HEAD
=======
        ForexEODQueryParams,
        List[ForexEODData],
>>>>>>> 3df969b8
        PolygonForexEODQueryParams,
        List[PolygonForexEODData],
    ]
):
    @staticmethod
    def transform_query(params: Dict[str, Any]) -> PolygonForexEODQueryParams:
        now = datetime.now().date()
        start_date = params.pop("start_date", now - timedelta(days=7))
        end_date = params.pop("end_date", now)
        return PolygonForexEODQueryParams(
            **params, start_date=start_date, end_date=end_date
        )

    @staticmethod
    def extract_data(
        query: PolygonForexEODQueryParams,
        credentials: Optional[Dict[str, str]],
        **kwargs: Any,
    ) -> List[PolygonForexEODData]:
        api_key = credentials.get("polygon_api_key") if credentials else ""

        request_url = (
            f"https://api.polygon.io/v2/aggs/ticker/"
            f"C:{query.symbol}/range/{query.multiplier}/{query.timespan}/"
            f"{query.start_date}/{query.end_date}?adjusted={query.adjusted}"
            f"&sort={query.sort}&limit={query.limit}&apiKey={api_key}"
        )

        data = get_data(request_url, **kwargs)
        if isinstance(data, list):
            raise ValueError("Expected a dict, got a list")

        if "results" not in data or len(data["results"]) == 0:
            raise RuntimeError("No results found. Please change your query parameters.")

        return [PolygonForexEODData.parse_obj(d) for d in data.get("results", [])]

    @staticmethod
    def transform_data(data: List[PolygonForexEODData]) -> List[PolygonForexEODData]:
        return data<|MERGE_RESOLUTION|>--- conflicted
+++ resolved
@@ -58,11 +58,6 @@
 
 class PolygonForexEODFetcher(
     Fetcher[
-<<<<<<< HEAD
-=======
-        ForexEODQueryParams,
-        List[ForexEODData],
->>>>>>> 3df969b8
         PolygonForexEODQueryParams,
         List[PolygonForexEODData],
     ]

--- conflicted
+++ resolved
@@ -6,12 +6,6 @@
     "economy_available_indices": "/economy/available_indices",
     "economy_const": "/economy/const",
     "economy_cpi": "/economy/cpi",
-<<<<<<< HEAD
-    "economy_european_index": "/economy/european_index",
-    "economy_european_index_constituents": "/economy/european_index_constituents",
-    "economy_fred_index": "/economy/fred_index",
-=======
->>>>>>> de310ea7
     "economy_index": "/economy/index",
     "economy_risk": "/economy/risk",
     "fixedincome": "/fixedincome",

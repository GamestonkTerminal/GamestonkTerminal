--- conflicted
+++ resolved
@@ -31,10 +31,6 @@
             Optional[datetime.date],
             OpenBBCustomParameter(description="Historical date to search curve for."),
         ] = None,
-<<<<<<< HEAD
-        chart: bool = False,
-=======
->>>>>>> 35e9ac4e
         provider: Optional[Literal["cboe", "yfinance"]] = None,
         **kwargs
     ) -> OBBject[List]:
@@ -46,11 +42,6 @@
             Symbol to get data for.
         date : Optional[datetime.date]
             Historical date to search curve for.
-<<<<<<< HEAD
-        chart : bool
-            Whether to create a chart or not, by default False.
-=======
->>>>>>> 35e9ac4e
         provider : Optional[Literal['cboe', 'yfinance']]
             The provider to use for the query, by default None.
             If None, the provider specified in defaults is selected or 'cboe' if there is

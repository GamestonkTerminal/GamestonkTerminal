### THIS FILE IS AUTO-GENERATED. DO NOT EDIT. ###

import datetime
from typing import List, Literal, Optional, Union

from openbb_core.app.model.custom_parameter import OpenBBCustomParameter
from openbb_core.app.model.obbject import OBBject
from openbb_core.app.static.container import Container
from openbb_core.app.static.filters import filter_inputs
from pydantic import validate_arguments
from typing_extensions import Annotated


class CLASS_economy(Container):
    """/economy
    available_indices
    const
    cpi
    european_index
    european_index_constituents
    index
    risk
    """

    def __repr__(self) -> str:
        return self.__doc__ or ""

    @validate_arguments
    def available_indices(
        self,
        chart: bool = False,
        provider: Optional[Literal["cboe", "fmp", "yfinance"]] = None,
        **kwargs
    ) -> OBBject[List]:
        """Lists of available indices from a provider.

        Parameters
        ----------
        chart : bool
            Whether to create a chart or not, by default False.
        provider : Optional[Literal['cboe', 'fmp', 'yfinance']]
            The provider to use for the query, by default None.
            If None, the provider specified in defaults is selected or 'cboe' if there is
            no default.
        europe : bool
            Filter for European indices. False for US indices. (provider: cboe)

        Returns
        -------
        OBBject
            results : List[AvailableIndices]
                Serializable results.
            provider : Optional[Literal['cboe', 'fmp', 'yfinance']]
                Provider name.
            warnings : Optional[List[Warning_]]
                List of warnings.
            chart : Optional[Chart]
                Chart object.
            metadata: Optional[Metadata]
                Metadata info about the command execution.

        AvailableIndices
        ----------------
        name : Optional[str]
            Name of the index.
        currency : Optional[str]
            Currency the index is traded in.
        isin : Optional[str]
            ISIN code for the index. Valid only for European indices. (provider: cboe)
        region : Optional[str]
            Region for the index. Valid only for European indices (provider: cboe)
        symbol : Optional[str]
            Symbol for the index. (provider: cboe)
        description : Optional[str]
            Description for the index. Valid only for US indices. (provider: cboe)
        data_delay : Optional[int]
            Data delay for the index. Valid only for US indices. (provider: cboe)
        open_time : Optional[time]
            Opening time for the index. Valid only for US indices. (provider: cboe)
        close_time : Optional[time]
            Closing time for the index. Valid only for US indices. (provider: cboe)
        time_zone : Optional[str]
            Time zone for the index. Valid only for US indices. (provider: cboe)
        tick_days : Optional[str]
            The trading days for the index. Valid only for US indices. (provider: cboe)
        tick_frequency : Optional[str]
            The frequency of the index ticks. Valid only for US indices. (provider: cboe)
        tick_period : Optional[str]
            The period of the index ticks. Valid only for US indices. (provider: cboe)
        stock_exchange : Optional[str]
            Stock exchange where the index is listed. (provider: fmp)
        exchange_short_name : Optional[str]
            Short name of the stock exchange where the index is listed. (provider: fmp)
        code : Optional[str]
            ID code for keying the index in the OpenBB Terminal. (provider: yfinance)"""  # noqa: E501

        inputs = filter_inputs(
            provider_choices={
                "provider": provider,
            },
            standard_params={},
            extra_params=kwargs,
            chart=chart,
        )

        return self._command_runner.run(
            "/economy/available_indices",
            **inputs,
        )

    @validate_arguments
    def const(
        self,
        index: Annotated[
            Literal["nasdaq", "sp500", "dowjones"],
            OpenBBCustomParameter(
                description="Index for which we want to fetch the constituents."
            ),
        ] = "dowjones",
        chart: bool = False,
        provider: Optional[Literal["fmp"]] = None,
        **kwargs
    ) -> OBBject[List]:
        """Get the constituents of an index.

        Parameters
        ----------
        index : Literal['nasdaq', 'sp500', 'dowjones']
            Index for which we want to fetch the constituents.
        chart : bool
            Whether to create a chart or not, by default False.
        provider : Optional[Literal['fmp']]
            The provider to use for the query, by default None.
            If None, the provider specified in defaults is selected or 'fmp' if there is
            no default.

        Returns
        -------
        OBBject
            results : List[MajorIndicesConstituents]
                Serializable results.
            provider : Optional[Literal['fmp']]
                Provider name.
            warnings : Optional[List[Warning_]]
                List of warnings.
            chart : Optional[Chart]
                Chart object.
            metadata: Optional[Metadata]
                Metadata info about the command execution.

        MajorIndicesConstituents
        ------------------------
        symbol : Optional[str]
            Symbol to get data for.
        name : Optional[str]
            Name of the constituent company in the index.
        sector : Optional[str]
            Sector the constituent company in the index belongs to.
        sub_sector : Optional[str]
            Sub-sector the constituent company in the index belongs to.
        headquarter : Optional[str]
            Location of the headquarter of the constituent company in the index.
        date_first_added : Union[date, str, NoneType]
            Date the constituent company was added to the index.
        cik : Optional[int]
            Central Index Key of the constituent company in the index.
        founded : Union[date, str]
            Founding year of the constituent company in the index."""  # noqa: E501

        inputs = filter_inputs(
            provider_choices={
                "provider": provider,
            },
            standard_params={
                "index": index,
            },
            extra_params=kwargs,
            chart=chart,
        )

        return self._command_runner.run(
            "/economy/const",
            **inputs,
        )

    @validate_arguments
    def cpi(
        self,
        countries: Annotated[
            List[
                Literal[
                    "australia",
                    "austria",
                    "belgium",
                    "brazil",
                    "bulgaria",
                    "canada",
                    "chile",
                    "china",
                    "croatia",
                    "cyprus",
                    "czech_republic",
                    "denmark",
                    "estonia",
                    "euro_area",
                    "finland",
                    "france",
                    "germany",
                    "greece",
                    "hungary",
                    "iceland",
                    "india",
                    "indonesia",
                    "ireland",
                    "israel",
                    "italy",
                    "japan",
                    "korea",
                    "latvia",
                    "lithuania",
                    "luxembourg",
                    "malta",
                    "mexico",
                    "netherlands",
                    "new_zealand",
                    "norway",
                    "poland",
                    "portugal",
                    "romania",
                    "russian_federation",
                    "slovak_republic",
                    "slovakia",
                    "slovenia",
                    "south_africa",
                    "spain",
                    "sweden",
                    "switzerland",
                    "turkey",
                    "united_kingdom",
                    "united_states",
                ]
            ],
            OpenBBCustomParameter(description="The country or countries to get data."),
        ],
        units: Annotated[
            Literal["growth_previous", "growth_same", "index_2015"],
            OpenBBCustomParameter(description="The data units."),
        ] = "growth_same",
        frequency: Annotated[
            Literal["monthly", "quarter", "annual"],
            OpenBBCustomParameter(description="The data time frequency."),
        ] = "monthly",
        harmonized: Annotated[
            bool,
            OpenBBCustomParameter(
                description="Whether you wish to obtain harmonized data."
            ),
        ] = False,
        start_date: Annotated[
            Union[datetime.date, None, str],
            OpenBBCustomParameter(
                description="Start date of the data, in YYYY-MM-DD format."
            ),
        ] = None,
        end_date: Annotated[
            Union[datetime.date, None, str],
            OpenBBCustomParameter(
                description="End date of the data, in YYYY-MM-DD format."
            ),
        ] = None,
        chart: bool = False,
        provider: Optional[Literal["fred"]] = None,
        **kwargs
    ) -> OBBject[List]:
        """CPI.

        Parameters
        ----------
        countries : List[Literal['australia', 'austria', 'belgium', 'brazil', 'bulgaria', 'canada', 'chile', 'china', 'croatia', 'cyprus', 'czech_republic', 'denmark', 'estonia', 'euro_area', 'finland', 'france', 'germany', 'greece', 'hungary', 'iceland', 'india', 'indonesia', 'ireland', 'israel', 'italy', 'japan', 'korea', 'latvia', 'lithuania', 'luxembourg', 'malta', 'mexico', 'netherlands', 'new_zealand', 'norway', 'poland', 'portugal', 'romania', 'russian_federation', 'slovak_republic', 'slovakia', 'slovenia', 'south_africa', 'spain', 'sweden', 'switzerland', 'turkey', 'united_kingdom', 'united_states']]
            The country or countries to get data.
        units : Literal['growth_previous', 'growth_same', 'index_2015']
            The data units.
        frequency : Literal['monthly', 'quarter', 'annual']
            The data time frequency.
        harmonized : bool
            Whether you wish to obtain harmonized data.
        start_date : Union[datetime.date, NoneType, str]
            Start date of the data, in YYYY-MM-DD format.
        end_date : Union[datetime.date, NoneType, str]
            End date of the data, in YYYY-MM-DD format.
        chart : bool
            Whether to create a chart or not, by default False.
        provider : Optional[Literal['fred']]
            The provider to use for the query, by default None.
            If None, the provider specified in defaults is selected or 'fred' if there is
            no default.

        Returns
        -------
        OBBject
            results : List[CPI]
                Serializable results.
            provider : Optional[Literal['fred']]
                Provider name.
            warnings : Optional[List[Warning_]]
                List of warnings.
            chart : Optional[Chart]
                Chart object.
            metadata: Optional[Metadata]
                Metadata info about the command execution.

        CPI
        ---
        date : Optional[date]
            The date of the data.
        realtime_start : Optional[date]
            Date the data was updated.
        realtime_end : Optional[date]
            Date the data was updated.
        value : Optional[float]
            Value of the data."""  # noqa: E501

        inputs = filter_inputs(
            provider_choices={
                "provider": provider,
            },
            standard_params={
                "countries": countries,
                "units": units,
                "frequency": frequency,
                "harmonized": harmonized,
                "start_date": start_date,
                "end_date": end_date,
            },
            extra_params=kwargs,
            chart=chart,
        )

        return self._command_runner.run(
            "/economy/cpi",
            **inputs,
        )

    @validate_arguments
    def european_index(
        self,
        symbol: Annotated[
            Union[str, List[str]],
            OpenBBCustomParameter(description="Symbol to get data for."),
        ],
        start_date: Annotated[
            Union[datetime.date, None, str],
            OpenBBCustomParameter(
                description="Start date of the data, in YYYY-MM-DD format."
            ),
        ] = None,
        end_date: Annotated[
            Union[datetime.date, None, str],
            OpenBBCustomParameter(
                description="End date of the data, in YYYY-MM-DD format."
            ),
        ] = None,
        chart: bool = False,
        provider: Optional[Literal["cboe"]] = None,
        **kwargs
    ) -> OBBject[List]:
        """Get historical close values for select European indices.

        Parameters
        ----------
        symbol : Union[str, List[str]]
            Symbol to get data for.
        start_date : Union[datetime.date, NoneType, str]
            Start date of the data, in YYYY-MM-DD format.
        end_date : Union[datetime.date, NoneType, str]
            End date of the data, in YYYY-MM-DD format.
        chart : bool
            Whether to create a chart or not, by default False.
        provider : Optional[Literal['cboe']]
            The provider to use for the query, by default None.
            If None, the provider specified in defaults is selected or 'cboe' if there is
            no default.
        interval : Optional[Literal['1d', '1m']]
            Use interval, 1m, for intraday prices during the most recent trading period. (provider: cboe)

        Returns
        -------
        OBBject
            results : List[EuropeanIndexHistorical]
                Serializable results.
            provider : Optional[Literal['cboe']]
                Provider name.
            warnings : Optional[List[Warning_]]
                List of warnings.
            chart : Optional[Chart]
                Chart object.
            metadata: Optional[Metadata]
                Metadata info about the command execution.

        EuropeanIndexHistorical
        -----------------------
        date : Union[date, datetime]
            The date of the data.
        close : Optional[float]
            The close price of the symbol.
        open : Optional[float]
            Opening price for the interval. Only valid when interval is 1m. (provider: cboe)
        high : Optional[float]
            High price for the interval. Only valid when interval is 1m. (provider: cboe)
        low : Optional[float]
            Low price for the interval. Only valid when interval is 1m. (provider: cboe)
        utc_datetime : Optional[datetime]
            UTC datetime. Only valid when interval is 1m. (provider: cboe)"""  # noqa: E501

        inputs = filter_inputs(
            provider_choices={
                "provider": provider,
            },
            standard_params={
                "symbol": ",".join(symbol) if isinstance(symbol, list) else symbol,
                "start_date": start_date,
                "end_date": end_date,
            },
            extra_params=kwargs,
            chart=chart,
        )

        return self._command_runner.run(
            "/economy/european_index",
            **inputs,
        )

    @validate_arguments
    def european_index_constituents(
        self,
        symbol: Annotated[
            Union[str, List[str]],
            OpenBBCustomParameter(description="Symbol to get data for."),
        ],
        chart: bool = False,
        provider: Optional[Literal["cboe"]] = None,
        **kwargs
    ) -> OBBject[List]:
        """Get  current levels for constituents of select European indices.

        Parameters
        ----------
        symbol : Union[str, List[str]]
            Symbol to get data for.
        chart : bool
            Whether to create a chart or not, by default False.
        provider : Optional[Literal['cboe']]
            The provider to use for the query, by default None.
            If None, the provider specified in defaults is selected or 'cboe' if there is
            no default.

        Returns
        -------
        OBBject
            results : List[EuropeanIndexConstituents]
                Serializable results.
            provider : Optional[Literal['cboe']]
                Provider name.
            warnings : Optional[List[Warning_]]
                List of warnings.
            chart : Optional[Chart]
                Chart object.
            metadata: Optional[Metadata]
                Metadata info about the command execution.

        EuropeanIndexConstituents
        -------------------------
        symbol : Optional[str]
            Symbol of the constituent company in the index.
        price : Optional[float]
            Current price of the constituent company in the index.
        open : Optional[float]
            The open price of the symbol.
        high : Optional[float]
            The high price of the symbol.
        low : Optional[float]
            The low price of the symbol.
        close : Optional[float]
            The close price of the symbol.
        volume : Optional[float]
            The volume of the symbol.
        prev_close : Optional[float]
            Previous closing  price. (provider: cboe)
        change : Optional[float]
            Change in price. (provider: cboe)
        change_percent : Optional[float]
            Change in price as a percentage. (provider: cboe)
        tick : Optional[str]
            Whether the last sale was an up or down tick. (provider: cboe)
        last_trade_timestamp : Optional[datetime]
            Last trade timestamp for the symbol. (provider: cboe)
        exchange_id : Optional[int]
            The Exchange ID number. (provider: cboe)
        seqno : Optional[int]
            Sequence number of the last trade on the tape. (provider: cboe)
        asset_type : Optional[str]
            Type of asset. (provider: cboe)"""  # noqa: E501

        inputs = filter_inputs(
            provider_choices={
                "provider": provider,
            },
            standard_params={
                "symbol": ",".join(symbol) if isinstance(symbol, list) else symbol,
            },
            extra_params=kwargs,
            chart=chart,
        )

        return self._command_runner.run(
            "/economy/european_index_constituents",
            **inputs,
        )

    @validate_arguments
    def index(
        self,
        symbol: Annotated[
            Union[str, List[str]],
            OpenBBCustomParameter(description="Symbol to get data for."),
        ],
        start_date: Annotated[
            Union[datetime.date, None, str],
            OpenBBCustomParameter(
                description="Start date of the data, in YYYY-MM-DD format."
            ),
        ] = None,
        end_date: Annotated[
            Union[datetime.date, None, str],
            OpenBBCustomParameter(
                description="End date of the data, in YYYY-MM-DD format."
            ),
        ] = None,
        chart: bool = False,
        provider: Optional[Literal["cboe", "fmp", "polygon", "yfinance"]] = None,
        **kwargs
    ) -> OBBject[List]:
<<<<<<< HEAD
        """Get historical  levels for an index.
=======
        """Get OHLCV data for an index.
>>>>>>> f02748cd

        Parameters
        ----------
        symbol : Union[str, List[str]]
            Symbol to get data for.
        start_date : Union[datetime.date, NoneType, str]
            Start date of the data, in YYYY-MM-DD format.
        end_date : Union[datetime.date, NoneType, str]
            End date of the data, in YYYY-MM-DD format.
        chart : bool
            Whether to create a chart or not, by default False.
        provider : Optional[Literal['cboe', 'fmp', 'polygon', 'yfinance']]
            The provider to use for the query, by default None.
            If None, the provider specified in defaults is selected or 'cboe' if there is
            no default.
        interval : Union[Literal['1d', '1m'], NoneType, Literal['1min', '5min', '15min', '30min', '1hour', '4hour', '1day'], Literal['1m', '2m', '5m', '15m', '30m', '60m', '90m', '1h', '1d', '5d', '1wk', '1mo', '3mo']]
            None
        timeseries : Optional[pydantic.types.NonNegativeInt]
            Number of days to look back. (provider: fmp)
        timespan : Literal['minute', 'hour', 'day', 'week', 'month', 'quarter', 'year']
            Timespan of the data. (provider: polygon)
        sort : Literal['asc', 'desc']
            Sort order of the data. (provider: polygon)
        limit : PositiveInt
            The number of data entries to return. (provider: polygon)
        adjusted : bool
            Whether the data is adjusted. (provider: polygon)
        multiplier : PositiveInt
            Multiplier of the timespan. (provider: polygon)
        period : Optional[Literal['1d', '5d', '1mo', '3mo', '6mo', '1y', '2y', '5y', '10y', 'ytd', 'max']]
            Period of the data to return. (provider: yfinance)
        prepost : bool
            Include Pre and Post market data. (provider: yfinance)
        adjust : bool
            Adjust all the data automatically. (provider: yfinance)
        back_adjust : bool
            Back-adjusted data to mimic true historical prices. (provider: yfinance)

        Returns
        -------
        OBBject
            results : List[MajorIndicesHistorical]
                Serializable results.
            provider : Optional[Literal['cboe', 'fmp', 'polygon', 'yfinance']]
                Provider name.
            warnings : Optional[List[Warning_]]
                List of warnings.
            chart : Optional[Chart]
                Chart object.
            metadata: Optional[Metadata]
                Metadata info about the command execution.

        MajorIndicesHistorical
        ----------------------
        date : Union[datetime, date]
            The date of the data.
        open : Optional[PositiveFloat]
            The open price of the symbol.
        high : Optional[PositiveFloat]
            The high price of the symbol.
        low : Optional[PositiveFloat]
            The low price of the symbol.
        close : Optional[PositiveFloat]
            The close price of the symbol.
        volume : Optional[NonNegativeInt]
            The volume of the symbol.
        calls_volume : Optional[float]
            Number of calls traded during the most recent trading period. Only valid if interval is 1m. (provider: cboe)
        puts_volume : Optional[float]
            Number of puts traded during the most recent trading period. Only valid if interval is 1m. (provider: cboe)
        total_options_volume : Optional[float]
            Total number of options traded during the most recent trading period. Only valid if interval is 1m. (provider: cboe)
        adj_close : Optional[float]
            Adjusted Close Price of the symbol. (provider: fmp)
        unadjusted_volume : Optional[float]
            Unadjusted volume of the symbol. (provider: fmp)
        change : Optional[float]
            Change in the price of the symbol from the previous day. (provider: fmp)
        change_percent : Optional[float]
            Change \\% in the price of the symbol. (provider: fmp)
        label : Optional[str]
            Human readable format of the date. (provider: fmp)
        change_over_time : Optional[float]
            Change \\% in the price of the symbol over a period of time. (provider: fmp)
<<<<<<< HEAD
=======
        n : Optional[PositiveInt]
            Number of transactions for the symbol in the time period. (provider: polygon)
>>>>>>> f02748cd
        """  # noqa: E501

        inputs = filter_inputs(
            provider_choices={
                "provider": provider,
            },
            standard_params={
                "symbol": ",".join(symbol) if isinstance(symbol, list) else symbol,
                "start_date": start_date,
                "end_date": end_date,
            },
            extra_params=kwargs,
            chart=chart,
        )

        return self._command_runner.run(
            "/economy/index",
            **inputs,
        )

    @validate_arguments
    def risk(
        self, chart: bool = False, provider: Optional[Literal["fmp"]] = None, **kwargs
    ) -> OBBject[List]:
        """Market Risk Premium.

        Parameters
        ----------
        chart : bool
            Whether to create a chart or not, by default False.
        provider : Optional[Literal['fmp']]
            The provider to use for the query, by default None.
            If None, the provider specified in defaults is selected or 'fmp' if there is
            no default.

        Returns
        -------
        OBBject
            results : List[RiskPremium]
                Serializable results.
            provider : Optional[Literal['fmp']]
                Provider name.
            warnings : Optional[List[Warning_]]
                List of warnings.
            chart : Optional[Chart]
                Chart object.
            metadata: Optional[Metadata]
                Metadata info about the command execution.

        RiskPremium
        -----------
        country : Optional[str]
            Market country.
        continent : Optional[str]
            Continent of the country.
        total_equity_risk_premium : Optional[PositiveFloat]
            Total equity risk premium for the country.
        country_risk_premium : Optional[NonNegativeFloat]
            Country-specific risk premium."""  # noqa: E501

        inputs = filter_inputs(
            provider_choices={
                "provider": provider,
            },
            standard_params={},
            extra_params=kwargs,
            chart=chart,
        )

        return self._command_runner.run(
            "/economy/risk",
            **inputs,
        )<|MERGE_RESOLUTION|>--- conflicted
+++ resolved
@@ -540,11 +540,7 @@
         provider: Optional[Literal["cboe", "fmp", "polygon", "yfinance"]] = None,
         **kwargs
     ) -> OBBject[List]:
-<<<<<<< HEAD
-        """Get historical  levels for an index.
-=======
         """Get OHLCV data for an index.
->>>>>>> f02748cd
 
         Parameters
         ----------
@@ -629,11 +625,8 @@
             Human readable format of the date. (provider: fmp)
         change_over_time : Optional[float]
             Change \\% in the price of the symbol over a period of time. (provider: fmp)
-<<<<<<< HEAD
-=======
         n : Optional[PositiveInt]
             Number of transactions for the symbol in the time period. (provider: polygon)
->>>>>>> f02748cd
         """  # noqa: E501
 
         inputs = filter_inputs(

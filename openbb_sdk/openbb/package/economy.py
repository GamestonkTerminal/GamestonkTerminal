--- conflicted
+++ resolved
@@ -688,15 +688,9 @@
             The provider to use for the query, by default None.
             If None, the provider specified in defaults is selected or 'cboe' if there is
             no default.
-<<<<<<< HEAD
         interval : Union[Literal['1d', '1m'], NoneType, Literal['1min', '5min', '15min', '30min', '1hour', '4hour', '1day'], Literal['1m', '2m', '5m', '15m', '30m', '60m', '90m', '1h', '1d', '5d', '1wk', '1mo', '3mo']]
             Use interval, 1m, for intraday prices during the most recent trading period. (provider: cboe); Data granularity. (provider: fmp); Data granularity. (provider: yfinance)
         timeseries : Union[pydantic.types.NonNegativeInt, NoneType]
-=======
-        interval : Union[Literal['1d', '1m'], None, Literal['1min', '5min', '15min', '30min', '1hour', '4hour', '1day'], Literal['1m', '2m', '5m', '15m', '30m', '60m', '90m', '1h', '1d', '5d', '1wk', '1mo', '3mo']]
-            Data granularity. (provider: cboe, fmp, yfinance)
-        timeseries : Union[pydantic.types.NonNegativeInt, None]
->>>>>>> 848edee3
             Number of days to look back. (provider: fmp)
         timespan : Literal['minute', 'hour', 'day', 'week', 'month', 'quarter', 'year']
             Timespan of the data. (provider: polygon)
@@ -708,11 +702,7 @@
             Whether the data is adjusted. (provider: polygon)
         multiplier : PositiveInt
             Multiplier of the timespan. (provider: polygon)
-<<<<<<< HEAD
         period : Literal['1d', '5d', '1mo', '3mo', '6mo', '1y', '2y', '5y', '10y', 'ytd', 'max']
-=======
-        period : Union[Literal['1d', '5d', '1mo', '3mo', '6mo', '1y', '2y', '5y', '10y', 'ytd', 'max'], None]
->>>>>>> 848edee3
             Period of the data to return. (provider: yfinance)
         prepost : bool
             Include Pre and Post market data. (provider: yfinance)

--- conflicted
+++ resolved
@@ -27,26 +27,13 @@
 
     @validate_arguments
     def available_indices(
-<<<<<<< HEAD
-        self,
-        chart: bool = False,
-        provider: Optional[Literal["cboe", "fmp", "yfinance"]] = None,
-        **kwargs
-=======
         self, provider: Optional[Literal["fmp"]] = None, **kwargs
->>>>>>> 48a97dd3
     ) -> OBBject[List]:
         """Lists of available indices from a provider.
 
         Parameters
         ----------
-<<<<<<< HEAD
-        chart : bool
-            Whether to create a chart or not, by default False.
-        provider : Optional[Literal['cboe', 'fmp', 'yfinance']]
-=======
         provider : Optional[Literal['fmp']]
->>>>>>> 48a97dd3
             The provider to use for the query, by default None.
             If None, the provider specified in defaults is selected or 'cboe' if there is
             no default.
@@ -535,12 +522,7 @@
                 description="End date of the data, in YYYY-MM-DD format."
             ),
         ] = None,
-<<<<<<< HEAD
-        chart: bool = False,
-        provider: Optional[Literal["cboe", "fmp", "polygon", "yfinance"]] = None,
-=======
         provider: Optional[Literal["fmp", "polygon", "yfinance"]] = None,
->>>>>>> 48a97dd3
         **kwargs
     ) -> OBBject[List]:
         r"""Get OHLCV data for an index.
@@ -553,13 +535,7 @@
             Start date of the data, in YYYY-MM-DD format.
         end_date : Union[datetime.date, NoneType, str]
             End date of the data, in YYYY-MM-DD format.
-<<<<<<< HEAD
-        chart : bool
-            Whether to create a chart or not, by default False.
-        provider : Optional[Literal['cboe', 'fmp', 'polygon', 'yfinance']]
-=======
         provider : Optional[Literal['fmp', 'polygon', 'yfinance']]
->>>>>>> 48a97dd3
             The provider to use for the query, by default None.
             If None, the provider specified in defaults is selected or 'cboe' if there is
             no default.

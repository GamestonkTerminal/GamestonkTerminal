### THIS FILE IS AUTO-GENERATED. DO NOT EDIT. ###

import datetime
from typing import List, Literal, Optional, Union

from openbb_core.app.model.custom_parameter import OpenBBCustomParameter
from openbb_core.app.model.obbject import OBBject
from openbb_core.app.static.container import Container
from openbb_core.app.static.filters import filter_inputs
<<<<<<< HEAD
from pydantic import validate_arguments
=======
from pydantic import BaseModel, validate_arguments
>>>>>>> ebee26b5
from typing_extensions import Annotated


class CLASS_economy(Container):
    """/economy
    available_indices
    const
    cot
    cot_search
    cpi
    european_index
    european_index_constituents
    index
    index_search
    index_snapshots
    risk
    sp500_multiples
    """

    def __repr__(self) -> str:
        return self.__doc__ or ""

    @validate_arguments
    def available_indices(
        self, provider: Optional[Literal["cboe", "fmp", "yfinance"]] = None, **kwargs
    ) -> OBBject[List]:
        """Lists of available indices from a provider.

        Parameters
        ----------
        provider : Optional[Literal['cboe', 'fmp', 'yfinance']]
            The provider to use for the query, by default None.
            If None, the provider specified in defaults is selected or 'cboe' if there is
            no default.
        europe : bool
            Filter for European indices. False for US indices. (provider: cboe)

        Returns
        -------
        OBBject
            results : List[AvailableIndices]
                Serializable results.
            provider : Optional[Literal['cboe', 'fmp', 'yfinance']]
                Provider name.
            warnings : Optional[List[Warning_]]
                List of warnings.
            chart : Optional[Chart]
                Chart object.
            metadata: Optional[Metadata]
                Metadata info about the command execution.

        AvailableIndices
        ----------------
        name : Optional[str]
            Name of the index.
        currency : Optional[str]
            Currency the index is traded in.
        isin : Optional[str]
            ISIN code for the index. Valid only for European indices. (provider: cboe)
        region : Optional[str]
            Region for the index. Valid only for European indices (provider: cboe)
        symbol : Optional[str]
<<<<<<< HEAD
            Symbol for the index. (provider: cboe)
=======
            Symbol for the index. (provider: cboe, yfinance)
>>>>>>> ebee26b5
        description : Optional[str]
            Description for the index. Valid only for US indices. (provider: cboe)
        data_delay : Optional[int]
            Data delay for the index. Valid only for US indices. (provider: cboe)
        open_time : Optional[time]
            Opening time for the index. Valid only for US indices. (provider: cboe)
        close_time : Optional[time]
            Closing time for the index. Valid only for US indices. (provider: cboe)
        time_zone : Optional[str]
            Time zone for the index. Valid only for US indices. (provider: cboe)
        tick_days : Optional[str]
            The trading days for the index. Valid only for US indices. (provider: cboe)
        tick_frequency : Optional[str]
            The frequency of the index ticks. Valid only for US indices. (provider: cboe)
        tick_period : Optional[str]
            The period of the index ticks. Valid only for US indices. (provider: cboe)
        stock_exchange : Optional[str]
            Stock exchange where the index is listed. (provider: fmp)
        exchange_short_name : Optional[str]
            Short name of the stock exchange where the index is listed. (provider: fmp)
        code : Optional[str]
            ID code for keying the index in the OpenBB Terminal. (provider: yfinance)"""  # noqa: E501

        inputs = filter_inputs(
            provider_choices={
                "provider": provider,
            },
            standard_params={},
            extra_params=kwargs,
        )

        return self._command_runner.run(
            "/economy/available_indices",
            **inputs,
        )

    @validate_arguments
    def const(
        self,
        index: Annotated[
            Literal["nasdaq", "sp500", "dowjones"],
            OpenBBCustomParameter(
                description="Index for which we want to fetch the constituents."
            ),
        ] = "dowjones",
        provider: Optional[Literal["fmp"]] = None,
        **kwargs
    ) -> OBBject[List]:
        """Get the constituents of an index.

        Parameters
        ----------
        index : Literal['nasdaq', 'sp500', 'dowjones']
            Index for which we want to fetch the constituents.
        provider : Optional[Literal['fmp']]
            The provider to use for the query, by default None.
            If None, the provider specified in defaults is selected or 'fmp' if there is
            no default.

        Returns
        -------
        OBBject
            results : List[MajorIndicesConstituents]
                Serializable results.
            provider : Optional[Literal['fmp']]
                Provider name.
            warnings : Optional[List[Warning_]]
                List of warnings.
            chart : Optional[Chart]
                Chart object.
            metadata: Optional[Metadata]
                Metadata info about the command execution.

        MajorIndicesConstituents
        ------------------------
        symbol : Optional[str]
            Symbol to get data for.
        name : Optional[str]
            Name of the constituent company in the index.
        sector : Optional[str]
            Sector the constituent company in the index belongs to.
        sub_sector : Optional[str]
            Sub-sector the constituent company in the index belongs to.
        headquarter : Optional[str]
            Location of the headquarter of the constituent company in the index.
        date_first_added : Union[str, date, NoneType]
            Date the constituent company was added to the index.
        cik : Optional[int]
            Central Index Key of the constituent company in the index.
        founded : Union[date, str]
            Founding year of the constituent company in the index."""  # noqa: E501

        inputs = filter_inputs(
            provider_choices={
                "provider": provider,
            },
            standard_params={
                "index": index,
            },
            extra_params=kwargs,
        )

        return self._command_runner.run(
            "/economy/const",
            **inputs,
        )

    @validate_arguments
    def cot(
        self, provider: Optional[Literal["quandl"]] = None, **kwargs
    ) -> OBBject[List]:
        """Lookup Commitment of Traders Reports by series ID.

        Parameters
        ----------
        provider : Optional[Literal['quandl']]
            The provider to use for the query, by default None.
            If None, the provider specified in defaults is selected or 'quandl' if there is
            no default.
        code : str

                    CFTC series code.  Use search_cot() to find the code.
                    Codes not listed in the curated list, but are published by on the Nasdaq Data Link website, are valid.
                    Certain symbols, such as "ES=F", or exact names are also valid.
                    Default report is: S&P 500 Consolidated (CME))
                     (provider: quandl)
        data_type : Optional[Literal['F', 'FO', 'CITS']]

                    The type of data to reuturn. Default is "FO".

                    F = Futures only

                    FO = Futures and Options

                    CITS = Commodity Index Trader Supplemental. Only valid for commodities.
                 (provider: quandl)
        legacy_format : Optional[bool]
            Returns the legacy format of report. Default is False. (provider: quandl)
        report_type : Optional[Literal['ALL', 'CHG', 'OLD', 'OTR']]

                    The type of report to return. Default is "ALL".

                        ALL = All

                        CHG = Change in Positions

                        OLD = Old Crop Years

                        OTR = Other Crop Years
                 (provider: quandl)
        measure : Optional[Literal['CR', 'NT', 'OI', 'CHG']]

                    The measure to return. Default is None.

                    CR = Concentration Ratios

                    NT = Number of Traders

                    OI = Percent of Open Interest

                    CHG = Change in Positions. Only valid when data_type is "CITS".
                 (provider: quandl)
        start_date : Optional[datetime.date]
            The start date of the time series. Defaults to all. (provider: quandl)
        end_date : Optional[datetime.date]
            The end date of the time series. Defaults to the most recent data. (provider: quandl)
        transform : Optional[Literal['diff', 'rdiff', 'cumul', 'normalize']]
            Transform the data as w/w difference, percent change, cumulative, or normalize. (provider: quandl)

        Returns
        -------
        OBBject
            results : List[COT]
                Serializable results.
            provider : Optional[Literal['quandl']]
                Provider name.
            warnings : Optional[List[Warning_]]
                List of warnings.
            chart : Optional[Chart]
                Chart object.
            metadata: Optional[Metadata]
                Metadata info about the command execution.

        COT
        ---"""  # noqa: E501

        inputs = filter_inputs(
            provider_choices={
                "provider": provider,
            },
            standard_params={},
            extra_params=kwargs,
        )

        return self._command_runner.run(
            "/economy/cot",
            **inputs,
        )

    @validate_arguments
    def cot_search(
        self,
        query: Annotated[str, OpenBBCustomParameter(description="Search query.")] = "",
        provider: Optional[Literal["quandl"]] = None,
        **kwargs
    ) -> OBBject[List]:
        """Fuzzy search and list of curated Commitment of Traders Reports series information.

        Parameters
        ----------
        query : str
            Search query.
        provider : Optional[Literal['quandl']]
            The provider to use for the query, by default None.
            If None, the provider specified in defaults is selected or 'quandl' if there is
            no default.

        Returns
        -------
        OBBject
            results : List[COTSearch]
                Serializable results.
            provider : Optional[Literal['quandl']]
                Provider name.
            warnings : Optional[List[Warning_]]
                List of warnings.
            chart : Optional[Chart]
                Chart object.
            metadata: Optional[Metadata]
                Metadata info about the command execution.

        COTSearch
        ---------
        code : Optional[str]
            CFTC Code of the report.
        name : Optional[str]
            Name of the underlying asset.
        category : Optional[str]
            Category of the underlying asset.
        subcategory : Optional[str]
            Subcategory of the underlying asset.
        units : Optional[str]
            The units for one contract.
        symbol : Optional[str]
            Trading symbol representing the underlying asset."""  # noqa: E501

        inputs = filter_inputs(
            provider_choices={
                "provider": provider,
            },
            standard_params={
                "query": query,
            },
            extra_params=kwargs,
        )

        return self._command_runner.run(
            "/economy/cot_search",
            **inputs,
        )

    @validate_arguments
    def cpi(
        self,
        countries: Annotated[
            List[
                Literal[
                    "australia",
                    "austria",
                    "belgium",
                    "brazil",
                    "bulgaria",
                    "canada",
                    "chile",
                    "china",
                    "croatia",
                    "cyprus",
                    "czech_republic",
                    "denmark",
                    "estonia",
                    "euro_area",
                    "finland",
                    "france",
                    "germany",
                    "greece",
                    "hungary",
                    "iceland",
                    "india",
                    "indonesia",
                    "ireland",
                    "israel",
                    "italy",
                    "japan",
                    "korea",
                    "latvia",
                    "lithuania",
                    "luxembourg",
                    "malta",
                    "mexico",
                    "netherlands",
                    "new_zealand",
                    "norway",
                    "poland",
                    "portugal",
                    "romania",
                    "russian_federation",
                    "slovak_republic",
                    "slovakia",
                    "slovenia",
                    "south_africa",
                    "spain",
                    "sweden",
                    "switzerland",
                    "turkey",
                    "united_kingdom",
                    "united_states",
                ]
            ],
            OpenBBCustomParameter(description="The country or countries to get data."),
        ],
        units: Annotated[
            Literal["growth_previous", "growth_same", "index_2015"],
            OpenBBCustomParameter(description="The data units."),
        ] = "growth_same",
        frequency: Annotated[
            Literal["monthly", "quarter", "annual"],
            OpenBBCustomParameter(description="The data time frequency."),
        ] = "monthly",
        harmonized: Annotated[
            bool,
            OpenBBCustomParameter(
                description="Whether you wish to obtain harmonized data."
            ),
        ] = False,
        start_date: Annotated[
            Union[datetime.date, None, str],
            OpenBBCustomParameter(
                description="Start date of the data, in YYYY-MM-DD format."
            ),
        ] = None,
        end_date: Annotated[
            Union[datetime.date, None, str],
            OpenBBCustomParameter(
                description="End date of the data, in YYYY-MM-DD format."
            ),
        ] = None,
        provider: Optional[Literal["fred"]] = None,
        **kwargs
    ) -> OBBject[List]:
        """CPI.

        Parameters
        ----------
        countries : List[Literal['australia', 'austria', 'belgium', 'brazil', 'bulgaria', 'canada', 'chile', 'china', 'croatia', 'cyprus', 'czech_republic', 'denmark', 'estonia', 'euro_area', 'finland', 'france', 'germany', 'greece', 'hungary', 'iceland', 'india', 'indonesia', 'ireland', 'israel', 'italy', 'japan', 'korea', 'latvia', 'lithuania', 'luxembourg', 'malta', 'mexico', 'netherlands', 'new_zealand', 'norway', 'poland', 'portugal', 'romania', 'russian_federation', 'slovak_republic', 'slovakia', 'slovenia', 'south_africa', 'spain', 'sweden', 'switzerland', 'turkey', 'united_kingdom', 'united_states']]
            The country or countries to get data.
        units : Literal['growth_previous', 'growth_same', 'index_2015']
            The data units.
        frequency : Literal['monthly', 'quarter', 'annual']
            The data time frequency.
        harmonized : bool
            Whether you wish to obtain harmonized data.
        start_date : Union[datetime.date, NoneType, str]
            Start date of the data, in YYYY-MM-DD format.
        end_date : Union[datetime.date, NoneType, str]
            End date of the data, in YYYY-MM-DD format.
        provider : Optional[Literal['fred']]
            The provider to use for the query, by default None.
            If None, the provider specified in defaults is selected or 'fred' if there is
            no default.

        Returns
        -------
        OBBject
            results : List[CPI]
                Serializable results.
            provider : Optional[Literal['fred']]
                Provider name.
            warnings : Optional[List[Warning_]]
                List of warnings.
            chart : Optional[Chart]
                Chart object.
            metadata: Optional[Metadata]
                Metadata info about the command execution.

        CPI
        ---
        date : Optional[date]
            The date of the data.
        realtime_start : Optional[date]
            Date the data was updated.
        realtime_end : Optional[date]
            Date the data was updated.
        value : Optional[float]
            Value of the data."""  # noqa: E501

        inputs = filter_inputs(
            provider_choices={
                "provider": provider,
            },
            standard_params={
                "countries": countries,
                "units": units,
                "frequency": frequency,
                "harmonized": harmonized,
                "start_date": start_date,
                "end_date": end_date,
            },
            extra_params=kwargs,
        )

        return self._command_runner.run(
            "/economy/cpi",
            **inputs,
        )

    @validate_arguments
    def european_index(
        self,
        symbol: Annotated[
            Union[str, List[str]],
            OpenBBCustomParameter(description="Symbol to get data for."),
        ],
        start_date: Annotated[
            Union[datetime.date, None, str],
            OpenBBCustomParameter(
                description="Start date of the data, in YYYY-MM-DD format."
            ),
        ] = None,
        end_date: Annotated[
            Union[datetime.date, None, str],
            OpenBBCustomParameter(
                description="End date of the data, in YYYY-MM-DD format."
            ),
        ] = None,
        provider: Optional[Literal["cboe"]] = None,
        **kwargs
    ) -> OBBject[List]:
        """Get historical close values for select European indices.

        Parameters
        ----------
        symbol : Union[str, List[str]]
            Symbol to get data for.
        start_date : Union[datetime.date, NoneType, str]
            Start date of the data, in YYYY-MM-DD format.
        end_date : Union[datetime.date, NoneType, str]
            End date of the data, in YYYY-MM-DD format.
        provider : Optional[Literal['cboe']]
            The provider to use for the query, by default None.
            If None, the provider specified in defaults is selected or 'cboe' if there is
            no default.
        interval : Optional[Literal['1d', '1m']]
<<<<<<< HEAD
            Use interval, 1m, for intraday prices during the most recent trading period. (provider: cboe)
=======
            Data granularity. (provider: cboe)
>>>>>>> ebee26b5

        Returns
        -------
        OBBject
            results : List[EuropeanIndexHistorical]
                Serializable results.
            provider : Optional[Literal['cboe']]
                Provider name.
            warnings : Optional[List[Warning_]]
                List of warnings.
            chart : Optional[Chart]
                Chart object.
            metadata: Optional[Metadata]
                Metadata info about the command execution.

        EuropeanIndexHistorical
        -----------------------
<<<<<<< HEAD
        date : Union[date, datetime]
=======
        date : Optional[datetime]
>>>>>>> ebee26b5
            The date of the data.
        close : Optional[float]
            The close price of the symbol.
        open : Optional[float]
            Opening price for the interval. Only valid when interval is 1m. (provider: cboe)
        high : Optional[float]
            High price for the interval. Only valid when interval is 1m. (provider: cboe)
        low : Optional[float]
            Low price for the interval. Only valid when interval is 1m. (provider: cboe)
        utc_datetime : Optional[datetime]
            UTC datetime. Only valid when interval is 1m. (provider: cboe)"""  # noqa: E501

        inputs = filter_inputs(
            provider_choices={
                "provider": provider,
            },
            standard_params={
                "symbol": ",".join(symbol) if isinstance(symbol, list) else symbol,
                "start_date": start_date,
                "end_date": end_date,
            },
            extra_params=kwargs,
        )

        return self._command_runner.run(
            "/economy/european_index",
            **inputs,
        )

    @validate_arguments
    def european_index_constituents(
        self,
        symbol: Annotated[
            Union[str, List[str]],
            OpenBBCustomParameter(description="Symbol to get data for."),
        ],
        provider: Optional[Literal["cboe"]] = None,
        **kwargs
    ) -> OBBject[List]:
        """Get  current levels for constituents of select European indices.

        Parameters
        ----------
        symbol : Union[str, List[str]]
            Symbol to get data for.
        provider : Optional[Literal['cboe']]
            The provider to use for the query, by default None.
            If None, the provider specified in defaults is selected or 'cboe' if there is
            no default.

        Returns
        -------
        OBBject
            results : List[EuropeanIndexConstituents]
                Serializable results.
            provider : Optional[Literal['cboe']]
                Provider name.
            warnings : Optional[List[Warning_]]
                List of warnings.
            chart : Optional[Chart]
                Chart object.
            metadata: Optional[Metadata]
                Metadata info about the command execution.

        EuropeanIndexConstituents
        -------------------------
        symbol : Optional[str]
            Symbol of the constituent company in the index.
        price : Optional[float]
            Current price of the constituent company in the index.
        open : Optional[float]
            The open price of the symbol.
        high : Optional[float]
            The high price of the symbol.
        low : Optional[float]
            The low price of the symbol.
        close : Optional[float]
            The close price of the symbol.
        volume : Optional[float]
            The volume of the symbol.
        prev_close : Optional[float]
            Previous closing  price. (provider: cboe)
        change : Optional[float]
            Change in price. (provider: cboe)
        change_percent : Optional[float]
            Change in price as a percentage. (provider: cboe)
        tick : Optional[str]
            Whether the last sale was an up or down tick. (provider: cboe)
        last_trade_timestamp : Optional[datetime]
            Last trade timestamp for the symbol. (provider: cboe)
        exchange_id : Optional[int]
            The Exchange ID number. (provider: cboe)
        seqno : Optional[int]
            Sequence number of the last trade on the tape. (provider: cboe)
        asset_type : Optional[str]
            Type of asset. (provider: cboe)"""  # noqa: E501

        inputs = filter_inputs(
            provider_choices={
                "provider": provider,
            },
            standard_params={
                "symbol": ",".join(symbol) if isinstance(symbol, list) else symbol,
            },
            extra_params=kwargs,
        )

        return self._command_runner.run(
            "/economy/european_index_constituents",
            **inputs,
        )

    @validate_arguments
    def index(
        self,
        symbol: Annotated[
            Union[str, List[str]],
            OpenBBCustomParameter(description="Symbol to get data for."),
        ],
        start_date: Annotated[
            Union[datetime.date, None, str],
            OpenBBCustomParameter(
                description="Start date of the data, in YYYY-MM-DD format."
            ),
        ] = None,
        end_date: Annotated[
            Union[datetime.date, None, str],
            OpenBBCustomParameter(
                description="End date of the data, in YYYY-MM-DD format."
            ),
        ] = None,
        provider: Optional[Literal["cboe", "fmp", "polygon", "yfinance"]] = None,
        **kwargs
    ) -> OBBject[List]:
        """Get historical  levels for an index.

        Parameters
        ----------
        symbol : Union[str, List[str]]
            Symbol to get data for.
        start_date : Union[datetime.date, NoneType, str]
            Start date of the data, in YYYY-MM-DD format.
        end_date : Union[datetime.date, NoneType, str]
            End date of the data, in YYYY-MM-DD format.
        provider : Optional[Literal['cboe', 'fmp', 'polygon', 'yfinance']]
            The provider to use for the query, by default None.
            If None, the provider specified in defaults is selected or 'cboe' if there is
            no default.
        interval : Union[Literal['1d', '1m'], NoneType, Literal['1min', '5min', '15min', '30min', '1hour', '4hour', '1day'], Literal['1m', '2m', '5m', '15m', '30m', '60m', '90m', '1h', '1d', '5d', '1wk', '1mo', '3mo']]
<<<<<<< HEAD
            None
=======
            Use interval, 1m, for intraday prices during the most recent trading period. (provider: cboe); Data granularity. (provider: fmp); Data granularity. (provider: yfinance)
>>>>>>> ebee26b5
        timeseries : Optional[pydantic.types.NonNegativeInt]
            Number of days to look back. (provider: fmp)
        timespan : Literal['minute', 'hour', 'day', 'week', 'month', 'quarter', 'year']
            Timespan of the data. (provider: polygon)
        sort : Literal['asc', 'desc']
            Sort order of the data. (provider: polygon)
        limit : PositiveInt
            The number of data entries to return. (provider: polygon)
        adjusted : bool
            Whether the data is adjusted. (provider: polygon)
        multiplier : PositiveInt
            Multiplier of the timespan. (provider: polygon)
<<<<<<< HEAD
        period : Optional[Literal['1d', '5d', '1mo', '3mo', '6mo', '1y', '2y', '5y', '10y', 'ytd', 'max']]
            Period of the data to return. (provider: yfinance)
        prepost : bool
            Include Pre and Post market data. (provider: yfinance)
        adjust : bool
            Adjust all the data automatically. (provider: yfinance)
        back_adjust : bool
            Back-adjusted data to mimic true historical prices. (provider: yfinance)
=======
        period : Literal['1d', '5d', '1mo', '3mo', '6mo', '1y', '2y', '5y', '10y', 'ytd', 'max']
            Period of the data to return. (provider: yfinance)
        prepost : bool
            Include Pre and Post market data. (provider: yfinance)
        rounding : bool
            Round prices to two decimals? (provider: yfinance)
>>>>>>> ebee26b5

        Returns
        -------
        OBBject
            results : List[MajorIndicesHistorical]
                Serializable results.
            provider : Optional[Literal['cboe', 'fmp', 'polygon', 'yfinance']]
                Provider name.
            warnings : Optional[List[Warning_]]
                List of warnings.
            chart : Optional[Chart]
                Chart object.
            metadata: Optional[Metadata]
                Metadata info about the command execution.

        MajorIndicesHistorical
        ----------------------
<<<<<<< HEAD
        date : Union[datetime, date]
=======
        date : Optional[datetime]
>>>>>>> ebee26b5
            The date of the data.
        open : Optional[PositiveFloat]
            The open price of the symbol.
        high : Optional[PositiveFloat]
            The high price of the symbol.
        low : Optional[PositiveFloat]
            The low price of the symbol.
        close : Optional[PositiveFloat]
            The close price of the symbol.
        volume : Optional[NonNegativeInt]
            The volume of the symbol.
        calls_volume : Optional[float]
            Number of calls traded during the most recent trading period. Only valid if interval is 1m. (provider: cboe)
        puts_volume : Optional[float]
            Number of puts traded during the most recent trading period. Only valid if interval is 1m. (provider: cboe)
        total_options_volume : Optional[float]
            Total number of options traded during the most recent trading period. Only valid if interval is 1m. (provider: cboe)
        adj_close : Optional[float]
            Adjusted Close Price of the symbol. (provider: fmp)
        unadjusted_volume : Optional[float]
            Unadjusted volume of the symbol. (provider: fmp)
        change : Optional[float]
            Change in the price of the symbol from the previous day. (provider: fmp)
        change_percent : Optional[float]
            Change % in the price of the symbol. (provider: fmp)
        label : Optional[str]
            Human readable format of the date. (provider: fmp)
        change_over_time : Optional[float]
<<<<<<< HEAD
            Change \\% in the price of the symbol over a period of time. (provider: fmp)
=======
            Change % in the price of the symbol over a period of time. (provider: fmp)
>>>>>>> ebee26b5
        """  # noqa: E501

        inputs = filter_inputs(
            provider_choices={
                "provider": provider,
            },
            standard_params={
                "symbol": ",".join(symbol) if isinstance(symbol, list) else symbol,
                "start_date": start_date,
                "end_date": end_date,
            },
            extra_params=kwargs,
        )

        return self._command_runner.run(
            "/economy/index",
            **inputs,
        )

    @validate_arguments
<<<<<<< HEAD
    def risk(
        self, provider: Optional[Literal["fmp"]] = None, **kwargs
=======
    def index_search(
        self,
        query: Annotated[str, OpenBBCustomParameter(description="Search query.")] = "",
        symbol: Annotated[
            Union[bool, List[str]],
            OpenBBCustomParameter(description="Whether to search by ticker symbol."),
        ] = False,
        provider: Optional[Literal["cboe"]] = None,
        **kwargs
    ) -> OBBject[List]:
        """Search for indices.

        Parameters
        ----------
        query : str
            Search query.
        symbol : Union[bool, List[str]]
            Whether to search by ticker symbol.
        provider : Optional[Literal['cboe']]
            The provider to use for the query, by default None.
            If None, the provider specified in defaults is selected or 'cboe' if there is
            no default.
        europe : bool
            Filter for European indices. False for US indices. (provider: cboe)

        Returns
        -------
        OBBject
            results : List[IndexSearch]
                Serializable results.
            provider : Optional[Literal['cboe']]
                Provider name.
            warnings : Optional[List[Warning_]]
                List of warnings.
            chart : Optional[Chart]
                Chart object.
            metadata: Optional[Metadata]
                Metadata info about the command execution.

        IndexSearch
        -----------
        symbol : Optional[str]
            Symbol of the index.
        name : Optional[str]
            Name of the index.
        isin : Optional[str]
            ISIN code for the index. Valid only for European indices. (provider: cboe)
        region : Optional[str]
            Region for the index. Valid only for European indices (provider: cboe)
        description : Optional[str]
            Description for the index. (provider: cboe)
        data_delay : Optional[int]
            Data delay for the index. Valid only for US indices. (provider: cboe)
        currency : Optional[str]
            Currency for the index. (provider: cboe)
        time_zone : Optional[str]
            Time zone for the index. Valid only for US indices. (provider: cboe)
        open_time : Optional[time]
            Opening time for the index. Valid only for US indices. (provider: cboe)
        close_time : Optional[time]
            Closing time for the index. Valid only for US indices. (provider: cboe)
        tick_days : Optional[str]
            The trading days for the index. Valid only for US indices. (provider: cboe)
        tick_frequency : Optional[str]
            Tick frequency for the index. Valid only for US indices. (provider: cboe)
        tick_period : Optional[str]
            Tick period for the index. Valid only for US indices. (provider: cboe)"""  # noqa: E501

        inputs = filter_inputs(
            provider_choices={
                "provider": provider,
            },
            standard_params={
                "query": query,
                "symbol": ",".join(symbol) if isinstance(symbol, list) else symbol,
            },
            extra_params=kwargs,
        )

        return self._command_runner.run(
            "/economy/index_search",
            **inputs,
        )

    @validate_arguments
    def index_snapshots(
        self,
        region: Annotated[
            Optional[Literal["US", "EU"]],
            OpenBBCustomParameter(
                description="The region to return. Currently supports US and EU."
            ),
        ] = "US",
        provider: Optional[Literal["cboe"]] = None,
        **kwargs
>>>>>>> ebee26b5
    ) -> OBBject[List]:
        """Get current  levels for all indices from a provider.

        Parameters
        ----------
        region : Optional[Literal['US', 'EU']]
            The region to return. Currently supports US and EU.
        provider : Optional[Literal['cboe']]
            The provider to use for the query, by default None.
            If None, the provider specified in defaults is selected or 'cboe' if there is
            no default.

        Returns
        -------
        OBBject
            results : List[IndexSnapshots]
                Serializable results.
            provider : Optional[Literal['cboe']]
                Provider name.
            warnings : Optional[List[Warning_]]
                List of warnings.
            chart : Optional[Chart]
                Chart object.
            metadata: Optional[Metadata]
                Metadata info about the command execution.

        IndexSnapshots
        --------------
        symbol : Optional[str]
            Symbol of the index.
        name : Optional[str]
            Name of the index.
        currency : Optional[str]
            Currency of the index.
        price : Optional[float]
            Current price of the index.
        open : Optional[float]
            Opening price of the index.
        high : Optional[float]
            Highest price of the index.
        low : Optional[float]
            Lowest price of the index.
        close : Optional[float]
            Closing price of the index.
        prev_close : Optional[float]
            Previous closing price of the index.
        change : Optional[float]
            Change of the index.
        change_percent : Optional[float]
            Change percent of the index.
        isin : Optional[str]
            ISIN code for the index. Valid only for European indices. (provider: cboe)
        last_trade_timestamp : Optional[datetime]
            Last trade timestamp for the index. (provider: cboe)"""  # noqa: E501

        inputs = filter_inputs(
            provider_choices={
                "provider": provider,
            },
            standard_params={
                "region": region,
            },
            extra_params=kwargs,
        )

        return self._command_runner.run(
            "/economy/index_snapshots",
            **inputs,
        )

    @validate_arguments
    def risk(
        self, provider: Optional[Literal["fmp"]] = None, **kwargs
    ) -> OBBject[List]:
        """Market Risk Premium.

        Parameters
        ----------
        provider : Optional[Literal['fmp']]
            The provider to use for the query, by default None.
            If None, the provider specified in defaults is selected or 'fmp' if there is
            no default.

        Returns
        -------
        OBBject
            results : List[RiskPremium]
                Serializable results.
            provider : Optional[Literal['fmp']]
                Provider name.
            warnings : Optional[List[Warning_]]
                List of warnings.
            chart : Optional[Chart]
                Chart object.
            metadata: Optional[Metadata]
                Metadata info about the command execution.

        RiskPremium
        -----------
        country : Optional[str]
            Market country.
        continent : Optional[str]
            Continent of the country.
        total_equity_risk_premium : Optional[PositiveFloat]
            Total equity risk premium for the country.
        country_risk_premium : Optional[NonNegativeFloat]
            Country-specific risk premium."""  # noqa: E501

        inputs = filter_inputs(
            provider_choices={
                "provider": provider,
            },
            standard_params={},
            extra_params=kwargs,
        )

        return self._command_runner.run(
            "/economy/risk",
            **inputs,
        )

    @validate_arguments
    def sp500_multiples(
        self,
        series_name: Annotated[
            Literal[
                "Shiller PE Ratio by Month",
                "Shiller PE Ratio by Year",
                "PE Ratio by Year",
                "PE Ratio by Month",
                "Dividend by Year",
                "Dividend by Month",
                "Dividend Growth by Quarter",
                "Dividend Growth by Year",
                "Dividend Yield by Year",
                "Dividend Yield by Month",
                "Earnings by Year",
                "Earnings by Month",
                "Earnings Growth by Year",
                "Earnings Growth by Quarter",
                "Real Earnings Growth by Year",
                "Real Earnings Growth by Quarter",
                "Earnings Yield by Year",
                "Earnings Yield by Month",
                "Real Price by Year",
                "Real Price by Month",
                "Inflation Adjusted Price by Year",
                "Inflation Adjusted Price by Month",
                "Sales by Year",
                "Sales by Quarter",
                "Sales Growth by Year",
                "Sales Growth by Quarter",
                "Real Sales by Year",
                "Real Sales by Quarter",
                "Real Sales Growth by Year",
                "Real Sales Growth by Quarter",
                "Price to Sales Ratio by Year",
                "Price to Sales Ratio by Quarter",
                "Price to Book Value Ratio by Year",
                "Price to Book Value Ratio by Quarter",
                "Book Value per Share by Year",
                "Book Value per Share by Quarter",
            ],
            OpenBBCustomParameter(
                description="The name of the series. Defaults to 'PE Ratio by Month'."
            ),
        ] = "PE Ratio by Month",
        start_date: Annotated[
            Optional[str],
            OpenBBCustomParameter(
                description="The start date of the time series. Format: YYYY-MM-DD"
            ),
        ] = "",
        end_date: Annotated[
            Optional[str],
            OpenBBCustomParameter(
                description="The end date of the time series. Format: YYYY-MM-DD"
            ),
        ] = "",
        collapse: Annotated[
            Optional[Literal["daily", "weekly", "monthly", "quarterly", "annual"]],
            OpenBBCustomParameter(
                description="Collapse the frequency of the time series."
            ),
        ] = "monthly",
        transform: Annotated[
            Optional[Literal["diff", "rdiff", "cumul", "normalize"]],
            OpenBBCustomParameter(description="The transformation of the time series."),
        ] = None,
        provider: Optional[Literal["quandl"]] = None,
        **kwargs
    ) -> OBBject[BaseModel]:
        """Historical S&P 500 multiples and Shiller PE ratios.

        Parameters
        ----------
        series_name : Literal['Shiller PE Ratio by Month', 'Shiller PE Ratio by Year', 'PE Ratio by Year', 'PE Ratio by Month', 'Dividend by Year', 'Dividend by Month', 'Dividend Growth by Quarter', 'Dividend Growth by Year', 'Dividend Yield by Year', 'Dividend Yield by Month', 'Earnings by Year', 'Earnings by Month', 'Earnings Growth by Year', 'Earnings Growth by Quarter', 'Real Earnings Growth by Year', 'Real Earnings Growth by Quarter', 'Earnings Yield by Year', 'Earnings Yield by Month', 'Real Price by Year', 'Real Price by Month', 'Inflation Adjusted Price by Year', 'Inflation Adjusted Price by Month', 'Sales by Year', 'Sales by Quarter', 'Sales Growth by Year', 'Sales Growth by Quarter', 'Real Sales by Year', 'Real Sales by Quarter', 'Real Sales Growth by Year', 'Real Sales Growth by Quarter', 'Price to Sales Ratio by Year', 'Price to Sales Ratio by Quarter', 'Price to Book Value Ratio by Year', 'Price to Book Value Ratio by Quarter', 'Book Value per Share by Year', 'Book Value per Share by Quarter']
            The name of the series. Defaults to 'PE Ratio by Month'.
        start_date : Optional[str]
            The start date of the time series. Format: YYYY-MM-DD
        end_date : Optional[str]
            The end date of the time series. Format: YYYY-MM-DD
        collapse : Optional[Literal['daily', 'weekly', 'monthly', 'quarterly', 'annual']]
            Collapse the frequency of the time series.
        transform : Optional[Literal['diff', 'rdiff', 'cumul', 'normalize']]
            The transformation of the time series.
        provider : Optional[Literal['quandl']]
            The provider to use for the query, by default None.
            If None, the provider specified in defaults is selected or 'quandl' if there is
            no default.

        Returns
        -------
        OBBject
            results : List[SP500Multiples]
                Serializable results.
            provider : Optional[Literal['quandl']]
                Provider name.
            warnings : Optional[List[Warning_]]
                List of warnings.
            chart : Optional[Chart]
                Chart object.
            metadata: Optional[Metadata]
                Metadata info about the command execution.

        SP500Multiples
        --------------
        date : Optional[str]
            The date data for the time series.
        value : Optional[float]
            The data value for the time series."""  # noqa: E501

        inputs = filter_inputs(
            provider_choices={
                "provider": provider,
            },
            standard_params={
                "series_name": series_name,
                "start_date": start_date,
                "end_date": end_date,
                "collapse": collapse,
                "transform": transform,
            },
            extra_params=kwargs,
        )

        return self._command_runner.run(
            "/economy/sp500_multiples",
            **inputs,
        )<|MERGE_RESOLUTION|>--- conflicted
+++ resolved
@@ -7,11 +7,7 @@
 from openbb_core.app.model.obbject import OBBject
 from openbb_core.app.static.container import Container
 from openbb_core.app.static.filters import filter_inputs
-<<<<<<< HEAD
-from pydantic import validate_arguments
-=======
 from pydantic import BaseModel, validate_arguments
->>>>>>> ebee26b5
 from typing_extensions import Annotated
 
 
@@ -74,11 +70,7 @@
         region : Optional[str]
             Region for the index. Valid only for European indices (provider: cboe)
         symbol : Optional[str]
-<<<<<<< HEAD
-            Symbol for the index. (provider: cboe)
-=======
             Symbol for the index. (provider: cboe, yfinance)
->>>>>>> ebee26b5
         description : Optional[str]
             Description for the index. Valid only for US indices. (provider: cboe)
         data_delay : Optional[int]
@@ -531,11 +523,7 @@
             If None, the provider specified in defaults is selected or 'cboe' if there is
             no default.
         interval : Optional[Literal['1d', '1m']]
-<<<<<<< HEAD
-            Use interval, 1m, for intraday prices during the most recent trading period. (provider: cboe)
-=======
             Data granularity. (provider: cboe)
->>>>>>> ebee26b5
 
         Returns
         -------
@@ -553,11 +541,7 @@
 
         EuropeanIndexHistorical
         -----------------------
-<<<<<<< HEAD
-        date : Union[date, datetime]
-=======
         date : Optional[datetime]
->>>>>>> ebee26b5
             The date of the data.
         close : Optional[float]
             The close price of the symbol.
@@ -707,11 +691,7 @@
             If None, the provider specified in defaults is selected or 'cboe' if there is
             no default.
         interval : Union[Literal['1d', '1m'], NoneType, Literal['1min', '5min', '15min', '30min', '1hour', '4hour', '1day'], Literal['1m', '2m', '5m', '15m', '30m', '60m', '90m', '1h', '1d', '5d', '1wk', '1mo', '3mo']]
-<<<<<<< HEAD
-            None
-=======
             Use interval, 1m, for intraday prices during the most recent trading period. (provider: cboe); Data granularity. (provider: fmp); Data granularity. (provider: yfinance)
->>>>>>> ebee26b5
         timeseries : Optional[pydantic.types.NonNegativeInt]
             Number of days to look back. (provider: fmp)
         timespan : Literal['minute', 'hour', 'day', 'week', 'month', 'quarter', 'year']
@@ -724,23 +704,12 @@
             Whether the data is adjusted. (provider: polygon)
         multiplier : PositiveInt
             Multiplier of the timespan. (provider: polygon)
-<<<<<<< HEAD
-        period : Optional[Literal['1d', '5d', '1mo', '3mo', '6mo', '1y', '2y', '5y', '10y', 'ytd', 'max']]
-            Period of the data to return. (provider: yfinance)
-        prepost : bool
-            Include Pre and Post market data. (provider: yfinance)
-        adjust : bool
-            Adjust all the data automatically. (provider: yfinance)
-        back_adjust : bool
-            Back-adjusted data to mimic true historical prices. (provider: yfinance)
-=======
         period : Literal['1d', '5d', '1mo', '3mo', '6mo', '1y', '2y', '5y', '10y', 'ytd', 'max']
             Period of the data to return. (provider: yfinance)
         prepost : bool
             Include Pre and Post market data. (provider: yfinance)
         rounding : bool
             Round prices to two decimals? (provider: yfinance)
->>>>>>> ebee26b5
 
         Returns
         -------
@@ -758,11 +727,7 @@
 
         MajorIndicesHistorical
         ----------------------
-<<<<<<< HEAD
-        date : Union[datetime, date]
-=======
         date : Optional[datetime]
->>>>>>> ebee26b5
             The date of the data.
         open : Optional[PositiveFloat]
             The open price of the symbol.
@@ -791,11 +756,7 @@
         label : Optional[str]
             Human readable format of the date. (provider: fmp)
         change_over_time : Optional[float]
-<<<<<<< HEAD
-            Change \\% in the price of the symbol over a period of time. (provider: fmp)
-=======
             Change % in the price of the symbol over a period of time. (provider: fmp)
->>>>>>> ebee26b5
         """  # noqa: E501
 
         inputs = filter_inputs(
@@ -816,10 +777,6 @@
         )
 
     @validate_arguments
-<<<<<<< HEAD
-    def risk(
-        self, provider: Optional[Literal["fmp"]] = None, **kwargs
-=======
     def index_search(
         self,
         query: Annotated[str, OpenBBCustomParameter(description="Search query.")] = "",
@@ -915,7 +872,6 @@
         ] = "US",
         provider: Optional[Literal["cboe"]] = None,
         **kwargs
->>>>>>> ebee26b5
     ) -> OBBject[List]:
         """Get current  levels for all indices from a provider.
 

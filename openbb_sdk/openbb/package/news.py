### THIS FILE IS AUTO-GENERATED. DO NOT EDIT. ###

from typing import List, Literal, Optional

import pydantic
from openbb_core.app.model.custom_parameter import OpenBBCustomParameter
from openbb_core.app.model.obbject import OBBject
from openbb_core.app.static.container import Container
from openbb_core.app.static.filters import filter_inputs
from pydantic import validate_arguments
from typing_extensions import Annotated


class CLASS_news(Container):
    """/news
    globalnews
    """

    def __repr__(self) -> str:
        return self.__doc__ or ""

    @validate_arguments
    def globalnews(
        self,
        page: Annotated[
            pydantic.types.NonNegativeInt,
            OpenBBCustomParameter(description="Page of the global news."),
        ] = 0,
        provider: Optional[Literal["benzinga", "fmp", "intrinio"]] = None,
        **kwargs
    ) -> OBBject[List]:
        """Global News.

        Parameters
        ----------
        page : NonNegativeInt
            Page of the global news.
        provider : Optional[Literal['benzinga', 'fmp', 'intrinio']]
            The provider to use for the query, by default None.
            If None, the provider specified in defaults is selected or 'benzinga' if there is
            no default.
        page_size : int
            Number of results to return per page. (provider: benzinga)
        display_output : Literal['headline', 'summary', 'full', 'all']
            Type of data to return. (provider: benzinga)
        date : Optional[datetime.datetime]
            Date of the news to retrieve. (provider: benzinga)
        date_from : Optional[datetime.datetime]
            Start date of the news to retrieve. (provider: benzinga)
        date_to : Optional[datetime.datetime]
            End date of the news to retrieve. (provider: benzinga)
        updated_since : Optional[int]
            Number of seconds since the news was updated. (provider: benzinga)
        published_since : Optional[int]
            Number of seconds since the news was published. (provider: benzinga)
        sort : Optional[Literal['published_at', 'updated_at', 'title', 'author', 'channel', 'ticker', 'topic', 'content_type']]
            Order in which to sort the news.  (provider: benzinga)
        isin : Optional[str]
            The ISIN of the news to retrieve. (provider: benzinga)
        cusip : Optional[str]
            The CUSIP of the news to retrieve. (provider: benzinga)
        tickers : Optional[str]
            Tickers of the news to retrieve. (provider: benzinga)
        channels : Optional[str]
            Channels of the news to retrieve. (provider: benzinga)
        topics : Optional[str]
            Topics of the news to retrieve. (provider: benzinga)
        authors : Optional[str]
            Authors of the news to retrieve. (provider: benzinga)
        content_types : Optional[str]
            Content types of the news to retrieve. (provider: benzinga)
        next_page : str
            Token to get the next page of data from a previous API call. (provider: intrinio)
        limit : Optional[int]
            The number of data entries to return. (provider: intrinio)
        all_pages : Optional[bool]
            Returns all pages of data from the API call at once. (provider: intrinio)

        Returns
        -------
        OBBject
            results : List[GlobalNews]
                Serializable results.
            provider : Optional[Literal['benzinga', 'fmp', 'intrinio']]
                Provider name.
            warnings : Optional[List[Warning_]]
                List of warnings.
            chart : Optional[Chart]
                Chart object.
            metadata: Optional[Metadata]
                Metadata info about the command execution.

        GlobalNews
        ----------
        date : Optional[datetime]
            Published date of the news.
        title : Optional[str]
            Title of the news.
        text : Optional[str]
            Text/body of the news.
        url : Optional[str]
            URL of the news.
        images : Optional[List[BenzingaImage]]
            Images associated with the news. (provider: benzinga)
        channels : Optional[List[str]]
            Channels associated with the news. (provider: benzinga)
        stocks : Optional[List[str]]
            Stocks associated with the news. (provider: benzinga)
        tags : Optional[List[str]]
            Tags associated with the news. (provider: benzinga)
        teaser : Optional[str]
            Teaser of the news. (provider: benzinga)
        site : Optional[str]
            Site of the news. (provider: fmp)
        id : Optional[str]
<<<<<<< HEAD
            Intrinio ID for the news article. (provider: intrinio)
=======
            Article ID. (provider: intrinio)
>>>>>>> ebee26b5
        company : Optional[Mapping[str, Any]]
            Company details related to the news article. (provider: intrinio)"""  # noqa: E501

        inputs = filter_inputs(
            provider_choices={
                "provider": provider,
            },
            standard_params={
                "page": page,
            },
            extra_params=kwargs,
        )

        return self._command_runner.run(
            "/news/globalnews",
            **inputs,
        )<|MERGE_RESOLUTION|>--- conflicted
+++ resolved
@@ -113,11 +113,7 @@
         site : Optional[str]
             Site of the news. (provider: fmp)
         id : Optional[str]
-<<<<<<< HEAD
-            Intrinio ID for the news article. (provider: intrinio)
-=======
             Article ID. (provider: intrinio)
->>>>>>> ebee26b5
         company : Optional[Mapping[str, Any]]
             Company details related to the news article. (provider: intrinio)"""  # noqa: E501
 

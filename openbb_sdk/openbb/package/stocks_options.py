--- conflicted
+++ resolved
@@ -38,11 +38,7 @@
             The provider to use for the query, by default None.
             If None, the provider specified in defaults is selected or 'cboe' if there is
             no default.
-<<<<<<< HEAD
         date : Union[str, NoneType]
-=======
-        date : Union[datetime.date, str, None]
->>>>>>> 848edee3
             Date for which the options chains are returned. (provider: intrinio)
 
         Returns

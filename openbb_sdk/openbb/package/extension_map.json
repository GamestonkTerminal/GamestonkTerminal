{
    "openbb_core_extension": [
<<<<<<< HEAD
        "crypto@0.1.0a0",
        "econometrics@0.1.0a0",
        "economy@0.1.0a0",
        "etf@0.1.0a0",
        "fixedincome@0.1.0a0",
        "forex@0.1.0a0",
        "futures@0.1.0a0",
        "news@0.1.0a0",
        "openbb_charting@0.1.0a1",
        "qa@0.1.0a0",
        "stocks@0.1.0a1",
        "ta@0.1.0a0"
    ],
    "openbb_provider_extension": [
        "alpha_vantage@0.1.0a0",
        "benzinga@0.1.0a1",
        "blackrock@0.1.0a0",
        "cboe@0.1.0a0",
        "fmp@0.1.0a1",
        "fred@0.1.0a0",
        "intrinio@0.1.0a1",
        "polygon@0.1.0a1",
        "quandl@0.1.0a0",
        "tmx@0.1.0a0",
        "yfinance@0.1.0a1"
=======
        "crypto@0.1.0a2",
        "economy@0.1.0a2",
        "fixedincome@0.1.0a2",
        "forex@0.1.0a2",
        "news@0.1.0a2",
        "stocks@0.1.0a2"
    ],
    "openbb_provider_extension": [
        "benzinga@0.1.0a2",
        "fmp@0.1.0a2",
        "fred@0.1.0a2",
        "intrinio@0.1.0a2",
        "polygon@0.1.0a2"
>>>>>>> 58232f34
    ]
}<|MERGE_RESOLUTION|>--- conflicted
+++ resolved
@@ -1,32 +1,5 @@
 {
     "openbb_core_extension": [
-<<<<<<< HEAD
-        "crypto@0.1.0a0",
-        "econometrics@0.1.0a0",
-        "economy@0.1.0a0",
-        "etf@0.1.0a0",
-        "fixedincome@0.1.0a0",
-        "forex@0.1.0a0",
-        "futures@0.1.0a0",
-        "news@0.1.0a0",
-        "openbb_charting@0.1.0a1",
-        "qa@0.1.0a0",
-        "stocks@0.1.0a1",
-        "ta@0.1.0a0"
-    ],
-    "openbb_provider_extension": [
-        "alpha_vantage@0.1.0a0",
-        "benzinga@0.1.0a1",
-        "blackrock@0.1.0a0",
-        "cboe@0.1.0a0",
-        "fmp@0.1.0a1",
-        "fred@0.1.0a0",
-        "intrinio@0.1.0a1",
-        "polygon@0.1.0a1",
-        "quandl@0.1.0a0",
-        "tmx@0.1.0a0",
-        "yfinance@0.1.0a1"
-=======
         "crypto@0.1.0a2",
         "economy@0.1.0a2",
         "fixedincome@0.1.0a2",
@@ -40,6 +13,5 @@
         "fred@0.1.0a2",
         "intrinio@0.1.0a2",
         "polygon@0.1.0a2"
->>>>>>> 58232f34
     ]
 }
--- conflicted
+++ resolved
@@ -62,12 +62,8 @@
             Optional[pydantic.types.NonNegativeInt],
             OpenBBCustomParameter(description="The number of data entries to return."),
         ] = 12,
-<<<<<<< HEAD
-        provider: Optional[Literal["fmp", "intrinio", "polygon", "yfinance"]] = None,
-=======
         chart: bool = False,
         provider: Optional[Literal["fmp", "polygon", "yfinance"]] = None,
->>>>>>> 00909adc
         **kwargs
     ) -> OBBject[BaseModel]:
         """Balance Sheet.
@@ -80,13 +76,9 @@
             Period of the data to return.
         limit : Optional[pydantic.types.NonNegativeInt]
             The number of data entries to return.
-<<<<<<< HEAD
-        provider : Optional[Literal['fmp', 'intrinio', 'polygon', 'yfinance']]
-=======
         chart : bool
             Whether to create a chart or not, by default False.
         provider : Optional[Literal['fmp', 'polygon', 'yfinance']]
->>>>>>> 00909adc
             The provider to use for the query, by default None.
             If None, the provider specified in defaults is selected or 'fmp' if there is
             no default.
@@ -132,11 +124,7 @@
         OBBject
             results : List[BalanceSheet]
                 Serializable results.
-<<<<<<< HEAD
-            provider : Optional[Literal['fmp', 'intrinio', 'polygon', 'yfinance']]
-=======
             provider : Optional[Literal['fmp', 'polygon', 'yfinance']]
->>>>>>> 00909adc
                 Provider name.
             warnings : Optional[List[Warning_]]
                 List of warnings.
@@ -512,12 +500,8 @@
             Optional[pydantic.types.NonNegativeInt],
             OpenBBCustomParameter(description="The number of data entries to return."),
         ] = 12,
-<<<<<<< HEAD
-        provider: Optional[Literal["fmp", "intrinio", "polygon", "yfinance"]] = None,
-=======
         chart: bool = False,
         provider: Optional[Literal["fmp", "polygon", "yfinance"]] = None,
->>>>>>> 00909adc
         **kwargs
     ) -> OBBject[BaseModel]:
         """Cash Flow Statement.
@@ -530,13 +514,9 @@
             Period of the data to return.
         limit : Optional[pydantic.types.NonNegativeInt]
             The number of data entries to return.
-<<<<<<< HEAD
-        provider : Optional[Literal['fmp', 'intrinio', 'polygon', 'yfinance']]
-=======
         chart : bool
             Whether to create a chart or not, by default False.
         provider : Optional[Literal['fmp', 'polygon', 'yfinance']]
->>>>>>> 00909adc
             The provider to use for the query, by default None.
             If None, the provider specified in defaults is selected or 'fmp' if there is
             no default.
@@ -582,11 +562,7 @@
         OBBject
             results : List[CashFlowStatement]
                 Serializable results.
-<<<<<<< HEAD
-            provider : Optional[Literal['fmp', 'intrinio', 'polygon', 'yfinance']]
-=======
             provider : Optional[Literal['fmp', 'polygon', 'yfinance']]
->>>>>>> 00909adc
                 Provider name.
             warnings : Optional[List[Warning_]]
                 List of warnings.
@@ -1330,12 +1306,8 @@
             Optional[pydantic.types.NonNegativeInt],
             OpenBBCustomParameter(description="The number of data entries to return."),
         ] = 12,
-<<<<<<< HEAD
-        provider: Optional[Literal["fmp", "intrinio", "polygon", "yfinance"]] = None,
-=======
         chart: bool = False,
         provider: Optional[Literal["fmp", "polygon", "yfinance"]] = None,
->>>>>>> 00909adc
         **kwargs
     ) -> OBBject[BaseModel]:
         """Income Statement.
@@ -1348,13 +1320,9 @@
             Period of the data to return.
         limit : Optional[pydantic.types.NonNegativeInt]
             The number of data entries to return.
-<<<<<<< HEAD
-        provider : Optional[Literal['fmp', 'intrinio', 'polygon', 'yfinance']]
-=======
         chart : bool
             Whether to create a chart or not, by default False.
         provider : Optional[Literal['fmp', 'polygon', 'yfinance']]
->>>>>>> 00909adc
             The provider to use for the query, by default None.
             If None, the provider specified in defaults is selected or 'fmp' if there is
             no default.
@@ -1400,11 +1368,7 @@
         OBBject
             results : List[IncomeStatement]
                 Serializable results.
-<<<<<<< HEAD
-            provider : Optional[Literal['fmp', 'intrinio', 'polygon', 'yfinance']]
-=======
             provider : Optional[Literal['fmp', 'polygon', 'yfinance']]
->>>>>>> 00909adc
                 Provider name.
             warnings : Optional[List[Warning_]]
                 List of warnings.

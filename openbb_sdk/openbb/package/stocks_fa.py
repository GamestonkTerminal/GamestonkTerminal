### THIS FILE IS AUTO-GENERATED. DO NOT EDIT. ###

import datetime
from typing import List, Literal, Union

import pydantic
import pydantic.main
import typing_extensions
from openbb_core.app.model.custom_parameter import OpenBBCustomParameter
from openbb_core.app.model.obbject import OBBject
from openbb_core.app.static.container import Container
from openbb_core.app.static.filters import filter_inputs
from pydantic import BaseModel, validate_arguments


class CLASS_stocks_fa(Container):
    """/stocks/fa
    balance
    balance_growth
    cal
    cash
    cash_growth
    comp
    comsplit
    divs
    earning
    emp
    est
    income
    income_growth
    ins
    ins_own
    metrics
    mgmt
    overview
    own
    pt
    pta
    ratios
    revgeo
    revseg
    shrs
    split
    transcript
    """

    def __repr__(self) -> str:
        return self.__doc__ or ""

    @validate_arguments
    def balance(
        self,
        symbol: typing_extensions.Annotated[
            Union[str, List[str]],
            OpenBBCustomParameter(description="Symbol to get data for."),
        ],
        period: typing_extensions.Annotated[
            Literal["annual", "quarter"],
            OpenBBCustomParameter(description="Period of the data to return."),
        ] = "annual",
        limit: typing_extensions.Annotated[
            Union[pydantic.types.NonNegativeInt, None],
            OpenBBCustomParameter(description="The number of data entries to return."),
        ] = 12,
<<<<<<< HEAD
        provider: Optional[Literal["fmp", "intrinio", "polygon", "yfinance"]] = None,
        **kwargs,
    ) -> OBBject[BaseModel]:
=======
        provider: Union[Literal["fmp", "intrinio", "polygon", "yfinance"], None] = None,
        **kwargs
    ) -> OBBject[List]:
>>>>>>> 035a398f
        """Balance Sheet.

        Parameters
        ----------
        symbol : Union[str, List[str]]
            Symbol to get data for.
        period : Literal['annual', 'quarter']
            Period of the data to return.
        limit : Union[pydantic.types.NonNegativeInt, NoneType]
            The number of data entries to return.
        provider : Union[Literal['fmp', 'intrinio', 'polygon', 'yfinance'], NoneType]
            The provider to use for the query, by default None.
            If None, the provider specified in defaults is selected or 'fmp' if there is
            no default.
        type : Literal['reported', 'standardized']
            Type of the statement to be fetched. (provider: intrinio)
        year : Union[int, NoneType]
            Year of the statement to be fetched. (provider: intrinio)
        company_name : Union[str, NoneType]
            Name of the company. (provider: polygon)
        company_name_search : Union[str, NoneType]
            Name of the company to search. (provider: polygon)
        sic : Union[str, NoneType]
            The Standard Industrial Classification (SIC) of the company. (provider: polygon)
        filing_date : Union[datetime.date, NoneType]
            Filing date of the financial statement. (provider: polygon)
        filing_date_lt : Union[datetime.date, NoneType]
            Filing date less than the given date. (provider: polygon)
        filing_date_lte : Union[datetime.date, NoneType]
            Filing date less than or equal to the given date. (provider: polygon)
        filing_date_gt : Union[datetime.date, NoneType]
            Filing date greater than the given date. (provider: polygon)
        filing_date_gte : Union[datetime.date, NoneType]
            Filing date greater than or equal to the given date. (provider: polygon)
        period_of_report_date : Union[datetime.date, NoneType]
            Period of report date of the financial statement. (provider: polygon)
        period_of_report_date_lt : Union[datetime.date, NoneType]
            Period of report date less than the given date. (provider: polygon)
        period_of_report_date_lte : Union[datetime.date, NoneType]
            Period of report date less than or equal to the given date. (provider: polygon)
        period_of_report_date_gt : Union[datetime.date, NoneType]
            Period of report date greater than the given date. (provider: polygon)
        period_of_report_date_gte : Union[datetime.date, NoneType]
            Period of report date greater than or equal to the given date. (provider: polygon)
        include_sources : Union[bool, NoneType]
            Whether to include the sources of the financial statement. (provider: polygon)
        order : Union[Literal['asc', 'desc'], NoneType]
            Order of the financial statement. (provider: polygon)
        sort : Union[Literal['filing_date', 'period_of_report_date'], NoneType]
            Sort of the financial statement. (provider: polygon)

        Returns
        -------
        OBBject
            results : List[BalanceSheet]
                Serializable results.
            provider : Union[Literal['fmp', 'intrinio', 'polygon', 'yfinance'], NoneType]
                Provider name.
            warnings : Optional[List[Warning_]]
                List of warnings.
            chart : Optional[Chart]
                Chart object.
            metadata: Optional[Metadata]
                Metadata info about the command execution.

        BalanceSheet
        ------------
        symbol : Optional[str]
            Symbol to get data for.
        date : Optional[date]
            Date of the fetched statement.
        period : Optional[str]
            Reporting period of the statement.
        cik : Optional[int]
            Central Index Key (CIK) of the company.
        cash_and_cash_equivalents : Optional[int]
            Cash and cash equivalents
        short_term_investments : Optional[int]
            Short-term investments
        net_receivables : Optional[int]
            Receivables, net
        inventory : Optional[int]
            Inventory
        other_current_assets : Optional[int]
            Other current assets
        total_current_assets : Optional[int]
            Total current assets
        marketable_securities : Optional[int]
            Marketable securities
        property_plant_equipment_net : Optional[int]
            Property, plant and equipment, net
        goodwill : Optional[int]
            Goodwill
        assets : Optional[int]
            Total assets
        current_assets : Optional[int]
            Total current assets
        other_current_assets : Optional[int]
            Other current assets
        intangible_assets : Optional[int]
            Intangible assets
        tax_assets : Optional[int]
            Accrued income taxes
        other_non_current_assets : Optional[int]
            Other non-current assets
        total_non_current_assets : Optional[int]
            Total non-current assets
        other_assets : Optional[int]
            Other assets
        total_assets : Optional[int]
            Total assets
        account_payables : Optional[int]
            Accounts payables
        short_term_debt : Optional[int]
            Short-term borrowings, Long-term debt due within one year, Operating lease obligations due within one year, Finance lease obligations due within one year
        tax_payables : Optional[int]
            Accrued income taxes
        deferred_revenue : Optional[int]
            Accrued income taxes, other deferred revenue
        other_current_liabilities : Optional[int]
            Other current liabilities
        total_current_liabilities : Optional[int]
            Total current liabilities
        long_term_debt : Optional[int]
            Long-term debt, Operating lease obligations, Long-term finance lease obligations
        deferred_revenue_non_current : Optional[int]
            Deferred revenue, non-current
        deferred_tax_liabilities_non_current : Optional[int]
            Deferred income taxes and other
        other_non_current_liabilities : Optional[int]
            Deferred income taxes and other
        total_non_current_liabilities : Optional[int]
            Total non-current liabilities
        other_liabilities : Optional[int]
            Other liabilities
        total_liabilities : Optional[int]
            Total liabilities
        preferred_stock : Optional[int]
            Preferred stock
        common_stock : Optional[int]
            Common stock
        retained_earnings : Optional[int]
            Retained earnings
        accumulated_other_comprehensive_income_loss : Optional[int]
            Accumulated other comprehensive income (loss)
        other_shareholder_equity : Optional[int]
            Other shareholder's equity
        total_shareholder_equity : Optional[int]
            Total shareholder's equity
        total_equity : Optional[int]
            Total equity
        total_liabilities_and_shareholders_equity : Optional[int]
            Total liabilities and shareholder's equity
        minority_interest : Optional[int]
            Minority interest
        total_liabilities_and_total_equity : Optional[int]
            Total liabilities and total equity
        reported_currency : Optional[str]
            Reported currency in the statement. (provider: fmp)
        filling_date : Optional[date]
            Filling date. (provider: fmp)
        accepted_date : Optional[datetime]
            Accepted date. (provider: fmp)
        calendar_year : Optional[int]
            Calendar year. (provider: fmp)
        cash_and_short_term_investments : Optional[int]
            Cash and short term investments (provider: fmp)
        goodwill_and_intangible_assets : Optional[int]
            Goodwill and Intangible Assets (provider: fmp)
        capital_lease_obligations : Optional[int]
            Capital lease obligations (provider: fmp)
        total_investments : Optional[int]
            Total investments (provider: fmp)
        total_debt : Optional[int]
            Total debt (provider: fmp)
        net_debt : Optional[int]
            Net debt (provider: fmp)
        link : Optional[str]
            Link to the statement. (provider: fmp)
        final_link : Optional[str]
            Link to the final statement. (provider: fmp)"""  # noqa: E501

        inputs = filter_inputs(
            provider_choices={
                "provider": provider,
            },
            standard_params={
                "symbol": ",".join(symbol) if isinstance(symbol, list) else symbol,
                "period": period,
                "limit": limit,
            },
            extra_params=kwargs,
        )

        return self._command_runner.run(
            "/stocks/fa/balance",
            **inputs,
        )

    @validate_arguments
    def balance_growth(
        self,
        symbol: typing_extensions.Annotated[
            Union[str, List[str]],
            OpenBBCustomParameter(description="Symbol to get data for."),
        ],
        limit: typing_extensions.Annotated[
            int,
            OpenBBCustomParameter(description="The number of data entries to return."),
        ] = 10,
<<<<<<< HEAD
        provider: Optional[Literal["fmp"]] = None,
        **kwargs,
=======
        provider: Union[Literal["fmp"], None] = None,
        **kwargs
>>>>>>> 035a398f
    ) -> OBBject[List]:
        """Balance Sheet Statement Growth.

        Parameters
        ----------
        symbol : Union[str, List[str]]
            Symbol to get data for.
        limit : int
            The number of data entries to return.
        provider : Union[Literal['fmp'], NoneType]
            The provider to use for the query, by default None.
            If None, the provider specified in defaults is selected or 'fmp' if there is
            no default.

        Returns
        -------
        OBBject
            results : List[BalanceSheetGrowth]
                Serializable results.
            provider : Union[Literal['fmp'], NoneType]
                Provider name.
            warnings : Optional[List[Warning_]]
                List of warnings.
            chart : Optional[Chart]
                Chart object.
            metadata: Optional[Metadata]
                Metadata info about the command execution.

        BalanceSheetGrowth
        ------------------
        symbol : Optional[str]
            Symbol to get data for.
        date : Optional[date]
            The date of the data.
        period : Optional[str]
            Reporting period.
        growth_cash_and_cash_equivalents : Optional[float]
            Growth rate of cash and cash equivalents.
        growth_short_term_investments : Optional[float]
            Growth rate of short-term investments.
        growth_cash_and_short_term_investments : Optional[float]
            Growth rate of cash and short-term investments.
        growth_net_receivables : Optional[float]
            Growth rate of net receivables.
        growth_inventory : Optional[float]
            Growth rate of inventory.
        growth_other_current_assets : Optional[float]
            Growth rate of other current assets.
        growth_total_current_assets : Optional[float]
            Growth rate of total current assets.
        growth_property_plant_equipment_net : Optional[float]
            Growth rate of net property, plant, and equipment.
        growth_goodwill : Optional[float]
            Growth rate of goodwill.
        growth_intangible_assets : Optional[float]
            Growth rate of intangible assets.
        growth_goodwill_and_intangible_assets : Optional[float]
            Growth rate of goodwill and intangible assets.
        growth_long_term_investments : Optional[float]
            Growth rate of long-term investments.
        growth_tax_assets : Optional[float]
            Growth rate of tax assets.
        growth_other_non_current_assets : Optional[float]
            Growth rate of other non-current assets.
        growth_total_non_current_assets : Optional[float]
            Growth rate of total non-current assets.
        growth_other_assets : Optional[float]
            Growth rate of other assets.
        growth_total_assets : Optional[float]
            Growth rate of total assets.
        growth_account_payables : Optional[float]
            Growth rate of accounts payable.
        growth_short_term_debt : Optional[float]
            Growth rate of short-term debt.
        growth_tax_payables : Optional[float]
            Growth rate of tax payables.
        growth_deferred_revenue : Optional[float]
            Growth rate of deferred revenue.
        growth_other_current_liabilities : Optional[float]
            Growth rate of other current liabilities.
        growth_total_current_liabilities : Optional[float]
            Growth rate of total current liabilities.
        growth_long_term_debt : Optional[float]
            Growth rate of long-term debt.
        growth_deferred_revenue_non_current : Optional[float]
            Growth rate of non-current deferred revenue.
        growth_deferrred_tax_liabilities_non_current : Optional[float]
            Growth rate of non-current deferred tax liabilities.
        growth_other_non_current_liabilities : Optional[float]
            Growth rate of other non-current liabilities.
        growth_total_non_current_liabilities : Optional[float]
            Growth rate of total non-current liabilities.
        growth_other_liabilities : Optional[float]
            Growth rate of other liabilities.
        growth_total_liabilities : Optional[float]
            Growth rate of total liabilities.
        growth_common_stock : Optional[float]
            Growth rate of common stock.
        growth_retained_earnings : Optional[float]
            Growth rate of retained earnings.
        growth_accumulated_other_comprehensive_income_loss : Optional[float]
            Growth rate of accumulated other comprehensive income/loss.
        growth_othertotal_stockholders_equity : Optional[float]
            Growth rate of other total stockholders' equity.
        growth_total_stockholders_equity : Optional[float]
            Growth rate of total stockholders' equity.
        growth_total_liabilities_and_stockholders_equity : Optional[float]
            Growth rate of total liabilities and stockholders' equity.
        growth_total_investments : Optional[float]
            Growth rate of total investments.
        growth_total_debt : Optional[float]
            Growth rate of total debt.
        growth_net_debt : Optional[float]
            Growth rate of net debt."""  # noqa: E501

        inputs = filter_inputs(
            provider_choices={
                "provider": provider,
            },
            standard_params={
                "symbol": ",".join(symbol) if isinstance(symbol, list) else symbol,
                "limit": limit,
            },
            extra_params=kwargs,
        )

        return self._command_runner.run(
            "/stocks/fa/balance_growth",
            **inputs,
        )

    @validate_arguments
    def cal(
        self,
        start_date: typing_extensions.Annotated[
            Union[datetime.date, None, str],
            OpenBBCustomParameter(
                description="Start date of the data, in YYYY-MM-DD format."
            ),
        ] = None,
        end_date: typing_extensions.Annotated[
            Union[datetime.date, None, str],
            OpenBBCustomParameter(
                description="End date of the data, in YYYY-MM-DD format."
            ),
        ] = None,
<<<<<<< HEAD
        provider: Optional[Literal["fmp"]] = None,
        **kwargs,
=======
        provider: Union[Literal["fmp"], None] = None,
        **kwargs
>>>>>>> 035a398f
    ) -> OBBject[List]:
        """Show Dividend Calendar for a given start and end dates.

        Parameters
        ----------
        start_date : Union[datetime.date, NoneType, str]
            Start date of the data, in YYYY-MM-DD format.
        end_date : Union[datetime.date, NoneType, str]
            End date of the data, in YYYY-MM-DD format.
        provider : Union[Literal['fmp'], NoneType]
            The provider to use for the query, by default None.
            If None, the provider specified in defaults is selected or 'fmp' if there is
            no default.

        Returns
        -------
        OBBject
            results : List[DividendCalendar]
                Serializable results.
            provider : Union[Literal['fmp'], NoneType]
                Provider name.
            warnings : Optional[List[Warning_]]
                List of warnings.
            chart : Optional[Chart]
                Chart object.
            metadata: Optional[Metadata]
                Metadata info about the command execution.

        DividendCalendar
        ----------------
        symbol : Optional[str]
            Symbol to get data for.
        date : Optional[date]
            The date of the data.
        label : Optional[str]
            Date in human readable form in the calendar.
        adj_dividend : Optional[NonNegativeFloat]
            Adjusted dividend on a date in the calendar.
        dividend : Optional[NonNegativeFloat]
            Dividend amount in the calendar.
        record_date : Optional[date]
            Record date of the dividend in the calendar.
        payment_date : Optional[date]
            Payment date of the dividend in the calendar.
        declaration_date : Optional[date]
            Declaration date of the dividend in the calendar."""  # noqa: E501

        inputs = filter_inputs(
            provider_choices={
                "provider": provider,
            },
            standard_params={
                "start_date": start_date,
                "end_date": end_date,
            },
            extra_params=kwargs,
        )

        return self._command_runner.run(
            "/stocks/fa/cal",
            **inputs,
        )

    @validate_arguments
    def cash(
        self,
        symbol: typing_extensions.Annotated[
            Union[str, List[str]],
            OpenBBCustomParameter(description="Symbol to get data for."),
        ],
        period: typing_extensions.Annotated[
            Literal["annual", "quarter"],
            OpenBBCustomParameter(description="Period of the data to return."),
        ] = "annual",
        limit: typing_extensions.Annotated[
            Union[pydantic.types.NonNegativeInt, None],
            OpenBBCustomParameter(description="The number of data entries to return."),
        ] = 12,
<<<<<<< HEAD
        provider: Optional[Literal["fmp", "intrinio", "polygon", "yfinance"]] = None,
        **kwargs,
    ) -> OBBject[BaseModel]:
=======
        provider: Union[Literal["fmp", "intrinio", "polygon", "yfinance"], None] = None,
        **kwargs
    ) -> OBBject[List]:
>>>>>>> 035a398f
        """Cash Flow Statement.

        Parameters
        ----------
        symbol : Union[str, List[str]]
            Symbol to get data for.
        period : Literal['annual', 'quarter']
            Period of the data to return.
        limit : Union[pydantic.types.NonNegativeInt, NoneType]
            The number of data entries to return.
        provider : Union[Literal['fmp', 'intrinio', 'polygon', 'yfinance'], NoneType]
            The provider to use for the query, by default None.
            If None, the provider specified in defaults is selected or 'fmp' if there is
            no default.
        type : Literal['reported', 'standardized']
            Type of the statement to be fetched. (provider: intrinio)
        year : Union[int, NoneType]
            Year of the statement to be fetched. (provider: intrinio)
        company_name : Union[str, NoneType]
            Name of the company. (provider: polygon)
        company_name_search : Union[str, NoneType]
            Name of the company to search. (provider: polygon)
        sic : Union[str, NoneType]
            The Standard Industrial Classification (SIC) of the company. (provider: polygon)
        filing_date : Union[datetime.date, NoneType]
            Filing date of the financial statement. (provider: polygon)
        filing_date_lt : Union[datetime.date, NoneType]
            Filing date less than the given date. (provider: polygon)
        filing_date_lte : Union[datetime.date, NoneType]
            Filing date less than or equal to the given date. (provider: polygon)
        filing_date_gt : Union[datetime.date, NoneType]
            Filing date greater than the given date. (provider: polygon)
        filing_date_gte : Union[datetime.date, NoneType]
            Filing date greater than or equal to the given date. (provider: polygon)
        period_of_report_date : Union[datetime.date, NoneType]
            Period of report date of the financial statement. (provider: polygon)
        period_of_report_date_lt : Union[datetime.date, NoneType]
            Period of report date less than the given date. (provider: polygon)
        period_of_report_date_lte : Union[datetime.date, NoneType]
            Period of report date less than or equal to the given date. (provider: polygon)
        period_of_report_date_gt : Union[datetime.date, NoneType]
            Period of report date greater than the given date. (provider: polygon)
        period_of_report_date_gte : Union[datetime.date, NoneType]
            Period of report date greater than or equal to the given date. (provider: polygon)
        include_sources : Union[bool, NoneType]
            Whether to include the sources of the financial statement. (provider: polygon)
        order : Union[Literal['asc', 'desc'], NoneType]
            Order of the financial statement. (provider: polygon)
        sort : Union[Literal['filing_date', 'period_of_report_date'], NoneType]
            Sort of the financial statement. (provider: polygon)

        Returns
        -------
        OBBject
            results : List[CashFlowStatement]
                Serializable results.
            provider : Union[Literal['fmp', 'intrinio', 'polygon', 'yfinance'], NoneType]
                Provider name.
            warnings : Optional[List[Warning_]]
                List of warnings.
            chart : Optional[Chart]
                Chart object.
            metadata: Optional[Metadata]
                Metadata info about the command execution.

        CashFlowStatement
        -----------------
        symbol : Optional[str]
            Symbol to get data for.
        date : Optional[date]
            Date of the fetched statement.
        period : Optional[str]
            Reporting period of the statement.
        cik : Optional[int]
            Central Index Key (CIK) of the company.
        net_income : Optional[int]
            Net income.
        depreciation_and_amortization : Optional[int]
            Depreciation and amortization.
        stock_based_compensation : Optional[int]
            Stock based compensation.
        deferred_income_tax : Optional[int]
            Deferred income tax.
        other_non_cash_items : Optional[int]
            Other non-cash items.
        changes_in_operating_assets_and_liabilities : Optional[int]
            Changes in operating assets and liabilities.
        accounts_receivables : Optional[int]
            Accounts receivables.
        inventory : Optional[int]
            Inventory.
        vendor_non_trade_receivables : Optional[int]
            Vendor non-trade receivables.
        other_current_and_non_current_assets : Optional[int]
            Other current and non-current assets.
        accounts_payables : Optional[int]
            Accounts payables.
        deferred_revenue : Optional[int]
            Deferred revenue.
        other_current_and_non_current_liabilities : Optional[int]
            Other current and non-current liabilities.
        net_cash_flow_from_operating_activities : Optional[int]
            Net cash flow from operating activities.
        purchases_of_marketable_securities : Optional[int]
            Purchases of investments.
        sales_from_maturities_of_investments : Optional[int]
            Sales and maturities of investments.
        investments_in_property_plant_and_equipment : Optional[int]
            Investments in property, plant, and equipment.
        payments_from_acquisitions : Optional[int]
            Acquisitions, net of cash acquired, and other
        other_investing_activities : Optional[int]
            Other investing activities
        net_cash_flow_from_investing_activities : Optional[int]
            Net cash used for investing activities.
        taxes_paid_on_net_share_settlement : Optional[int]
            Taxes paid on net share settlement of equity awards.
        dividends_paid : Optional[int]
            Payments for dividends and dividend equivalents
        common_stock_repurchased : Optional[int]
            Payments related to repurchase of common stock
        debt_proceeds : Optional[int]
            Proceeds from issuance of term debt
        debt_repayment : Optional[int]
            Payments of long-term debt
        other_financing_activities : Optional[int]
            Other financing activities, net
        net_cash_flow_from_financing_activities : Optional[int]
            Net cash flow from financing activities.
        net_change_in_cash : Optional[int]
            Net increase (decrease) in cash, cash equivalents, and restricted cash
        reported_currency : Optional[str]
            Reported currency in the statement. (provider: fmp)
        filling_date : Optional[date]
            Filling date. (provider: fmp)
        accepted_date : Optional[datetime]
            Accepted date. (provider: fmp)
        calendar_year : Optional[int]
            Calendar year. (provider: fmp)
        change_in_working_capital : Optional[int]
            Change in working capital. (provider: fmp)
        other_working_capital : Optional[int]
            Other working capital. (provider: fmp)
        common_stock_issued : Optional[int]
            Common stock issued. (provider: fmp)
        effect_of_forex_changes_on_cash : Optional[int]
            Effect of forex changes on cash. (provider: fmp)
        cash_at_beginning_of_period : Optional[int]
            Cash at beginning of period. (provider: fmp)
        cash_at_end_of_period : Optional[int]
            Cash, cash equivalents, and restricted cash at end of period (provider: fmp)
        operating_cash_flow : Optional[int]
            Operating cash flow. (provider: fmp)
        capital_expenditure : Optional[int]
            Capital expenditure. (provider: fmp)
        free_cash_flow : Optional[int]
            Free cash flow. (provider: fmp)
        link : Optional[str]
            Link to the statement. (provider: fmp)
        final_link : Optional[str]
            Link to the final statement. (provider: fmp)"""  # noqa: E501

        inputs = filter_inputs(
            provider_choices={
                "provider": provider,
            },
            standard_params={
                "symbol": ",".join(symbol) if isinstance(symbol, list) else symbol,
                "period": period,
                "limit": limit,
            },
            extra_params=kwargs,
        )

        return self._command_runner.run(
            "/stocks/fa/cash",
            **inputs,
        )

    @validate_arguments
    def cash_growth(
        self,
        symbol: typing_extensions.Annotated[
            Union[str, List[str]],
            OpenBBCustomParameter(description="Symbol to get data for."),
        ],
        limit: typing_extensions.Annotated[
            int,
            OpenBBCustomParameter(description="The number of data entries to return."),
        ] = 10,
<<<<<<< HEAD
        provider: Optional[Literal["fmp"]] = None,
        **kwargs,
=======
        provider: Union[Literal["fmp"], None] = None,
        **kwargs
>>>>>>> 035a398f
    ) -> OBBject[List]:
        """Cash Flow Statement Growth.

        Parameters
        ----------
        symbol : Union[str, List[str]]
            Symbol to get data for.
        limit : int
            The number of data entries to return.
        provider : Union[Literal['fmp'], NoneType]
            The provider to use for the query, by default None.
            If None, the provider specified in defaults is selected or 'fmp' if there is
            no default.

        Returns
        -------
        OBBject
            results : List[CashFlowStatementGrowth]
                Serializable results.
            provider : Union[Literal['fmp'], NoneType]
                Provider name.
            warnings : Optional[List[Warning_]]
                List of warnings.
            chart : Optional[Chart]
                Chart object.
            metadata: Optional[Metadata]
                Metadata info about the command execution.

        CashFlowStatementGrowth
        -----------------------
        symbol : Optional[str]
            Symbol to get data for.
        date : Optional[date]
            The date of the data.
        period : Optional[str]
            Period the statement is returned for.
        growth_net_income : Optional[float]
            Growth rate of net income.
        growth_depreciation_and_amortization : Optional[float]
            Growth rate of depreciation and amortization.
        growth_deferred_income_tax : Optional[float]
            Growth rate of deferred income tax.
        growth_stock_based_compensation : Optional[float]
            Growth rate of stock-based compensation.
        growth_change_in_working_capital : Optional[float]
            Growth rate of change in working capital.
        growth_accounts_receivables : Optional[float]
            Growth rate of accounts receivables.
        growth_inventory : Optional[float]
            Growth rate of inventory.
        growth_accounts_payables : Optional[float]
            Growth rate of accounts payables.
        growth_other_working_capital : Optional[float]
            Growth rate of other working capital.
        growth_other_non_cash_items : Optional[float]
            Growth rate of other non-cash items.
        growth_net_cash_provided_by_operating_activities : Optional[float]
            Growth rate of net cash provided by operating activities.
        growth_investments_in_property_plant_and_equipment : Optional[float]
            Growth rate of investments in property, plant, and equipment.
        growth_acquisitions_net : Optional[float]
            Growth rate of net acquisitions.
        growth_purchases_of_investments : Optional[float]
            Growth rate of purchases of investments.
        growth_sales_maturities_of_investments : Optional[float]
            Growth rate of sales maturities of investments.
        growth_other_investing_activities : Optional[float]
            Growth rate of other investing activities.
        growth_net_cash_used_for_investing_activities : Optional[float]
            Growth rate of net cash used for investing activities.
        growth_debt_repayment : Optional[float]
            Growth rate of debt repayment.
        growth_common_stock_issued : Optional[float]
            Growth rate of common stock issued.
        growth_common_stock_repurchased : Optional[float]
            Growth rate of common stock repurchased.
        growth_dividends_paid : Optional[float]
            Growth rate of dividends paid.
        growth_other_financing_activities : Optional[float]
            Growth rate of other financing activities.
        growth_net_cash_used_provided_by_financing_activities : Optional[float]
            Growth rate of net cash used/provided by financing activities.
        growth_effect_of_forex_changes_on_cash : Optional[float]
            Growth rate of the effect of foreign exchange changes on cash.
        growth_net_change_in_cash : Optional[float]
            Growth rate of net change in cash.
        growth_cash_at_end_of_period : Optional[float]
            Growth rate of cash at the end of the period.
        growth_cash_at_beginning_of_period : Optional[float]
            Growth rate of cash at the beginning of the period.
        growth_operating_cash_flow : Optional[float]
            Growth rate of operating cash flow.
        growth_capital_expenditure : Optional[float]
            Growth rate of capital expenditure.
        growth_free_cash_flow : Optional[float]
            Growth rate of free cash flow."""  # noqa: E501

        inputs = filter_inputs(
            provider_choices={
                "provider": provider,
            },
            standard_params={
                "symbol": ",".join(symbol) if isinstance(symbol, list) else symbol,
                "limit": limit,
            },
            extra_params=kwargs,
        )

        return self._command_runner.run(
            "/stocks/fa/cash_growth",
            **inputs,
        )

    @validate_arguments
    def comp(
        self,
        symbol: typing_extensions.Annotated[
            Union[str, List[str]],
            OpenBBCustomParameter(description="Symbol to get data for."),
        ],
<<<<<<< HEAD
        provider: Optional[Literal["fmp"]] = None,
        **kwargs,
=======
        provider: Union[Literal["fmp"], None] = None,
        **kwargs
>>>>>>> 035a398f
    ) -> OBBject[List]:
        """Executive Compensation.

        Parameters
        ----------
        symbol : Union[str, List[str]]
            Symbol to get data for.
        provider : Union[Literal['fmp'], NoneType]
            The provider to use for the query, by default None.
            If None, the provider specified in defaults is selected or 'fmp' if there is
            no default.

        Returns
        -------
        OBBject
            results : List[ExecutiveCompensation]
                Serializable results.
            provider : Union[Literal['fmp'], NoneType]
                Provider name.
            warnings : Optional[List[Warning_]]
                List of warnings.
            chart : Optional[Chart]
                Chart object.
            metadata: Optional[Metadata]
                Metadata info about the command execution.

        ExecutiveCompensation
        ---------------------
        symbol : Optional[str]
            Symbol to get data for.
        cik : Optional[str]
            Central Index Key (CIK) of the company.
        filing_date : Optional[date]
            Date of the filing.
        accepted_date : Optional[datetime]
            Date the filing was accepted.
        name_and_position : Optional[str]
            Name and position of the executive.
        year : Optional[int]
            Year of the compensation.
        salary : Optional[PositiveFloat]
            Salary of the executive.
        bonus : Optional[NonNegativeFloat]
            Bonus of the executive.
        stock_award : Optional[NonNegativeFloat]
            Stock award of the executive.
        incentive_plan_compensation : Optional[NonNegativeFloat]
            Incentive plan compensation of the executive.
        all_other_compensation : Optional[NonNegativeFloat]
            All other compensation of the executive.
        total : Optional[PositiveFloat]
            Total compensation of the executive.
        url : Optional[str]
            URL of the filing data."""  # noqa: E501

        inputs = filter_inputs(
            provider_choices={
                "provider": provider,
            },
            standard_params={
                "symbol": ",".join(symbol) if isinstance(symbol, list) else symbol,
            },
            extra_params=kwargs,
        )

        return self._command_runner.run(
            "/stocks/fa/comp",
            **inputs,
        )

    @validate_arguments
    def comsplit(
        self,
        start_date: typing_extensions.Annotated[
            Union[datetime.date, None, str],
            OpenBBCustomParameter(
                description="Start date of the data, in YYYY-MM-DD format."
            ),
        ] = None,
        end_date: typing_extensions.Annotated[
            Union[datetime.date, None, str],
            OpenBBCustomParameter(
                description="End date of the data, in YYYY-MM-DD format."
            ),
        ] = None,
<<<<<<< HEAD
        provider: Optional[Literal["fmp"]] = None,
        **kwargs,
=======
        provider: Union[Literal["fmp"], None] = None,
        **kwargs
>>>>>>> 035a398f
    ) -> OBBject[List]:
        """Stock Split Calendar.

        Parameters
        ----------
        start_date : Union[datetime.date, NoneType, str]
            Start date of the data, in YYYY-MM-DD format.
        end_date : Union[datetime.date, NoneType, str]
            End date of the data, in YYYY-MM-DD format.
        provider : Union[Literal['fmp'], NoneType]
            The provider to use for the query, by default None.
            If None, the provider specified in defaults is selected or 'fmp' if there is
            no default.

        Returns
        -------
        OBBject
            results : List[StockSplitCalendar]
                Serializable results.
            provider : Union[Literal['fmp'], NoneType]
                Provider name.
            warnings : Optional[List[Warning_]]
                List of warnings.
            chart : Optional[Chart]
                Chart object.
            metadata: Optional[Metadata]
                Metadata info about the command execution.

        StockSplitCalendar
        ------------------
        date : Optional[date]
            Date of the stock splits.
        label : Optional[str]
            Label of the stock splits.
        symbol : Optional[str]
            Symbol of the company.
        numerator : Optional[float]
            Numerator of the stock splits.
        denominator : Optional[float]
            Denominator of the stock splits."""  # noqa: E501

        inputs = filter_inputs(
            provider_choices={
                "provider": provider,
            },
            standard_params={
                "start_date": start_date,
                "end_date": end_date,
            },
            extra_params=kwargs,
        )

        return self._command_runner.run(
            "/stocks/fa/comsplit",
            **inputs,
        )

    @validate_arguments
    def divs(
        self,
        symbol: typing_extensions.Annotated[
            Union[str, List[str]],
            OpenBBCustomParameter(description="Symbol to get data for."),
        ],
<<<<<<< HEAD
        provider: Optional[Literal["fmp"]] = None,
        **kwargs,
=======
        provider: Union[Literal["fmp"], None] = None,
        **kwargs
>>>>>>> 035a398f
    ) -> OBBject[List]:
        """Historical Dividends.

        Parameters
        ----------
        symbol : Union[str, List[str]]
            Symbol to get data for.
        provider : Union[Literal['fmp'], NoneType]
            The provider to use for the query, by default None.
            If None, the provider specified in defaults is selected or 'fmp' if there is
            no default.

        Returns
        -------
        OBBject
            results : List[HistoricalDividends]
                Serializable results.
            provider : Union[Literal['fmp'], NoneType]
                Provider name.
            warnings : Optional[List[Warning_]]
                List of warnings.
            chart : Optional[Chart]
                Chart object.
            metadata: Optional[Metadata]
                Metadata info about the command execution.

        HistoricalDividends
        -------------------
        date : Optional[date]
            Date of the historical dividends.
        label : Optional[str]
            Label of the historical dividends.
        adj_dividend : Optional[float]
            Adjusted dividend of the historical dividends.
        dividend : Optional[float]
            Dividend of the historical dividends.
        record_date : Optional[date]
            Record date of the historical dividends.
        payment_date : Optional[date]
            Payment date of the historical dividends.
        declaration_date : Optional[date]
            Declaration date of the historical dividends."""  # noqa: E501

        inputs = filter_inputs(
            provider_choices={
                "provider": provider,
            },
            standard_params={
                "symbol": ",".join(symbol) if isinstance(symbol, list) else symbol,
            },
            extra_params=kwargs,
        )

        return self._command_runner.run(
            "/stocks/fa/divs",
            **inputs,
        )

    @validate_arguments
    def earning(
        self,
        symbol: typing_extensions.Annotated[
            Union[str, List[str]],
            OpenBBCustomParameter(description="Symbol to get data for."),
        ],
        limit: typing_extensions.Annotated[
            Union[int, None],
            OpenBBCustomParameter(description="The number of data entries to return."),
        ] = 50,
<<<<<<< HEAD
        provider: Optional[Literal["fmp"]] = None,
        **kwargs,
=======
        provider: Union[Literal["fmp"], None] = None,
        **kwargs
>>>>>>> 035a398f
    ) -> OBBject[List]:
        """Earnings Calendar.

        Parameters
        ----------
        symbol : Union[str, List[str]]
            Symbol to get data for.
        limit : Union[int, NoneType]
            The number of data entries to return.
        provider : Union[Literal['fmp'], NoneType]
            The provider to use for the query, by default None.
            If None, the provider specified in defaults is selected or 'fmp' if there is
            no default.

        Returns
        -------
        OBBject
            results : List[EarningsCalendar]
                Serializable results.
            provider : Union[Literal['fmp'], NoneType]
                Provider name.
            warnings : Optional[List[Warning_]]
                List of warnings.
            chart : Optional[Chart]
                Chart object.
            metadata: Optional[Metadata]
                Metadata info about the command execution.

        EarningsCalendar
        ----------------
        symbol : Optional[str]
            Symbol to get data for.
        date : Optional[date]
            The date of the data.
        eps : Optional[NonNegativeFloat]
            EPS of the earnings calendar.
        eps_estimated : Optional[NonNegativeFloat]
            Estimated EPS of the earnings calendar.
        time : Optional[str]
            Time of the earnings calendar.
        revenue : Optional[int]
            Revenue of the earnings calendar.
        revenue_estimated : Optional[int]
            Estimated revenue of the earnings calendar.
        updated_from_date : Optional[date]
            Updated from date of the earnings calendar.
        fiscal_date_ending : Optional[date]
            Fiscal date ending of the earnings calendar."""  # noqa: E501

        inputs = filter_inputs(
            provider_choices={
                "provider": provider,
            },
            standard_params={
                "symbol": ",".join(symbol) if isinstance(symbol, list) else symbol,
                "limit": limit,
            },
            extra_params=kwargs,
        )

        return self._command_runner.run(
            "/stocks/fa/earning",
            **inputs,
        )

    @validate_arguments
    def emp(
        self,
        symbol: typing_extensions.Annotated[
            Union[str, List[str]],
            OpenBBCustomParameter(description="Symbol to get data for."),
        ],
<<<<<<< HEAD
        provider: Optional[Literal["fmp"]] = None,
        **kwargs,
=======
        provider: Union[Literal["fmp"], None] = None,
        **kwargs
>>>>>>> 035a398f
    ) -> OBBject[List]:
        """Number of Employees.

        Parameters
        ----------
        symbol : Union[str, List[str]]
            Symbol to get data for.
        provider : Union[Literal['fmp'], NoneType]
            The provider to use for the query, by default None.
            If None, the provider specified in defaults is selected or 'fmp' if there is
            no default.

        Returns
        -------
        OBBject
            results : List[HistoricalEmployees]
                Serializable results.
            provider : Union[Literal['fmp'], NoneType]
                Provider name.
            warnings : Optional[List[Warning_]]
                List of warnings.
            chart : Optional[Chart]
                Chart object.
            metadata: Optional[Metadata]
                Metadata info about the command execution.

        HistoricalEmployees
        -------------------
        symbol : Optional[str]
            Symbol to get data for.
        cik : Optional[int]
            CIK of the company to retrieve the historical employees of.
        acceptance_time : Optional[datetime]
            Time of acceptance of the company employee.
        period_of_report : Optional[date]
            Date of reporting of the company employee.
        company_name : Optional[str]
            Registered name of the company to retrieve the historical employees of.
        form_type : Optional[str]
            Form type of the company employee.
        filing_date : Optional[date]
            Filing date of the company employee
        employee_count : Optional[int]
            Count of employees of the company.
        source : Optional[str]
            Source URL which retrieves this data for the company."""  # noqa: E501

        inputs = filter_inputs(
            provider_choices={
                "provider": provider,
            },
            standard_params={
                "symbol": ",".join(symbol) if isinstance(symbol, list) else symbol,
            },
            extra_params=kwargs,
        )

        return self._command_runner.run(
            "/stocks/fa/emp",
            **inputs,
        )

    @validate_arguments
    def est(
        self,
        symbol: typing_extensions.Annotated[
            Union[str, List[str]],
            OpenBBCustomParameter(description="Symbol to get data for."),
        ],
        period: typing_extensions.Annotated[
            Literal["quarter", "annual"],
            OpenBBCustomParameter(description="Period of the data to return."),
        ] = "annual",
        limit: typing_extensions.Annotated[
            int,
            OpenBBCustomParameter(description="The number of data entries to return."),
        ] = 30,
<<<<<<< HEAD
        provider: Optional[Literal["fmp"]] = None,
        **kwargs,
=======
        provider: Union[Literal["fmp"], None] = None,
        **kwargs
>>>>>>> 035a398f
    ) -> OBBject[List]:
        """Analyst Estimates.

        Parameters
        ----------
        symbol : Union[str, List[str]]
            Symbol to get data for.
        period : Literal['quarter', 'annual']
            Period of the data to return.
        limit : int
            The number of data entries to return.
        provider : Union[Literal['fmp'], NoneType]
            The provider to use for the query, by default None.
            If None, the provider specified in defaults is selected or 'fmp' if there is
            no default.

        Returns
        -------
        OBBject
            results : List[AnalystEstimates]
                Serializable results.
            provider : Union[Literal['fmp'], NoneType]
                Provider name.
            warnings : Optional[List[Warning_]]
                List of warnings.
            chart : Optional[Chart]
                Chart object.
            metadata: Optional[Metadata]
                Metadata info about the command execution.

        AnalystEstimates
        ----------------
        symbol : Optional[str]
            Symbol to get data for.
        date : Optional[date]
            A specific date to get data for.
        estimated_revenue_low : Optional[int]
            Estimated revenue low.
        estimated_revenue_high : Optional[int]
            Estimated revenue high.
        estimated_revenue_avg : Optional[int]
            Estimated revenue average.
        estimated_ebitda_low : Optional[int]
            Estimated EBITDA low.
        estimated_ebitda_high : Optional[int]
            Estimated EBITDA high.
        estimated_ebitda_avg : Optional[int]
            Estimated EBITDA average.
        estimated_ebit_low : Optional[int]
            Estimated EBIT low.
        estimated_ebit_high : Optional[int]
            Estimated EBIT high.
        estimated_ebit_avg : Optional[int]
            Estimated EBIT average.
        estimated_net_income_low : Optional[int]
            Estimated net income low.
        estimated_net_income_high : Optional[int]
            Estimated net income high.
        estimated_net_income_avg : Optional[int]
            Estimated net income average.
        estimated_sga_expense_low : Optional[int]
            Estimated SGA expense low.
        estimated_sga_expense_high : Optional[int]
            Estimated SGA expense high.
        estimated_sga_expense_avg : Optional[int]
            Estimated SGA expense average.
        estimated_eps_avg : Optional[float]
            Estimated EPS average.
        estimated_eps_high : Optional[float]
            Estimated EPS high.
        estimated_eps_low : Optional[float]
            Estimated EPS low.
        number_analyst_estimated_revenue : Optional[int]
            Number of analysts who estimated revenue.
        number_analysts_estimated_eps : Optional[int]
            Number of analysts who estimated EPS."""  # noqa: E501

        inputs = filter_inputs(
            provider_choices={
                "provider": provider,
            },
            standard_params={
                "symbol": ",".join(symbol) if isinstance(symbol, list) else symbol,
                "period": period,
                "limit": limit,
            },
            extra_params=kwargs,
        )

        return self._command_runner.run(
            "/stocks/fa/est",
            **inputs,
        )

    @validate_arguments
    def income(
        self,
        symbol: typing_extensions.Annotated[
            Union[str, List[str]],
            OpenBBCustomParameter(description="Symbol to get data for."),
        ],
        period: typing_extensions.Annotated[
            Literal["annual", "quarter"],
            OpenBBCustomParameter(description="Period of the data to return."),
        ] = "annual",
        limit: typing_extensions.Annotated[
            Union[pydantic.types.NonNegativeInt, None],
            OpenBBCustomParameter(description="The number of data entries to return."),
        ] = 12,
<<<<<<< HEAD
        provider: Optional[Literal["fmp", "intrinio", "polygon", "yfinance"]] = None,
        **kwargs,
    ) -> OBBject[BaseModel]:
=======
        provider: Union[Literal["fmp", "intrinio", "polygon", "yfinance"], None] = None,
        **kwargs
    ) -> OBBject[List]:
>>>>>>> 035a398f
        """Income Statement.

        Parameters
        ----------
        symbol : Union[str, List[str]]
            Symbol to get data for.
        period : Literal['annual', 'quarter']
            Period of the data to return.
        limit : Union[pydantic.types.NonNegativeInt, NoneType]
            The number of data entries to return.
        provider : Union[Literal['fmp', 'intrinio', 'polygon', 'yfinance'], NoneType]
            The provider to use for the query, by default None.
            If None, the provider specified in defaults is selected or 'fmp' if there is
            no default.
        type : Literal['reported', 'standardized']
            Type of the statement to be fetched. (provider: intrinio)
        year : Union[int, NoneType]
            Year of the statement to be fetched. (provider: intrinio)
        company_name : Union[str, NoneType]
            Name of the company. (provider: polygon)
        company_name_search : Union[str, NoneType]
            Name of the company to search. (provider: polygon)
        sic : Union[str, NoneType]
            The Standard Industrial Classification (SIC) of the company. (provider: polygon)
        filing_date : Union[datetime.date, NoneType]
            Filing date of the financial statement. (provider: polygon)
        filing_date_lt : Union[datetime.date, NoneType]
            Filing date less than the given date. (provider: polygon)
        filing_date_lte : Union[datetime.date, NoneType]
            Filing date less than or equal to the given date. (provider: polygon)
        filing_date_gt : Union[datetime.date, NoneType]
            Filing date greater than the given date. (provider: polygon)
        filing_date_gte : Union[datetime.date, NoneType]
            Filing date greater than or equal to the given date. (provider: polygon)
        period_of_report_date : Union[datetime.date, NoneType]
            Period of report date of the financial statement. (provider: polygon)
        period_of_report_date_lt : Union[datetime.date, NoneType]
            Period of report date less than the given date. (provider: polygon)
        period_of_report_date_lte : Union[datetime.date, NoneType]
            Period of report date less than or equal to the given date. (provider: polygon)
        period_of_report_date_gt : Union[datetime.date, NoneType]
            Period of report date greater than the given date. (provider: polygon)
        period_of_report_date_gte : Union[datetime.date, NoneType]
            Period of report date greater than or equal to the given date. (provider: polygon)
        include_sources : Union[bool, NoneType]
            Whether to include the sources of the financial statement. (provider: polygon)
        order : Union[Literal['asc', 'desc'], NoneType]
            Order of the financial statement. (provider: polygon)
        sort : Union[Literal['filing_date', 'period_of_report_date'], NoneType]
            Sort of the financial statement. (provider: polygon)

        Returns
        -------
        OBBject
            results : List[IncomeStatement]
                Serializable results.
            provider : Union[Literal['fmp', 'intrinio', 'polygon', 'yfinance'], NoneType]
                Provider name.
            warnings : Optional[List[Warning_]]
                List of warnings.
            chart : Optional[Chart]
                Chart object.
            metadata: Optional[Metadata]
                Metadata info about the command execution.

        IncomeStatement
        ---------------
        symbol : Optional[str]
            Symbol to get data for.
        date : Optional[date]
            Date of the income statement.
        period : Optional[str]
            Period of the income statement.
        cik : Optional[str]
            Central Index Key.
        revenue : Optional[int]
            Revenue.
        cost_of_revenue : Optional[int]
            Cost of revenue.
        gross_profit : Optional[int]
            Gross profit.
        cost_and_expenses : Optional[int]
            Cost and expenses.
        gross_profit_ratio : Optional[float]
            Gross profit ratio.
        research_and_development_expenses : Optional[int]
            Research and development expenses.
        general_and_administrative_expenses : Optional[int]
            General and administrative expenses.
        selling_and_marketing_expenses : Optional[float]
            Selling and marketing expenses.
        selling_general_and_administrative_expenses : Optional[int]
            Selling, general and administrative expenses.
        other_expenses : Optional[int]
            Other expenses.
        operating_expenses : Optional[int]
            Operating expenses.
        depreciation_and_amortization : Optional[int]
            Depreciation and amortization.
        ebitda : Optional[int]
            Earnings before interest, taxes, depreciation and amortization.
        ebitda_ratio : Optional[float]
            Earnings before interest, taxes, depreciation and amortization ratio.
        operating_income : Optional[int]
            Operating income.
        operating_income_ratio : Optional[float]
            Operating income ratio.
        interest_income : Optional[int]
            Interest income.
        interest_expense : Optional[int]
            Interest expense.
        total_other_income_expenses_net : Optional[int]
            Total other income expenses net.
        income_before_tax : Optional[int]
            Income before tax.
        income_before_tax_ratio : Optional[float]
            Income before tax ratio.
        income_tax_expense : Optional[int]
            Income tax expense.
        net_income : Optional[int]
            Net income.
        net_income_ratio : Optional[float]
            Net income ratio.
        eps : Optional[float]
            Earnings per share.
        eps_diluted : Optional[float]
            Earnings per share diluted.
        weighted_average_shares_outstanding : Optional[int]
            Weighted average shares outstanding.
        weighted_average_shares_outstanding_dil : Optional[int]
            Weighted average shares outstanding diluted.
        income_loss_from_continuing_operations_before_tax : Optional[float]
            Income/Loss From Continuing Operations After Tax (provider: polygon)
        income_loss_from_continuing_operations_after_tax : Optional[float]
            Income/Loss From Continuing Operations After Tax (provider: polygon)
        benefits_costs_expenses : Optional[float]
            Benefits, Costs And Expenses (provider: polygon)
        net_income_loss_attributable_to_noncontrolling_interest : Optional[float]
            Net Income/Loss Attributable To Noncontrolling Interest (provider: polygon)
        net_income_loss_attributable_to_parent : Optional[float]
            Net Income/Loss Attributable To Parent (provider: polygon)
        income_tax_expense_benefit_deferred : Optional[float]
            Income Tax Expense/Benefit Deferred (provider: polygon)
        participating_securities_distributed_and_undistributed_earnings_loss_basic : Optional[float]
            Participating Securities Distributed And Undistributed Earnings Loss Basic (provider: polygon)
        net_income_loss_available_to_common_stockholders_basic : Optional[float]
            Net Income/Loss Available To Common Stockholders Basic (provider: polygon)
        nonoperating_income_loss : Optional[float]
            Nonoperating Income Loss (provider: polygon)
        preferred_stock_dividends_and_other_adjustments : Optional[float]
            Preferred Stock Dividends And Other Adjustments (provider: polygon)"""  # noqa: E501

        inputs = filter_inputs(
            provider_choices={
                "provider": provider,
            },
            standard_params={
                "symbol": ",".join(symbol) if isinstance(symbol, list) else symbol,
                "period": period,
                "limit": limit,
            },
            extra_params=kwargs,
        )

        return self._command_runner.run(
            "/stocks/fa/income",
            **inputs,
        )

    @validate_arguments
    def income_growth(
        self,
        symbol: typing_extensions.Annotated[
            Union[str, List[str]],
            OpenBBCustomParameter(description="Symbol to get data for."),
        ],
        limit: typing_extensions.Annotated[
            int,
            OpenBBCustomParameter(description="The number of data entries to return."),
        ] = 10,
        period: typing_extensions.Annotated[
            Literal["annual", "quarter"],
            OpenBBCustomParameter(description="Period of the data to return."),
        ] = "annual",
<<<<<<< HEAD
        provider: Optional[Literal["fmp"]] = None,
        **kwargs,
=======
        provider: Union[Literal["fmp"], None] = None,
        **kwargs
>>>>>>> 035a398f
    ) -> OBBject[List]:
        """Income Statement Growth.

        Parameters
        ----------
        symbol : Union[str, List[str]]
            Symbol to get data for.
        limit : int
            The number of data entries to return.
        period : Literal['annual', 'quarter']
            Period of the data to return.
        provider : Union[Literal['fmp'], NoneType]
            The provider to use for the query, by default None.
            If None, the provider specified in defaults is selected or 'fmp' if there is
            no default.

        Returns
        -------
        OBBject
            results : List[IncomeStatementGrowth]
                Serializable results.
            provider : Union[Literal['fmp'], NoneType]
                Provider name.
            warnings : Optional[List[Warning_]]
                List of warnings.
            chart : Optional[Chart]
                Chart object.
            metadata: Optional[Metadata]
                Metadata info about the command execution.

        IncomeStatementGrowth
        ---------------------
        symbol : Optional[str]
            Symbol to get data for.
        date : Optional[date]
            The date of the data.
        period : Optional[str]
            Period the statement is returned for.
        growth_revenue : Optional[float]
            Growth rate of total revenue.
        growth_cost_of_revenue : Optional[float]
            Growth rate of cost of goods sold.
        growth_gross_profit : Optional[float]
            Growth rate of gross profit.
        growth_gross_profit_ratio : Optional[float]
            Growth rate of gross profit as a percentage of revenue.
        growth_research_and_development_expenses : Optional[float]
            Growth rate of expenses on research and development.
        growth_general_and_administrative_expenses : Optional[float]
            Growth rate of general and administrative expenses.
        growth_selling_and_marketing_expenses : Optional[float]
            Growth rate of expenses on selling and marketing activities.
        growth_other_expenses : Optional[float]
            Growth rate of other operating expenses.
        growth_operating_expenses : Optional[float]
            Growth rate of total operating expenses.
        growth_cost_and_expenses : Optional[float]
            Growth rate of total costs and expenses.
        growth_interest_expense : Optional[float]
            Growth rate of interest expenses.
        growth_depreciation_and_amortization : Optional[float]
            Growth rate of depreciation and amortization expenses.
        growth_ebitda : Optional[float]
            Growth rate of Earnings Before Interest, Taxes, Depreciation, and Amortization.
        growth_ebitda_ratio : Optional[float]
            Growth rate of EBITDA as a percentage of revenue.
        growth_operating_income : Optional[float]
            Growth rate of operating income.
        growth_operating_income_ratio : Optional[float]
            Growth rate of operating income as a percentage of revenue.
        growth_total_other_income_expenses_net : Optional[float]
            Growth rate of net total other income and expenses.
        growth_income_before_tax : Optional[float]
            Growth rate of income before taxes.
        growth_income_before_tax_ratio : Optional[float]
            Growth rate of income before taxes as a percentage of revenue.
        growth_income_tax_expense : Optional[float]
            Growth rate of income tax expenses.
        growth_net_income : Optional[float]
            Growth rate of net income.
        growth_net_income_ratio : Optional[float]
            Growth rate of net income as a percentage of revenue.
        growth_eps : Optional[float]
            Growth rate of Earnings Per Share (EPS).
        growth_eps_diluted : Optional[float]
            Growth rate of diluted Earnings Per Share (EPS).
        growth_weighted_average_shs_out : Optional[float]
            Growth rate of weighted average shares outstanding.
        growth_weighted_average_shs_out_dil : Optional[float]
            Growth rate of diluted weighted average shares outstanding."""  # noqa: E501

        inputs = filter_inputs(
            provider_choices={
                "provider": provider,
            },
            standard_params={
                "symbol": ",".join(symbol) if isinstance(symbol, list) else symbol,
                "limit": limit,
                "period": period,
            },
            extra_params=kwargs,
        )

        return self._command_runner.run(
            "/stocks/fa/income_growth",
            **inputs,
        )

    @validate_arguments
    def ins(
        self,
        symbol: typing_extensions.Annotated[
            Union[str, List[str]],
            OpenBBCustomParameter(description="Symbol to get data for."),
        ],
        transactionType: typing_extensions.Annotated[
            Union[
                List[
                    Literal[
                        "A-Award",
                        "C-Conversion",
                        "D-Return",
                        "E-ExpireShort",
                        "F-InKind",
                        "G-Gift",
                        "H-ExpireLong",
                        "I-Discretionary",
                        "J-Other",
                        "L-Small",
                        "M-Exempt",
                        "O-OutOfTheMoney",
                        "P-Purchase",
                        "S-Sale",
                        "U-Tender",
                        "W-Will",
                        "X-InTheMoney",
                        "Z-Trust",
                    ]
                ],
                None,
            ],
            OpenBBCustomParameter(description="Type of the transaction."),
        ] = ["P-Purchase"],
        reportingCik: typing_extensions.Annotated[
            Union[int, None],
            OpenBBCustomParameter(description="CIK of the reporting owner."),
        ] = None,
        companyCik: typing_extensions.Annotated[
            Union[int, None],
            OpenBBCustomParameter(description="CIK of the company owner."),
        ] = None,
        page: typing_extensions.Annotated[
            Union[int, None],
            OpenBBCustomParameter(description="Page number of the data to fetch."),
        ] = 0,
<<<<<<< HEAD
        provider: Optional[Literal["fmp"]] = None,
        **kwargs,
=======
        provider: Union[Literal["fmp"], None] = None,
        **kwargs
>>>>>>> 035a398f
    ) -> OBBject[List]:
        """Stock Insider Trading.

        Parameters
        ----------
        symbol : Union[str, List[str]]
            Symbol to get data for.
        transactionType : Union[List[Literal['A-Award', 'C-Conversion', 'D-Return', 'E-ExpireShort', 'F-InKind', 'G-Gift', 'H-ExpireLong', 'I-Discretionary', 'J-Other', 'L-Small', 'M-Exempt', 'O-OutOfTheMoney', 'P-Purchase', 'S-Sale', 'U-Tender', 'W-Will', 'X-InTheMoney', 'Z-Trust']], NoneType]
            Type of the transaction.
        reportingCik : Union[int, NoneType]
            CIK of the reporting owner.
        companyCik : Union[int, NoneType]
            CIK of the company owner.
        page : Union[int, NoneType]
            Page number of the data to fetch.
        provider : Union[Literal['fmp'], NoneType]
            The provider to use for the query, by default None.
            If None, the provider specified in defaults is selected or 'fmp' if there is
            no default.

        Returns
        -------
        OBBject
            results : List[StockInsiderTrading]
                Serializable results.
            provider : Union[Literal['fmp'], NoneType]
                Provider name.
            warnings : Optional[List[Warning_]]
                List of warnings.
            chart : Optional[Chart]
                Chart object.
            metadata: Optional[Metadata]
                Metadata info about the command execution.

        StockInsiderTrading
        -------------------
        symbol : Optional[str]
            Symbol to get data for.
        filing_date : Optional[datetime]
            Filing date of the stock insider trading.
        transaction_date : Optional[date]
            Transaction date of the stock insider trading.
        reporting_cik : Optional[int]
            Reporting CIK of the stock insider trading.
        transaction_type : Optional[str]
            Transaction type of the stock insider trading.
        securities_owned : Optional[int]
            Securities owned of the stock insider trading.
        company_cik : Optional[int]
            Company CIK of the stock insider trading.
        reporting_name : Optional[str]
            Reporting name of the stock insider trading.
        type_of_owner : Optional[str]
            Type of owner of the stock insider trading.
        acquistion_or_disposition : Optional[str]
            Acquistion or disposition of the stock insider trading.
        form_type : Optional[str]
            Form type of the stock insider trading.
        securities_transacted : Optional[float]
            Securities transacted of the stock insider trading.
        price : Optional[float]
            Price of the stock insider trading.
        security_name : Optional[str]
            Security name of the stock insider trading.
        link : Optional[str]
            Link of the stock insider trading."""  # noqa: E501

        inputs = filter_inputs(
            provider_choices={
                "provider": provider,
            },
            standard_params={
                "symbol": ",".join(symbol) if isinstance(symbol, list) else symbol,
                "transactionType": transactionType,
                "reportingCik": reportingCik,
                "companyCik": companyCik,
                "page": page,
            },
            extra_params=kwargs,
        )

        return self._command_runner.run(
            "/stocks/fa/ins",
            **inputs,
        )

    @validate_arguments
    def ins_own(
        self,
        symbol: typing_extensions.Annotated[
            Union[str, List[str]],
            OpenBBCustomParameter(description="Symbol to get data for."),
        ],
        include_current_quarter: typing_extensions.Annotated[
            bool, OpenBBCustomParameter(description="Include current quarter data.")
        ] = False,
        date: typing_extensions.Annotated[
            Union[datetime.date, None],
            OpenBBCustomParameter(description="A specific date to get data for."),
        ] = None,
<<<<<<< HEAD
        provider: Optional[Literal["fmp"]] = None,
        **kwargs,
=======
        provider: Union[Literal["fmp"], None] = None,
        **kwargs
>>>>>>> 035a398f
    ) -> OBBject[List]:
        """Institutional Ownership.

        Parameters
        ----------
        symbol : Union[str, List[str]]
            Symbol to get data for.
        include_current_quarter : bool
            Include current quarter data.
        date : Union[datetime.date, NoneType]
            A specific date to get data for.
        provider : Union[Literal['fmp'], NoneType]
            The provider to use for the query, by default None.
            If None, the provider specified in defaults is selected or 'fmp' if there is
            no default.

        Returns
        -------
        OBBject
            results : List[InstitutionalOwnership]
                Serializable results.
            provider : Union[Literal['fmp'], NoneType]
                Provider name.
            warnings : Optional[List[Warning_]]
                List of warnings.
            chart : Optional[Chart]
                Chart object.
            metadata: Optional[Metadata]
                Metadata info about the command execution.

        InstitutionalOwnership
        ----------------------
        symbol : Optional[str]
            Symbol to get data for.
        cik : Optional[str]
            CIK of the company.
        date : Optional[date]
            The date of the data.
        investors_holding : Optional[int]
            Number of investors holding the stock.
        last_investors_holding : Optional[int]
            Number of investors holding the stock in the last quarter.
        investors_holding_change : Optional[int]
            Change in the number of investors holding the stock.
        number_of_13f_shares : Optional[int]
            Number of 13F shares.
        last_number_of_13f_shares : Optional[int]
            Number of 13F shares in the last quarter.
        number_of_13f_shares_change : Optional[int]
            Change in the number of 13F shares.
        total_invested : Optional[float]
            Total amount invested.
        last_total_invested : Optional[float]
            Total amount invested in the last quarter.
        total_invested_change : Optional[float]
            Change in the total amount invested.
        ownership_percent : Optional[float]
            Ownership percent.
        last_ownership_percent : Optional[float]
            Ownership percent in the last quarter.
        ownership_percent_change : Optional[float]
            Change in the ownership percent.
        new_positions : Optional[int]
            Number of new positions.
        last_new_positions : Optional[int]
            Number of new positions in the last quarter.
        new_positions_change : Optional[int]
            Change in the number of new positions.
        increased_positions : Optional[int]
            Number of increased positions.
        last_increased_positions : Optional[int]
            Number of increased positions in the last quarter.
        increased_positions_change : Optional[int]
            Change in the number of increased positions.
        closed_positions : Optional[int]
            Number of closed positions.
        last_closed_positions : Optional[int]
            Number of closed positions in the last quarter.
        closed_positions_change : Optional[int]
            Change in the number of closed positions.
        reduced_positions : Optional[int]
            Number of reduced positions.
        last_reduced_positions : Optional[int]
            Number of reduced positions in the last quarter.
        reduced_positions_change : Optional[int]
            Change in the number of reduced positions.
        total_calls : Optional[int]
            Total number of call options contracts traded for Apple Inc. on the specified date.
        last_total_calls : Optional[int]
            Total number of call options contracts traded for Apple Inc. on the previous reporting date.
        total_calls_change : Optional[int]
            Change in the total number of call options contracts traded between the current and previous reporting dates.
        total_puts : Optional[int]
            Total number of put options contracts traded for Apple Inc. on the specified date.
        last_total_puts : Optional[int]
            Total number of put options contracts traded for Apple Inc. on the previous reporting date.
        total_puts_change : Optional[int]
            Change in the total number of put options contracts traded between the current and previous reporting dates.
        put_call_ratio : Optional[float]
            Put-call ratio, which is the ratio of the total number of put options to call options traded on the specified date.
        last_put_call_ratio : Optional[float]
            Put-call ratio on the previous reporting date.
        put_call_ratio_change : Optional[float]
            Change in the put-call ratio between the current and previous reporting dates.
        """  # noqa: E501

        inputs = filter_inputs(
            provider_choices={
                "provider": provider,
            },
            standard_params={
                "symbol": ",".join(symbol) if isinstance(symbol, list) else symbol,
                "include_current_quarter": include_current_quarter,
                "date": date,
            },
            extra_params=kwargs,
        )

        return self._command_runner.run(
            "/stocks/fa/ins_own",
            **inputs,
        )

    @validate_arguments
    def metrics(
        self,
        symbol: typing_extensions.Annotated[
            Union[str, List[str]],
            OpenBBCustomParameter(description="Symbol to get data for."),
        ],
        period: typing_extensions.Annotated[
            Literal["annual", "quarter"],
            OpenBBCustomParameter(description="Period of the data to return."),
        ] = "annual",
        limit: typing_extensions.Annotated[
            Union[int, None],
            OpenBBCustomParameter(description="The number of data entries to return."),
        ] = 100,
<<<<<<< HEAD
        provider: Optional[Literal["fmp"]] = None,
        **kwargs,
=======
        provider: Union[Literal["fmp"], None] = None,
        **kwargs
>>>>>>> 035a398f
    ) -> OBBject[List]:
        """Key Metrics.

        Parameters
        ----------
        symbol : Union[str, List[str]]
            Symbol to get data for.
        period : Literal['annual', 'quarter']
            Period of the data to return.
        limit : Union[int, NoneType]
            The number of data entries to return.
        provider : Union[Literal['fmp'], NoneType]
            The provider to use for the query, by default None.
            If None, the provider specified in defaults is selected or 'fmp' if there is
            no default.

        Returns
        -------
        OBBject
            results : List[KeyMetrics]
                Serializable results.
            provider : Union[Literal['fmp'], NoneType]
                Provider name.
            warnings : Optional[List[Warning_]]
                List of warnings.
            chart : Optional[Chart]
                Chart object.
            metadata: Optional[Metadata]
                Metadata info about the command execution.

        KeyMetrics
        ----------
        symbol : Optional[str]
            Symbol to get data for.
        date : Optional[date]
            The date of the data.
        period : Optional[str]
            Period of the data.
        revenue_per_share : Optional[float]
            Revenue per share
        net_income_per_share : Optional[float]
            Net income per share
        operating_cash_flow_per_share : Optional[float]
            Operating cash flow per share
        free_cash_flow_per_share : Optional[float]
            Free cash flow per share
        cash_per_share : Optional[float]
            Cash per share
        book_value_per_share : Optional[float]
            Book value per share
        tangible_book_value_per_share : Optional[float]
            Tangible book value per share
        shareholders_equity_per_share : Optional[float]
            Shareholders equity per share
        interest_debt_per_share : Optional[float]
            Interest debt per share
        market_cap : Optional[float]
            Market capitalization
        enterprise_value : Optional[float]
            Enterprise value
        pe_ratio : Optional[float]
            Price-to-earnings ratio (P/E ratio)
        price_to_sales_ratio : Optional[float]
            Price-to-sales ratio
        pocf_ratio : Optional[float]
            Price-to-operating cash flow ratio
        pfcf_ratio : Optional[float]
            Price-to-free cash flow ratio
        pb_ratio : Optional[float]
            Price-to-book ratio
        ptb_ratio : Optional[float]
            Price-to-tangible book ratio
        ev_to_sales : Optional[float]
            Enterprise value-to-sales ratio
        enterprise_value_over_ebitda : Optional[float]
            Enterprise value-to-EBITDA ratio
        ev_to_operating_cash_flow : Optional[float]
            Enterprise value-to-operating cash flow ratio
        ev_to_free_cash_flow : Optional[float]
            Enterprise value-to-free cash flow ratio
        earnings_yield : Optional[float]
            Earnings yield
        free_cash_flow_yield : Optional[float]
            Free cash flow yield
        debt_to_equity : Optional[float]
            Debt-to-equity ratio
        debt_to_assets : Optional[float]
            Debt-to-assets ratio
        net_debt_to_ebitda : Optional[float]
            Net debt-to-EBITDA ratio
        current_ratio : Optional[float]
            Current ratio
        interest_coverage : Optional[float]
            Interest coverage
        income_quality : Optional[float]
            Income quality
        dividend_yield : Optional[float]
            Dividend yield
        payout_ratio : Optional[float]
            Payout ratio
        sales_general_and_administrative_to_revenue : Optional[float]
            Sales general and administrative expenses-to-revenue ratio
        research_and_development_to_revenue : Optional[float]
            Research and development expenses-to-revenue ratio
        intangibles_to_total_assets : Optional[float]
            Intangibles-to-total assets ratio
        capex_to_operating_cash_flow : Optional[float]
            Capital expenditures-to-operating cash flow ratio
        capex_to_revenue : Optional[float]
            Capital expenditures-to-revenue ratio
        capex_to_depreciation : Optional[float]
            Capital expenditures-to-depreciation ratio
        stock_based_compensation_to_revenue : Optional[float]
            Stock-based compensation-to-revenue ratio
        graham_number : Optional[float]
            Graham number
        roic : Optional[float]
            Return on invested capital
        return_on_tangible_assets : Optional[float]
            Return on tangible assets
        graham_net_net : Optional[float]
            Graham net-net working capital
        working_capital : Optional[float]
            Working capital
        tangible_asset_value : Optional[float]
            Tangible asset value
        net_current_asset_value : Optional[float]
            Net current asset value
        invested_capital : Optional[float]
            Invested capital
        average_receivables : Optional[float]
            Average receivables
        average_payables : Optional[float]
            Average payables
        average_inventory : Optional[float]
            Average inventory
        days_sales_outstanding : Optional[float]
            Days sales outstanding
        days_payables_outstanding : Optional[float]
            Days payables outstanding
        days_of_inventory_on_hand : Optional[float]
            Days of inventory on hand
        receivables_turnover : Optional[float]
            Receivables turnover
        payables_turnover : Optional[float]
            Payables turnover
        inventory_turnover : Optional[float]
            Inventory turnover
        roe : Optional[float]
            Return on equity
        capex_per_share : Optional[float]
            Capital expenditures per share"""  # noqa: E501

        inputs = filter_inputs(
            provider_choices={
                "provider": provider,
            },
            standard_params={
                "symbol": ",".join(symbol) if isinstance(symbol, list) else symbol,
                "period": period,
                "limit": limit,
            },
            extra_params=kwargs,
        )

        return self._command_runner.run(
            "/stocks/fa/metrics",
            **inputs,
        )

    @validate_arguments
    def mgmt(
        self,
        symbol: typing_extensions.Annotated[
            Union[str, List[str]],
            OpenBBCustomParameter(description="Symbol to get data for."),
        ],
<<<<<<< HEAD
        provider: Optional[Literal["fmp"]] = None,
        **kwargs,
=======
        provider: Union[Literal["fmp"], None] = None,
        **kwargs
>>>>>>> 035a398f
    ) -> OBBject[List]:
        """Key Executives.

        Parameters
        ----------
        symbol : Union[str, List[str]]
            Symbol to get data for.
        provider : Union[Literal['fmp'], NoneType]
            The provider to use for the query, by default None.
            If None, the provider specified in defaults is selected or 'fmp' if there is
            no default.

        Returns
        -------
        OBBject
            results : List[KeyExecutives]
                Serializable results.
            provider : Union[Literal['fmp'], NoneType]
                Provider name.
            warnings : Optional[List[Warning_]]
                List of warnings.
            chart : Optional[Chart]
                Chart object.
            metadata: Optional[Metadata]
                Metadata info about the command execution.

        KeyExecutives
        -------------
        title : Optional[str]
            Designation of the key executive.
        name : Optional[str]
            Name of the key executive.
        pay : Optional[int]
            Pay of the key executive.
        currency_pay : Optional[str]
            Currency of the pay.
        gender : Optional[str]
            Gender of the key executive.
        year_born : Optional[str]
            Birth year of the key executive.
        title_since : Optional[int]
            Date the tile was held since."""  # noqa: E501

        inputs = filter_inputs(
            provider_choices={
                "provider": provider,
            },
            standard_params={
                "symbol": ",".join(symbol) if isinstance(symbol, list) else symbol,
            },
            extra_params=kwargs,
        )

        return self._command_runner.run(
            "/stocks/fa/mgmt",
            **inputs,
        )

    @validate_arguments
    def overview(
        self,
        symbol: typing_extensions.Annotated[
            Union[str, List[str]],
            OpenBBCustomParameter(description="Symbol to get data for."),
        ],
<<<<<<< HEAD
        provider: Optional[Literal["fmp"]] = None,
        **kwargs,
=======
        provider: Union[Literal["fmp"], None] = None,
        **kwargs
>>>>>>> 035a398f
    ) -> OBBject[BaseModel]:
        """Company Overview.

        Parameters
        ----------
        symbol : Union[str, List[str]]
            Symbol to get data for.
        provider : Union[Literal['fmp'], NoneType]
            The provider to use for the query, by default None.
            If None, the provider specified in defaults is selected or 'fmp' if there is
            no default.

        Returns
        -------
        OBBject
            results : List[CompanyOverview]
                Serializable results.
            provider : Union[Literal['fmp'], NoneType]
                Provider name.
            warnings : Optional[List[Warning_]]
                List of warnings.
            chart : Optional[Chart]
                Chart object.
            metadata: Optional[Metadata]
                Metadata info about the command execution.

        CompanyOverview
        ---------------
        symbol : Optional[str]
            Symbol to get data for.
        price : Optional[float]
            Price of the company.
        beta : Optional[float]
            Beta of the company.
        vol_avg : Optional[int]
            Volume average of the company.
        mkt_cap : Optional[int]
            Market capitalization of the company.
        last_div : Optional[float]
            Last dividend of the company.
        range : Optional[str]
            Range of the company.
        changes : Optional[float]
            Changes of the company.
        company_name : Optional[str]
            Company name of the company.
        currency : Optional[str]
            Currency of the company.
        cik : Optional[str]
            CIK of the company.
        isin : Optional[str]
            ISIN of the company.
        cusip : Optional[str]
            CUSIP of the company.
        exchange : Optional[str]
            Exchange of the company.
        exchange_short_name : Optional[str]
            Exchange short name of the company.
        industry : Optional[str]
            Industry of the company.
        website : Optional[str]
            Website of the company.
        description : Optional[str]
            Description of the company.
        ceo : Optional[str]
            CEO of the company.
        sector : Optional[str]
            Sector of the company.
        country : Optional[str]
            Country of the company.
        full_time_employees : Optional[str]
            Full time employees of the company.
        phone : Optional[str]
            Phone of the company.
        address : Optional[str]
            Address of the company.
        city : Optional[str]
            City of the company.
        state : Optional[str]
            State of the company.
        zip : Optional[str]
            Zip of the company.
        dcf_diff : Optional[float]
            Discounted cash flow difference of the company.
        dcf : Optional[float]
            Discounted cash flow of the company.
        image : Optional[str]
            Image of the company.
        ipo_date : Optional[date]
            IPO date of the company.
        default_image : Optional[bool]
            If the image is the default image.
        is_etf : Optional[bool]
            If the company is an ETF.
        is_actively_trading : Optional[bool]
            If the company is actively trading.
        is_adr : Optional[bool]
            If the company is an ADR.
        is_fund : Optional[bool]
            If the company is a fund."""  # noqa: E501

        inputs = filter_inputs(
            provider_choices={
                "provider": provider,
            },
            standard_params={
                "symbol": ",".join(symbol) if isinstance(symbol, list) else symbol,
            },
            extra_params=kwargs,
        )

        return self._command_runner.run(
            "/stocks/fa/overview",
            **inputs,
        )

    @validate_arguments
    def own(
        self,
        symbol: typing_extensions.Annotated[
            Union[str, List[str]],
            OpenBBCustomParameter(description="Symbol to get data for."),
        ],
        date: typing_extensions.Annotated[
            Union[datetime.date, None],
            OpenBBCustomParameter(description="A specific date to get data for."),
        ] = None,
        page: typing_extensions.Annotated[
            Union[int, None],
            OpenBBCustomParameter(description="Page number of the data to fetch."),
        ] = 0,
<<<<<<< HEAD
        provider: Optional[Literal["fmp"]] = None,
        **kwargs,
=======
        provider: Union[Literal["fmp"], None] = None,
        **kwargs
>>>>>>> 035a398f
    ) -> OBBject[List]:
        """Stock Ownership.

        Parameters
        ----------
        symbol : Union[str, List[str]]
            Symbol to get data for.
        date : Union[datetime.date, NoneType]
            A specific date to get data for.
        page : Union[int, NoneType]
            Page number of the data to fetch.
        provider : Union[Literal['fmp'], NoneType]
            The provider to use for the query, by default None.
            If None, the provider specified in defaults is selected or 'fmp' if there is
            no default.

        Returns
        -------
        OBBject
            results : List[StockOwnership]
                Serializable results.
            provider : Union[Literal['fmp'], NoneType]
                Provider name.
            warnings : Optional[List[Warning_]]
                List of warnings.
            chart : Optional[Chart]
                Chart object.
            metadata: Optional[Metadata]
                Metadata info about the command execution.

        StockOwnership
        --------------
        date : Optional[date]
            The date of the data.
        cik : Optional[int]
            Cik of the stock ownership.
        filing_date : Optional[date]
            Filing date of the stock ownership.
        investor_name : Optional[str]
            Investor name of the stock ownership.
        symbol : Optional[str]
            Symbol of the stock ownership.
        security_name : Optional[str]
            Security name of the stock ownership.
        type_of_security : Optional[str]
            Type of security of the stock ownership.
        security_cusip : Optional[str]
            Security cusip of the stock ownership.
        shares_type : Optional[str]
            Shares type of the stock ownership.
        put_call_share : Optional[str]
            Put call share of the stock ownership.
        investment_discretion : Optional[str]
            Investment discretion of the stock ownership.
        industry_title : Optional[str]
            Industry title of the stock ownership.
        weight : Optional[float]
            Weight of the stock ownership.
        last_weight : Optional[float]
            Last weight of the stock ownership.
        change_in_weight : Optional[float]
            Change in weight of the stock ownership.
        change_in_weight_percentage : Optional[float]
            Change in weight percentage of the stock ownership.
        market_value : Optional[int]
            Market value of the stock ownership.
        last_market_value : Optional[int]
            Last market value of the stock ownership.
        change_in_market_value : Optional[int]
            Change in market value of the stock ownership.
        change_in_market_value_percentage : Optional[float]
            Change in market value percentage of the stock ownership.
        shares_number : Optional[int]
            Shares number of the stock ownership.
        last_shares_number : Optional[int]
            Last shares number of the stock ownership.
        change_in_shares_number : Optional[float]
            Change in shares number of the stock ownership.
        change_in_shares_number_percentage : Optional[float]
            Change in shares number percentage of the stock ownership.
        quarter_end_price : Optional[float]
            Quarter end price of the stock ownership.
        avg_price_paid : Optional[float]
            Average price paid of the stock ownership.
        is_new : Optional[bool]
            Is the stock ownership new.
        is_sold_out : Optional[bool]
            Is the stock ownership sold out.
        ownership : Optional[float]
            How much is the ownership.
        last_ownership : Optional[float]
            Last ownership amount.
        change_in_ownership : Optional[float]
            Change in ownership amount.
        change_in_ownership_percentage : Optional[float]
            Change in ownership percentage.
        holding_period : Optional[int]
            Holding period of the stock ownership.
        first_added : Optional[date]
            First added date of the stock ownership.
        performance : Optional[float]
            Performance of the stock ownership.
        performance_percentage : Optional[float]
            Performance percentage of the stock ownership.
        last_performance : Optional[float]
            Last performance of the stock ownership.
        change_in_performance : Optional[float]
            Change in performance of the stock ownership.
        is_counted_for_performance : Optional[bool]
            Is the stock ownership counted for performance."""  # noqa: E501

        inputs = filter_inputs(
            provider_choices={
                "provider": provider,
            },
            standard_params={
                "symbol": ",".join(symbol) if isinstance(symbol, list) else symbol,
                "date": date,
                "page": page,
            },
            extra_params=kwargs,
        )

        return self._command_runner.run(
            "/stocks/fa/own",
            **inputs,
        )

    @validate_arguments
    def pt(
        self,
        symbol: typing_extensions.Annotated[
            Union[str, List[str]],
            OpenBBCustomParameter(description="Symbol to get data for."),
        ],
<<<<<<< HEAD
        provider: Optional[Literal["fmp"]] = None,
        **kwargs,
=======
        provider: Union[Literal["fmp"], None] = None,
        **kwargs
>>>>>>> 035a398f
    ) -> OBBject[BaseModel]:
        """Price Target Consensus.

        Parameters
        ----------
        symbol : Union[str, List[str]]
            Symbol to get data for.
        provider : Union[Literal['fmp'], NoneType]
            The provider to use for the query, by default None.
            If None, the provider specified in defaults is selected or 'fmp' if there is
            no default.

        Returns
        -------
        OBBject
            results : List[PriceTargetConsensus]
                Serializable results.
            provider : Union[Literal['fmp'], NoneType]
                Provider name.
            warnings : Optional[List[Warning_]]
                List of warnings.
            chart : Optional[Chart]
                Chart object.
            metadata: Optional[Metadata]
                Metadata info about the command execution.

        PriceTargetConsensus
        --------------------
        symbol : Optional[str]
            Symbol to get data for.
        target_high : Optional[float]
            High target of the price target consensus.
        target_low : Optional[float]
            Low target of the price target consensus.
        target_consensus : Optional[float]
            Consensus target of the price target consensus.
        target_median : Optional[float]
            Median target of the price target consensus."""  # noqa: E501

        inputs = filter_inputs(
            provider_choices={
                "provider": provider,
            },
            standard_params={
                "symbol": ",".join(symbol) if isinstance(symbol, list) else symbol,
            },
            extra_params=kwargs,
        )

        return self._command_runner.run(
            "/stocks/fa/pt",
            **inputs,
        )

    @validate_arguments
    def pta(
        self,
        symbol: typing_extensions.Annotated[
            Union[str, List[str]],
            OpenBBCustomParameter(description="Symbol to get data for."),
        ],
<<<<<<< HEAD
        provider: Optional[Literal["fmp"]] = None,
        **kwargs,
=======
        provider: Union[Literal["fmp"], None] = None,
        **kwargs
>>>>>>> 035a398f
    ) -> OBBject[List]:
        """Price Target.

        Parameters
        ----------
        symbol : Union[str, List[str]]
            Symbol to get data for.
        provider : Union[Literal['fmp'], NoneType]
            The provider to use for the query, by default None.
            If None, the provider specified in defaults is selected or 'fmp' if there is
            no default.
        with_grade : bool
            Include upgrades and downgrades in the response. (provider: fmp)

        Returns
        -------
        OBBject
            results : List[PriceTarget]
                Serializable results.
            provider : Union[Literal['fmp'], NoneType]
                Provider name.
            warnings : Optional[List[Warning_]]
                List of warnings.
            chart : Optional[Chart]
                Chart object.
            metadata: Optional[Metadata]
                Metadata info about the command execution.

        PriceTarget
        -----------
        symbol : Optional[str]
            Symbol to get data for.
        published_date : Optional[datetime]
            Published date of the price target.
        news_url : Optional[str]
            News URL of the price target.
        news_title : Optional[str]
            News title of the price target.
        analyst_name : Optional[str]
            Analyst name.
        analyst_company : Optional[str]
            Analyst company.
        price_target : Optional[float]
            Price target.
        adj_price_target : Optional[float]
            Adjusted price target.
        price_when_posted : Optional[float]
            Price when posted.
        news_publisher : Optional[str]
            News publisher of the price target.
        news_base_url : Optional[str]
            News base URL of the price target.
        new_grade : Optional[str]
            None
        previous_grade : Optional[str]
            None
        grading_company : Optional[str]
            None"""  # noqa: E501

        inputs = filter_inputs(
            provider_choices={
                "provider": provider,
            },
            standard_params={
                "symbol": ",".join(symbol) if isinstance(symbol, list) else symbol,
            },
            extra_params=kwargs,
        )

        return self._command_runner.run(
            "/stocks/fa/pta",
            **inputs,
        )

    @validate_arguments
    def ratios(
        self,
        symbol: typing_extensions.Annotated[
            Union[str, List[str]],
            OpenBBCustomParameter(description="Symbol to get data for."),
        ],
        period: typing_extensions.Annotated[
            Literal["annual", "quarter"],
            OpenBBCustomParameter(description="Period of the data to return."),
        ] = "annual",
        limit: typing_extensions.Annotated[
            Union[pydantic.types.NonNegativeInt, None],
            OpenBBCustomParameter(description="The number of data entries to return."),
        ] = 12,
<<<<<<< HEAD
        provider: Optional[Literal["fmp"]] = None,
        **kwargs,
=======
        provider: Union[Literal["fmp"], None] = None,
        **kwargs
>>>>>>> 035a398f
    ) -> OBBject[List]:
        """Extensive set of ratios over time.

        Parameters
        ----------
        symbol : Union[str, List[str]]
            Symbol to get data for.
        period : Literal['annual', 'quarter']
            Period of the data to return.
        limit : Union[pydantic.types.NonNegativeInt, NoneType]
            The number of data entries to return.
        provider : Union[Literal['fmp'], NoneType]
            The provider to use for the query, by default None.
            If None, the provider specified in defaults is selected or 'fmp' if there is
            no default.

        Returns
        -------
        OBBject
            results : List[FinancialRatios]
                Serializable results.
            provider : Union[Literal['fmp'], NoneType]
                Provider name.
            warnings : Optional[List[Warning_]]
                List of warnings.
            chart : Optional[Chart]
                Chart object.
            metadata: Optional[Metadata]
                Metadata info about the command execution.

        FinancialRatios
        ---------------
        symbol : Optional[str]
            Symbol of the company.
        date : Optional[str]
            Date of the financial ratios.
        period : Optional[str]
            Period of the financial ratios.
        current_ratio : Optional[float]
            Current ratio.
        quick_ratio : Optional[float]
            Quick ratio.
        cash_ratio : Optional[float]
            Cash ratio.
        days_of_sales_outstanding : Optional[float]
            Days of sales outstanding.
        days_of_inventory_outstanding : Optional[float]
            Days of inventory outstanding.
        operating_cycle : Optional[float]
            Operating cycle.
        days_of_payables_outstanding : Optional[float]
            Days of payables outstanding.
        cash_conversion_cycle : Optional[float]
            Cash conversion cycle.
        gross_profit_margin : Optional[float]
            Gross profit margin.
        operating_profit_margin : Optional[float]
            Operating profit margin.
        pretax_profit_margin : Optional[float]
            Pretax profit margin.
        net_profit_margin : Optional[float]
            Net profit margin.
        effective_tax_rate : Optional[float]
            Effective tax rate.
        return_on_assets : Optional[float]
            Return on assets.
        return_on_equity : Optional[float]
            Return on equity.
        return_on_capital_employed : Optional[float]
            Return on capital employed.
        net_income_per_ebt : Optional[float]
            Net income per EBT.
        ebt_per_ebit : Optional[float]
            EBT per EBIT.
        ebit_per_revenue : Optional[float]
            EBIT per revenue.
        debt_ratio : Optional[float]
            Debt ratio.
        debt_equity_ratio : Optional[float]
            Debt equity ratio.
        long_term_debt_to_capitalization : Optional[float]
            Long term debt to capitalization.
        total_debt_to_capitalization : Optional[float]
            Total debt to capitalization.
        interest_coverage : Optional[float]
            Interest coverage.
        cash_flow_to_debt_ratio : Optional[float]
            Cash flow to debt ratio.
        company_equity_multiplier : Optional[float]
            Company equity multiplier.
        receivables_turnover : Optional[float]
            Receivables turnover.
        payables_turnover : Optional[float]
            Payables turnover.
        inventory_turnover : Optional[float]
            Inventory turnover.
        fixed_asset_turnover : Optional[float]
            Fixed asset turnover.
        asset_turnover : Optional[float]
            Asset turnover.
        operating_cash_flow_per_share : Optional[float]
            Operating cash flow per share.
        free_cash_flow_per_share : Optional[float]
            Free cash flow per share.
        cash_per_share : Optional[float]
            Cash per share.
        payout_ratio : Optional[float]
            Payout ratio.
        operating_cash_flow_sales_ratio : Optional[float]
            Operating cash flow sales ratio.
        free_cash_flow_operating_cash_flow_ratio : Optional[float]
            Free cash flow operating cash flow ratio.
        cash_flow_coverage_ratios : Optional[float]
            Cash flow coverage ratios.
        short_term_coverage_ratios : Optional[float]
            Short term coverage ratios.
        capital_expenditure_coverage_ratio : Optional[float]
            Capital expenditure coverage ratio.
        dividend_paid_and_capex_coverage_ratio : Optional[float]
            Dividend paid and capex coverage ratio.
        dividend_payout_ratio : Optional[float]
            Dividend payout ratio.
        price_book_value_ratio : Optional[float]
            Price book value ratio.
        price_to_book_ratio : Optional[float]
            Price to book ratio.
        price_to_sales_ratio : Optional[float]
            Price to sales ratio.
        price_earnings_ratio : Optional[float]
            Price earnings ratio.
        price_to_free_cash_flows_ratio : Optional[float]
            Price to free cash flows ratio.
        price_to_operating_cash_flows_ratio : Optional[float]
            Price to operating cash flows ratio.
        price_cash_flow_ratio : Optional[float]
            Price cash flow ratio.
        price_earnings_to_growth_ratio : Optional[float]
            Price earnings to growth ratio.
        price_sales_ratio : Optional[float]
            Price sales ratio.
        dividend_yield : Optional[float]
            Dividend yield.
        enterprise_value_multiple : Optional[float]
            Enterprise value multiple.
        price_fair_value : Optional[float]
            Price fair value."""  # noqa: E501

        inputs = filter_inputs(
            provider_choices={
                "provider": provider,
            },
            standard_params={
                "symbol": ",".join(symbol) if isinstance(symbol, list) else symbol,
                "period": period,
                "limit": limit,
            },
            extra_params=kwargs,
        )

        return self._command_runner.run(
            "/stocks/fa/ratios",
            **inputs,
        )

    @validate_arguments
    def revgeo(
        self,
        symbol: typing_extensions.Annotated[
            Union[str, List[str]],
            OpenBBCustomParameter(description="Symbol to get data for."),
        ],
        period: typing_extensions.Annotated[
            Literal["quarter", "annual"],
            OpenBBCustomParameter(description="Period of the data to return."),
        ] = "annual",
        structure: typing_extensions.Annotated[
            Literal["hierarchical", "flat"],
            OpenBBCustomParameter(description="Structure of the returned data."),
        ] = "flat",
<<<<<<< HEAD
        provider: Optional[Literal["fmp"]] = None,
        **kwargs,
=======
        provider: Union[Literal["fmp"], None] = None,
        **kwargs
>>>>>>> 035a398f
    ) -> OBBject[List]:
        """Revenue Geographic.

        Parameters
        ----------
        symbol : Union[str, List[str]]
            Symbol to get data for.
        period : Literal['quarter', 'annual']
            Period of the data to return.
        structure : Literal['hierarchical', 'flat']
            Structure of the returned data.
        provider : Union[Literal['fmp'], NoneType]
            The provider to use for the query, by default None.
            If None, the provider specified in defaults is selected or 'fmp' if there is
            no default.

        Returns
        -------
        OBBject
            results : List[RevenueGeographic]
                Serializable results.
            provider : Union[Literal['fmp'], NoneType]
                Provider name.
            warnings : Optional[List[Warning_]]
                List of warnings.
            chart : Optional[Chart]
                Chart object.
            metadata: Optional[Metadata]
                Metadata info about the command execution.

        RevenueGeographic
        -----------------
        date : Optional[date]
            The date of the data.
        geographic_segment : Optional[Mapping[str, int]]
            Day level data containing the revenue of the geographic segment.
        americas : Optional[int]
            Revenue from the the American segment.
        europe : Optional[int]
            Revenue from the the European segment.
        greater_china : Optional[int]
            Revenue from the the Greater China segment.
        japan : Optional[int]
            Revenue from the the Japan segment.
        rest_of_asia_pacific : Optional[int]
            Revenue from the the Rest of Asia Pacific segment."""  # noqa: E501

        inputs = filter_inputs(
            provider_choices={
                "provider": provider,
            },
            standard_params={
                "symbol": ",".join(symbol) if isinstance(symbol, list) else symbol,
                "period": period,
                "structure": structure,
            },
            extra_params=kwargs,
        )

        return self._command_runner.run(
            "/stocks/fa/revgeo",
            **inputs,
        )

    @validate_arguments
    def revseg(
        self,
        symbol: typing_extensions.Annotated[
            Union[str, List[str]],
            OpenBBCustomParameter(description="Symbol to get data for."),
        ],
        period: typing_extensions.Annotated[
            Literal["quarter", "annual"],
            OpenBBCustomParameter(description="Period of the data to return."),
        ] = "annual",
        structure: typing_extensions.Annotated[
            Literal["hierarchical", "flat"],
            OpenBBCustomParameter(description="Structure of the returned data."),
        ] = "flat",
<<<<<<< HEAD
        provider: Optional[Literal["fmp"]] = None,
        **kwargs,
=======
        provider: Union[Literal["fmp"], None] = None,
        **kwargs
>>>>>>> 035a398f
    ) -> OBBject[List]:
        """Revenue Business Line.

        Parameters
        ----------
        symbol : Union[str, List[str]]
            Symbol to get data for.
        period : Literal['quarter', 'annual']
            Period of the data to return.
        structure : Literal['hierarchical', 'flat']
            Structure of the returned data.
        provider : Union[Literal['fmp'], NoneType]
            The provider to use for the query, by default None.
            If None, the provider specified in defaults is selected or 'fmp' if there is
            no default.

        Returns
        -------
        OBBject
            results : List[RevenueBusinessLine]
                Serializable results.
            provider : Union[Literal['fmp'], NoneType]
                Provider name.
            warnings : Optional[List[Warning_]]
                List of warnings.
            chart : Optional[Chart]
                Chart object.
            metadata: Optional[Metadata]
                Metadata info about the command execution.

        RevenueBusinessLine
        -------------------
        date : Optional[date]
            The date of the data.
        business_line : Optional[Mapping[str, int]]
            Day level data containing the revenue of the business line."""  # noqa: E501

        inputs = filter_inputs(
            provider_choices={
                "provider": provider,
            },
            standard_params={
                "symbol": ",".join(symbol) if isinstance(symbol, list) else symbol,
                "period": period,
                "structure": structure,
            },
            extra_params=kwargs,
        )

        return self._command_runner.run(
            "/stocks/fa/revseg",
            **inputs,
        )

    @validate_arguments
    def shrs(
        self,
        symbol: typing_extensions.Annotated[
            Union[str, List[str]],
            OpenBBCustomParameter(description="Symbol to get data for."),
        ],
<<<<<<< HEAD
        provider: Optional[Literal["fmp"]] = None,
        **kwargs,
=======
        provider: Union[Literal["fmp"], None] = None,
        **kwargs
>>>>>>> 035a398f
    ) -> OBBject[List]:
        """Share Statistics.

        Parameters
        ----------
        symbol : Union[str, List[str]]
            Symbol to get data for.
        provider : Union[Literal['fmp'], NoneType]
            The provider to use for the query, by default None.
            If None, the provider specified in defaults is selected or 'fmp' if there is
            no default.

        Returns
        -------
        OBBject
            results : List[ShareStatistics]
                Serializable results.
            provider : Union[Literal['fmp'], NoneType]
                Provider name.
            warnings : Optional[List[Warning_]]
                List of warnings.
            chart : Optional[Chart]
                Chart object.
            metadata: Optional[Metadata]
                Metadata info about the command execution.

        ShareStatistics
        ---------------
        symbol : Optional[str]
            Symbol to get data for.
        date : Optional[date]
            A specific date to get data for.
        free_float : Optional[float]
            Percentage of unrestricted shares of a publicly-traded company.
        float_shares : Optional[float]
            Number of shares available for trading by the general public.
        outstanding_shares : Optional[float]
            Total number of shares of a publicly-traded company.
        source : Optional[str]
            Source of the received data."""  # noqa: E501

        inputs = filter_inputs(
            provider_choices={
                "provider": provider,
            },
            standard_params={
                "symbol": ",".join(symbol) if isinstance(symbol, list) else symbol,
            },
            extra_params=kwargs,
        )

        return self._command_runner.run(
            "/stocks/fa/shrs",
            **inputs,
        )

    @validate_arguments
    def split(
        self,
        symbol: typing_extensions.Annotated[
            Union[str, List[str]],
            OpenBBCustomParameter(description="Symbol to get data for."),
        ],
<<<<<<< HEAD
        provider: Optional[Literal["fmp"]] = None,
        **kwargs,
=======
        provider: Union[Literal["fmp"], None] = None,
        **kwargs
>>>>>>> 035a398f
    ) -> OBBject[List]:
        """Historical Stock Splits.

        Parameters
        ----------
        symbol : Union[str, List[str]]
            Symbol to get data for.
        provider : Union[Literal['fmp'], NoneType]
            The provider to use for the query, by default None.
            If None, the provider specified in defaults is selected or 'fmp' if there is
            no default.

        Returns
        -------
        OBBject
            results : List[HistoricalStockSplits]
                Serializable results.
            provider : Union[Literal['fmp'], NoneType]
                Provider name.
            warnings : Optional[List[Warning_]]
                List of warnings.
            chart : Optional[Chart]
                Chart object.
            metadata: Optional[Metadata]
                Metadata info about the command execution.

        HistoricalStockSplits
        ---------------------
        date : Optional[date]
            The date of the data.
        label : Optional[str]
            Label of the historical stock splits.
        numerator : Optional[float]
            Numerator of the historical stock splits.
        denominator : Optional[float]
            Denominator of the historical stock splits."""  # noqa: E501

        inputs = filter_inputs(
            provider_choices={
                "provider": provider,
            },
            standard_params={
                "symbol": ",".join(symbol) if isinstance(symbol, list) else symbol,
            },
            extra_params=kwargs,
        )

        return self._command_runner.run(
            "/stocks/fa/split",
            **inputs,
        )

    @validate_arguments
    def transcript(
        self,
        symbol: typing_extensions.Annotated[
            Union[str, List[str]],
            OpenBBCustomParameter(description="Symbol to get data for."),
        ],
        year: typing_extensions.Annotated[
            int,
            OpenBBCustomParameter(description="Year of the earnings call transcript."),
        ],
        quarter: typing_extensions.Annotated[
            Literal[1, 2, 3, 4],
            OpenBBCustomParameter(
                description="Quarter of the earnings call transcript."
            ),
        ] = 1,
<<<<<<< HEAD
        provider: Optional[Literal["fmp"]] = None,
        **kwargs,
=======
        provider: Union[Literal["fmp"], None] = None,
        **kwargs
>>>>>>> 035a398f
    ) -> OBBject[List]:
        """Earnings Call Transcript.

        Parameters
        ----------
        symbol : Union[str, List[str]]
            Symbol to get data for.
        year : int
            Year of the earnings call transcript.
        quarter : Literal[1, 2, 3, 4]
            Quarter of the earnings call transcript.
        provider : Union[Literal['fmp'], NoneType]
            The provider to use for the query, by default None.
            If None, the provider specified in defaults is selected or 'fmp' if there is
            no default.

        Returns
        -------
        OBBject
            results : List[EarningsCallTranscript]
                Serializable results.
            provider : Union[Literal['fmp'], NoneType]
                Provider name.
            warnings : Optional[List[Warning_]]
                List of warnings.
            chart : Optional[Chart]
                Chart object.
            metadata: Optional[Metadata]
                Metadata info about the command execution.

        EarningsCallTranscript
        ----------------------
        symbol : Optional[str]
            Symbol to get data for.
        quarter : Optional[int]
            Quarter of the earnings call transcript.
        year : Optional[int]
            Year of the earnings call transcript.
        date : Optional[datetime]
            The date of the data.
        content : Optional[str]
            Content of the earnings call transcript."""  # noqa: E501

        inputs = filter_inputs(
            provider_choices={
                "provider": provider,
            },
            standard_params={
                "symbol": ",".join(symbol) if isinstance(symbol, list) else symbol,
                "year": year,
                "quarter": quarter,
            },
            extra_params=kwargs,
        )

        return self._command_runner.run(
            "/stocks/fa/transcript",
            **inputs,
        )<|MERGE_RESOLUTION|>--- conflicted
+++ resolved
@@ -62,15 +62,9 @@
             Union[pydantic.types.NonNegativeInt, None],
             OpenBBCustomParameter(description="The number of data entries to return."),
         ] = 12,
-<<<<<<< HEAD
-        provider: Optional[Literal["fmp", "intrinio", "polygon", "yfinance"]] = None,
+        provider: Union[Literal["fmp", "intrinio", "polygon", "yfinance"], None] = None,
         **kwargs,
-    ) -> OBBject[BaseModel]:
-=======
-        provider: Union[Literal["fmp", "intrinio", "polygon", "yfinance"], None] = None,
-        **kwargs
     ) -> OBBject[List]:
->>>>>>> 035a398f
         """Balance Sheet.
 
         Parameters
@@ -281,13 +275,8 @@
             int,
             OpenBBCustomParameter(description="The number of data entries to return."),
         ] = 10,
-<<<<<<< HEAD
-        provider: Optional[Literal["fmp"]] = None,
+        provider: Union[Literal["fmp"], None] = None,
         **kwargs,
-=======
-        provider: Union[Literal["fmp"], None] = None,
-        **kwargs
->>>>>>> 035a398f
     ) -> OBBject[List]:
         """Balance Sheet Statement Growth.
 
@@ -434,13 +423,8 @@
                 description="End date of the data, in YYYY-MM-DD format."
             ),
         ] = None,
-<<<<<<< HEAD
-        provider: Optional[Literal["fmp"]] = None,
+        provider: Union[Literal["fmp"], None] = None,
         **kwargs,
-=======
-        provider: Union[Literal["fmp"], None] = None,
-        **kwargs
->>>>>>> 035a398f
     ) -> OBBject[List]:
         """Show Dividend Calendar for a given start and end dates.
 
@@ -519,15 +503,9 @@
             Union[pydantic.types.NonNegativeInt, None],
             OpenBBCustomParameter(description="The number of data entries to return."),
         ] = 12,
-<<<<<<< HEAD
-        provider: Optional[Literal["fmp", "intrinio", "polygon", "yfinance"]] = None,
+        provider: Union[Literal["fmp", "intrinio", "polygon", "yfinance"], None] = None,
         **kwargs,
-    ) -> OBBject[BaseModel]:
-=======
-        provider: Union[Literal["fmp", "intrinio", "polygon", "yfinance"], None] = None,
-        **kwargs
     ) -> OBBject[List]:
->>>>>>> 035a398f
         """Cash Flow Statement.
 
         Parameters
@@ -718,13 +696,8 @@
             int,
             OpenBBCustomParameter(description="The number of data entries to return."),
         ] = 10,
-<<<<<<< HEAD
-        provider: Optional[Literal["fmp"]] = None,
+        provider: Union[Literal["fmp"], None] = None,
         **kwargs,
-=======
-        provider: Union[Literal["fmp"], None] = None,
-        **kwargs
->>>>>>> 035a398f
     ) -> OBBject[List]:
         """Cash Flow Statement Growth.
 
@@ -845,13 +818,8 @@
             Union[str, List[str]],
             OpenBBCustomParameter(description="Symbol to get data for."),
         ],
-<<<<<<< HEAD
-        provider: Optional[Literal["fmp"]] = None,
+        provider: Union[Literal["fmp"], None] = None,
         **kwargs,
-=======
-        provider: Union[Literal["fmp"], None] = None,
-        **kwargs
->>>>>>> 035a398f
     ) -> OBBject[List]:
         """Executive Compensation.
 
@@ -937,13 +905,8 @@
                 description="End date of the data, in YYYY-MM-DD format."
             ),
         ] = None,
-<<<<<<< HEAD
-        provider: Optional[Literal["fmp"]] = None,
+        provider: Union[Literal["fmp"], None] = None,
         **kwargs,
-=======
-        provider: Union[Literal["fmp"], None] = None,
-        **kwargs
->>>>>>> 035a398f
     ) -> OBBject[List]:
         """Stock Split Calendar.
 
@@ -1008,13 +971,8 @@
             Union[str, List[str]],
             OpenBBCustomParameter(description="Symbol to get data for."),
         ],
-<<<<<<< HEAD
-        provider: Optional[Literal["fmp"]] = None,
+        provider: Union[Literal["fmp"], None] = None,
         **kwargs,
-=======
-        provider: Union[Literal["fmp"], None] = None,
-        **kwargs
->>>>>>> 035a398f
     ) -> OBBject[List]:
         """Historical Dividends.
 
@@ -1084,13 +1042,8 @@
             Union[int, None],
             OpenBBCustomParameter(description="The number of data entries to return."),
         ] = 50,
-<<<<<<< HEAD
-        provider: Optional[Literal["fmp"]] = None,
+        provider: Union[Literal["fmp"], None] = None,
         **kwargs,
-=======
-        provider: Union[Literal["fmp"], None] = None,
-        **kwargs
->>>>>>> 035a398f
     ) -> OBBject[List]:
         """Earnings Calendar.
 
@@ -1163,13 +1116,8 @@
             Union[str, List[str]],
             OpenBBCustomParameter(description="Symbol to get data for."),
         ],
-<<<<<<< HEAD
-        provider: Optional[Literal["fmp"]] = None,
+        provider: Union[Literal["fmp"], None] = None,
         **kwargs,
-=======
-        provider: Union[Literal["fmp"], None] = None,
-        **kwargs
->>>>>>> 035a398f
     ) -> OBBject[List]:
         """Number of Employees.
 
@@ -1247,13 +1195,8 @@
             int,
             OpenBBCustomParameter(description="The number of data entries to return."),
         ] = 30,
-<<<<<<< HEAD
-        provider: Optional[Literal["fmp"]] = None,
+        provider: Union[Literal["fmp"], None] = None,
         **kwargs,
-=======
-        provider: Union[Literal["fmp"], None] = None,
-        **kwargs
->>>>>>> 035a398f
     ) -> OBBject[List]:
         """Analyst Estimates.
 
@@ -1363,15 +1306,9 @@
             Union[pydantic.types.NonNegativeInt, None],
             OpenBBCustomParameter(description="The number of data entries to return."),
         ] = 12,
-<<<<<<< HEAD
-        provider: Optional[Literal["fmp", "intrinio", "polygon", "yfinance"]] = None,
+        provider: Union[Literal["fmp", "intrinio", "polygon", "yfinance"], None] = None,
         **kwargs,
-    ) -> OBBject[BaseModel]:
-=======
-        provider: Union[Literal["fmp", "intrinio", "polygon", "yfinance"], None] = None,
-        **kwargs
     ) -> OBBject[List]:
->>>>>>> 035a398f
         """Income Statement.
 
         Parameters
@@ -1556,13 +1493,8 @@
             Literal["annual", "quarter"],
             OpenBBCustomParameter(description="Period of the data to return."),
         ] = "annual",
-<<<<<<< HEAD
-        provider: Optional[Literal["fmp"]] = None,
+        provider: Union[Literal["fmp"], None] = None,
         **kwargs,
-=======
-        provider: Union[Literal["fmp"], None] = None,
-        **kwargs
->>>>>>> 035a398f
     ) -> OBBject[List]:
         """Income Statement Growth.
 
@@ -1718,13 +1650,8 @@
             Union[int, None],
             OpenBBCustomParameter(description="Page number of the data to fetch."),
         ] = 0,
-<<<<<<< HEAD
-        provider: Optional[Literal["fmp"]] = None,
+        provider: Union[Literal["fmp"], None] = None,
         **kwargs,
-=======
-        provider: Union[Literal["fmp"], None] = None,
-        **kwargs
->>>>>>> 035a398f
     ) -> OBBject[List]:
         """Stock Insider Trading.
 
@@ -1825,13 +1752,8 @@
             Union[datetime.date, None],
             OpenBBCustomParameter(description="A specific date to get data for."),
         ] = None,
-<<<<<<< HEAD
-        provider: Optional[Literal["fmp"]] = None,
+        provider: Union[Literal["fmp"], None] = None,
         **kwargs,
-=======
-        provider: Union[Literal["fmp"], None] = None,
-        **kwargs
->>>>>>> 035a398f
     ) -> OBBject[List]:
         """Institutional Ownership.
 
@@ -1970,13 +1892,8 @@
             Union[int, None],
             OpenBBCustomParameter(description="The number of data entries to return."),
         ] = 100,
-<<<<<<< HEAD
-        provider: Optional[Literal["fmp"]] = None,
+        provider: Union[Literal["fmp"], None] = None,
         **kwargs,
-=======
-        provider: Union[Literal["fmp"], None] = None,
-        **kwargs
->>>>>>> 035a398f
     ) -> OBBject[List]:
         """Key Metrics.
 
@@ -2154,13 +2071,8 @@
             Union[str, List[str]],
             OpenBBCustomParameter(description="Symbol to get data for."),
         ],
-<<<<<<< HEAD
-        provider: Optional[Literal["fmp"]] = None,
+        provider: Union[Literal["fmp"], None] = None,
         **kwargs,
-=======
-        provider: Union[Literal["fmp"], None] = None,
-        **kwargs
->>>>>>> 035a398f
     ) -> OBBject[List]:
         """Key Executives.
 
@@ -2226,13 +2138,8 @@
             Union[str, List[str]],
             OpenBBCustomParameter(description="Symbol to get data for."),
         ],
-<<<<<<< HEAD
-        provider: Optional[Literal["fmp"]] = None,
+        provider: Union[Literal["fmp"], None] = None,
         **kwargs,
-=======
-        provider: Union[Literal["fmp"], None] = None,
-        **kwargs
->>>>>>> 035a398f
     ) -> OBBject[BaseModel]:
         """Company Overview.
 
@@ -2364,13 +2271,8 @@
             Union[int, None],
             OpenBBCustomParameter(description="Page number of the data to fetch."),
         ] = 0,
-<<<<<<< HEAD
-        provider: Optional[Literal["fmp"]] = None,
+        provider: Union[Literal["fmp"], None] = None,
         **kwargs,
-=======
-        provider: Union[Literal["fmp"], None] = None,
-        **kwargs
->>>>>>> 035a398f
     ) -> OBBject[List]:
         """Stock Ownership.
 
@@ -2506,13 +2408,8 @@
             Union[str, List[str]],
             OpenBBCustomParameter(description="Symbol to get data for."),
         ],
-<<<<<<< HEAD
-        provider: Optional[Literal["fmp"]] = None,
+        provider: Union[Literal["fmp"], None] = None,
         **kwargs,
-=======
-        provider: Union[Literal["fmp"], None] = None,
-        **kwargs
->>>>>>> 035a398f
     ) -> OBBject[BaseModel]:
         """Price Target Consensus.
 
@@ -2574,13 +2471,8 @@
             Union[str, List[str]],
             OpenBBCustomParameter(description="Symbol to get data for."),
         ],
-<<<<<<< HEAD
-        provider: Optional[Literal["fmp"]] = None,
+        provider: Union[Literal["fmp"], None] = None,
         **kwargs,
-=======
-        provider: Union[Literal["fmp"], None] = None,
-        **kwargs
->>>>>>> 035a398f
     ) -> OBBject[List]:
         """Price Target.
 
@@ -2670,13 +2562,8 @@
             Union[pydantic.types.NonNegativeInt, None],
             OpenBBCustomParameter(description="The number of data entries to return."),
         ] = 12,
-<<<<<<< HEAD
-        provider: Optional[Literal["fmp"]] = None,
+        provider: Union[Literal["fmp"], None] = None,
         **kwargs,
-=======
-        provider: Union[Literal["fmp"], None] = None,
-        **kwargs
->>>>>>> 035a398f
     ) -> OBBject[List]:
         """Extensive set of ratios over time.
 
@@ -2856,13 +2743,8 @@
             Literal["hierarchical", "flat"],
             OpenBBCustomParameter(description="Structure of the returned data."),
         ] = "flat",
-<<<<<<< HEAD
-        provider: Optional[Literal["fmp"]] = None,
+        provider: Union[Literal["fmp"], None] = None,
         **kwargs,
-=======
-        provider: Union[Literal["fmp"], None] = None,
-        **kwargs
->>>>>>> 035a398f
     ) -> OBBject[List]:
         """Revenue Geographic.
 
@@ -2942,13 +2824,8 @@
             Literal["hierarchical", "flat"],
             OpenBBCustomParameter(description="Structure of the returned data."),
         ] = "flat",
-<<<<<<< HEAD
-        provider: Optional[Literal["fmp"]] = None,
+        provider: Union[Literal["fmp"], None] = None,
         **kwargs,
-=======
-        provider: Union[Literal["fmp"], None] = None,
-        **kwargs
->>>>>>> 035a398f
     ) -> OBBject[List]:
         """Revenue Business Line.
 
@@ -3010,13 +2887,8 @@
             Union[str, List[str]],
             OpenBBCustomParameter(description="Symbol to get data for."),
         ],
-<<<<<<< HEAD
-        provider: Optional[Literal["fmp"]] = None,
+        provider: Union[Literal["fmp"], None] = None,
         **kwargs,
-=======
-        provider: Union[Literal["fmp"], None] = None,
-        **kwargs
->>>>>>> 035a398f
     ) -> OBBject[List]:
         """Share Statistics.
 
@@ -3080,13 +2952,8 @@
             Union[str, List[str]],
             OpenBBCustomParameter(description="Symbol to get data for."),
         ],
-<<<<<<< HEAD
-        provider: Optional[Literal["fmp"]] = None,
+        provider: Union[Literal["fmp"], None] = None,
         **kwargs,
-=======
-        provider: Union[Literal["fmp"], None] = None,
-        **kwargs
->>>>>>> 035a398f
     ) -> OBBject[List]:
         """Historical Stock Splits.
 
@@ -3156,13 +3023,8 @@
                 description="Quarter of the earnings call transcript."
             ),
         ] = 1,
-<<<<<<< HEAD
-        provider: Optional[Literal["fmp"]] = None,
+        provider: Union[Literal["fmp"], None] = None,
         **kwargs,
-=======
-        provider: Union[Literal["fmp"], None] = None,
-        **kwargs
->>>>>>> 035a398f
     ) -> OBBject[List]:
         """Earnings Call Transcript.
 

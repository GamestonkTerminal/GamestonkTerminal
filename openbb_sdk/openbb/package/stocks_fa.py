--- conflicted
+++ resolved
@@ -3202,13 +3202,8 @@
             int,
             OpenBBCustomParameter(description="Year of the earnings call transcript."),
         ],
-<<<<<<< HEAD
         quarter: Annotated[
-            Literal[1, 2, 3, 4],
-=======
-        quarter: typing_extensions.Annotated[
             int,
->>>>>>> 65b32f2a
             OpenBBCustomParameter(
                 description="Quarter of the earnings call transcript."
             ),

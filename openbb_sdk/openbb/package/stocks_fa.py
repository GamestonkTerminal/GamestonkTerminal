--- conflicted
+++ resolved
@@ -74,11 +74,7 @@
             Symbol to get data for.
         period : Literal['annual', 'quarter']
             Period of the data to return.
-<<<<<<< HEAD
         limit : NonNegativeInt
-=======
-        limit : Union[pydantic.types.NonNegativeInt, None]
->>>>>>> 848edee3
             The number of data entries to return.
         provider : Union[Literal['fmp', 'intrinio', 'polygon', 'yfinance'], None]
             The provider to use for the query, by default None.
@@ -513,11 +509,7 @@
             Symbol to get data for.
         period : Literal['annual', 'quarter']
             Period of the data to return.
-<<<<<<< HEAD
         limit : NonNegativeInt
-=======
-        limit : Union[pydantic.types.NonNegativeInt, None]
->>>>>>> 848edee3
             The number of data entries to return.
         provider : Union[Literal['fmp', 'intrinio', 'polygon', 'yfinance'], None]
             The provider to use for the query, by default None.
@@ -1320,11 +1312,7 @@
             Symbol to get data for.
         period : Literal['annual', 'quarter']
             Period of the data to return.
-<<<<<<< HEAD
         limit : NonNegativeInt
-=======
-        limit : Union[pydantic.types.NonNegativeInt, None]
->>>>>>> 848edee3
             The number of data entries to return.
         provider : Union[Literal['fmp', 'intrinio', 'polygon', 'yfinance'], None]
             The provider to use for the query, by default None.
@@ -2580,11 +2568,7 @@
             Symbol to get data for.
         period : Literal['annual', 'quarter']
             Period of the data to return.
-<<<<<<< HEAD
         limit : NonNegativeInt
-=======
-        limit : Union[pydantic.types.NonNegativeInt, None]
->>>>>>> 848edee3
             The number of data entries to return.
         provider : Union[Literal['fmp'], None]
             The provider to use for the query, by default None.

--- conflicted
+++ resolved
@@ -87,11 +87,7 @@
 
         ForexHistorical
         ---------------
-<<<<<<< HEAD
-        date : Optional[datetime]
-=======
         date : Union[datetime, date]
->>>>>>> 00909adc
             The date of the data.
         open : Optional[float]
             The open price of the symbol.
@@ -140,24 +136,17 @@
 
     @validate_arguments
     def pairs(
-<<<<<<< HEAD
-        self, provider: Optional[Literal["fmp", "intrinio", "polygon"]] = None, **kwargs
-=======
         self,
         chart: bool = False,
         provider: Optional[Literal["fmp", "intrinio", "polygon"]] = None,
         **kwargs
->>>>>>> 00909adc
     ) -> OBBject[List]:
         """Forex Available Pairs.
 
         Parameters
         ----------
-<<<<<<< HEAD
-=======
         chart : bool
             Whether to create a chart or not, by default False.
->>>>>>> 00909adc
         provider : Optional[Literal['fmp', 'intrinio', 'polygon']]
             The provider to use for the query, by default None.
             If None, the provider specified in defaults is selected or 'fmp' if there is

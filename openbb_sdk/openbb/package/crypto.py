--- conflicted
+++ resolved
@@ -88,11 +88,7 @@
 
         CryptoHistorical
         ----------------
-<<<<<<< HEAD
-        date : Union[datetime, date]
-=======
         date : Optional[datetime]
->>>>>>> 35e9ac4e
             The date of the data.
         open : Optional[float]
             The open price of the symbol.

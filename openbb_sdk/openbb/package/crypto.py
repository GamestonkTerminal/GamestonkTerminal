--- conflicted
+++ resolved
@@ -70,11 +70,6 @@
             The number of data entries to return. (provider: polygon)
         adjusted : bool
             Whether the data is adjusted. (provider: polygon)
-<<<<<<< HEAD
-        multiplier : int
-            Multiplier of the timespan. (provider: polygon)
-=======
->>>>>>> 58232f34
 
         Returns
         -------
@@ -102,11 +97,7 @@
             The low price of the symbol.
         close : float
             The close price of the symbol.
-<<<<<<< HEAD
-        volume : float
-=======
         volume : Optional[NonNegativeFloat]
->>>>>>> 58232f34
             The volume of the symbol.
         vwap : Optional[Annotated[float, Gt(gt=0)]]
             Volume Weighted Average Price of the symbol.

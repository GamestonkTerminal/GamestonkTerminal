--- conflicted
+++ resolved
@@ -42,11 +42,7 @@
         provider: Optional[Literal["fmp", "polygon", "yfinance"]] = None,
         **kwargs
     ) -> OBBject[List]:
-<<<<<<< HEAD
-        """Crypto Historical Price.
-=======
         """Crypto EOD Price.
->>>>>>> f02748cd
 
         Parameters
         ----------

### THIS FILE IS AUTO-GENERATED. DO NOT EDIT. ###

from typing import List, Literal, Optional, Union

from openbb_core.app.model.custom_parameter import OpenBBCustomParameter
from openbb_core.app.model.obbject import OBBject
from openbb_core.app.static.container import Container
from openbb_core.app.static.filters import filter_inputs
from pydantic import validate_arguments
from typing_extensions import Annotated


class CLASS_stocks_dd(Container):
    """/stocks/dd
    sec
    """

    def __repr__(self) -> str:
        return self.__doc__ or ""

    @validate_arguments
    def sec(
        self,
        symbol: Annotated[
            Union[str, List[str]],
            OpenBBCustomParameter(description="Symbol to get data for."),
        ],
        type: Annotated[
            Literal[
                "1",
                "1-A",
                "1-E",
                "1-K",
                "1-N",
                "1-SA",
                "1-U",
                "1-Z",
                "10",
                "10-D",
                "10-K",
                "10-M",
                "10-Q",
                "11-K",
                "12b-25",
                "13F",
                "13H",
                "144",
                "15",
                "15F",
                "17-H",
                "18",
                "18-K",
                "19b-4",
                "19b-4(e)",
                "19b-7",
                "2-E",
                "20-F",
                "24F-2",
                "25",
                "3",
                "4",
                "40-F",
                "5",
                "6-K",
                "7-M",
                "8-A",
                "8-K",
                "8-M",
                "9-M",
                "ABS-15G",
                "ABS-EE",
                "ABS DD-15E",
                "ADV",
                "ADV-E",
                "ADV-H",
                "ADV-NR",
                "ADV-W",
                "ATS",
                "ATS-N",
                "ATS-R",
                "BD",
                "BD-N",
                "BDW",
                "C",
                "CA-1",
                "CB",
                "CFPORTAL",
                "CRS",
                "CUSTODY",
                "D",
                "F-1",
                "F-10",
                "F-3",
                "F-4",
                "F-6",
                "F-7",
                "F-8",
                "F-80",
                "F-N",
                "F-X",
                "ID",
                "MA",
                "MA-I",
                "MA-NR",
                "MA-W",
                "MSD",
                "MSDW",
                "N-14",
                "N-17D-1",
                "N-17f-1",
                "N-17f-2",
                "N-18f-1",
                "N-1A",
                "N-2",
                "N-23c-3",
                "N-27D-1",
                "N-3",
                "N-4",
                "N-5",
                "N-54A",
                "N-54C",
                "N-6",
                "N-6EI-1",
                "N-6F",
                "N-8A",
                "N-8B-2",
                "N-8B-4",
                "N-8F",
                "N-CEN",
            ],
            OpenBBCustomParameter(description="Type of the SEC filing form."),
        ] = "10-K",
        page: Annotated[
            Optional[int],
            OpenBBCustomParameter(description="Page number of the results."),
        ] = 0,
        limit: Annotated[
            Optional[int],
            OpenBBCustomParameter(description="The number of data entries to return."),
        ] = 100,
        provider: Optional[Literal["fmp"]] = None,
        **kwargs
    ) -> OBBject[List]:
        """SEC Filings.

        Parameters
        ----------
        symbol : Union[str, List[str]]
            Symbol to get data for.
        type : Literal['1', '1-A', '1-E', '1-K', '1-N', '1-SA', '1-U', '1-Z', '10', '10...
            Type of the SEC filing form.
<<<<<<< HEAD
        page : Optional[int]
            Page number of the results.
        limit : Optional[int]
            The number of data entries to return.
        provider : Optional[Literal['fmp']]
=======
        page : Union[int, None]
            Page number of the results.
        limit : Union[int, None]
            The number of data entries to return.
        provider : Union[Literal['fmp'], None]
>>>>>>> 848edee3
            The provider to use for the query, by default None.
            If None, the provider specified in defaults is selected or 'fmp' if there is
            no default.

        Returns
        -------
        OBBject
            results : List[SECFilings]
                Serializable results.
            provider : Optional[Literal['fmp']]
                Provider name.
            warnings : Optional[List[Warning_]]
                List of warnings.
            chart : Optional[Chart]
                Chart object.
            metadata: Optional[Metadata]
                Metadata info about the command execution.

        SECFilings
        ----------
        symbol : Optional[str]
            Symbol to get data for.
        filling_date : Optional[datetime]
            Filling date of the SEC filing.
        accepted_date : Optional[datetime]
            Accepted date of the SEC filing.
        cik : Optional[str]
            CIK of the SEC filing.
        type : Optional[str]
            Type of the SEC filing.
        link : Optional[str]
            Link of the SEC filing.
        final_link : Optional[str]
            Final link of the SEC filing."""  # noqa: E501

        inputs = filter_inputs(
            provider_choices={
                "provider": provider,
            },
            standard_params={
                "symbol": ",".join(symbol) if isinstance(symbol, list) else symbol,
                "type": type,
                "page": page,
                "limit": limit,
            },
            extra_params=kwargs,
        )

        return self._command_runner.run(
            "/stocks/dd/sec",
            **inputs,
        )<|MERGE_RESOLUTION|>--- conflicted
+++ resolved
@@ -149,19 +149,11 @@
             Symbol to get data for.
         type : Literal['1', '1-A', '1-E', '1-K', '1-N', '1-SA', '1-U', '1-Z', '10', '10...
             Type of the SEC filing form.
-<<<<<<< HEAD
         page : Optional[int]
             Page number of the results.
         limit : Optional[int]
             The number of data entries to return.
         provider : Optional[Literal['fmp']]
-=======
-        page : Union[int, None]
-            Page number of the results.
-        limit : Union[int, None]
-            The number of data entries to return.
-        provider : Union[Literal['fmp'], None]
->>>>>>> 848edee3
             The provider to use for the query, by default None.
             If None, the provider specified in defaults is selected or 'fmp' if there is
             no default.

--- conflicted
+++ resolved
@@ -56,11 +56,7 @@
         ----------
         symbol : str
             Symbol to get data for.
-<<<<<<< HEAD
         provider : Optional[Literal['cboe']]
-=======
-        provider : Union[Literal['cboe'], None]
->>>>>>> 3aac0baa
             The provider to use for the query, by default None.
             If None, the provider specified in defaults is selected or 'cboe' if there is
             no default.
@@ -190,7 +186,6 @@
         ----------
         symbol : str
             Symbol to get data for.
-<<<<<<< HEAD
         start_date : Optional[datetime.date]
             Start date of the data, in YYYY-MM-DD format.
         end_date : Optional[datetime.date]
@@ -233,53 +228,11 @@
             Token to get the next page of data from a previous API call. (provider: intrinio)
         all_pages : Optional[bool]
             Returns all pages of data from the API call at once. (provider: intrinio)
-=======
-        start_date : Union[datetime.date, None, str]
-            Start date of the data, in YYYY-MM-DD format.
-        end_date : Union[datetime.date, None, str]
-            End date of the data, in YYYY-MM-DD format.
-        chart : bool
-            Whether to create a chart or not, by default False.
-        provider : Union[Literal['alpha_vantage', 'cboe', 'fmp', 'intrinio', 'polygo...
-            The provider to use for the query, by default None.
-            If None, the provider specified in defaults is selected or 'alpha_vantage' if there is
-            no default.
-        period : Union[Literal['intraday', 'daily', 'weekly', 'monthly'], Literal['1d', '5d', '1mo', '3mo', '6mo', '1y', '2y', '5y', '10y', 'ytd', 'max']]
-            Period of the data to return. (provider: alpha_vantage, yfinance)
-        interval : Union[Literal['1min', '5min', '15min', '30min', '60min'], None, Literal['1d', '1m'], Literal['1min', '5min', '15min', '30min', '1hour', '4hour', '1day'], Literal['1m', '2m', '5m', '15m', '30m', '60m', '90m', '1h', '1d', '5d', '1wk', '1mo', '3mo']]
-            Data granularity. (provider: alpha_vantage, cboe, fmp, yfinance)
-        adjusted : Union[bool, None]
-            Output time series is adjusted by historical split and dividend events. (provider: alpha_vantage, polygon)
-        extended_hours : Union[bool, None]
-            Extended trading hours during pre-market and after-hours. (provider: alpha_vantage)
-        month : Union[str, None]
-            Query a specific month in history (in YYYY-MM format). (provider: alpha_vantage)
-        outputsize : Union[Literal['compact', 'full'], None]
-            Compact returns only the latest 100 data points in the intraday time series; full returns trailing 30 days of the most recent intraday data if the month parameter (see above) is not specified, or the full intraday data for a specific month in history if the month parameter is specified. (provider: alpha_vantage)
-        timeseries : Union[pydantic.types.NonNegativeInt, None]
-            Number of days to look back. (provider: fmp)
-        timezone : Union[Literal['Africa/Algiers', 'Africa/Cairo', 'Africa/Casablanca', 'Africa/Harare', 'Africa/Johannesburg', 'Africa/Monrovia', 'Africa/Nairobi', 'America/Argentina/Buenos_Aires', 'America/Bogota', 'America/Caracas', 'America/Chicago', 'America/Chihuahua', 'America/Denver', 'America/Godthab', 'America/Guatemala', 'America/Guyana', 'America/Halifax', 'America/Indiana/Indianapolis', 'America/Juneau', 'America/La_Paz', 'America/Lima', 'America/Lima', 'America/Los_Angeles', 'America/Mazatlan', 'America/Mexico_City', 'America/Mexico_City', 'America/Monterrey', 'America/Montevideo', 'America/New_York', 'America/Phoenix', 'America/Regina', 'America/Santiago', 'America/Sao_Paulo', 'America/St_Johns', 'America/Tijuana', 'Asia/Almaty', 'Asia/Baghdad', 'Asia/Baku', 'Asia/Bangkok', 'Asia/Bangkok', 'Asia/Chongqing', 'Asia/Colombo', 'Asia/Dhaka', 'Asia/Dhaka', 'Asia/Hong_Kong', 'Asia/Irkutsk', 'Asia/Jakarta', 'Asia/Jerusalem', 'Asia/Kabul', 'Asia/Kamchatka', 'Asia/Karachi', 'Asia/Karachi', 'Asia/Kathmandu', 'Asia/Kolkata', 'Asia/Kolkata', 'Asia/Kolkata', 'Asia/Kolkata', 'Asia/Krasnoyarsk', 'Asia/Kuala_Lumpur', 'Asia/Kuwait', 'Asia/Magadan', 'Asia/Muscat', 'Asia/Muscat', 'Asia/Novosibirsk', 'Asia/Rangoon', 'Asia/Riyadh', 'Asia/Seoul', 'Asia/Shanghai', 'Asia/Singapore', 'Asia/Srednekolymsk', 'Asia/Taipei', 'Asia/Tashkent', 'Asia/Tbilisi', 'Asia/Tehran', 'Asia/Tokyo', 'Asia/Tokyo', 'Asia/Tokyo', 'Asia/Ulaanbaatar', 'Asia/Urumqi', 'Asia/Vladivostok', 'Asia/Yakutsk', 'Asia/Yekaterinburg', 'Asia/Yerevan', 'Atlantic/Azores', 'Atlantic/Cape_Verde', 'Atlantic/South_Georgia', 'Australia/Adelaide', 'Australia/Brisbane', 'Australia/Darwin', 'Australia/Hobart', 'Australia/Melbourne', 'Australia/Melbourne', 'Australia/Perth', 'Australia/Sydney', 'Etc/UTC', 'UTC', 'Europe/Amsterdam', 'Europe/Athens', 'Europe/Belgrade', 'Europe/Berlin', 'Europe/Berlin', 'Europe/Bratislava', 'Europe/Brussels', 'Europe/Bucharest', 'Europe/Budapest', 'Europe/Copenhagen', 'Europe/Dublin', 'Europe/Helsinki', 'Europe/Istanbul', 'Europe/Kaliningrad', 'Europe/Kiev', 'Europe/Lisbon', 'Europe/Ljubljana', 'Europe/London', 'Europe/London', 'Europe/Madrid', 'Europe/Minsk', 'Europe/Moscow', 'Europe/Moscow', 'Europe/Paris', 'Europe/Prague', 'Europe/Riga', 'Europe/Rome', 'Europe/Samara', 'Europe/Sarajevo', 'Europe/Skopje', 'Europe/Sofia', 'Europe/Stockholm', 'Europe/Tallinn', 'Europe/Vienna', 'Europe/Vilnius', 'Europe/Volgograd', 'Europe/Warsaw', 'Europe/Zagreb', 'Pacific/Apia', 'Pacific/Auckland', 'Pacific/Auckland', 'Pacific/Chatham', 'Pacific/Fakaofo', 'Pacific/Fiji', 'Pacific/Guadalcanal', 'Pacific/Guam', 'Pacific/Honolulu', 'Pacific/Majuro', 'Pacific/Midway', 'Pacific/Midway', 'Pacific/Noumea', 'Pacific/Pago_Pago', 'Pacific/Port_Moresby', 'Pacific/Tongatapu'], None]
-            Returns trading times in this timezone. (provider: intrinio)
-        source : Union[Literal['realtime', 'delayed', 'nasdaq_basic'], None]
-            The source of the data. (provider: intrinio)
-        start_time : Union[datetime.time, None]
-            Return intervals starting at the specified time on the `start_date` formatted as 'hh:mm:ss'. (provider: intrinio)
-        end_time : Union[datetime.time, None]
-            Return intervals stopping at the specified time on the `end_date` formatted as 'hh:mm:ss'. (provider: intrinio)
-        interval_size : Union[Literal['1m', '5m', '10m', '15m', '30m', '60m', '1h'], None]
-            The data time frequency. (provider: intrinio)
->>>>>>> 3aac0baa
         timespan : Literal['minute', 'hour', 'day', 'week', 'month', 'quarter', 'year']
             Timespan of the data. (provider: polygon)
         sort : Literal['asc', 'desc']
             Sort order of the data. (provider: polygon)
-<<<<<<< HEAD
         multiplier : int
-=======
-        limit : PositiveInt
-            The number of data entries to return. (provider: polygon)
-        multiplier : PositiveInt
->>>>>>> 3aac0baa
             Multiplier of the timespan. (provider: polygon)
         prepost : bool
             Include Pre and Post market data. (provider: yfinance)
@@ -403,19 +356,11 @@
         ----------
         symbol : str
             Symbol to get data for.
-<<<<<<< HEAD
         limit : Optional[int]
             The number of data entries to return.
         chart : bool
             Whether to create a chart or not, by default False.
         provider : Optional[Literal['fmp']]
-=======
-        limit : Union[int, None]
-            The number of data entries to return.
-        chart : bool
-            Whether to create a chart or not, by default False.
-        provider : Union[Literal['fmp'], None]
->>>>>>> 3aac0baa
             The provider to use for the query, by default None.
             If None, the provider specified in defaults is selected or 'fmp' if there is
             no default.
@@ -577,7 +522,6 @@
     @validate_call
     def news(
         self,
-<<<<<<< HEAD
         symbols: Annotated[
             str, OpenBBCustomParameter(description="Symbol to get data for.")
         ],
@@ -589,13 +533,6 @@
         ] = 0,
         limit: Annotated[
             int,
-=======
-        symbols: typing_extensions.Annotated[
-            str, OpenBBCustomParameter(description="Comma separated list of symbols.")
-        ],
-        limit: typing_extensions.Annotated[
-            Union[pydantic.types.NonNegativeInt, None],
->>>>>>> 3aac0baa
             OpenBBCustomParameter(description="Number of results to return per page."),
         ] = 20,
         chart: bool = False,
@@ -609,7 +546,6 @@
         Parameters
         ----------
         symbols : str
-<<<<<<< HEAD
             Symbol to get data for.
         page : int
             Page of the stock news to be retrieved.
@@ -671,47 +607,6 @@
             Greater than or equal. (provider: polygon)
         order : Optional[Literal['asc', 'desc']]
             Sort order of the query. (provider: polygon)
-=======
-            Comma separated list of symbols.
-        limit : Union[pydantic.types.NonNegativeInt, None]
-            Number of results to return per page.
-        chart : bool
-            Whether to create a chart or not, by default False.
-        provider : Union[Literal['benzinga', 'fmp', 'intrinio', 'polygon', 'yfinance...
-            The provider to use for the query, by default None.
-            If None, the provider specified in defaults is selected or 'benzinga' if there is
-            no default.
-        display : Literal['headline', 'abstract', 'full']
-            Specify headline only (headline), headline + teaser (abstract), or headline + full body (full). (provider: benzinga)
-        date : Union[str, None]
-            Date of the news to retrieve. (provider: benzinga)
-        start_date : Union[str, None]
-            Start date of the news to retrieve. (provider: benzinga)
-        end_date : Union[str, None]
-            End date of the news to retrieve. (provider: benzinga)
-        updated_since : Union[int, None]
-            Number of seconds since the news was updated. (provider: benzinga)
-        published_since : Union[int, None]
-            Number of seconds since the news was published. (provider: benzinga)
-        sort : Union[Literal['id', 'created', 'updated'], None]
-            Key to sort the news by. (provider: benzinga)
-        order : Union[Literal['asc', 'desc'], None]
-            Order to sort the news by. (provider: benzinga); Sort order of the articles. (provider: polygon)
-        isin : Union[str, None]
-            The ISIN of the news to retrieve. (provider: benzinga)
-        cusip : Union[str, None]
-            The CUSIP of the news to retrieve. (provider: benzinga)
-        channels : Union[str, None]
-            Channels of the news to retrieve. (provider: benzinga)
-        topics : Union[str, None]
-            Topics of the news to retrieve. (provider: benzinga)
-        authors : Union[str, None]
-            Authors of the news to retrieve. (provider: benzinga)
-        content_types : Union[str, None]
-            Content types of the news to retrieve. (provider: benzinga)
-        published_utc : Union[str, None]
-            Date query to fetch articles. Supports operators <, <=, >, >= (provider: polygon)
->>>>>>> 3aac0baa
 
         Returns
         -------
@@ -739,21 +634,17 @@
             Text/body of the news.
         url : str
             URL of the news.
-<<<<<<< HEAD
         images : Optional[List[openbb_benzinga.utils.helpers.BenzingaImage]]
             Images associated with the news. (provider: benzinga)
         channels : Optional[List[str]]
-=======
-        id : Optional[str]
-            ID of the news. (provider: benzinga); Intrinio ID for the article. (provider: intrinio); Article ID. (provider: polygon)
-        author : Optional[str]
-            Author of the news. (provider: benzinga); Author of the article. (provider: polygon)
-        updated : Optional[datetime]
-            Updated date of the news. (provider: benzinga)
+            Channels associated with the news. (provider: benzinga)
+        stocks : Optional[List[str]]
+            Stocks associated with the news. (provider: benzinga)
+        tags : Optional[List[str]]
+            Tags associated with the news. (provider: benzinga)
         teaser : Optional[str]
             Teaser of the news. (provider: benzinga)
         channels : Optional[str]
->>>>>>> 3aac0baa
             Channels associated with the news. (provider: benzinga)
         stocks : Optional[str]
             Stocks associated with the news. (provider: benzinga)
@@ -777,11 +668,7 @@
             Unique identifier for the news article (provider: yfinance)
         type : Optional[str]
             Type of the news article (provider: yfinance)
-<<<<<<< HEAD
         thumbnail : Optional[Dict[str, Any]]
-=======
-        thumbnail : Optional[List[T]]
->>>>>>> 3aac0baa
             Thumbnail related data to the ticker news article. (provider: yfinance)
         related_tickers : Optional[str]
             Tickers related to the news article. (provider: yfinance)"""  # noqa: E501
@@ -814,32 +701,18 @@
         self,
         symbol: Annotated[
             Union[str, List[str]],
-<<<<<<< HEAD
             OpenBBCustomParameter(description="Symbol to get data for."),
         ],
         provider: Optional[Literal["fmp", "intrinio"]] = None,
         **kwargs,
     ) -> OBBject[Union[List[Data], Data]]:
-=======
-            OpenBBCustomParameter(description="Comma separated list of symbols."),
-        ] = None,
-        provider: Union[Literal["fmp", "intrinio"], None] = None,
-        **kwargs
-    ) -> OBBject[BaseModel]:
->>>>>>> 3aac0baa
         """Load stock data for a specific ticker.
 
         Parameters
         ----------
-<<<<<<< HEAD
         symbol : str
             Symbol to get data for.
         provider : Optional[Literal['fmp', 'intrinio']]
-=======
-        symbol : Union[str, List[str]]
-            Comma separated list of symbols.
-        provider : Union[Literal['fmp', 'intrinio'], None]
->>>>>>> 3aac0baa
             The provider to use for the query, by default None.
             If None, the provider specified in defaults is selected or 'fmp' if there is
             no default.
@@ -985,11 +858,7 @@
             Search query.
         ticker : bool
             Whether to search by ticker symbol.
-<<<<<<< HEAD
         provider : Optional[Literal['cboe']]
-=======
-        provider : Union[Literal['cboe'], None]
->>>>>>> 3aac0baa
             The provider to use for the query, by default None.
             If None, the provider specified in defaults is selected or 'cboe' if there is
             no default.

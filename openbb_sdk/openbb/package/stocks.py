### THIS FILE IS AUTO-GENERATED. DO NOT EDIT. ###

import datetime
from typing import List, Literal, Optional, Union

import pydantic
import pydantic.main
from openbb_core.app.model.custom_parameter import OpenBBCustomParameter
from openbb_core.app.model.obbject import OBBject
from openbb_core.app.static.container import Container
from openbb_core.app.static.filters import filter_inputs
from pydantic import BaseModel, validate_arguments
from typing_extensions import Annotated


class CLASS_stocks(Container):
    """/stocks
    /ca
    /dd
    /fa
    info
    load
    multiples
    news
    /options
    quote
    search
    """

    def __repr__(self) -> str:
        return self.__doc__ or ""

    @property
    def ca(self):  # route = "/stocks/ca"
        from . import stocks_ca

        return stocks_ca.CLASS_stocks_ca(command_runner=self._command_runner)

    @property
    def dd(self):  # route = "/stocks/dd"
        from . import stocks_dd

        return stocks_dd.CLASS_stocks_dd(command_runner=self._command_runner)

    @property
    def fa(self):  # route = "/stocks/fa"
        from . import stocks_fa

        return stocks_fa.CLASS_stocks_fa(command_runner=self._command_runner)

    @validate_arguments
    def info(
        self,
        symbol: Annotated[
            Union[str, List[str]],
            OpenBBCustomParameter(description="Symbol to get data for."),
        ],
        chart: bool = False,
        provider: Optional[Literal["cboe"]] = None,
        **kwargs
    ) -> OBBject[List]:
        """Get general price and performance metrics of a stock.

        Parameters
        ----------
        symbol : Union[str, List[str]]
            Symbol to get data for.
        chart : bool
            Whether to create a chart or not, by default False.
        provider : Optional[Literal['cboe']]
            The provider to use for the query, by default None.
            If None, the provider specified in defaults is selected or 'cboe' if there is
            no default.

        Returns
        -------
        OBBject
            results : List[StockInfo]
                Serializable results.
            provider : Optional[Literal['cboe']]
                Provider name.
            warnings : Optional[List[Warning_]]
                List of warnings.
            chart : Optional[Chart]
                Chart object.
            metadata: Optional[Metadata]
                Metadata info about the command execution.

        StockInfo
        ---------
        symbol : Optional[str]
            Symbol to get data for.
        name : Optional[str]
            Name associated with the ticker symbol.
        price : Optional[float]
            Last transaction price.
        open : Optional[float]
            Opening price of the stock.
        high : Optional[float]
            High price of the current trading day.
        low : Optional[float]
            Low price of the current trading day.
        close : Optional[float]
            Closing price of the most recent trading day.
        change : Optional[float]
            Change in price over the current trading period.
        change_percent : Optional[float]
            Percent change in price over the current trading period.
        prev_close : Optional[float]
            Previous closing price.
        type : Optional[str]
            Type of asset. (provider: cboe)
        exchange_id : Optional[int]
            The Exchange ID number. (provider: cboe)
        tick : Optional[str]
            Whether the last sale was an up or down tick. (provider: cboe)
        bid : Optional[float]
            Current bid price. (provider: cboe)
        bid_size : Optional[float]
            Bid lot size. (provider: cboe)
        ask : Optional[float]
            Current ask price. (provider: cboe)
        ask_size : Optional[float]
            Ask lot size. (provider: cboe)
        volume : Optional[float]
            Stock volume for the current trading day. (provider: cboe)
        iv30 : Optional[float]
            The 30-day implied volatility of the stock. (provider: cboe)
        iv30_change : Optional[float]
            Change in 30-day implied volatility of the stock. (provider: cboe)
        last_trade_timestamp : Optional[datetime]
            Last trade timestamp for the stock. (provider: cboe)
        iv30_annual_high : Optional[float]
            The 1-year high of implied volatility. (provider: cboe)
        hv30_annual_high : Optional[float]
            The 1-year high of realized volatility. (provider: cboe)
        iv30_annual_low : Optional[float]
            The 1-year low of implied volatility. (provider: cboe)
        hv30_annual_low : Optional[float]
            The 1-year low of realized volatility. (provider: cboe)
        iv60_annual_high : Optional[float]
            The 60-day high of implied volatility. (provider: cboe)
        hv60_annual_high : Optional[float]
            The 60-day high of realized volatility. (provider: cboe)
        iv60_annual_low : Optional[float]
            The 60-day low of implied volatility. (provider: cboe)
        hv60_annual_low : Optional[float]
            The 60-day low of realized volatility. (provider: cboe)
        iv90_annual_high : Optional[float]
            The 90-day high of implied volatility. (provider: cboe)
        hv90_annual_high : Optional[float]
            The 90-day high of realized volatility. (provider: cboe)"""  # noqa: E501

        inputs = filter_inputs(
            provider_choices={
                "provider": provider,
            },
            standard_params={
                "symbol": ",".join(symbol) if isinstance(symbol, list) else symbol,
            },
            extra_params=kwargs,
            chart=chart,
        )

        return self._command_runner.run(
            "/stocks/info",
            **inputs,
        )

    @validate_arguments
    def load(
        self,
        symbol: Annotated[
            Union[str, List[str]],
            OpenBBCustomParameter(description="Symbol to get data for."),
        ],
        start_date: Annotated[
            Union[datetime.date, None, str],
            OpenBBCustomParameter(
                description="Start date of the data, in YYYY-MM-DD format."
            ),
        ] = None,
        end_date: Annotated[
            Union[datetime.date, None, str],
            OpenBBCustomParameter(
                description="End date of the data, in YYYY-MM-DD format."
            ),
        ] = None,
        chart: bool = False,
        provider: Optional[
            Literal["alpha_vantage", "cboe", "fmp", "intrinio", "polygon", "yfinance"]
        ] = None,
        **kwargs
    ) -> OBBject[List]:
        """Load stock data for a specific ticker.

        Parameters
        ----------
        symbol : Union[str, List[str]]
            Symbol to get data for.
        start_date : Union[datetime.date, NoneType, str]
            Start date of the data, in YYYY-MM-DD format.
        end_date : Union[datetime.date, NoneType, str]
            End date of the data, in YYYY-MM-DD format.
        chart : bool
            Whether to create a chart or not, by default False.
        provider : Optional[Literal['alpha_vantage', 'cboe', 'fmp', 'intrinio', 'polygon', 'yfinance']]
            The provider to use for the query, by default None.
            If None, the provider specified in defaults is selected or 'alpha_vantage' if there is
            no default.
        period : Union[Literal['intraday', 'daily', 'weekly', 'monthly'], Literal['1d', '5d', '1mo', '3mo', '6mo', '1y', '2y', '5y', '10y', 'ytd', 'max'], NoneType]
            None
        interval : Union[Literal['1min', '5min', '15min', '30min', '60min'], NoneType, Literal['1d', '1m'], Literal['1min', '5min', '15min', '30min', '1hour', '4hour', '1day'], Literal['1m', '2m', '5m', '15m', '30m', '60m', '90m', '1h', '1d', '5d', '1wk', '1mo', '3mo']]
            None
        adjusted : Optional[bool]
            None
        extended_hours : Optional[bool]
            Extended trading hours during pre-market and after-hours. (provider: alpha_vantage)
        month : Optional[str]
            Query a specific month in history (in YYYY-MM format). (provider: alpha_vantage)
        outputsize : Optional[Literal['compact', 'full']]
            Compact returns only the latest 100 data points in the intraday time series; full returns trailing 30 days of the most recent intraday data if the month parameter (see above) is not specified, or the full intraday data for a specific month in history if the month parameter is specified. (provider: alpha_vantage)
        timeseries : Optional[pydantic.types.NonNegativeInt]
            Number of days to look back. (provider: fmp)
        timezone : Optional[Literal['Africa/Algiers', 'Africa/Cairo', 'Africa/Casablanca', 'Africa/Harare', 'Africa/Johannesburg', 'Africa/Monrovia', 'Africa/Nairobi', 'America/Argentina/Buenos_Aires', 'America/Bogota', 'America/Caracas', 'America/Chicago', 'America/Chihuahua', 'America/Denver', 'America/Godthab', 'America/Guatemala', 'America/Guyana', 'America/Halifax', 'America/Indiana/Indianapolis', 'America/Juneau', 'America/La_Paz', 'America/Lima', 'America/Los_Angeles', 'America/Mazatlan', 'America/Mexico_City', 'America/Monterrey', 'America/Montevideo', 'America/New_York', 'America/Phoenix', 'America/Regina', 'America/Santiago', 'America/Sao_Paulo', 'America/St_Johns', 'America/Tijuana', 'Asia/Almaty', 'Asia/Baghdad', 'Asia/Baku', 'Asia/Bangkok', 'Asia/Chongqing', 'Asia/Colombo', 'Asia/Dhaka', 'Asia/Hong_Kong', 'Asia/Irkutsk', 'Asia/Jakarta', 'Asia/Jerusalem', 'Asia/Kabul', 'Asia/Kamchatka', 'Asia/Karachi', 'Asia/Kathmandu', 'Asia/Kolkata', 'Asia/Krasnoyarsk', 'Asia/Kuala_Lumpur', 'Asia/Kuwait', 'Asia/Magadan', 'Asia/Muscat', 'Asia/Novosibirsk', 'Asia/Rangoon', 'Asia/Riyadh', 'Asia/Seoul', 'Asia/Shanghai', 'Asia/Singapore', 'Asia/Srednekolymsk', 'Asia/Taipei', 'Asia/Tashkent', 'Asia/Tbilisi', 'Asia/Tehran', 'Asia/Tokyo', 'Asia/Ulaanbaatar', 'Asia/Urumqi', 'Asia/Vladivostok', 'Asia/Yakutsk', 'Asia/Yekaterinburg', 'Asia/Yerevan', 'Atlantic/Azores', 'Atlantic/Cape_Verde', 'Atlantic/South_Georgia', 'Australia/Adelaide', 'Australia/Brisbane', 'Australia/Darwin', 'Australia/Hobart', 'Australia/Melbourne', 'Australia/Perth', 'Australia/Sydney', 'Etc/UTC', 'UTC', 'Europe/Amsterdam', 'Europe/Athens', 'Europe/Belgrade', 'Europe/Berlin', 'Europe/Bratislava', 'Europe/Brussels', 'Europe/Bucharest', 'Europe/Budapest', 'Europe/Copenhagen', 'Europe/Dublin', 'Europe/Helsinki', 'Europe/Istanbul', 'Europe/Kaliningrad', 'Europe/Kiev', 'Europe/Lisbon', 'Europe/Ljubljana', 'Europe/London', 'Europe/Madrid', 'Europe/Minsk', 'Europe/Moscow', 'Europe/Paris', 'Europe/Prague', 'Europe/Riga', 'Europe/Rome', 'Europe/Samara', 'Europe/Sarajevo', 'Europe/Skopje', 'Europe/Sofia', 'Europe/Stockholm', 'Europe/Tallinn', 'Europe/Vienna', 'Europe/Vilnius', 'Europe/Volgograd', 'Europe/Warsaw', 'Europe/Zagreb', 'Pacific/Apia', 'Pacific/Auckland', 'Pacific/Chatham', 'Pacific/Fakaofo', 'Pacific/Fiji', 'Pacific/Guadalcanal', 'Pacific/Guam', 'Pacific/Honolulu', 'Pacific/Majuro', 'Pacific/Midway', 'Pacific/Noumea', 'Pacific/Pago_Pago', 'Pacific/Port_Moresby', 'Pacific/Tongatapu']]
            Returns trading times in this timezone. (provider: intrinio)
        source : Optional[Literal['realtime', 'delayed', 'nasdaq_basic']]
            The source of the data. (provider: intrinio)
        start_time : Optional[datetime.time]
            Return intervals starting at the specified time on the `start_date` formatted as 'hh:mm:ss'. (provider: intrinio)
        end_time : Optional[datetime.time]
            Return intervals stopping at the specified time on the `end_date` formatted as 'hh:mm:ss'. (provider: intrinio)
        interval_size : Optional[Literal['1m', '5m', '10m', '15m', '30m', '60m', '1h']]
            The data time frequency. (provider: intrinio)
        limit : Union[pydantic.types.NonNegativeInt, NoneType, pydantic.types.PositiveInt]
            None
        next_page : Optional[str]
            Token to get the next page of data from a previous API call. (provider: intrinio)
        all_pages : Optional[bool]
            Returns all pages of data from the API call at once. (provider: intrinio)
        timespan : Literal['minute', 'hour', 'day', 'week', 'month', 'quarter', 'year']
            Timespan of the data. (provider: polygon)
        sort : Literal['asc', 'desc']
            Sort order of the data. (provider: polygon)
        multiplier : PositiveInt
            Multiplier of the timespan. (provider: polygon)
        prepost : bool
            Include Pre and Post market data. (provider: yfinance)
        adjust : bool
            Adjust all the data automatically. (provider: yfinance)
        back_adjust : bool
            Back-adjusted data to mimic true historical prices. (provider: yfinance)

        Returns
        -------
        OBBject
            results : List[StockHistorical]
                Serializable results.
            provider : Optional[Literal['alpha_vantage', 'cboe', 'fmp', 'intrinio', 'polygon', 'yfinance']]
                Provider name.
            warnings : Optional[List[Warning_]]
                List of warnings.
            chart : Optional[Chart]
                Chart object.
            metadata: Optional[Metadata]
                Metadata info about the command execution.

<<<<<<< HEAD
        StockEOD
        --------
        date : Union[datetime, date]
=======
        StockHistorical
        ---------------
        date : Optional[datetime]
>>>>>>> eff73e04
            The date of the data.
        open : Optional[PositiveFloat]
            The open price of the symbol.
        high : Optional[PositiveFloat]
            The high price of the symbol.
        low : Optional[PositiveFloat]
            The low price of the symbol.
        close : Optional[PositiveFloat]
            The close price of the symbol.
        volume : Optional[NonNegativeInt]
            The volume of the symbol.
        adjusted_close : Optional[PositiveFloat]
            The adjusted close price of the symbol. (provider: alpha_vantage)
        dividend_amount : Optional[NonNegativeFloat]
            Dividend amount paid for the corresponding date. (provider: alpha_vantage)
        split_coefficient : Optional[NonNegativeFloat]
            Split coefficient for the corresponding date. (provider: alpha_vantage)
        calls_volume : Optional[float]
            Number of calls traded during the most recent trading period. Only valid if interval is 1m. (provider: cboe)
        puts_volume : Optional[float]
            Number of puts traded during the most recent trading period. Only valid if interval is 1m. (provider: cboe)
        total_options_volume : Optional[float]
            Total number of options traded during the most recent trading period. Only valid if interval is 1m. (provider: cboe)
        adj_close : Optional[float]
            Adjusted Close Price of the symbol. (provider: fmp)
        unadjusted_volume : Optional[float]
            Unadjusted volume of the symbol. (provider: fmp)
        change : Optional[float]
            Change in the price of the symbol from the previous day. (provider: fmp)
        change_percent : Optional[float]
<<<<<<< HEAD
            Percent change in the price of the symbol. (provider: fmp)
        vwap : Optional[float]
            Volume Weighted Average Price of the symbol. (provider: fmp)
        label : Optional[str]
            Human readable format of the date. (provider: fmp)
        change_over_time : Optional[float]
            Percent change in the price of the symbol over a period of time. (provider: fmp)
=======
            Change \\% in the price of the symbol. (provider: fmp)
        label : Optional[str]
            Human readable format of the date. (provider: fmp)
        change_over_time : Optional[float]
            Change \\% in the price of the symbol over a period of time. (provider: fmp)
>>>>>>> eff73e04
        close_time : Optional[datetime]
            The timestamp that represents the end of the interval span. (provider: intrinio)
        interval : Optional[str]
            The data time frequency. (provider: intrinio)
        average : Optional[float]
            Average trade price of an individual stock during the interval. (provider: intrinio)
        transactions : Optional[PositiveInt]
            Number of transactions for the symbol in the time period. (provider: polygon)
        """  # noqa: E501

        inputs = filter_inputs(
            provider_choices={
                "provider": provider,
            },
            standard_params={
                "symbol": ",".join(symbol) if isinstance(symbol, list) else symbol,
                "start_date": start_date,
                "end_date": end_date,
            },
            extra_params=kwargs,
            chart=chart,
        )

        return self._command_runner.run(
            "/stocks/load",
            **inputs,
        )

    @validate_arguments
    def multiples(
        self,
        symbol: Annotated[
            Union[str, List[str]],
            OpenBBCustomParameter(description="Symbol to get data for."),
        ],
        limit: Annotated[
            Optional[int],
            OpenBBCustomParameter(description="The number of data entries to return."),
        ] = 100,
        chart: bool = False,
        provider: Optional[Literal["fmp"]] = None,
        **kwargs
    ) -> OBBject[List]:
        """Get valuation multiples for a stock ticker.

        Parameters
        ----------
        symbol : Union[str, List[str]]
            Symbol to get data for.
        limit : Optional[int]
            The number of data entries to return.
        chart : bool
            Whether to create a chart or not, by default False.
        provider : Optional[Literal['fmp']]
            The provider to use for the query, by default None.
            If None, the provider specified in defaults is selected or 'fmp' if there is
            no default.

        Returns
        -------
        OBBject
            results : List[StockMultiples]
                Serializable results.
            provider : Optional[Literal['fmp']]
                Provider name.
            warnings : Optional[List[Warning_]]
                List of warnings.
            chart : Optional[Chart]
                Chart object.
            metadata: Optional[Metadata]
                Metadata info about the command execution.

        StockMultiples
        --------------
        revenue_per_share_ttm : Optional[float]
            Revenue per share calculated as trailing twelve months.
        net_income_per_share_ttm : Optional[float]
            Net income per share calculated as trailing twelve months.
        operating_cash_flow_per_share_ttm : Optional[float]
            Operating cash flow per share calculated as trailing twelve months.
        free_cash_flow_per_share_ttm : Optional[float]
            Free cash flow per share calculated as trailing twelve months.
        cash_per_share_ttm : Optional[float]
            Cash per share calculated as trailing twelve months.
        book_value_per_share_ttm : Optional[float]
            Book value per share calculated as trailing twelve months.
        tangible_book_value_per_share_ttm : Optional[float]
            Tangible book value per share calculated as trailing twelve months.
        shareholders_equity_per_share_ttm : Optional[float]
            Shareholders equity per share calculated as trailing twelve months.
        interest_debt_per_share_ttm : Optional[float]
            Interest debt per share calculated as trailing twelve months.
        market_cap_ttm : Optional[float]
            Market capitalization calculated as trailing twelve months.
        enterprise_value_ttm : Optional[float]
            Enterprise value calculated as trailing twelve months.
        pe_ratio_ttm : Optional[float]
            Price-to-earnings ratio (P/E ratio) calculated as trailing twelve months.
        price_to_sales_ratio_ttm : Optional[float]
            Price-to-sales ratio calculated as trailing twelve months.
        pocf_ratio_ttm : Optional[float]
            Price-to-operating cash flow ratio calculated as trailing twelve months.
        pfcf_ratio_ttm : Optional[float]
            Price-to-free cash flow ratio calculated as trailing twelve months.
        pb_ratio_ttm : Optional[float]
            Price-to-book ratio calculated as trailing twelve months.
        ptb_ratio_ttm : Optional[float]
            Price-to-tangible book ratio calculated as trailing twelve months.
        ev_to_sales_ttm : Optional[float]
            Enterprise value-to-sales ratio calculated as trailing twelve months.
        enterprise_value_over_ebitda_ttm : Optional[float]
            Enterprise value-to-EBITDA ratio calculated as trailing twelve months.
        ev_to_operating_cash_flow_ttm : Optional[float]
            Enterprise value-to-operating cash flow ratio calculated as trailing twelve months.
        ev_to_free_cash_flow_ttm : Optional[float]
            Enterprise value-to-free cash flow ratio calculated as trailing twelve months.
        earnings_yield_ttm : Optional[float]
            Earnings yield calculated as trailing twelve months.
        free_cash_flow_yield_ttm : Optional[float]
            Free cash flow yield calculated as trailing twelve months.
        debt_to_equity_ttm : Optional[float]
            Debt-to-equity ratio calculated as trailing twelve months.
        debt_to_assets_ttm : Optional[float]
            Debt-to-assets ratio calculated as trailing twelve months.
        net_debt_to_ebitda_ttm : Optional[float]
            Net debt-to-EBITDA ratio calculated as trailing twelve months.
        current_ratio_ttm : Optional[float]
            Current ratio calculated as trailing twelve months.
        interest_coverage_ttm : Optional[float]
            Interest coverage calculated as trailing twelve months.
        income_quality_ttm : Optional[float]
            Income quality calculated as trailing twelve months.
        dividend_yield_ttm : Optional[float]
            Dividend yield calculated as trailing twelve months.
        dividend_yield_percentage_ttm : Optional[float]
            Dividend yield percentage calculated as trailing twelve months.
        dividend_to_market_cap_ttm : Optional[float]
            Dividend to market capitalization ratio calculated as trailing twelve months.
        dividend_per_share_ttm : Optional[float]
            Dividend per share calculated as trailing twelve months.
        payout_ratio_ttm : Optional[float]
            Payout ratio calculated as trailing twelve months.
        sales_general_and_administrative_to_revenue_ttm : Optional[float]
            Sales general and administrative expenses-to-revenue ratio calculated as trailing twelve months.
        research_and_development_to_revenue_ttm : Optional[float]
            Research and development expenses-to-revenue ratio calculated as trailing twelve months.
        intangibles_to_total_assets_ttm : Optional[float]
            Intangibles-to-total assets ratio calculated as trailing twelve months.
        capex_to_operating_cash_flow_ttm : Optional[float]
            Capital expenditures-to-operating cash flow ratio calculated as trailing twelve months.
        capex_to_revenue_ttm : Optional[float]
            Capital expenditures-to-revenue ratio calculated as trailing twelve months.
        capex_to_depreciation_ttm : Optional[float]
            Capital expenditures-to-depreciation ratio calculated as trailing twelve months.
        stock_based_compensation_to_revenue_ttm : Optional[float]
            Stock-based compensation-to-revenue ratio calculated as trailing twelve months.
        graham_number_ttm : Optional[float]
            Graham number calculated as trailing twelve months.
        roic_ttm : Optional[float]
            Return on invested capital calculated as trailing twelve months.
        return_on_tangible_assets_ttm : Optional[float]
            Return on tangible assets calculated as trailing twelve months.
        graham_net_net_ttm : Optional[float]
            Graham net-net working capital calculated as trailing twelve months.
        working_capital_ttm : Optional[float]
            Working capital calculated as trailing twelve months.
        tangible_asset_value_ttm : Optional[float]
            Tangible asset value calculated as trailing twelve months.
        net_current_asset_value_ttm : Optional[float]
            Net current asset value calculated as trailing twelve months.
        invested_capital_ttm : Optional[float]
            Invested capital calculated as trailing twelve months.
        average_receivables_ttm : Optional[float]
            Average receivables calculated as trailing twelve months.
        average_payables_ttm : Optional[float]
            Average payables calculated as trailing twelve months.
        average_inventory_ttm : Optional[float]
            Average inventory calculated as trailing twelve months.
        days_sales_outstanding_ttm : Optional[float]
            Days sales outstanding calculated as trailing twelve months.
        days_payables_outstanding_ttm : Optional[float]
            Days payables outstanding calculated as trailing twelve months.
        days_of_inventory_on_hand_ttm : Optional[float]
            Days of inventory on hand calculated as trailing twelve months.
        receivables_turnover_ttm : Optional[float]
            Receivables turnover calculated as trailing twelve months.
        payables_turnover_ttm : Optional[float]
            Payables turnover calculated as trailing twelve months.
        inventory_turnover_ttm : Optional[float]
            Inventory turnover calculated as trailing twelve months.
        roe_ttm : Optional[float]
            Return on equity calculated as trailing twelve months.
        capex_per_share_ttm : Optional[float]
            Capital expenditures per share calculated as trailing twelve months."""  # noqa: E501

        inputs = filter_inputs(
            provider_choices={
                "provider": provider,
            },
            standard_params={
                "symbol": ",".join(symbol) if isinstance(symbol, list) else symbol,
                "limit": limit,
            },
            extra_params=kwargs,
            chart=chart,
        )

        return self._command_runner.run(
            "/stocks/multiples",
            **inputs,
        )

    @validate_arguments
    def news(
        self,
        symbols: Annotated[
            str, OpenBBCustomParameter(description="Symbol to get data for.")
        ],
        page: Annotated[
            int,
            OpenBBCustomParameter(
                description="Page of the stock news to be retrieved."
            ),
        ] = 0,
        limit: Annotated[
            Optional[pydantic.types.NonNegativeInt],
            OpenBBCustomParameter(description="Number of results to return per page."),
        ] = 15,
        chart: bool = False,
        provider: Optional[
            Literal["benzinga", "fmp", "intrinio", "polygon", "yfinance"]
        ] = None,
        **kwargs
    ) -> OBBject[BaseModel]:
        """Get news for one or more stock tickers.

        Parameters
        ----------
        symbols : str
            Symbol to get data for.
        page : int
            Page of the stock news to be retrieved.
        limit : Optional[pydantic.types.NonNegativeInt]
            Number of results to return per page.
        chart : bool
            Whether to create a chart or not, by default False.
        provider : Optional[Literal['benzinga', 'fmp', 'intrinio', 'polygon', 'yfinance']]
            The provider to use for the query, by default None.
            If None, the provider specified in defaults is selected or 'benzinga' if there is
            no default.
        display_output : Literal['headline', 'summary', 'full', 'all']
            Type of data to return. (provider: benzinga)
        date : Optional[datetime.datetime]
            Date of the news to retrieve. (provider: benzinga)
        date_from : Optional[datetime.datetime]
            Start date of the news to retrieve. (provider: benzinga)
        date_to : Optional[datetime.datetime]
            End date of the news to retrieve. (provider: benzinga)
        updated_since : Optional[int]
            Number of seconds since the news was updated. (provider: benzinga)
        published_since : Optional[int]
            Number of seconds since the news was published. (provider: benzinga)
        sort : Union[Literal['published_at', 'updated_at', 'title', 'author', 'channel', 'ticker', 'topic', 'content_type'], NoneType, str]
            None
        isin : Optional[str]
            The ISIN of the news to retrieve. (provider: benzinga)
        cusip : Optional[str]
            The CUSIP of the news to retrieve. (provider: benzinga)
        channels : Optional[str]
            Channels of the news to retrieve. (provider: benzinga)
        topics : Optional[str]
            Topics of the news to retrieve. (provider: benzinga)
        authors : Optional[str]
            Authors of the news to retrieve. (provider: benzinga)
        content_types : Optional[str]
            Content types of the news to retrieve. (provider: benzinga)
        next_page : Optional[str]
            Token to get the next page of data from a previous API call. (provider: intrinio)
        all_pages : Optional[bool]
            Returns all pages of data from the API call at once. (provider: intrinio)
        ticker_lt : Optional[str]
            Less than, by default None (provider: polygon)
        ticker_lte : Optional[str]
            Less than or equal, by default None (provider: polygon)
        ticker_gt : Optional[str]
            Greater than, by default None (provider: polygon)
        ticker_gte : Optional[str]
            Greater than or equal, by default None (provider: polygon)
        published_utc : Optional[str]
            Published date of the query, by default None (provider: polygon)
        published_utc_lt : Optional[str]
            Less than, by default None (provider: polygon)
        published_utc_lte : Optional[str]
            Less than or equal, by default None (provider: polygon)
        published_utc_gt : Optional[str]
            Greater than, by default None (provider: polygon)
        published_utc_gte : Optional[str]
            Greater than or equal, by default None (provider: polygon)
        order : Optional[Literal['asc', 'desc']]
            Sort order of the query, by default None (provider: polygon)

        Returns
        -------
        OBBject
            results : List[StockNews]
                Serializable results.
            provider : Optional[Literal['benzinga', 'fmp', 'intrinio', 'polygon', 'yfinance']]
                Provider name.
            warnings : Optional[List[Warning_]]
                List of warnings.
            chart : Optional[Chart]
                Chart object.
            metadata: Optional[Metadata]
                Metadata info about the command execution.

        StockNews
        ---------
        date : Optional[datetime]
            Published date of the news.
        title : Optional[str]
            Title of the news.
        text : Optional[str]
            Text/body of the news.
        url : Optional[str]
            URL of the news.
        images : Optional[List[BenzingaImage]]
            Images associated with the news. (provider: benzinga)
        channels : Optional[List[str]]
            Channels associated with the news. (provider: benzinga)
        stocks : Optional[List[str]]
            Stocks associated with the news. (provider: benzinga)
        tags : Optional[List[str]]
            Tags associated with the news. (provider: benzinga)
        teaser : Optional[str]
            Teaser of the news. (provider: benzinga)
        symbol : Optional[str]
            Ticker of the fetched news. (provider: fmp)
        image : Optional[str]
            URL to the image of the news source. (provider: fmp)
        site : Optional[str]
            Name of the news source. (provider: fmp)
        id : Optional[str]
            Intrinio ID for the news article. (provider: intrinio)
        amp_url : Optional[str]
            AMP URL. (provider: polygon)
        author : Optional[str]
            Author of the article. (provider: polygon)
        image_url : Optional[str]
            Image URL. (provider: polygon)
        keywords : Optional[List[str]]
            Keywords in the article (provider: polygon)
        publisher : Union[PolygonPublisher, NoneType, str]
            Publisher of the article. (provider: polygon)
        tickers : Optional[List[str]]
            Tickers covered in the article. (provider: polygon)
        uuid : Optional[str]
            Unique identifier for the news article (provider: yfinance)
        type : Optional[str]
            Type of the news article (provider: yfinance)
        thumbnail : Optional[Mapping[str, Any]]
            Thumbnail related data to the ticker news article. (provider: yfinance)
        related_tickers : Optional[str]
            Tickers related to the news article. (provider: yfinance)"""  # noqa: E501

        inputs = filter_inputs(
            provider_choices={
                "provider": provider,
            },
            standard_params={
                "symbols": symbols,
                "page": page,
                "limit": limit,
            },
            extra_params=kwargs,
            chart=chart,
        )

        return self._command_runner.run(
            "/stocks/news",
            **inputs,
        )

    @property
    def options(self):  # route = "/stocks/options"
        from . import stocks_options

        return stocks_options.CLASS_stocks_options(command_runner=self._command_runner)

    @validate_arguments
    def quote(
        self,
        symbol: Annotated[
            Union[str, List[str]],
            OpenBBCustomParameter(description="Symbol to get data for."),
        ],
        chart: bool = False,
        provider: Optional[Literal["fmp", "intrinio"]] = None,
        **kwargs
    ) -> OBBject[List]:
        """Load stock data for a specific ticker.

        Parameters
        ----------
        symbol : Union[str, List[str]]
            Symbol to get data for.
        chart : bool
            Whether to create a chart or not, by default False.
        provider : Optional[Literal['fmp', 'intrinio']]
            The provider to use for the query, by default None.
            If None, the provider specified in defaults is selected or 'fmp' if there is
            no default.
        source : Literal['iex', 'bats', 'bats_delayed', 'utp_delayed', 'cta_a_delayed', 'cta_b_delayed', 'intrinio_mx', 'intrinio_mx_plus', 'delayed_sip']
            Source of the data. (provider: intrinio)

        Returns
        -------
        OBBject
            results : List[StockQuote]
                Serializable results.
            provider : Optional[Literal['fmp', 'intrinio']]
                Provider name.
            warnings : Optional[List[Warning_]]
                List of warnings.
            chart : Optional[Chart]
                Chart object.
            metadata: Optional[Metadata]
                Metadata info about the command execution.

        StockQuote
        ----------
        day_low : Optional[float]
            Lowest price of the stock in the current trading day.
        day_high : Optional[float]
            Highest price of the stock in the current trading day.
        date : Optional[datetime]
            Timestamp of the stock quote.
        symbol : Optional[str]
            Symbol of the company. (provider: fmp)
        name : Optional[str]
            Name of the company. (provider: fmp)
        price : Optional[float]
            Current trading price of the stock. (provider: fmp)
        changes_percentage : Optional[float]
            Change percentage of the stock price. (provider: fmp)
        change : Optional[float]
            Change in the stock price. (provider: fmp)
        year_high : Optional[float]
            Highest price of the stock in the last 52 weeks. (provider: fmp)
        year_low : Optional[float]
            Lowest price of the stock in the last 52 weeks. (provider: fmp)
        market_cap : Optional[float]
            Market cap of the company. (provider: fmp)
        price_avg50 : Optional[float]
            50 days average price of the stock. (provider: fmp)
        price_avg200 : Optional[float]
            200 days average price of the stock. (provider: fmp)
        volume : Optional[int]
            Volume of the stock in the current trading day. (provider: fmp)
        avg_volume : Optional[int]
            Average volume of the stock in the last 10 trading days. (provider: fmp)
        exchange : Optional[str]
            Exchange the stock is traded on. (provider: fmp)
        open : Optional[float]
            Opening price of the stock in the current trading day. (provider: fmp)
        previous_close : Optional[float]
            Previous closing price of the stock. (provider: fmp)
        eps : Optional[float]
            Earnings per share of the stock. (provider: fmp)
        pe : Optional[float]
            Price earnings ratio of the stock. (provider: fmp)
        earnings_announcement : Optional[str]
            Earnings announcement date of the stock. (provider: fmp)
        shares_outstanding : Optional[int]
            Number of shares outstanding of the stock. (provider: fmp)
        last_price : Optional[float]
            Price of the last trade. (provider: intrinio)
        last_time : Optional[datetime]
            Date and Time when the last trade occurred. (provider: intrinio)
        last_size : Optional[int]
            Size of the last trade. (provider: intrinio)
        bid_price : Optional[float]
            Price of the top bid order. (provider: intrinio)
        bid_size : Optional[int]
            Size of the top bid order. (provider: intrinio)
        ask_price : Optional[float]
            Price of the top ask order. (provider: intrinio)
        ask_size : Optional[int]
            Size of the top ask order. (provider: intrinio)
        open_price : Optional[float]
            Open price for the trading day. (provider: intrinio)
        close_price : Optional[float]
            Closing price for the trading day (IEX source only). (provider: intrinio)
        high_price : Optional[float]
            High Price for the trading day. (provider: intrinio)
        low_price : Optional[float]
            Low Price for the trading day. (provider: intrinio)
        exchange_volume : Optional[int]
            Number of shares exchanged during the trading day on the exchange. (provider: intrinio)
        market_volume : Optional[int]
            Number of shares exchanged during the trading day for the whole market. (provider: intrinio)
        updated_on : Optional[datetime]
            Date and Time when the data was last updated. (provider: intrinio)
        source : Optional[str]
            Source of the data. (provider: intrinio)
        listing_venue : Optional[str]
            Listing venue where the trade took place (SIP source only). (provider: intrinio)
        sales_conditions : Optional[str]
            Indicates any sales condition modifiers associated with the trade. (provider: intrinio)
        quote_conditions : Optional[str]
            Indicates any quote condition modifiers associated with the trade. (provider: intrinio)
        market_center_code : Optional[str]
            Market center character code. (provider: intrinio)
        is_darkpool : Optional[bool]
            Whether or not the current trade is from a darkpool. (provider: intrinio)"""  # noqa: E501

        inputs = filter_inputs(
            provider_choices={
                "provider": provider,
            },
            standard_params={
                "symbol": ",".join(symbol) if isinstance(symbol, list) else symbol,
            },
            extra_params=kwargs,
            chart=chart,
        )

        return self._command_runner.run(
            "/stocks/quote",
            **inputs,
        )

    @validate_arguments
    def search(
        self,
        query: Annotated[str, OpenBBCustomParameter(description="Search query.")] = "",
        ticker: Annotated[
            bool,
            OpenBBCustomParameter(description="Whether to search by ticker symbol."),
        ] = False,
        chart: bool = False,
        provider: Optional[Literal["cboe"]] = None,
        **kwargs
    ) -> OBBject[List]:
        """Search for a company or stock ticker.

        Parameters
        ----------
        query : str
            Search query.
        ticker : bool
            Whether to search by ticker symbol.
        chart : bool
            Whether to create a chart or not, by default False.
        provider : Optional[Literal['cboe']]
            The provider to use for the query, by default None.
            If None, the provider specified in defaults is selected or 'cboe' if there is
            no default.

        Returns
        -------
        OBBject
            results : List[StockSearch]
                Serializable results.
            provider : Optional[Literal['cboe']]
                Provider name.
            warnings : Optional[List[Warning_]]
                List of warnings.
            chart : Optional[Chart]
                Chart object.
            metadata: Optional[Metadata]
                Metadata info about the command execution.

        StockSearch
        -----------
        symbol : Optional[str]
            Symbol to get data for.
        name : Optional[str]
            Name of the company.
        dpm_name : Optional[str]
            Name of the primary market maker. (provider: cboe)
        post_station : Optional[str]
            Post and station location on the CBOE trading floor. (provider: cboe)"""  # noqa: E501

        inputs = filter_inputs(
            provider_choices={
                "provider": provider,
            },
            standard_params={
                "query": query,
                "ticker": ticker,
            },
            extra_params=kwargs,
            chart=chart,
        )

        return self._command_runner.run(
            "/stocks/search",
            **inputs,
        )<|MERGE_RESOLUTION|>--- conflicted
+++ resolved
@@ -188,7 +188,7 @@
         ] = None,
         chart: bool = False,
         provider: Optional[
-            Literal["alpha_vantage", "cboe", "fmp", "intrinio", "polygon", "yfinance"]
+            Literal["cboe", "fmp", "intrinio", "polygon", "yfinance"]
         ] = None,
         **kwargs
     ) -> OBBject[List]:
@@ -204,22 +204,12 @@
             End date of the data, in YYYY-MM-DD format.
         chart : bool
             Whether to create a chart or not, by default False.
-        provider : Optional[Literal['alpha_vantage', 'cboe', 'fmp', 'intrinio', 'polygon', 'yfinance']]
+        provider : Optional[Literal['cboe', 'fmp', 'intrinio', 'polygon', 'yfinance']]
             The provider to use for the query, by default None.
-            If None, the provider specified in defaults is selected or 'alpha_vantage' if there is
+            If None, the provider specified in defaults is selected or 'cboe' if there is
             no default.
-        period : Union[Literal['intraday', 'daily', 'weekly', 'monthly'], Literal['1d', '5d', '1mo', '3mo', '6mo', '1y', '2y', '5y', '10y', 'ytd', 'max'], NoneType]
+        interval : Union[Literal['1d', '1m'], NoneType, Literal['1min', '5min', '15min', '30min', '1hour', '4hour', '1day'], Literal['1m', '2m', '5m', '15m', '30m', '60m', '90m', '1h', '1d', '5d', '1wk', '1mo', '3mo']]
             None
-        interval : Union[Literal['1min', '5min', '15min', '30min', '60min'], NoneType, Literal['1d', '1m'], Literal['1min', '5min', '15min', '30min', '1hour', '4hour', '1day'], Literal['1m', '2m', '5m', '15m', '30m', '60m', '90m', '1h', '1d', '5d', '1wk', '1mo', '3mo']]
-            None
-        adjusted : Optional[bool]
-            None
-        extended_hours : Optional[bool]
-            Extended trading hours during pre-market and after-hours. (provider: alpha_vantage)
-        month : Optional[str]
-            Query a specific month in history (in YYYY-MM format). (provider: alpha_vantage)
-        outputsize : Optional[Literal['compact', 'full']]
-            Compact returns only the latest 100 data points in the intraday time series; full returns trailing 30 days of the most recent intraday data if the month parameter (see above) is not specified, or the full intraday data for a specific month in history if the month parameter is specified. (provider: alpha_vantage)
         timeseries : Optional[pydantic.types.NonNegativeInt]
             Number of days to look back. (provider: fmp)
         timezone : Optional[Literal['Africa/Algiers', 'Africa/Cairo', 'Africa/Casablanca', 'Africa/Harare', 'Africa/Johannesburg', 'Africa/Monrovia', 'Africa/Nairobi', 'America/Argentina/Buenos_Aires', 'America/Bogota', 'America/Caracas', 'America/Chicago', 'America/Chihuahua', 'America/Denver', 'America/Godthab', 'America/Guatemala', 'America/Guyana', 'America/Halifax', 'America/Indiana/Indianapolis', 'America/Juneau', 'America/La_Paz', 'America/Lima', 'America/Los_Angeles', 'America/Mazatlan', 'America/Mexico_City', 'America/Monterrey', 'America/Montevideo', 'America/New_York', 'America/Phoenix', 'America/Regina', 'America/Santiago', 'America/Sao_Paulo', 'America/St_Johns', 'America/Tijuana', 'Asia/Almaty', 'Asia/Baghdad', 'Asia/Baku', 'Asia/Bangkok', 'Asia/Chongqing', 'Asia/Colombo', 'Asia/Dhaka', 'Asia/Hong_Kong', 'Asia/Irkutsk', 'Asia/Jakarta', 'Asia/Jerusalem', 'Asia/Kabul', 'Asia/Kamchatka', 'Asia/Karachi', 'Asia/Kathmandu', 'Asia/Kolkata', 'Asia/Krasnoyarsk', 'Asia/Kuala_Lumpur', 'Asia/Kuwait', 'Asia/Magadan', 'Asia/Muscat', 'Asia/Novosibirsk', 'Asia/Rangoon', 'Asia/Riyadh', 'Asia/Seoul', 'Asia/Shanghai', 'Asia/Singapore', 'Asia/Srednekolymsk', 'Asia/Taipei', 'Asia/Tashkent', 'Asia/Tbilisi', 'Asia/Tehran', 'Asia/Tokyo', 'Asia/Ulaanbaatar', 'Asia/Urumqi', 'Asia/Vladivostok', 'Asia/Yakutsk', 'Asia/Yekaterinburg', 'Asia/Yerevan', 'Atlantic/Azores', 'Atlantic/Cape_Verde', 'Atlantic/South_Georgia', 'Australia/Adelaide', 'Australia/Brisbane', 'Australia/Darwin', 'Australia/Hobart', 'Australia/Melbourne', 'Australia/Perth', 'Australia/Sydney', 'Etc/UTC', 'UTC', 'Europe/Amsterdam', 'Europe/Athens', 'Europe/Belgrade', 'Europe/Berlin', 'Europe/Bratislava', 'Europe/Brussels', 'Europe/Bucharest', 'Europe/Budapest', 'Europe/Copenhagen', 'Europe/Dublin', 'Europe/Helsinki', 'Europe/Istanbul', 'Europe/Kaliningrad', 'Europe/Kiev', 'Europe/Lisbon', 'Europe/Ljubljana', 'Europe/London', 'Europe/Madrid', 'Europe/Minsk', 'Europe/Moscow', 'Europe/Paris', 'Europe/Prague', 'Europe/Riga', 'Europe/Rome', 'Europe/Samara', 'Europe/Sarajevo', 'Europe/Skopje', 'Europe/Sofia', 'Europe/Stockholm', 'Europe/Tallinn', 'Europe/Vienna', 'Europe/Vilnius', 'Europe/Volgograd', 'Europe/Warsaw', 'Europe/Zagreb', 'Pacific/Apia', 'Pacific/Auckland', 'Pacific/Chatham', 'Pacific/Fakaofo', 'Pacific/Fiji', 'Pacific/Guadalcanal', 'Pacific/Guam', 'Pacific/Honolulu', 'Pacific/Majuro', 'Pacific/Midway', 'Pacific/Noumea', 'Pacific/Pago_Pago', 'Pacific/Port_Moresby', 'Pacific/Tongatapu']]
@@ -242,8 +232,12 @@
             Timespan of the data. (provider: polygon)
         sort : Literal['asc', 'desc']
             Sort order of the data. (provider: polygon)
+        adjusted : bool
+            Whether the data is adjusted. (provider: polygon)
         multiplier : PositiveInt
             Multiplier of the timespan. (provider: polygon)
+        period : Optional[Literal['1d', '5d', '1mo', '3mo', '6mo', '1y', '2y', '5y', '10y', 'ytd', 'max']]
+            Period of the data to return. (provider: yfinance)
         prepost : bool
             Include Pre and Post market data. (provider: yfinance)
         adjust : bool
@@ -256,7 +250,7 @@
         OBBject
             results : List[StockHistorical]
                 Serializable results.
-            provider : Optional[Literal['alpha_vantage', 'cboe', 'fmp', 'intrinio', 'polygon', 'yfinance']]
+            provider : Optional[Literal['cboe', 'fmp', 'intrinio', 'polygon', 'yfinance']]
                 Provider name.
             warnings : Optional[List[Warning_]]
                 List of warnings.
@@ -265,15 +259,9 @@
             metadata: Optional[Metadata]
                 Metadata info about the command execution.
 
-<<<<<<< HEAD
-        StockEOD
-        --------
-        date : Union[datetime, date]
-=======
         StockHistorical
         ---------------
-        date : Optional[datetime]
->>>>>>> eff73e04
+        date : Union[datetime, date]
             The date of the data.
         open : Optional[PositiveFloat]
             The open price of the symbol.
@@ -285,12 +273,6 @@
             The close price of the symbol.
         volume : Optional[NonNegativeInt]
             The volume of the symbol.
-        adjusted_close : Optional[PositiveFloat]
-            The adjusted close price of the symbol. (provider: alpha_vantage)
-        dividend_amount : Optional[NonNegativeFloat]
-            Dividend amount paid for the corresponding date. (provider: alpha_vantage)
-        split_coefficient : Optional[NonNegativeFloat]
-            Split coefficient for the corresponding date. (provider: alpha_vantage)
         calls_volume : Optional[float]
             Number of calls traded during the most recent trading period. Only valid if interval is 1m. (provider: cboe)
         puts_volume : Optional[float]
@@ -304,21 +286,13 @@
         change : Optional[float]
             Change in the price of the symbol from the previous day. (provider: fmp)
         change_percent : Optional[float]
-<<<<<<< HEAD
-            Percent change in the price of the symbol. (provider: fmp)
+            Change \\% in the price of the symbol. (provider: fmp)
         vwap : Optional[float]
             Volume Weighted Average Price of the symbol. (provider: fmp)
         label : Optional[str]
             Human readable format of the date. (provider: fmp)
         change_over_time : Optional[float]
-            Percent change in the price of the symbol over a period of time. (provider: fmp)
-=======
-            Change \\% in the price of the symbol. (provider: fmp)
-        label : Optional[str]
-            Human readable format of the date. (provider: fmp)
-        change_over_time : Optional[float]
             Change \\% in the price of the symbol over a period of time. (provider: fmp)
->>>>>>> eff73e04
         close_time : Optional[datetime]
             The timestamp that represents the end of the interval span. (provider: intrinio)
         interval : Optional[str]

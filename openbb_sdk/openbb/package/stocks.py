### THIS FILE IS AUTO-GENERATED. DO NOT EDIT. ###

import datetime
from typing import List, Literal, Optional, Union

import openbb_core.app.model.command_context
import openbb_core.app.model.results.empty
import pydantic
import pydantic.main
from openbb_core.app.model.custom_parameter import OpenBBCustomParameter
from openbb_core.app.model.obbject import OBBject
from openbb_core.app.static.container import Container
from openbb_core.app.static.filters import filter_inputs
from pydantic import BaseModel, validate_arguments
from typing_extensions import Annotated


class CLASS_stocks(Container):
    """/stocks
    /ca
    /dd
    /disc
    /dps
    /fa
    /gov
    info
    /ins
    load
    multiples
    news
    /options
    quote
    search
    tob
    """

    def __repr__(self) -> str:
        return self.__doc__ or ""

    @property
    def ca(self):  # route = "/stocks/ca"
        from openbb.package import stocks_ca

        return stocks_ca.CLASS_stocks_ca(command_runner=self._command_runner)

    @property
    def dd(self):  # route = "/stocks/dd"
        from openbb.package import stocks_dd

        return stocks_dd.CLASS_stocks_dd(command_runner=self._command_runner)

    @property
    def disc(self):  # route = "/stocks/disc"
        from openbb.package import stocks_disc

        return stocks_disc.CLASS_stocks_disc(command_runner=self._command_runner)

    @property
    def dps(self):  # route = "/stocks/dps"
        from openbb.package import stocks_dps

        return stocks_dps.CLASS_stocks_dps(command_runner=self._command_runner)

    @property
    def fa(self):  # route = "/stocks/fa"
        from openbb.package import stocks_fa

        return stocks_fa.CLASS_stocks_fa(command_runner=self._command_runner)

    @property
    def gov(self):  # route = "/stocks/gov"
        from openbb.package import stocks_gov

        return stocks_gov.CLASS_stocks_gov(command_runner=self._command_runner)

    @validate_arguments
    def info(
        self,
        symbol: Annotated[
            Union[str, List[str]],
            OpenBBCustomParameter(description="Symbol to get data for."),
        ],
        chart: bool = False,
        provider: Optional[Literal["cboe"]] = None,
        **kwargs
    ) -> OBBject[List]:
        """Get general price and performance metrics of a stock.

        Parameters
        ----------
        symbol : Union[str, List[str]]
            Symbol to get data for.
        chart : bool
            Whether to create a chart or not, by default False.
        provider : Optional[Literal['cboe']]
            The provider to use for the query, by default None.
            If None, the provider specified in defaults is selected or 'cboe' if there is
            no default.

        Returns
        -------
        OBBject
            results : List[StockInfo]
                Serializable results.
            provider : Optional[Literal['cboe']]
                Provider name.
            warnings : Optional[List[Warning_]]
                List of warnings.
            chart : Optional[Chart]
                Chart object.
            metadata: Optional[Metadata]
                Metadata info about the command execution.

        StockInfo
        ---------
        symbol : Optional[str]
            Symbol to get data for.
        name : Optional[str]
            Name associated with the ticker symbol.
        price : Optional[float]
            Last transaction price.
        open : Optional[float]
            Opening price of the stock.
        high : Optional[float]
            High price of the current trading day.
        low : Optional[float]
            Low price of the current trading day.
        close : Optional[float]
            Closing price of the most recent trading day.
        change : Optional[float]
            Change in price over the current trading period.
        change_percent : Optional[float]
            Percent change in price over the current trading period.
        prev_close : Optional[float]
            Previous closing price.
        type : Optional[str]
            Type of asset. (provider: cboe)
        exchange_id : Optional[int]
            The Exchange ID number. (provider: cboe)
        tick : Optional[str]
            Whether the last sale was an up or down tick. (provider: cboe)
        bid : Optional[float]
            Current bid price. (provider: cboe)
        bid_size : Optional[float]
            Bid lot size. (provider: cboe)
        ask : Optional[float]
            Current ask price. (provider: cboe)
        ask_size : Optional[float]
            Ask lot size. (provider: cboe)
        volume : Optional[float]
            Stock volume for the current trading day. (provider: cboe)
        iv30 : Optional[float]
            The 30-day implied volatility of the stock. (provider: cboe)
        iv30_change : Optional[float]
            Change in 30-day implied volatility of the stock. (provider: cboe)
        last_trade_timestamp : Optional[datetime]
            Last trade timestamp for the stock. (provider: cboe)
        iv30_annual_high : Optional[float]
            The 1-year high of implied volatility. (provider: cboe)
        hv30_annual_high : Optional[float]
            The 1-year high of realized volatility. (provider: cboe)
        iv30_annual_low : Optional[float]
            The 1-year low of implied volatility. (provider: cboe)
        hv30_annual_low : Optional[float]
            The 1-year low of realized volatility. (provider: cboe)
        iv60_annual_high : Optional[float]
            The 60-day high of implied volatility. (provider: cboe)
        hv60_annual_high : Optional[float]
            The 60-day high of realized volatility. (provider: cboe)
        iv60_annual_low : Optional[float]
            The 60-day low of implied volatility. (provider: cboe)
        hv60_annual_low : Optional[float]
            The 60-day low of realized volatility. (provider: cboe)
        iv90_annual_high : Optional[float]
            The 90-day high of implied volatility. (provider: cboe)
        hv90_annual_high : Optional[float]
            The 90-day high of realized volatility. (provider: cboe)"""  # noqa: E501

        inputs = filter_inputs(
            provider_choices={
                "provider": provider,
            },
            standard_params={
                "symbol": ",".join(symbol) if isinstance(symbol, list) else symbol,
            },
            extra_params=kwargs,
            chart=chart,
        )

        return self._command_runner.run(
            "/stocks/info",
            **inputs,
        )

    @property
    def ins(self):  # route = "/stocks/ins"
        from openbb.package import stocks_ins

        return stocks_ins.CLASS_stocks_ins(command_runner=self._command_runner)

    @validate_arguments
    def load(
        self,
        symbol: Annotated[
            Union[str, List[str]],
            OpenBBCustomParameter(description="Symbol to get data for."),
        ],
        start_date: Annotated[
            Union[datetime.date, None, str],
            OpenBBCustomParameter(
                description="Start date of the data, in YYYY-MM-DD format."
            ),
        ] = None,
        end_date: Annotated[
            Union[datetime.date, None, str],
            OpenBBCustomParameter(
                description="End date of the data, in YYYY-MM-DD format."
            ),
        ] = None,
        chart: bool = False,
        provider: Optional[
            Literal["cboe", "fmp", "intrinio", "polygon", "yfinance"]
        ] = None,
        **kwargs
    ) -> OBBject[List]:
        r"""Load stock data for a specific ticker.

        Parameters
        ----------
        symbol : Union[str, List[str]]
            Symbol to get data for.
        start_date : Union[datetime.date, NoneType, str]
            Start date of the data, in YYYY-MM-DD format.
        end_date : Union[datetime.date, NoneType, str]
            End date of the data, in YYYY-MM-DD format.
        chart : bool
            Whether to create a chart or not, by default False.
        provider : Optional[Literal['cboe', 'fmp', 'intrinio', 'polygon', 'yfinance']]
            The provider to use for the query, by default None.
            If None, the provider specified in defaults is selected or 'cboe' if there is
            no default.
        interval : Union[Literal['1d', '1m'], NoneType, Literal['1min', '5min', '15min', '30min', '1hour', '4hour', '1day'], Literal['1m', '2m', '5m', '15m', '30m', '60m', '90m', '1h', '1d', '5d', '1wk', '1mo', '3mo']]
            None
        timeseries : Optional[pydantic.types.NonNegativeInt]
            Number of days to look back. (provider: fmp)
        timezone : Optional[Literal['Africa/Algiers', 'Africa/Cairo', 'Africa/Casablanca', 'Africa/Harare', 'Africa/Johannesburg', 'Africa/Monrovia', 'Africa/Nairobi', 'America/Argentina/Buenos_Aires', 'America/Bogota', 'America/Caracas', 'America/Chicago', 'America/Chihuahua', 'America/Denver', 'America/Godthab', 'America/Guatemala', 'America/Guyana', 'America/Halifax', 'America/Indiana/Indianapolis', 'America/Juneau', 'America/La_Paz', 'America/Lima', 'America/Los_Angeles', 'America/Mazatlan', 'America/Mexico_City', 'America/Monterrey', 'America/Montevideo', 'America/New_York', 'America/Phoenix', 'America/Regina', 'America/Santiago', 'America/Sao_Paulo', 'America/St_Johns', 'America/Tijuana', 'Asia/Almaty', 'Asia/Baghdad', 'Asia/Baku', 'Asia/Bangkok', 'Asia/Chongqing', 'Asia/Colombo', 'Asia/Dhaka', 'Asia/Hong_Kong', 'Asia/Irkutsk', 'Asia/Jakarta', 'Asia/Jerusalem', 'Asia/Kabul', 'Asia/Kamchatka', 'Asia/Karachi', 'Asia/Kathmandu', 'Asia/Kolkata', 'Asia/Krasnoyarsk', 'Asia/Kuala_Lumpur', 'Asia/Kuwait', 'Asia/Magadan', 'Asia/Muscat', 'Asia/Novosibirsk', 'Asia/Rangoon', 'Asia/Riyadh', 'Asia/Seoul', 'Asia/Shanghai', 'Asia/Singapore', 'Asia/Srednekolymsk', 'Asia/Taipei', 'Asia/Tashkent', 'Asia/Tbilisi', 'Asia/Tehran', 'Asia/Tokyo', 'Asia/Ulaanbaatar', 'Asia/Urumqi', 'Asia/Vladivostok', 'Asia/Yakutsk', 'Asia/Yekaterinburg', 'Asia/Yerevan', 'Atlantic/Azores', 'Atlantic/Cape_Verde', 'Atlantic/South_Georgia', 'Australia/Adelaide', 'Australia/Brisbane', 'Australia/Darwin', 'Australia/Hobart', 'Australia/Melbourne', 'Australia/Perth', 'Australia/Sydney', 'Etc/UTC', 'UTC', 'Europe/Amsterdam', 'Europe/Athens', 'Europe/Belgrade', 'Europe/Berlin', 'Europe/Bratislava', 'Europe/Brussels', 'Europe/Bucharest', 'Europe/Budapest', 'Europe/Copenhagen', 'Europe/Dublin', 'Europe/Helsinki', 'Europe/Istanbul', 'Europe/Kaliningrad', 'Europe/Kiev', 'Europe/Lisbon', 'Europe/Ljubljana', 'Europe/London', 'Europe/Madrid', 'Europe/Minsk', 'Europe/Moscow', 'Europe/Paris', 'Europe/Prague', 'Europe/Riga', 'Europe/Rome', 'Europe/Samara', 'Europe/Sarajevo', 'Europe/Skopje', 'Europe/Sofia', 'Europe/Stockholm', 'Europe/Tallinn', 'Europe/Vienna', 'Europe/Vilnius', 'Europe/Volgograd', 'Europe/Warsaw', 'Europe/Zagreb', 'Pacific/Apia', 'Pacific/Auckland', 'Pacific/Chatham', 'Pacific/Fakaofo', 'Pacific/Fiji', 'Pacific/Guadalcanal', 'Pacific/Guam', 'Pacific/Honolulu', 'Pacific/Majuro', 'Pacific/Midway', 'Pacific/Noumea', 'Pacific/Pago_Pago', 'Pacific/Port_Moresby', 'Pacific/Tongatapu']]
            Returns trading times in this timezone. (provider: intrinio)
        source : Optional[Literal['realtime', 'delayed', 'nasdaq_basic']]
            The source of the data. (provider: intrinio)
        start_time : Optional[datetime.time]
            Return intervals starting at the specified time on the `start_date` formatted as 'hh:mm:ss'. (provider: intrinio)
        end_time : Optional[datetime.time]
            Return intervals stopping at the specified time on the `end_date` formatted as 'hh:mm:ss'. (provider: intrinio)
        interval_size : Optional[Literal['1m', '5m', '10m', '15m', '30m', '60m', '1h']]
            The data time frequency. (provider: intrinio)
        limit : Union[pydantic.types.NonNegativeInt, NoneType, pydantic.types.PositiveInt]
            None
<<<<<<< HEAD
=======
        timezone : Optional[Literal['Africa/Algiers', 'Africa/Cairo', 'Africa/Casablanca', 'Africa/Harare', 'Africa/Johannesburg', 'Africa/Monrovia', 'Africa/Nairobi', 'America/Argentina/Buenos_Aires', 'America/Bogota', 'America/Caracas', 'America/Chicago', 'America/Chihuahua', 'America/Denver', 'America/Godthab', 'America/Guatemala', 'America/Guyana', 'America/Halifax', 'America/Indiana/Indianapolis', 'America/Juneau', 'America/La_Paz', 'America/Lima', 'America/Los_Angeles', 'America/Mazatlan', 'America/Mexico_City', 'America/Monterrey', 'America/Montevideo', 'America/New_York', 'America/Phoenix', 'America/Regina', 'America/Santiago', 'America/Sao_Paulo', 'America/St_Johns', 'America/Tijuana', 'Asia/Almaty', 'Asia/Baghdad', 'Asia/Baku', 'Asia/Bangkok', 'Asia/Chongqing', 'Asia/Colombo', 'Asia/Dhaka', 'Asia/Hong_Kong', 'Asia/Irkutsk', 'Asia/Jakarta', 'Asia/Jerusalem', 'Asia/Kabul', 'Asia/Kamchatka', 'Asia/Karachi', 'Asia/Kathmandu', 'Asia/Kolkata', 'Asia/Krasnoyarsk', 'Asia/Kuala_Lumpur', 'Asia/Kuwait', 'Asia/Magadan', 'Asia/Muscat', 'Asia/Novosibirsk', 'Asia/Rangoon', 'Asia/Riyadh', 'Asia/Seoul', 'Asia/Shanghai', 'Asia/Singapore', 'Asia/Srednekolymsk', 'Asia/Taipei', 'Asia/Tashkent', 'Asia/Tbilisi', 'Asia/Tehran', 'Asia/Tokyo', 'Asia/Ulaanbaatar', 'Asia/Urumqi', 'Asia/Vladivostok', 'Asia/Yakutsk', 'Asia/Yekaterinburg', 'Asia/Yerevan', 'Atlantic/Azores', 'Atlantic/Cape_Verde', 'Atlantic/South_Georgia', 'Australia/Adelaide', 'Australia/Brisbane', 'Australia/Darwin', 'Australia/Hobart', 'Australia/Melbourne', 'Australia/Perth', 'Australia/Sydney', 'Etc/UTC', 'UTC', 'Europe/Amsterdam', 'Europe/Athens', 'Europe/Belgrade', 'Europe/Berlin', 'Europe/Bratislava', 'Europe/Brussels', 'Europe/Bucharest', 'Europe/Budapest', 'Europe/Copenhagen', 'Europe/Dublin', 'Europe/Helsinki', 'Europe/Istanbul', 'Europe/Kaliningrad', 'Europe/Kiev', 'Europe/Lisbon', 'Europe/Ljubljana', 'Europe/London', 'Europe/Madrid', 'Europe/Minsk', 'Europe/Moscow', 'Europe/Paris', 'Europe/Prague', 'Europe/Riga', 'Europe/Rome', 'Europe/Samara', 'Europe/Sarajevo', 'Europe/Skopje', 'Europe/Sofia', 'Europe/Stockholm', 'Europe/Tallinn', 'Europe/Vienna', 'Europe/Vilnius', 'Europe/Volgograd', 'Europe/Warsaw', 'Europe/Zagreb', 'Pacific/Apia', 'Pacific/Auckland', 'Pacific/Chatham', 'Pacific/Fakaofo', 'Pacific/Fiji', 'Pacific/Guadalcanal', 'Pacific/Guam', 'Pacific/Honolulu', 'Pacific/Majuro', 'Pacific/Midway', 'Pacific/Noumea', 'Pacific/Pago_Pago', 'Pacific/Port_Moresby', 'Pacific/Tongatapu']]
            Returns trading times in this timezone. (provider: intrinio)
        source : Optional[Literal['realtime', 'delayed', 'nasdaq_basic']]
            The source of the data. (provider: intrinio)
        start_time : Optional[datetime.time]
            Return intervals starting at the specified time on the `start_date` formatted as 'hh:mm:ss'. (provider: intrinio)
        end_time : Optional[datetime.time]
            Return intervals stopping at the specified time on the `end_date` formatted as 'hh:mm:ss'. (provider: intrinio)
        interval_size : Optional[Literal['1m', '5m', '10m', '15m', '30m', '60m', '1h']]
            The data time frequency. (provider: intrinio)
        limit : Union[pydantic.types.NonNegativeInt, NoneType, pydantic.types.PositiveInt]
            None
>>>>>>> 172a923b
        next_page : Optional[str]
            Token to get the next page of data from a previous API call. (provider: intrinio)
        all_pages : Optional[bool]
            Returns all pages of data from the API call at once. (provider: intrinio)
        timespan : Literal['minute', 'hour', 'day', 'week', 'month', 'quarter', 'year']
            Timespan of the data. (provider: polygon)
        sort : Literal['asc', 'desc']
            Sort order of the data. (provider: polygon)
        adjusted : bool
            Whether the data is adjusted. (provider: polygon)
        multiplier : PositiveInt
            Multiplier of the timespan. (provider: polygon)
        period : Optional[Literal['1d', '5d', '1mo', '3mo', '6mo', '1y', '2y', '5y', '10y', 'ytd', 'max']]
            Period of the data to return. (provider: yfinance)
        prepost : bool
            Include Pre and Post market data. (provider: yfinance)
        adjust : bool
            Adjust all the data automatically. (provider: yfinance)
        back_adjust : bool
            Back-adjusted data to mimic true historical prices. (provider: yfinance)

        Returns
        -------
        OBBject
            results : List[StockEOD]
                Serializable results.
            provider : Optional[Literal['cboe', 'fmp', 'intrinio', 'polygon', 'yfinance']]
                Provider name.
            warnings : Optional[List[Warning_]]
                List of warnings.
            chart : Optional[Chart]
                Chart object.
            metadata: Optional[Metadata]
                Metadata info about the command execution.

        StockEOD
        --------
        date : Union[date, datetime]
            The date of the data.
        open : Optional[PositiveFloat]
            The open price of the symbol.
        high : Optional[PositiveFloat]
            The high price of the symbol.
        low : Optional[PositiveFloat]
            The low price of the symbol.
        close : Optional[PositiveFloat]
            The close price of the symbol.
        volume : Optional[NonNegativeInt]
            The volume of the symbol.
        calls_volume : Optional[float]
            Number of calls traded during the most recent trading period. Only valid if interval is 1m. (provider: cboe)
        puts_volume : Optional[float]
            Number of puts traded during the most recent trading period. Only valid if interval is 1m. (provider: cboe)
        total_options_volume : Optional[float]
            Total number of options traded during the most recent trading period. Only valid if interval is 1m. (provider: cboe)
        adj_close : Optional[float]
            Adjusted Close Price of the symbol. (provider: fmp)
        unadjusted_volume : Optional[float]
            Unadjusted volume of the symbol. (provider: fmp)
        change : Optional[float]
            Change in the price of the symbol from the previous day. (provider: fmp)
        change_percent : Optional[float]
<<<<<<< HEAD
            Change \\% in the price of the symbol. (provider: fmp)
        vwap : Optional[float]
            Volume Weighted Average Price of the symbol. (provider: fmp)
        label : Optional[str]
            Human readable format of the date. (provider: fmp)
        change_over_time : Optional[float]
            Change \\% in the price of the symbol over a period of time. (provider: fmp)
=======
            Change \% in the price of the symbol. (provider: fmp)
        label : Optional[str]
            Human readable format of the date. (provider: fmp)
        change_over_time : Optional[float]
            Change \% in the price of the symbol over a period of time. (provider: fmp)
>>>>>>> 172a923b
        close_time : Optional[datetime]
            The timestamp that represents the end of the interval span. (provider: intrinio)
        interval : Optional[str]
            The data time frequency. (provider: intrinio)
        average : Optional[float]
            Average trade price of an individual stock during the interval. (provider: intrinio)
        n : Optional[PositiveInt]
            Number of transactions for the symbol in the time period. (provider: polygon)
        """  # noqa: E501

        inputs = filter_inputs(
            provider_choices={
                "provider": provider,
            },
            standard_params={
                "symbol": ",".join(symbol) if isinstance(symbol, list) else symbol,
                "start_date": start_date,
                "end_date": end_date,
            },
            extra_params=kwargs,
            chart=chart,
        )

        return self._command_runner.run(
            "/stocks/load",
            **inputs,
        )

    @validate_arguments
    def multiples(
        self,
        symbol: Annotated[
            Union[str, List[str]],
            OpenBBCustomParameter(description="Symbol to get data for."),
        ],
        limit: Annotated[
            Optional[int],
            OpenBBCustomParameter(description="The number of data entries to return."),
        ] = 100,
        chart: bool = False,
        provider: Optional[Literal["fmp"]] = None,
        **kwargs
    ) -> OBBject[List]:
        """Get valuation multiples for a stock ticker.

        Parameters
        ----------
        symbol : Union[str, List[str]]
            Symbol to get data for.
        limit : Optional[int]
            The number of data entries to return.
        chart : bool
            Whether to create a chart or not, by default False.
        provider : Optional[Literal['fmp']]
            The provider to use for the query, by default None.
            If None, the provider specified in defaults is selected or 'fmp' if there is
            no default.

        Returns
        -------
        OBBject
            results : List[StockMultiples]
                Serializable results.
            provider : Optional[Literal['fmp']]
                Provider name.
            warnings : Optional[List[Warning_]]
                List of warnings.
            chart : Optional[Chart]
                Chart object.
            metadata: Optional[Metadata]
                Metadata info about the command execution.

        StockMultiples
        --------------
        revenue_per_share_ttm : Optional[float]
            Revenue per share calculated as trailing twelve months.
        net_income_per_share_ttm : Optional[float]
            Net income per share calculated as trailing twelve months.
        operating_cash_flow_per_share_ttm : Optional[float]
            Operating cash flow per share calculated as trailing twelve months.
        free_cash_flow_per_share_ttm : Optional[float]
            Free cash flow per share calculated as trailing twelve months.
        cash_per_share_ttm : Optional[float]
            Cash per share calculated as trailing twelve months.
        book_value_per_share_ttm : Optional[float]
            Book value per share calculated as trailing twelve months.
        tangible_book_value_per_share_ttm : Optional[float]
            Tangible book value per share calculated as trailing twelve months.
        shareholders_equity_per_share_ttm : Optional[float]
            Shareholders equity per share calculated as trailing twelve months.
        interest_debt_per_share_ttm : Optional[float]
            Interest debt per share calculated as trailing twelve months.
        market_cap_ttm : Optional[float]
            Market capitalization calculated as trailing twelve months.
        enterprise_value_ttm : Optional[float]
            Enterprise value calculated as trailing twelve months.
        pe_ratio_ttm : Optional[float]
            Price-to-earnings ratio (P/E ratio) calculated as trailing twelve months.
        price_to_sales_ratio_ttm : Optional[float]
            Price-to-sales ratio calculated as trailing twelve months.
        pocf_ratio_ttm : Optional[float]
            Price-to-operating cash flow ratio calculated as trailing twelve months.
        pfcf_ratio_ttm : Optional[float]
            Price-to-free cash flow ratio calculated as trailing twelve months.
        pb_ratio_ttm : Optional[float]
            Price-to-book ratio calculated as trailing twelve months.
        ptb_ratio_ttm : Optional[float]
            Price-to-tangible book ratio calculated as trailing twelve months.
        ev_to_sales_ttm : Optional[float]
            Enterprise value-to-sales ratio calculated as trailing twelve months.
        enterprise_value_over_ebitda_ttm : Optional[float]
            Enterprise value-to-EBITDA ratio calculated as trailing twelve months.
        ev_to_operating_cash_flow_ttm : Optional[float]
            Enterprise value-to-operating cash flow ratio calculated as trailing twelve months.
        ev_to_free_cash_flow_ttm : Optional[float]
            Enterprise value-to-free cash flow ratio calculated as trailing twelve months.
        earnings_yield_ttm : Optional[float]
            Earnings yield calculated as trailing twelve months.
        free_cash_flow_yield_ttm : Optional[float]
            Free cash flow yield calculated as trailing twelve months.
        debt_to_equity_ttm : Optional[float]
            Debt-to-equity ratio calculated as trailing twelve months.
        debt_to_assets_ttm : Optional[float]
            Debt-to-assets ratio calculated as trailing twelve months.
        net_debt_to_ebitda_ttm : Optional[float]
            Net debt-to-EBITDA ratio calculated as trailing twelve months.
        current_ratio_ttm : Optional[float]
            Current ratio calculated as trailing twelve months.
        interest_coverage_ttm : Optional[float]
            Interest coverage calculated as trailing twelve months.
        income_quality_ttm : Optional[float]
            Income quality calculated as trailing twelve months.
        dividend_yield_ttm : Optional[float]
            Dividend yield calculated as trailing twelve months.
        dividend_yield_percentage_ttm : Optional[float]
            Dividend yield percentage calculated as trailing twelve months.
        dividend_to_market_cap_ttm : Optional[float]
            Dividend to market capitalization ratio calculated as trailing twelve months.
        dividend_per_share_ttm : Optional[float]
            Dividend per share calculated as trailing twelve months.
        payout_ratio_ttm : Optional[float]
            Payout ratio calculated as trailing twelve months.
        sales_general_and_administrative_to_revenue_ttm : Optional[float]
            Sales general and administrative expenses-to-revenue ratio calculated as trailing twelve months.
        research_and_development_to_revenue_ttm : Optional[float]
            Research and development expenses-to-revenue ratio calculated as trailing twelve months.
        intangibles_to_total_assets_ttm : Optional[float]
            Intangibles-to-total assets ratio calculated as trailing twelve months.
        capex_to_operating_cash_flow_ttm : Optional[float]
            Capital expenditures-to-operating cash flow ratio calculated as trailing twelve months.
        capex_to_revenue_ttm : Optional[float]
            Capital expenditures-to-revenue ratio calculated as trailing twelve months.
        capex_to_depreciation_ttm : Optional[float]
            Capital expenditures-to-depreciation ratio calculated as trailing twelve months.
        stock_based_compensation_to_revenue_ttm : Optional[float]
            Stock-based compensation-to-revenue ratio calculated as trailing twelve months.
        graham_number_ttm : Optional[float]
            Graham number calculated as trailing twelve months.
        roic_ttm : Optional[float]
            Return on invested capital calculated as trailing twelve months.
        return_on_tangible_assets_ttm : Optional[float]
            Return on tangible assets calculated as trailing twelve months.
        graham_net_net_ttm : Optional[float]
            Graham net-net working capital calculated as trailing twelve months.
        working_capital_ttm : Optional[float]
            Working capital calculated as trailing twelve months.
        tangible_asset_value_ttm : Optional[float]
            Tangible asset value calculated as trailing twelve months.
        net_current_asset_value_ttm : Optional[float]
            Net current asset value calculated as trailing twelve months.
        invested_capital_ttm : Optional[float]
            Invested capital calculated as trailing twelve months.
        average_receivables_ttm : Optional[float]
            Average receivables calculated as trailing twelve months.
        average_payables_ttm : Optional[float]
            Average payables calculated as trailing twelve months.
        average_inventory_ttm : Optional[float]
            Average inventory calculated as trailing twelve months.
        days_sales_outstanding_ttm : Optional[float]
            Days sales outstanding calculated as trailing twelve months.
        days_payables_outstanding_ttm : Optional[float]
            Days payables outstanding calculated as trailing twelve months.
        days_of_inventory_on_hand_ttm : Optional[float]
            Days of inventory on hand calculated as trailing twelve months.
        receivables_turnover_ttm : Optional[float]
            Receivables turnover calculated as trailing twelve months.
        payables_turnover_ttm : Optional[float]
            Payables turnover calculated as trailing twelve months.
        inventory_turnover_ttm : Optional[float]
            Inventory turnover calculated as trailing twelve months.
        roe_ttm : Optional[float]
            Return on equity calculated as trailing twelve months.
        capex_per_share_ttm : Optional[float]
            Capital expenditures per share calculated as trailing twelve months."""  # noqa: E501

        inputs = filter_inputs(
            provider_choices={
                "provider": provider,
            },
            standard_params={
                "symbol": ",".join(symbol) if isinstance(symbol, list) else symbol,
                "limit": limit,
            },
            extra_params=kwargs,
            chart=chart,
        )

        return self._command_runner.run(
            "/stocks/multiples",
            **inputs,
        )

    @validate_arguments
    def news(
        self,
        symbols: Annotated[
            str, OpenBBCustomParameter(description="Symbol to get data for.")
        ],
        page: Annotated[
            int,
            OpenBBCustomParameter(
                description="Page of the stock news to be retrieved."
            ),
        ] = 0,
        limit: Annotated[
            Optional[pydantic.types.NonNegativeInt],
            OpenBBCustomParameter(description="Number of results to return per page."),
        ] = 15,
        chart: bool = False,
        provider: Optional[
            Literal["benzinga", "fmp", "intrinio", "polygon", "yfinance"]
        ] = None,
        **kwargs
    ) -> OBBject[BaseModel]:
        """Get news for one or more stock tickers.

        Parameters
        ----------
        symbols : str
            Symbol to get data for.
        page : int
            Page of the stock news to be retrieved.
        limit : Optional[pydantic.types.NonNegativeInt]
            Number of results to return per page.
        chart : bool
            Whether to create a chart or not, by default False.
        provider : Optional[Literal['benzinga', 'fmp', 'intrinio', 'polygon', 'yfinance']]
            The provider to use for the query, by default None.
            If None, the provider specified in defaults is selected or 'benzinga' if there is
            no default.
        display_output : Literal['headline', 'summary', 'full', 'all']
            Type of data to return. (provider: benzinga)
        date : Optional[datetime.datetime]
            Date of the news to retrieve. (provider: benzinga)
        date_from : Optional[datetime.datetime]
            Start date of the news to retrieve. (provider: benzinga)
        date_to : Optional[datetime.datetime]
            End date of the news to retrieve. (provider: benzinga)
        updated_since : Optional[int]
            Number of seconds since the news was updated. (provider: benzinga)
        published_since : Optional[int]
            Number of seconds since the news was published. (provider: benzinga)
        sort : Union[Literal['published_at', 'updated_at', 'title', 'author', 'channel', 'ticker', 'topic', 'content_type'], NoneType, str]
            None
        isin : Optional[str]
            The ISIN of the news to retrieve. (provider: benzinga)
        cusip : Optional[str]
            The CUSIP of the news to retrieve. (provider: benzinga)
        channels : Optional[str]
            Channels of the news to retrieve. (provider: benzinga)
        topics : Optional[str]
            Topics of the news to retrieve. (provider: benzinga)
        authors : Optional[str]
            Authors of the news to retrieve. (provider: benzinga)
        content_types : Optional[str]
            Content types of the news to retrieve. (provider: benzinga)
        next_page : Optional[str]
            Token to get the next page of data from a previous API call. (provider: intrinio)
        all_pages : Optional[bool]
            Returns all pages of data from the API call at once. (provider: intrinio)
        ticker_lt : Optional[str]
            Less than, by default None (provider: polygon)
        ticker_lte : Optional[str]
            Less than or equal, by default None (provider: polygon)
        ticker_gt : Optional[str]
            Greater than, by default None (provider: polygon)
        ticker_gte : Optional[str]
            Greater than or equal, by default None (provider: polygon)
        published_utc : Optional[str]
            Published date of the query, by default None (provider: polygon)
        published_utc_lt : Optional[str]
            Less than, by default None (provider: polygon)
        published_utc_lte : Optional[str]
            Less than or equal, by default None (provider: polygon)
        published_utc_gt : Optional[str]
            Greater than, by default None (provider: polygon)
        published_utc_gte : Optional[str]
            Greater than or equal, by default None (provider: polygon)
        order : Optional[Literal['asc', 'desc']]
            Sort order of the query, by default None (provider: polygon)

        Returns
        -------
        OBBject
            results : List[StockNews]
                Serializable results.
            provider : Optional[Literal['benzinga', 'fmp', 'intrinio', 'polygon', 'yfinance']]
                Provider name.
            warnings : Optional[List[Warning_]]
                List of warnings.
            chart : Optional[Chart]
                Chart object.
            metadata: Optional[Metadata]
                Metadata info about the command execution.

        StockNews
        ---------
        date : Optional[datetime]
            Published date of the news.
        title : Optional[str]
            Title of the news.
        text : Optional[str]
            Text/body of the news.
        url : Optional[str]
            URL of the news.
        images : Optional[List[BenzingaImage]]
            Images associated with the news. (provider: benzinga)
        channels : Optional[List[str]]
            Channels associated with the news. (provider: benzinga)
        stocks : Optional[List[str]]
            Stocks associated with the news. (provider: benzinga)
        tags : Optional[List[str]]
            Tags associated with the news. (provider: benzinga)
        teaser : Optional[str]
            Teaser of the news. (provider: benzinga)
        symbol : Optional[str]
            Ticker of the fetched news. (provider: fmp)
        image : Optional[str]
            URL to the image of the news source. (provider: fmp)
        site : Optional[str]
            Name of the news source. (provider: fmp)
        id : Optional[str]
            Intrinio ID for the news article. (provider: intrinio)
        amp_url : Optional[str]
            AMP URL. (provider: polygon)
        author : Optional[str]
            Author of the article. (provider: polygon)
        image_url : Optional[str]
            Image URL. (provider: polygon)
        keywords : Optional[List[str]]
            Keywords in the article (provider: polygon)
        publisher : Union[PolygonPublisher, NoneType, str]
            Publisher of the article. (provider: polygon)
        tickers : Optional[List[str]]
            Tickers covered in the article. (provider: polygon)
        uuid : Optional[str]
            Unique identifier for the news article (provider: yfinance)
        type : Optional[str]
            Type of the news article (provider: yfinance)
        thumbnail : Optional[Mapping[str, Any]]
            Thumbnail related data to the ticker news article. (provider: yfinance)
        related_tickers : Optional[str]
            Tickers related to the news article. (provider: yfinance)"""  # noqa: E501

        inputs = filter_inputs(
            provider_choices={
                "provider": provider,
            },
            standard_params={
                "symbols": symbols,
                "page": page,
                "limit": limit,
            },
            extra_params=kwargs,
            chart=chart,
        )

        return self._command_runner.run(
            "/stocks/news",
            **inputs,
        )

    @property
    def options(self):  # route = "/stocks/options"
        from openbb.package import stocks_options

        return stocks_options.CLASS_stocks_options(command_runner=self._command_runner)

    @validate_arguments
    def quote(
        self,
        symbol: Annotated[
            Union[str, List[str]],
            OpenBBCustomParameter(description="Symbol to get data for."),
        ],
        chart: bool = False,
        provider: Optional[Literal["fmp", "intrinio"]] = None,
        **kwargs
    ) -> OBBject[List]:
        """Load stock data for a specific ticker.

        Parameters
        ----------
        symbol : Union[str, List[str]]
            Symbol to get data for.
        chart : bool
            Whether to create a chart or not, by default False.
        provider : Optional[Literal['fmp', 'intrinio']]
            The provider to use for the query, by default None.
            If None, the provider specified in defaults is selected or 'fmp' if there is
            no default.
        source : Literal['iex', 'bats', 'bats_delayed', 'utp_delayed', 'cta_a_delayed', 'cta_b_delayed', 'intrinio_mx', 'intrinio_mx_plus', 'delayed_sip']
            Source of the data. (provider: intrinio)

        Returns
        -------
        OBBject
            results : List[StockQuote]
                Serializable results.
            provider : Optional[Literal['fmp', 'intrinio']]
                Provider name.
            warnings : Optional[List[Warning_]]
                List of warnings.
            chart : Optional[Chart]
                Chart object.
            metadata: Optional[Metadata]
                Metadata info about the command execution.

        StockQuote
        ----------
        day_low : Optional[float]
            Lowest price of the stock in the current trading day.
        day_high : Optional[float]
            Highest price of the stock in the current trading day.
        date : Optional[datetime]
            Timestamp of the stock quote.
        symbol : Optional[str]
<<<<<<< HEAD
            Symbol to get data for.
=======
            Symbol of the company. (provider: fmp)
>>>>>>> 172a923b
        name : Optional[str]
            Name of the company. (provider: fmp)
        price : Optional[float]
            Current trading price of the stock. (provider: fmp)
        changes_percentage : Optional[float]
            Change percentage of the stock price. (provider: fmp)
        change : Optional[float]
<<<<<<< HEAD
            Change in the stock price.
        day_low : Optional[float]
            Lowest price of the stock in the current trading day.
        day_high : Optional[float]
            Highest price of the stock in the current trading day.
=======
            Change in the stock price. (provider: fmp)
>>>>>>> 172a923b
        year_high : Optional[float]
            Highest price of the stock in the last 52 weeks. (provider: fmp)
        year_low : Optional[float]
            Lowest price of the stock in the last 52 weeks. (provider: fmp)
        market_cap : Optional[float]
            Market cap of the company. (provider: fmp)
        price_avg50 : Optional[float]
            50 days average price of the stock. (provider: fmp)
        price_avg200 : Optional[float]
            200 days average price of the stock. (provider: fmp)
        volume : Optional[int]
            Volume of the stock in the current trading day. (provider: fmp)
        avg_volume : Optional[int]
            Average volume of the stock in the last 10 trading days. (provider: fmp)
        exchange : Optional[str]
            Exchange the stock is traded on. (provider: fmp)
        open : Optional[float]
            Opening price of the stock in the current trading day. (provider: fmp)
        previous_close : Optional[float]
            Previous closing price of the stock. (provider: fmp)
        eps : Optional[float]
            Earnings per share of the stock. (provider: fmp)
        pe : Optional[float]
            Price earnings ratio of the stock. (provider: fmp)
        earnings_announcement : Optional[str]
            Earnings announcement date of the stock. (provider: fmp)
        shares_outstanding : Optional[int]
            Number of shares outstanding of the stock. (provider: fmp)
        last_price : Optional[float]
            Price of the last trade. (provider: intrinio)
        last_time : Optional[datetime]
            Date and Time when the last trade occurred. (provider: intrinio)
        last_size : Optional[int]
            Size of the last trade. (provider: intrinio)
        bid_price : Optional[float]
            Price of the top bid order. (provider: intrinio)
        bid_size : Optional[int]
            Size of the top bid order. (provider: intrinio)
        ask_price : Optional[float]
            Price of the top ask order. (provider: intrinio)
        ask_size : Optional[int]
            Size of the top ask order. (provider: intrinio)
        open_price : Optional[float]
            Open price for the trading day. (provider: intrinio)
        close_price : Optional[float]
            Closing price for the trading day (IEX source only). (provider: intrinio)
        high_price : Optional[float]
            High Price for the trading day. (provider: intrinio)
        low_price : Optional[float]
            Low Price for the trading day. (provider: intrinio)
        exchange_volume : Optional[int]
            Number of shares exchanged during the trading day on the exchange. (provider: intrinio)
        market_volume : Optional[int]
            Number of shares exchanged during the trading day for the whole market. (provider: intrinio)
        updated_on : Optional[datetime]
            Date and Time when the data was last updated. (provider: intrinio)
        source : Optional[str]
            Source of the data. (provider: intrinio)
        listing_venue : Optional[str]
            Listing venue where the trade took place (SIP source only). (provider: intrinio)
        sales_conditions : Optional[str]
            Indicates any sales condition modifiers associated with the trade. (provider: intrinio)
        quote_conditions : Optional[str]
            Indicates any quote condition modifiers associated with the trade. (provider: intrinio)
        market_center_code : Optional[str]
            Market center character code. (provider: intrinio)
        is_darkpool : Optional[bool]
            Whether or not the current trade is from a darkpool. (provider: intrinio)"""  # noqa: E501

        inputs = filter_inputs(
            provider_choices={
                "provider": provider,
            },
            standard_params={
                "symbol": ",".join(symbol) if isinstance(symbol, list) else symbol,
            },
            extra_params=kwargs,
            chart=chart,
        )

        return self._command_runner.run(
            "/stocks/quote",
            **inputs,
        )

    @validate_arguments
    def search(
        self,
        query: Annotated[str, OpenBBCustomParameter(description="Search query.")] = "",
        ticker: Annotated[
            bool,
            OpenBBCustomParameter(description="Whether to search by ticker symbol."),
        ] = False,
        chart: bool = False,
        provider: Optional[Literal["cboe"]] = None,
        **kwargs
    ) -> OBBject[List]:
        """Search for a company or stock ticker.

        Parameters
        ----------
        query : str
            Search query.
        ticker : bool
            Whether to search by ticker symbol.
        chart : bool
            Whether to create a chart or not, by default False.
        provider : Optional[Literal['cboe']]
            The provider to use for the query, by default None.
            If None, the provider specified in defaults is selected or 'cboe' if there is
            no default.

        Returns
        -------
        OBBject
            results : List[StockSearch]
                Serializable results.
            provider : Optional[Literal['cboe']]
                Provider name.
            warnings : Optional[List[Warning_]]
                List of warnings.
            chart : Optional[Chart]
                Chart object.
            metadata: Optional[Metadata]
                Metadata info about the command execution.

        StockSearch
        -----------
        symbol : Optional[str]
            Symbol to get data for.
        name : Optional[str]
            Name of the company.
        dpm_name : Optional[str]
            Name of the primary market maker. (provider: cboe)
        post_station : Optional[str]
            Post and station location on the CBOE trading floor. (provider: cboe)"""  # noqa: E501

        inputs = filter_inputs(
            provider_choices={
                "provider": provider,
            },
            standard_params={
                "query": query,
                "ticker": ticker,
            },
            extra_params=kwargs,
            chart=chart,
        )

        return self._command_runner.run(
            "/stocks/search",
            **inputs,
        )

    @validate_arguments
    def tob(
        self, chart: bool = False
    ) -> OBBject[openbb_core.app.model.results.empty.Empty]:
        """View top of book for loaded ticker (US exchanges only)."""  # noqa: E501

        inputs = filter_inputs(
            chart=chart,
        )

        return self._command_runner.run(
            "/stocks/tob",
            **inputs,
        )<|MERGE_RESOLUTION|>--- conflicted
+++ resolved
@@ -223,7 +223,7 @@
         ] = None,
         **kwargs
     ) -> OBBject[List]:
-        r"""Load stock data for a specific ticker.
+        """Load stock data for a specific ticker.
 
         Parameters
         ----------
@@ -255,21 +255,6 @@
             The data time frequency. (provider: intrinio)
         limit : Union[pydantic.types.NonNegativeInt, NoneType, pydantic.types.PositiveInt]
             None
-<<<<<<< HEAD
-=======
-        timezone : Optional[Literal['Africa/Algiers', 'Africa/Cairo', 'Africa/Casablanca', 'Africa/Harare', 'Africa/Johannesburg', 'Africa/Monrovia', 'Africa/Nairobi', 'America/Argentina/Buenos_Aires', 'America/Bogota', 'America/Caracas', 'America/Chicago', 'America/Chihuahua', 'America/Denver', 'America/Godthab', 'America/Guatemala', 'America/Guyana', 'America/Halifax', 'America/Indiana/Indianapolis', 'America/Juneau', 'America/La_Paz', 'America/Lima', 'America/Los_Angeles', 'America/Mazatlan', 'America/Mexico_City', 'America/Monterrey', 'America/Montevideo', 'America/New_York', 'America/Phoenix', 'America/Regina', 'America/Santiago', 'America/Sao_Paulo', 'America/St_Johns', 'America/Tijuana', 'Asia/Almaty', 'Asia/Baghdad', 'Asia/Baku', 'Asia/Bangkok', 'Asia/Chongqing', 'Asia/Colombo', 'Asia/Dhaka', 'Asia/Hong_Kong', 'Asia/Irkutsk', 'Asia/Jakarta', 'Asia/Jerusalem', 'Asia/Kabul', 'Asia/Kamchatka', 'Asia/Karachi', 'Asia/Kathmandu', 'Asia/Kolkata', 'Asia/Krasnoyarsk', 'Asia/Kuala_Lumpur', 'Asia/Kuwait', 'Asia/Magadan', 'Asia/Muscat', 'Asia/Novosibirsk', 'Asia/Rangoon', 'Asia/Riyadh', 'Asia/Seoul', 'Asia/Shanghai', 'Asia/Singapore', 'Asia/Srednekolymsk', 'Asia/Taipei', 'Asia/Tashkent', 'Asia/Tbilisi', 'Asia/Tehran', 'Asia/Tokyo', 'Asia/Ulaanbaatar', 'Asia/Urumqi', 'Asia/Vladivostok', 'Asia/Yakutsk', 'Asia/Yekaterinburg', 'Asia/Yerevan', 'Atlantic/Azores', 'Atlantic/Cape_Verde', 'Atlantic/South_Georgia', 'Australia/Adelaide', 'Australia/Brisbane', 'Australia/Darwin', 'Australia/Hobart', 'Australia/Melbourne', 'Australia/Perth', 'Australia/Sydney', 'Etc/UTC', 'UTC', 'Europe/Amsterdam', 'Europe/Athens', 'Europe/Belgrade', 'Europe/Berlin', 'Europe/Bratislava', 'Europe/Brussels', 'Europe/Bucharest', 'Europe/Budapest', 'Europe/Copenhagen', 'Europe/Dublin', 'Europe/Helsinki', 'Europe/Istanbul', 'Europe/Kaliningrad', 'Europe/Kiev', 'Europe/Lisbon', 'Europe/Ljubljana', 'Europe/London', 'Europe/Madrid', 'Europe/Minsk', 'Europe/Moscow', 'Europe/Paris', 'Europe/Prague', 'Europe/Riga', 'Europe/Rome', 'Europe/Samara', 'Europe/Sarajevo', 'Europe/Skopje', 'Europe/Sofia', 'Europe/Stockholm', 'Europe/Tallinn', 'Europe/Vienna', 'Europe/Vilnius', 'Europe/Volgograd', 'Europe/Warsaw', 'Europe/Zagreb', 'Pacific/Apia', 'Pacific/Auckland', 'Pacific/Chatham', 'Pacific/Fakaofo', 'Pacific/Fiji', 'Pacific/Guadalcanal', 'Pacific/Guam', 'Pacific/Honolulu', 'Pacific/Majuro', 'Pacific/Midway', 'Pacific/Noumea', 'Pacific/Pago_Pago', 'Pacific/Port_Moresby', 'Pacific/Tongatapu']]
-            Returns trading times in this timezone. (provider: intrinio)
-        source : Optional[Literal['realtime', 'delayed', 'nasdaq_basic']]
-            The source of the data. (provider: intrinio)
-        start_time : Optional[datetime.time]
-            Return intervals starting at the specified time on the `start_date` formatted as 'hh:mm:ss'. (provider: intrinio)
-        end_time : Optional[datetime.time]
-            Return intervals stopping at the specified time on the `end_date` formatted as 'hh:mm:ss'. (provider: intrinio)
-        interval_size : Optional[Literal['1m', '5m', '10m', '15m', '30m', '60m', '1h']]
-            The data time frequency. (provider: intrinio)
-        limit : Union[pydantic.types.NonNegativeInt, NoneType, pydantic.types.PositiveInt]
-            None
->>>>>>> 172a923b
         next_page : Optional[str]
             Token to get the next page of data from a previous API call. (provider: intrinio)
         all_pages : Optional[bool]
@@ -332,7 +317,6 @@
         change : Optional[float]
             Change in the price of the symbol from the previous day. (provider: fmp)
         change_percent : Optional[float]
-<<<<<<< HEAD
             Change \\% in the price of the symbol. (provider: fmp)
         vwap : Optional[float]
             Volume Weighted Average Price of the symbol. (provider: fmp)
@@ -340,13 +324,6 @@
             Human readable format of the date. (provider: fmp)
         change_over_time : Optional[float]
             Change \\% in the price of the symbol over a period of time. (provider: fmp)
-=======
-            Change \% in the price of the symbol. (provider: fmp)
-        label : Optional[str]
-            Human readable format of the date. (provider: fmp)
-        change_over_time : Optional[float]
-            Change \% in the price of the symbol over a period of time. (provider: fmp)
->>>>>>> 172a923b
         close_time : Optional[datetime]
             The timestamp that represents the end of the interval span. (provider: intrinio)
         interval : Optional[str]
@@ -784,11 +761,7 @@
         date : Optional[datetime]
             Timestamp of the stock quote.
         symbol : Optional[str]
-<<<<<<< HEAD
-            Symbol to get data for.
-=======
             Symbol of the company. (provider: fmp)
->>>>>>> 172a923b
         name : Optional[str]
             Name of the company. (provider: fmp)
         price : Optional[float]
@@ -796,15 +769,7 @@
         changes_percentage : Optional[float]
             Change percentage of the stock price. (provider: fmp)
         change : Optional[float]
-<<<<<<< HEAD
-            Change in the stock price.
-        day_low : Optional[float]
-            Lowest price of the stock in the current trading day.
-        day_high : Optional[float]
-            Highest price of the stock in the current trading day.
-=======
             Change in the stock price. (provider: fmp)
->>>>>>> 172a923b
         year_high : Optional[float]
             Highest price of the stock in the last 52 weeks. (provider: fmp)
         year_low : Optional[float]

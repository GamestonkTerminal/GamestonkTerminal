--- conflicted
+++ resolved
@@ -13,12 +13,6 @@
 openbb-benzinga = { path = "./providers/benzinga" }
 openbb-fmp = { path = "./providers/fmp" }
 openbb-fred = { path = "./providers/fred" }
-<<<<<<< HEAD
-openbb-yfinance = { path = "./providers/yfinance" }
-openbb-cboe = { path = "./providers/cboe"}
-openbb-alpha-vantage = { path = "./providers/alpha-vantage" }
-openbb-quandl = { path = "./providers/quandl" }
-=======
 openbb-intrinio = { path = "./providers/intrinio" }
 openbb-polygon = { path = "./providers/polygon" }
 
@@ -49,7 +43,6 @@
 futures = ["openbb-futures"]
 qa = ["openbb-qa"]
 ta = ["openbb-ta"]
->>>>>>> 35e9ac4e
 
 all = [
     "openbb-alpha-vantage",

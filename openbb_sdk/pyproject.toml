[tool.poetry]
name = "openbb-sdk"
version = "4.0.0"
description = ""
authors = ["OpenBB Team <hello@openbb.co>"]
readme = "README.md"
packages = [{ include = "openbb" }]

[tool.poetry.dependencies]
python = ">=3.8,<3.12"
openbb-provider = { path = "./sdk/provider" }
openbb-core = { path = "./sdk/core" }
openbb-stocks = { path = "./extensions/stocks" }
openbb-crypto = { path = "./extensions/crypto" }
openbb-forex = { path = "./extensions/forex" }
openbb-news = { path = "./extensions/news" }
openbb-economy = { path = "./extensions/economy" }
openbb-fixedincome = { path = "./extensions/fixedincome" }
openbb-charting = { path = "./extensions/charting"}
openbb-benzinga = { path = "./providers/benzinga" }
openbb-fmp = { path = "./providers/fmp" }
openbb-polygon = { path = "./providers/polygon" }
openbb-fred = { path = "./providers/fred" }
<<<<<<< HEAD
openbb-cboe = { path = "./providers/cboe"}
=======
openbb-yfinance = { path = "./providers/yfinance" }
>>>>>>> 1e7eb923


[tool.poetry.group.dev.dependencies]
pytest = "^6.2.2"

[build-system]
requires = ["poetry-core"]
build-backend = "poetry.core.masonry.api"<|MERGE_RESOLUTION|>--- conflicted
+++ resolved
@@ -21,11 +21,7 @@
 openbb-fmp = { path = "./providers/fmp" }
 openbb-polygon = { path = "./providers/polygon" }
 openbb-fred = { path = "./providers/fred" }
-<<<<<<< HEAD
-openbb-cboe = { path = "./providers/cboe"}
-=======
 openbb-yfinance = { path = "./providers/yfinance" }
->>>>>>> 1e7eb923
 
 
 [tool.poetry.group.dev.dependencies]

[tool.poetry]
name = "openbb"
version = "4.0.0a2"
description = "OpenBB"
authors = ["OpenBB Team <hello@openbb.co>"]
readme = "README.md"
packages = [{ include = "openbb" }]

[tool.poetry.dependencies]
python = ">=3.8,<3.12"
<<<<<<< HEAD
openbb-core = "^0.1.0a1"
=======
openbb-core = "^0.1.0a2"
>>>>>>> 58232f34

openbb-benzinga = "^0.1.0a2"
openbb-fmp = "^0.1.0a2"
openbb-fred = "^0.1.0a2"
openbb-intrinio = "^0.1.0a2"
openbb-polygon = "^0.1.0a2"

openbb-crypto = "^0.1.0a2"
openbb-economy = "^0.1.0a2"
openbb-forex = "^0.1.0a2"
openbb-fixedincome = "^0.1.0a2"
openbb-news = "^0.1.0a2"
openbb-stocks = "^0.1.0a2"

# Community dependencies
openbb-alpha-vantage = { version = "^0.1.0a2", optional = true }
openbb-cboe = { version = "^0.1.0a2", optional = true }
openbb-quandl = { version = "^0.1.0a2", optional = true }
openbb-yfinance = { version = "^0.1.0a2", optional = true }

openbb-charting = { version = "^0.1.0a2", optional = true }
openbb-futures = { version = "^0.1.0a2", optional = true }
openbb-qa = { version = "^0.1.0a2", optional = true }
openbb-ta = { version = "^0.1.0a2", optional = true }
openbb-econometrics = { version = "^0.1.0a2", optional = true }

[tool.poetry.extras]
alpha_vantage = ["openbb-alpha-vantage"]
cboe = ["openbb-cboe"]
quandl = ["openbb-quandl"]
yfinance = ["openbb-yfinance"]
charting = ["openbb-charting"]
futures = ["openbb-futures"]
qa = ["openbb-qa"]
ta = ["openbb-ta"]
econometrics = ["openbb-econometrics"]

all = [
    "openbb-alpha-vantage",
    "openbb-cboe",
    "openbb-quandl",
    "openbb-yfinance",
    "openbb-charting",
    "openbb-futures",
    "openbb-qa",
    "openbb-ta",
    "openbb-econometrics",
]

[tool.poetry.group.dev.dependencies]
pytest = "^7.0.0"
pytest-subtests = "^0.11.0"
pytest-recorder = "^0.2.3"

[build-system]
requires = ["poetry-core"]
build-backend = "poetry.core.masonry.api"<|MERGE_RESOLUTION|>--- conflicted
+++ resolved
@@ -8,11 +8,7 @@
 
 [tool.poetry.dependencies]
 python = ">=3.8,<3.12"
-<<<<<<< HEAD
 openbb-core = "^0.1.0a1"
-=======
-openbb-core = "^0.1.0a2"
->>>>>>> 58232f34
 
 openbb-benzinga = "^0.1.0a2"
 openbb-fmp = "^0.1.0a2"

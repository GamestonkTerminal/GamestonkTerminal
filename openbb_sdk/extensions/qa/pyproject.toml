[tool.poetry]
name = "openbb-qa"
version = "0.1.0a2"
description = "Quantitative Analysis extension for OpenBB"
authors = ["OpenBB Team <hello@openbb.co>"]
readme = "README.md"
packages = [{ include = "openbb_qa" }]

[tool.poetry.dependencies]
python = ">=3.8,<3.12"  # scipy forces python <4.0 explicitly
scipy = "^1.10.1"
statsmodels = "^0.14.0"
<<<<<<< HEAD
pandas-ta = "^0.3.14b"
openbb-core = "^0.1.0a1"
=======
pandas-ta = "^0.3.13"
openbb-core = "^0.1.0a2"
>>>>>>> 58232f34

[build-system]
requires = ["poetry-core"]
build-backend = "poetry.core.masonry.api"

[tool.poetry.plugins."openbb_core_extension"]
qa = "openbb_qa.qa_router:router"<|MERGE_RESOLUTION|>--- conflicted
+++ resolved
@@ -10,13 +10,8 @@
 python = ">=3.8,<3.12"  # scipy forces python <4.0 explicitly
 scipy = "^1.10.1"
 statsmodels = "^0.14.0"
-<<<<<<< HEAD
 pandas-ta = "^0.3.14b"
-openbb-core = "^0.1.0a1"
-=======
-pandas-ta = "^0.3.13"
 openbb-core = "^0.1.0a2"
->>>>>>> 58232f34
 
 [build-system]
 requires = ["poetry-core"]

--- conflicted
+++ resolved
@@ -50,7 +50,7 @@
     return OBBject(results=Query(**locals()).execute())
 
 
-@router.command(model="EuropeanIndexEOD")
+@router.command(model="EuropeanIndexHistorical")
 def european_index(
     cc: CommandContext,
     provider_choices: ProviderChoices,
@@ -91,278 +91,4 @@
     extra_params: ExtraParams,
 ) -> OBBject[BaseModel]:
     """Market Risk Premium."""
-<<<<<<< HEAD
-    return OBBject(results=Query(**locals()).execute())
-
-
-@router.command
-def macro(
-    cc: CommandContext,
-    provider_choices: ProviderChoices,
-) -> OBBject[Empty]:  # type: ignore
-    """Query EconDB for macro data."""
-    return OBBject(results=Empty())
-
-
-@router.command
-def macro_countries(
-    cc: CommandContext,
-    provider_choices: ProviderChoices,
-) -> OBBject[Empty]:
-    """MACRO_COUNTRIES."""
-    return OBBject(results=Empty())
-
-
-@router.command
-def macro_parameters(
-    cc: CommandContext,
-    provider_choices: ProviderChoices,
-) -> OBBject[Empty]:
-    """MACRO_PARAMETERS."""
-    return OBBject(results=Empty())
-
-
-@router.command
-def balance(
-    cc: CommandContext,
-    provider_choices: ProviderChoices,
-) -> OBBject[Empty]:
-    """BALANCE."""
-    return OBBject(results=Empty())
-
-
-@router.command
-def bigmac(
-    cc: CommandContext,
-    provider_choices: ProviderChoices,
-) -> OBBject[Empty]:
-    """BIGMAC."""
-    return OBBject(results=Empty())
-
-
-@router.command
-def country_codes(
-    cc: CommandContext,
-    provider_choices: ProviderChoices,
-) -> OBBject[Empty]:
-    """COUNTRY_CODES."""
-    return OBBject(results=Empty())
-
-
-@router.command
-def currencies(
-    cc: CommandContext,
-    provider_choices: ProviderChoices,
-) -> OBBject[Empty]:
-    """CURRENCIES."""
-    return OBBject(results=Empty())
-
-
-@router.command
-def debt(
-    cc: CommandContext,
-    provider_choices: ProviderChoices,
-) -> OBBject[Empty]:
-    """DEBT."""
-    return OBBject(results=Empty())
-
-
-@router.command
-def events(
-    cc: CommandContext,
-    provider_choices: ProviderChoices,
-) -> OBBject[Empty]:
-    """EVENTS."""
-    return OBBject(results=Empty())
-
-
-@router.command
-def fgdp(
-    cc: CommandContext,
-    provider_choices: ProviderChoices,
-) -> OBBject[Empty]:
-    """FGDP."""
-    return OBBject(results=Empty())
-
-
-@router.command
-def fred(
-    cc: CommandContext,
-    provider_choices: ProviderChoices,
-) -> OBBject[Empty]:
-    """FRED."""
-    return OBBject(results=Empty())
-
-
-@router.command
-def fred_search(
-    cc: CommandContext,
-    provider_choices: ProviderChoices,
-) -> OBBject[Empty]:
-    """FRED Search (was fred_notes)."""
-    return OBBject(results=Empty())
-
-
-@router.command
-def gdp(
-    cc: CommandContext,
-    provider_choices: ProviderChoices,
-) -> OBBject[Empty]:
-    """GDP."""
-    return OBBject(results=Empty())
-
-
-@router.command
-def glbonds(
-    cc: CommandContext,
-    provider_choices: ProviderChoices,
-) -> OBBject[Empty]:
-    """GLBONDS."""
-    return OBBject(results=Empty())
-
-
-@router.command
-def overview(
-    cc: CommandContext,
-    provider_choices: ProviderChoices,
-) -> OBBject[Empty]:
-    """OVERVIEW."""
-    return OBBject(results=Empty())
-
-
-@router.command
-def perfmap(
-    cc: CommandContext,
-    provider_choices: ProviderChoices,
-) -> OBBject[Empty]:
-    """PERFMAP."""
-    return OBBject(results=Empty())
-
-
-@router.command
-def performance(
-    cc: CommandContext,
-    provider_choices: ProviderChoices,
-) -> OBBject[Empty]:
-    """PERFORMANCE."""
-    return OBBject(results=Empty())
-
-
-@router.command
-def revenue(
-    cc: CommandContext,
-    provider_choices: ProviderChoices,
-) -> OBBject[Empty]:
-    """REVENUE."""
-    return OBBject(results=Empty())
-
-
-@router.command
-def rgdp(
-    cc: CommandContext,
-    provider_choices: ProviderChoices,
-) -> OBBject[Empty]:
-    """RGDP."""
-    return OBBject(results=Empty())
-
-
-@router.command
-def rtps(
-    cc: CommandContext,
-    provider_choices: ProviderChoices,
-) -> OBBject[Empty]:
-    """RTPS."""
-    return OBBject(results=Empty())
-
-
-@router.command(model="IndexSearch")
-def index_search(
-    cc: CommandContext,
-    provider_choices: ProviderChoices,
-    standard_params: StandardParams,
-    extra_params: ExtraParams,
-) -> OBBject[BaseModel]:
-    """Search Available Indices."""
-    return OBBject(results=Query(**locals()).execute())
-
-
-@router.command
-def spending(
-    cc: CommandContext,
-    provider_choices: ProviderChoices,
-) -> OBBject[Empty]:
-    """SPENDING."""
-    return OBBject(results=Empty())
-
-
-@router.command
-def trust(
-    cc: CommandContext,
-    provider_choices: ProviderChoices,
-) -> OBBject[Empty]:
-    """TRUST."""
-    return OBBject(results=Empty())
-
-
-@router.command
-def usbonds(
-    cc: CommandContext,
-    provider_choices: ProviderChoices,
-) -> OBBject[Empty]:
-    """USBONDS."""
-    return OBBject(results=Empty())
-
-
-@router.command
-def valuation(
-    cc: CommandContext,
-    provider_choices: ProviderChoices,
-) -> OBBject[Empty]:
-    """VALUATION."""
-    return OBBject(results=Empty())
-
-
-@router.command(model="SP500Multiples")
-def sp500_multiples(
-    cc: CommandContext,
-    provider_choices: ProviderChoices,
-    standard_params: StandardParams,
-    extra_params: ExtraParams,
-) -> OBBject[BaseModel]:
-    """Get historical values, multiples, and ratios for the S&P 500."""
-    return OBBject(results=Query(**locals()).execute())
-
-
-@router.command(model="COTSearch")
-def cot_search(
-    cc: CommandContext,
-    provider_choices: ProviderChoices,
-    standard_params: StandardParams,
-    extra_params: ExtraParams,
-) -> OBBject[BaseModel]:
-    """Search within a curated list of CFTC Commitment of Traders Reports."""
-    return OBBject(results=Query(**locals()).execute())
-
-
-@router.command(model="COT")
-def cot(
-    cc: CommandContext,
-    provider_choices: ProviderChoices,
-    standard_params: StandardParams,
-    extra_params: ExtraParams,
-) -> OBBject[BaseModel]:
-    """CFTC Commitment of Traders Reports.  Data is released every Friday."""
-    return OBBject(results=Query(**locals()).execute())
-
-
-@router.command(model="IndexSnapshots")
-def index_snapshots(
-    cc: CommandContext,
-    provider_choices: ProviderChoices,
-    standard_params: StandardParams,
-    extra_params: ExtraParams,
-) -> OBBject[BaseModel]:
-    """Get quotes for all available indices from a provider."""
-=======
->>>>>>> eff73e04
     return OBBject(results=Query(**locals()).execute())
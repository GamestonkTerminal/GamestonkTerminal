--- conflicted
+++ resolved
@@ -29,11 +29,8 @@
         "display_sustainability",
         "display_calendar_earnings",
         "display_dividends",
-<<<<<<< HEAD
         "display_splits",
-=======
         "display_mktcap",
->>>>>>> 7090d064
     ],
 )
 @pytest.mark.vcr

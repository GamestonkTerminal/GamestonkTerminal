--- conflicted
+++ resolved
@@ -352,16 +352,4 @@
 def test_call_func_no_current_coin(tested_func):
     controller = crypto_controller.CryptoController(queue=None)
     controller.current_coin = None
-<<<<<<< HEAD
-    getattr(controller, tested_func)([])
-=======
-    getattr(controller, tested_func)([])
-
-
-@pytest.mark.vcr
-@pytest.mark.record_stdout
-def test_call_load():
-    controller = crypto_controller.CryptoController()
-    other_args = [SYMBOL, "-s", "2021-01-29"]
-    controller.call_load(other_args=other_args)
->>>>>>> 9bc92adf
+    getattr(controller, tested_func)([])
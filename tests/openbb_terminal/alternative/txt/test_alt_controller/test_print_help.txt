<<<<<<< HEAD
>   covid              COVID menu,                 cases, deaths, rates
>   oss                Open Source menu,           star history, repos information
>   realestate         Real Estate menu,           sold prices, HPIs
>   companieshouse     Companies House menu,       UK company information
=======
>   covid              COVID menu                  cases, deaths, rates
>   oss                Open Source menu            star history, repos information
>   realestate         Real Estate menu            sold prices, HPIs
>>>>>>> 1c869afd

    hn                 Hacker News most popular stories                                [HackerNews]
<|MERGE_RESOLUTION|>--- conflicted
+++ resolved
@@ -1,12 +1,7 @@
-<<<<<<< HEAD
 >   covid              COVID menu,                 cases, deaths, rates
 >   oss                Open Source menu,           star history, repos information
 >   realestate         Real Estate menu,           sold prices, HPIs
 >   companieshouse     Companies House menu,       UK company information
-=======
->   covid              COVID menu                  cases, deaths, rates
->   oss                Open Source menu            star history, repos information
->   realestate         Real Estate menu            sold prices, HPIs
->>>>>>> 1c869afd
+
 
     hn                 Hacker News most popular stories                                [HackerNews]

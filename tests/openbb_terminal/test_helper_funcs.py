--- conflicted
+++ resolved
@@ -8,16 +8,11 @@
 
 # IMPORTATION INTERNAL
 from openbb_terminal.helper_funcs import (
-<<<<<<< HEAD
-    export_data,
-    check_start_less_than_end,
-    update_news_from_tweet_to_be_displayed,
-=======
     check_start_less_than_end,
     export_data,
     remove_timezone_from_dataframe,
     revert_lambda_long_number_format,
->>>>>>> 1c30ad2e
+    update_news_from_tweet_to_be_displayed,
 )
 
 # pylint: disable=E1101
@@ -131,28 +126,6 @@
     assert check_start_less_than_end(None, None) is False
 
 
-<<<<<<< HEAD
-@pytest.mark.vcr
-def test_update_news_from_tweet_to_be_displayed(mocker, recorder):
-    mocker.patch(
-        target="openbb_terminal.helper_funcs.LAST_TWEET_NEWS_UPDATE_CHECK_TIME",
-        new=None,
-    )
-    mocker.patch(
-        target="openbb_terminal.helper_funcs.obbff.TOOLBAR_TWEET_NEWS_SECONDS_BETWEEN_UPDATES",
-        new=300,
-    )
-    mocker.patch(
-        target="openbb_terminal.helper_funcs.obbff.TOOLBAR_TWEET_NEWS_NUM_LAST_TWEETS_TO_READ",
-        new=3,
-    )
-    mocker.patch(
-        target="openbb_terminal.helper_funcs.obbff.TOOLBAR_TWEET_NEWS_KEYWORDS",
-        new="BREAKING,JUST IN",
-    )
-    NEWS_TWEET = update_news_from_tweet_to_be_displayed()
-    recorder.capture(NEWS_TWEET)
-=======
 @pytest.mark.parametrize(
     "df, df_expected",
     [
@@ -230,4 +203,25 @@
 )
 def test_revert_lambda_long_number_format(value, expected):
     assert revert_lambda_long_number_format(value) == expected
->>>>>>> 1c30ad2e
+
+
+@pytest.mark.vcr
+def test_update_news_from_tweet_to_be_displayed(mocker, recorder):
+    mocker.patch(
+        target="openbb_terminal.helper_funcs.LAST_TWEET_NEWS_UPDATE_CHECK_TIME",
+        new=None,
+    )
+    mocker.patch(
+        target="openbb_terminal.helper_funcs.obbff.TOOLBAR_TWEET_NEWS_SECONDS_BETWEEN_UPDATES",
+        new=300,
+    )
+    mocker.patch(
+        target="openbb_terminal.helper_funcs.obbff.TOOLBAR_TWEET_NEWS_NUM_LAST_TWEETS_TO_READ",
+        new=3,
+    )
+    mocker.patch(
+        target="openbb_terminal.helper_funcs.obbff.TOOLBAR_TWEET_NEWS_KEYWORDS",
+        new="BREAKING,JUST IN",
+    )
+    NEWS_TWEET = update_news_from_tweet_to_be_displayed()
+    recorder.capture(NEWS_TWEET)
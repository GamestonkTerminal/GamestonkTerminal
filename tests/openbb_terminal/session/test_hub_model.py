import json
from unittest.mock import MagicMock, patch

import pytest
import requests

from openbb_terminal.session import hub_model

TEST_RESPONSE = {
    "access_token": "test_token",
    "token_type": "bearer",
    "uuid": "test_uuid",
}

TEST_EMAIL_PASSWORD = [
    (
        "test_email",
        "test_pass",
    ),
]

TEST_HEADER_TOKEN = [
    ("Bearer test_token", "test_token"),
]


@pytest.mark.parametrize("email, password", TEST_EMAIL_PASSWORD)
def test_create_session_success(email, password):
    with patch("requests.post") as mock_post:
        mock_post.return_value.json.return_value = TEST_RESPONSE
        response = hub_model.create_session(email, password)
        assert response.json() == TEST_RESPONSE

        mock_post.assert_called_once_with(
            url=hub_model.BASE_URL + "login",
            json={"email": email, "password": password, "remember": True},
            timeout=hub_model.TIMEOUT,
        )


@pytest.mark.parametrize("email, password", TEST_EMAIL_PASSWORD)
def test_create_session_connection_error(email, password):
    with patch("requests.post") as mock_post:
        mock_post.side_effect = requests.exceptions.ConnectionError
        response = hub_model.create_session(email, password)
        assert response is None


@pytest.mark.parametrize("email, password", TEST_EMAIL_PASSWORD)
def test_create_session_timeout(email, password):
    with patch("requests.post") as mock_post:
        mock_post.side_effect = requests.exceptions.Timeout
        response = hub_model.create_session(email, password)
        assert response is None


@pytest.mark.parametrize("email, password", TEST_EMAIL_PASSWORD)
def test_create_session_exception(email, password):
    with patch("requests.post") as mock_post:
        mock_post.side_effect = Exception
        response = hub_model.create_session(email, password)
        assert response is None


@pytest.mark.parametrize("token", [("test_token")])
def test_create_session_from_token_success(token):
    with patch("requests.post") as mock_post:
        mock_post.return_value.json.return_value = TEST_RESPONSE
        response = hub_model.create_session_from_token(token)
        assert response.json() == TEST_RESPONSE

        mock_post.assert_called_once_with(
            url=hub_model.BASE_URL + "sdk/login",
            json={"token": token},
            timeout=hub_model.TIMEOUT,
        )


@pytest.mark.parametrize("token", [("test_token")])
def test_create_session_from_token_connection_error(token):
    with patch("requests.post") as mock_post:
        mock_post.side_effect = requests.exceptions.ConnectionError
        response = hub_model.create_session_from_token(token)
        assert response is None


@pytest.mark.parametrize("token", [("test_token")])
def test_create_session_from_token_timeout(token):
    with patch("requests.post") as mock_post:
        mock_post.side_effect = requests.exceptions.Timeout
        response = hub_model.create_session_from_token(token)
        assert response is None


@pytest.mark.parametrize("token", [("test_token")])
def test_create_session_from_token_exception(token):
    with patch("requests.post") as mock_post:
        mock_post.side_effect = Exception
        response = hub_model.create_session_from_token(token)
        assert response is None


@pytest.mark.parametrize("auth_header, token", TEST_HEADER_TOKEN)
def test_delete_session_success(auth_header, token):
    with patch("requests.post") as mock_post:
        mock_post.return_value.status_code = 200
        response = hub_model.delete_session(auth_header, token)
        assert response.status_code == 200

        mock_post.assert_called_once_with(
            url=hub_model.BASE_URL + "logout",
            headers={"Authorization": "Bearer test_token"},
            json={"token": "test_token"},
            timeout=hub_model.TIMEOUT,
        )


@pytest.mark.parametrize("auth_header, token", TEST_HEADER_TOKEN)
def test_delete_session_connection_error(auth_header, token):
    with patch("requests.post") as mock_post:
        mock_post.side_effect = requests.exceptions.ConnectionError
        response = hub_model.delete_session(auth_header, token)
        assert response is None


@pytest.mark.parametrize("auth_header, token", TEST_HEADER_TOKEN)
def test_delete_session_timeout(auth_header, token):
    with patch("requests.post") as mock_post:
        mock_post.side_effect = requests.exceptions.Timeout
        response = hub_model.delete_session(auth_header, token)
        assert response is None


@pytest.mark.parametrize("auth_header, token", TEST_HEADER_TOKEN)
def test_delete_session_exception(auth_header, token):
    with patch("requests.post") as mock_post:
        mock_post.side_effect = Exception
        response = hub_model.delete_session(auth_header, token)
        assert response is None


def test_process_session_response_success():
    response = requests.Response()
    response.status_code = 200
    response.json = lambda: {
        "access_token": "test_token",
        "token_type": "bearer",
        "uuid": "test_uuid",
    }
    login = hub_model.process_session_response(response)
    assert login == {
        "access_token": "test_token",
        "token_type": "bearer",
        "uuid": "test_uuid",
    }


def test_process_session_response_401():
    response = requests.Response()
    response.status_code = 401
    login = hub_model.process_session_response(response)
    assert not login
    assert isinstance(login, dict)


def test_process_session_response_403():
    response = requests.Response()
    response.status_code = 403
    login = hub_model.process_session_response(response)
    assert not login
    assert isinstance(login, dict)


def test_process_session_response_fail():
    response = requests.Response()
    response.status_code = 400
    login = hub_model.process_session_response(response)
    assert not login
    assert isinstance(login, dict)


def test_get_session_success():
    mock_response = MagicMock(spec=requests.Response)
    mock_response.status_code = 200
    mock_response.json.return_value = {"session": "info"}

    with patch(
        "openbb_terminal.session.hub_model.create_session", return_value=mock_response
    ) as create_session_mock:
        result = hub_model.get_session("email", "password")
        assert result == {"session": "info"}
        create_session_mock.assert_called_once_with("email", "password")


def test_get_session_401():
    mock_response = MagicMock(spec=requests.Response)
    mock_response.status_code = 401

    with patch(
        "openbb_terminal.session.hub_model.create_session", return_value=mock_response
    ) as create_session_mock:
        result = hub_model.get_session("email", "password")
        assert result == {}
        create_session_mock.assert_called_once_with("email", "password")


def test_get_session_403():
    mock_response = MagicMock(spec=requests.Response)
    mock_response.status_code = 403

    with patch(
        "openbb_terminal.session.hub_model.create_session", return_value=mock_response
    ) as create_session_mock:
        result = hub_model.get_session("email", "password")
        assert result == {}
        create_session_mock.assert_called_once_with("email", "password")


def test_get_session_failed_to_request():
    with patch(
        "openbb_terminal.session.hub_model.create_session", return_value=None
    ) as create_session_mock:
        result = hub_model.get_session("email", "password")
        assert result == {}
        create_session_mock.assert_called_once_with("email", "password")


def test_get_session_from_token():
    mock_response = MagicMock(spec=requests.Response)
    mock_response.status_code = 200
    mock_response.json.return_value = {"session": "info"}

    with patch(
        "openbb_terminal.session.hub_model.create_session_from_token",
        return_value=mock_response,
    ) as create_session_mock:
        result = hub_model.get_session_from_token("token")
        assert result == {"session": "info"}
        create_session_mock.assert_called_once_with("token")


def test_get_session_from_token_401():
    mock_response = MagicMock(spec=requests.Response)
    mock_response.status_code = 401

    with patch(
        "openbb_terminal.session.hub_model.create_session_from_token",
        return_value=mock_response,
    ) as create_session_mock:
        result = hub_model.get_session_from_token("token")
        assert result == {}
        create_session_mock.assert_called_once_with("token")


def test_get_session_from_token_403():
    mock_response = MagicMock(spec=requests.Response)
    mock_response.status_code = 403

    with patch(
        "openbb_terminal.session.hub_model.create_session_from_token",
        return_value=mock_response,
    ) as create_session_mock:
        result = hub_model.get_session_from_token("token")
        assert result == {}
        create_session_mock.assert_called_once_with("token")


def test_get_session_from_token_failed_to_request():
    with patch(
        "openbb_terminal.session.hub_model.create_session_from_token",
        return_value=None,
    ) as create_session_mock:
        result = hub_model.get_session_from_token("token")
        assert result == {}
        create_session_mock.assert_called_once_with("token")


@pytest.mark.parametrize("token_type, access_token", [("TokenType", "AccessToken")])
def test_fetch_user_configs_success(token_type, access_token):
    mock_response = MagicMock(spec=requests.Response)
    mock_response.status_code = 200
    mock_response.json.return_value = {"configs": "info"}

    with patch(
        "openbb_terminal.session.hub_model.requests.get", return_value=mock_response
    ) as requests_get_mock:
        session = {"token_type": token_type, "access_token": access_token}
        result = hub_model.fetch_user_configs(session)
        assert result == mock_response
        requests_get_mock.assert_called_once()
        _, kwargs = requests_get_mock.call_args
        assert kwargs["url"] == hub_model.BASE_URL + "terminal/user"
        assert kwargs["headers"] == {
            "Authorization": f"{token_type.title()} {access_token}"
        }
        assert kwargs["timeout"] == hub_model.TIMEOUT


def test_fetch_user_configs_failure():
    mock_response = MagicMock(spec=requests.Response)
    mock_response.status_code = 404

    with patch("requests.get", return_value=mock_response) as get_mock:
        session = {"token_type": "Bearer", "access_token": "abc123"}
        result = hub_model.fetch_user_configs(session)
        assert isinstance(result, requests.Response)
        get_mock.assert_called_once_with(
            url=hub_model.BASE_URL + "terminal/user",
            headers={"Authorization": "Bearer abc123"},
            timeout=hub_model.TIMEOUT,
        )


def test_fetch_user_configs_connection_error():
    with patch(
        "requests.get", side_effect=requests.exceptions.ConnectionError
    ) as get_mock:
        session = {"token_type": "Bearer", "access_token": "abc123"}
        result = hub_model.fetch_user_configs(session)
        assert result is None
        get_mock.assert_called_once_with(
            url=hub_model.BASE_URL + "terminal/user",
            headers={"Authorization": "Bearer abc123"},
            timeout=hub_model.TIMEOUT,
        )


def test_fetch_user_configs_timeout():
    with patch("requests.get", side_effect=requests.exceptions.Timeout) as get_mock:
        session = {"token_type": "Bearer", "access_token": "abc123"}
        result = hub_model.fetch_user_configs(session)
        assert result is None
        get_mock.assert_called_once_with(
            url=hub_model.BASE_URL + "terminal/user",
            headers={"Authorization": "Bearer abc123"},
            timeout=hub_model.TIMEOUT,
        )


def test_fetch_user_configs_exception():
    with patch("requests.get", side_effect=Exception) as get_mock:
        session = {"token_type": "Bearer", "access_token": "abc123"}
        result = hub_model.fetch_user_configs(session)
        assert result is None
        get_mock.assert_called_once_with(
            url=hub_model.BASE_URL + "terminal/user",
            headers={"Authorization": "Bearer abc123"},
            timeout=hub_model.TIMEOUT,
        )


@pytest.mark.parametrize(
    "key, value, type_, auth_header",
    [
        ("key", "value", "keys", "auth_header"),
        ("key", "value", "settings", "auth_header"),
    ],
)
def test_patch_user_configs_success(key, value, type_, auth_header):
    mock_response = MagicMock(spec=requests.Response)
    mock_response.status_code = 200

    with patch(
        "openbb_terminal.session.hub_model.requests.patch", return_value=mock_response
    ) as requests_patch_mock:
        result = hub_model.patch_user_configs(key, value, type_, auth_header)

        assert result.status_code == mock_response.status_code
        requests_patch_mock.assert_called_once()
        _, kwargs = requests_patch_mock.call_args
        assert kwargs["url"] == hub_model.BASE_URL + "terminal/user"
        assert kwargs["headers"] == {"Authorization": f"{auth_header}"}
        assert kwargs["json"] == {"key": f"features_{type_}.{key}", "value": value}
        assert kwargs["timeout"] == hub_model.TIMEOUT


def test_patch_user_configs_failure():
    mock_response = MagicMock(spec=requests.Response)
    mock_response.status_code = 400

    with patch(
        "openbb_terminal.session.hub_model.requests.patch", return_value=mock_response
    ) as requests_patch_mock:
        result = hub_model.patch_user_configs("key", "value", "keys", "auth_header")

        assert result.status_code == mock_response.status_code
        requests_patch_mock.assert_called_once()
        _, kwargs = requests_patch_mock.call_args
        assert kwargs["url"] == hub_model.BASE_URL + "terminal/user"
        assert kwargs["headers"] == {"Authorization": "auth_header"}
        assert kwargs["json"] == {"key": "features_keys.key", "value": "value"}
        assert kwargs["timeout"] == hub_model.TIMEOUT


def test_patch_user_configs_connection_error():
    with patch(
        "openbb_terminal.session.hub_model.requests.patch"
    ) as requests_patch_mock:
        requests_patch_mock.side_effect = requests.exceptions.ConnectionError()

        result = hub_model.patch_user_configs("key", "value", "keys", "auth_header")

        assert result is None
        requests_patch_mock.assert_called_once()
        _, kwargs = requests_patch_mock.call_args
        assert kwargs["url"] == hub_model.BASE_URL + "terminal/user"
        assert kwargs["headers"] == {"Authorization": "auth_header"}
        assert kwargs["json"] == {"key": "features_keys.key", "value": "value"}
        assert kwargs["timeout"] == hub_model.TIMEOUT


def test_patch_user_configs_timeout():
    with patch(
        "openbb_terminal.session.hub_model.requests.patch"
    ) as requests_patch_mock:
        requests_patch_mock.side_effect = requests.exceptions.Timeout()

        result = hub_model.patch_user_configs("key", "value", "keys", "auth_header")

        assert result is None
        requests_patch_mock.assert_called_once()
        _, kwargs = requests_patch_mock.call_args
        assert kwargs["url"] == hub_model.BASE_URL + "terminal/user"
        assert kwargs["headers"] == {"Authorization": "auth_header"}
        assert kwargs["json"] == {"key": "features_keys.key", "value": "value"}
        assert kwargs["timeout"] == hub_model.TIMEOUT


def test_patch_user_configs_exception():
    with patch(
        "openbb_terminal.session.hub_model.requests.patch"
    ) as requests_patch_mock:
        requests_patch_mock.side_effect = Exception()

        result = hub_model.patch_user_configs("key", "value", "keys", "auth_header")

        assert result is None
        requests_patch_mock.assert_called_once()
        _, kwargs = requests_patch_mock.call_args
        assert kwargs["url"] == hub_model.BASE_URL + "terminal/user"
        assert kwargs["headers"] == {"Authorization": "auth_header"}
        assert kwargs["json"] == {"key": "features_keys.key", "value": "value"}
        assert kwargs["timeout"] == hub_model.TIMEOUT


def test_clear_user_configs_success():
    mock_response = MagicMock(spec=requests.Response)
    mock_response.status_code = 200

    with patch(
        "openbb_terminal.session.hub_model.requests.put", return_value=mock_response
    ) as requests_put_mock:
        result = hub_model.clear_user_configs("auth_header")

        assert result.status_code == mock_response.status_code
        requests_put_mock.assert_called_once()
        _, kwargs = requests_put_mock.call_args
        assert kwargs["url"] == hub_model.BASE_URL + "terminal/user"
        assert kwargs["headers"] == {"Authorization": "auth_header"}
        assert kwargs["json"] == {"features_keys": {}, "features_settings": {}}
        assert kwargs["timeout"] == hub_model.TIMEOUT


def test_clear_user_configs_failure():
    mock_response = MagicMock(spec=requests.Response)
    mock_response.status_code = 400

    with patch(
        "openbb_terminal.session.hub_model.requests.put", return_value=mock_response
    ) as requests_put_mock:
        result = hub_model.clear_user_configs("auth_header")

        assert result.status_code == mock_response.status_code
        requests_put_mock.assert_called_once()
        _, kwargs = requests_put_mock.call_args
        assert kwargs["url"] == hub_model.BASE_URL + "terminal/user"
        assert kwargs["headers"] == {"Authorization": "auth_header"}
        assert kwargs["json"] == {"features_keys": {}, "features_settings": {}}
        assert kwargs["timeout"] == hub_model.TIMEOUT


def test_clear_user_configs_timeout():
    with patch(
        "openbb_terminal.session.hub_model.requests.put",
        side_effect=requests.exceptions.Timeout,
    ) as requests_put_mock:
        result = hub_model.clear_user_configs("auth_header")

        assert result is None
        requests_put_mock.assert_called_once()
        _, kwargs = requests_put_mock.call_args
        assert kwargs["url"] == hub_model.BASE_URL + "terminal/user"
        assert kwargs["headers"] == {"Authorization": "auth_header"}
        assert kwargs["json"] == {"features_keys": {}, "features_settings": {}}
        assert kwargs["timeout"] == hub_model.TIMEOUT


def test_clear_user_configs_connection_error():
    with patch("openbb_terminal.session.hub_model.requests.put") as requests_put_mock:
        requests_put_mock.side_effect = requests.exceptions.ConnectionError()
        result = hub_model.clear_user_configs("auth_header")

        assert result is None
        requests_put_mock.assert_called_once()
        _, kwargs = requests_put_mock.call_args
        assert kwargs["url"] == hub_model.BASE_URL + "terminal/user"
        assert kwargs["headers"] == {"Authorization": "auth_header"}
        assert kwargs["json"] == {"features_keys": {}, "features_settings": {}}
        assert kwargs["timeout"] == hub_model.TIMEOUT


def test_clear_user_configs_exception():
    with patch(
        "openbb_terminal.session.hub_model.requests.put", side_effect=Exception
    ) as requests_put_mock:
        result = hub_model.clear_user_configs("auth_header")

        assert result is None
        requests_put_mock.assert_called_once()
        _, kwargs = requests_put_mock.call_args
        assert kwargs["url"] == hub_model.BASE_URL + "terminal/user"
        assert kwargs["headers"] == {"Authorization": "auth_header"}
        assert kwargs["json"] == {"features_keys": {}, "features_settings": {}}
        assert kwargs["timeout"] == hub_model.TIMEOUT


@pytest.mark.parametrize(
    "auth_header, name, description, routine, override, base_url, timeout, status_code",
    [
        ("auth_header", "name", "description", "routine", True, "base_url", 10, 200),
        ("auth_header", "name", "description", "routine", False, "base_url", 10, 400),
    ],
)
def test_upload_routine(
    auth_header, name, description, routine, override, base_url, timeout, status_code
):
    mock_response = MagicMock(spec=requests.Response)
    mock_response.status_code = status_code

    with patch(
        "openbb_terminal.session.hub_model.requests.post", return_value=mock_response
    ) as requests_get_mock:
        result = hub_model.upload_routine(
            auth_header=auth_header,
            name=name,
            description=description,
            routine=routine,
            override=override,
            base_url=base_url,
            timeout=timeout,
        )

        assert result.status_code == mock_response.status_code
        requests_get_mock.assert_called_once()
        _, kwargs = requests_get_mock.call_args
        assert kwargs["url"] == base_url + "terminal/script"
        assert kwargs["headers"] == {"Authorization": auth_header}
        assert kwargs["timeout"] == timeout


@pytest.mark.parametrize(
    "side_effect",
    [
        requests.exceptions.ConnectionError,
        requests.exceptions.Timeout,
        Exception,
    ],
)
def test_upload_routine_error(side_effect):
    with patch(
        "openbb_terminal.session.hub_model.requests.post",
        side_effect=side_effect,
    ):
        result = hub_model.upload_routine("auth_header", "name", "routine")
        assert result is None


@pytest.mark.parametrize(
    "auth_header, name, base_url, timeout, status_code",
    [
        ("auth_header", "name", "base_url", 10, 200),
        ("other_header", "other name", "other_url", 10, 400),
    ],
)
def test_download_routine(auth_header, name, base_url, timeout, status_code):
    mock_response = MagicMock(spec=requests.Response)
    mock_response.status_code = status_code

    with patch(
        "openbb_terminal.session.hub_model.requests.get", return_value=mock_response
    ) as requests_get_mock:
        result = hub_model.download_routine(
            auth_header=auth_header, name=name, base_url=base_url, timeout=timeout
        )

        assert result.status_code == mock_response.status_code
        requests_get_mock.assert_called_once()
        _, kwargs = requests_get_mock.call_args
        assert kwargs["url"] == base_url + f"terminal/script/{name}"
        assert kwargs["headers"] == {"Authorization": auth_header}
        assert kwargs["timeout"] == timeout


@pytest.mark.parametrize(
    "side_effect",
    [
        requests.exceptions.ConnectionError,
        requests.exceptions.Timeout,
        Exception,
    ],
)
def test_download_routine_error(side_effect):
    with patch(
        "openbb_terminal.session.hub_model.requests.get",
        side_effect=side_effect,
    ):
        result = hub_model.download_routine("auth_header", "name", "routine")
        assert result is None


@pytest.mark.parametrize(
    "auth_header, name, base_url, timeout, status_code",
    [
        ("auth_header", "name", "base_url", 10, 200),
        ("other_header", "other name", "other_url", 10, 400),
    ],
)
def test_delete_routine(auth_header, name, base_url, timeout, status_code):
    mock_response = MagicMock(spec=requests.Response)
    mock_response.status_code = status_code

    with patch(
        "openbb_terminal.session.hub_model.requests.delete", return_value=mock_response
    ) as requests_get_mock:
        result = hub_model.delete_routine(
            auth_header=auth_header, name=name, base_url=base_url, timeout=timeout
        )

        assert result.status_code == mock_response.status_code
        requests_get_mock.assert_called_once()
        _, kwargs = requests_get_mock.call_args
        assert kwargs["url"] == base_url + f"terminal/script/{name}"
        assert kwargs["headers"] == {"Authorization": auth_header}
        assert kwargs["timeout"] == timeout


@pytest.mark.parametrize(
    "side_effect",
    [
        requests.exceptions.ConnectionError,
        requests.exceptions.Timeout,
        Exception,
    ],
)
def test_delete_routine_error(side_effect):
    with patch(
        "openbb_terminal.session.hub_model.requests.delete",
        side_effect=side_effect,
    ):
        result = hub_model.delete_routine("auth_header", "name")
        assert result is None


@pytest.mark.parametrize(
    "auth_header, page, size, base_url, timeout, status_code",
    [
        ("auth_header", 1, 10, "base_url", 10, 200),
        ("other_header", 2, 20, "other_url", 10, 400),
    ],
)
def test_list_routines(auth_header, page, size, base_url, timeout, status_code):
    mock_response = MagicMock(spec=requests.Response)
    mock_response.status_code = status_code

    with patch(
        "openbb_terminal.session.hub_model.requests.get", return_value=mock_response
    ) as requests_get_mock:
        result = hub_model.list_routines(
            auth_header=auth_header,
            page=page,
            size=size,
            base_url=base_url,
            timeout=timeout,
        )

        assert result.status_code == mock_response.status_code
        requests_get_mock.assert_called_once()
        _, kwargs = requests_get_mock.call_args
        assert (
            kwargs["url"]
            == base_url
            + f"terminal/script?fields=name%2Cdescription&page={page}&size={size}"
        )
        assert kwargs["headers"] == {"Authorization": auth_header}
        assert kwargs["timeout"] == timeout


@pytest.mark.parametrize(
    "side_effect",
    [
        requests.exceptions.ConnectionError,
        requests.exceptions.Timeout,
        Exception,
    ],
)
def test_list_routines_error(side_effect):
    with patch(
        "openbb_terminal.session.hub_model.requests.get",
        side_effect=side_effect,
    ):
        result = hub_model.list_routines(auth_header="Bearer 123", page=1, size=10)
        assert result is None


<<<<<<< HEAD
# TODO: add test for `generate_personal_access_token
# TODO: add test for `get_personal_access_token
# TODO: add test for `revoke_personal_access_token
=======
@pytest.mark.parametrize(
    "auth_header, base_url, timeout, days, status_code",
    [
        ("auth_header", "base_url", 10, 10, 200),
        ("other_header", "other_url", 10, 10, 400),
    ],
)
def test_generate_personal_access_token(
    auth_header, base_url, timeout, days, status_code
):
    mock_response = MagicMock(spec=requests.Response)
    mock_response.status_code = status_code

    with patch(
        "openbb_terminal.session.hub_model.requests.put", return_value=mock_response
    ) as requests_put_mock:
        result = hub_model.generate_personal_access_token(
            auth_header=auth_header, base_url=base_url, timeout=timeout, days=days
        )

        assert result.status_code == mock_response.status_code
        requests_put_mock.assert_called_once()
        _, kwargs = requests_put_mock.call_args
        assert kwargs["url"] == base_url + "/sdk/token"
        assert kwargs["headers"] == {
            "Authorization": auth_header,
            "Content-Type": "application/json",
        }
        assert kwargs["data"] == json.dumps({"days": days})
        assert kwargs["timeout"] == timeout


@pytest.mark.parametrize(
    "side_effect",
    [
        requests.exceptions.ConnectionError,
        requests.exceptions.Timeout,
        Exception,
    ],
)
def test_generate_personal_access_token_error(side_effect):
    with patch(
        "openbb_terminal.session.hub_model.requests.put",
        side_effect=side_effect,
    ):
        result = hub_model.generate_personal_access_token("auth_header", 10)
        assert result is None


@pytest.mark.parametrize(
    "auth_header, base_url, timeout, status_code",
    [
        ("auth_header", "base_url", 10, 200),
        ("other_header", "other_url", 10, 400),
    ],
)
def test_get_personal_access_token(auth_header, base_url, timeout, status_code):
    mock_response = MagicMock(spec=requests.Response)
    mock_response.status_code = status_code

    with patch(
        "openbb_terminal.session.hub_model.requests.get", return_value=mock_response
    ) as requests_get_mock:
        result = hub_model.get_personal_access_token(
            auth_header=auth_header, base_url=base_url, timeout=timeout
        )

        assert result.status_code == mock_response.status_code
        requests_get_mock.assert_called_once()
        _, kwargs = requests_get_mock.call_args
        assert kwargs["url"] == base_url + "/sdk/token"
        assert kwargs["headers"] == {"Authorization": auth_header}
        assert kwargs["timeout"] == timeout


@pytest.mark.parametrize(
    "side_effect",
    [
        requests.exceptions.ConnectionError,
        requests.exceptions.Timeout,
        Exception,
    ],
)
def test_get_personal_access_token_error(side_effect):
    with patch(
        "openbb_terminal.session.hub_model.requests.get",
        side_effect=side_effect,
    ):
        result = hub_model.get_personal_access_token("auth_header")
        assert result is None


@pytest.mark.parametrize(
    "auth_header, base_url, timeout, status_code",
    [
        ("auth_header", "base_url", 10, 200),
        ("other_header", "other_url", 10, 400),
    ],
)
def test_revoke_personal_access_token(auth_header, base_url, timeout, status_code):
    mock_response = MagicMock(spec=requests.Response)
    mock_response.status_code = status_code

    with patch(
        "openbb_terminal.session.hub_model.requests.get", return_value=mock_response
    ) as requests_get_mock:
        result = hub_model.get_personal_access_token(
            auth_header=auth_header, base_url=base_url, timeout=timeout
        )

        assert result.status_code == mock_response.status_code
        requests_get_mock.assert_called_once()
        _, kwargs = requests_get_mock.call_args
        assert kwargs["url"] == base_url + "/sdk/token"
        assert kwargs["headers"] == {"Authorization": auth_header}
        assert kwargs["timeout"] == timeout


@pytest.mark.parametrize(
    "side_effect",
    [
        requests.exceptions.ConnectionError,
        requests.exceptions.Timeout,
        Exception,
    ],
)
def test_revoke_personal_access_token_error(side_effect):
    with patch(
        "openbb_terminal.session.hub_model.requests.delete",
        side_effect=side_effect,
    ):
        result = hub_model.revoke_personal_access_token("auth_header")
        assert result is None
>>>>>>> 7998ae78
<|MERGE_RESOLUTION|>--- conflicted
+++ resolved
@@ -712,11 +712,6 @@
         assert result is None
 
 
-<<<<<<< HEAD
-# TODO: add test for `generate_personal_access_token
-# TODO: add test for `get_personal_access_token
-# TODO: add test for `revoke_personal_access_token
-=======
 @pytest.mark.parametrize(
     "auth_header, base_url, timeout, days, status_code",
     [
@@ -849,5 +844,4 @@
         side_effect=side_effect,
     ):
         result = hub_model.revoke_personal_access_token("auth_header")
-        assert result is None
->>>>>>> 7998ae78
+        assert result is None
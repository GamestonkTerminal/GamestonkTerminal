--- conflicted
+++ resolved
@@ -67,13 +67,8 @@
     mocker.patch("yfinance.download", side_effect=mock_yf_download)
 
     result_tuple = yfinance_model.get_option_chain(
-<<<<<<< HEAD
         symbol="PM",
-        expiration="2022-01-07",
-=======
-        ticker="PM",
         expiry="2022-01-07",
->>>>>>> 7c82c276
     )
     result_tuple = (result_tuple.calls, result_tuple.puts)
 

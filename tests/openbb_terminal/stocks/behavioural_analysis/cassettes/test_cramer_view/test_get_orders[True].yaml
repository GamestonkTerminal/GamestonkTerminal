--- conflicted
+++ resolved
@@ -1292,11 +1292,7 @@
       x-envoy-decorator-operation:
       - finance-chart-api--mtls-baseline-production-ir2.finance-k8s.svc.yahoo.local:4080/*
       x-envoy-upstream-service-time:
-<<<<<<< HEAD
-      - '6'
-=======
       - '11'
->>>>>>> dbd20977
       x-request-id:
       - 0d62a1fa-62e8-4313-88d4-29f7bd484b2a
       x-yahoo-request-id:

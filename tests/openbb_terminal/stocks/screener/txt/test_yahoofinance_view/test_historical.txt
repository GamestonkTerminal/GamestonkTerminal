
The limit of stocks to compare with are 10. Hence, 10 random similar stocks will be displayed. 
<<<<<<< HEAD
The selected list will be: BBAI, BKKT
=======
The selected list will be: AVAH, TCBP
NaN values found in: TCBP.  Replacing with zeros.
>>>>>>> 94383293
<|MERGE_RESOLUTION|>--- conflicted
+++ resolved
@@ -1,8 +1,4 @@
 
 The limit of stocks to compare with are 10. Hence, 10 random similar stocks will be displayed. 
-<<<<<<< HEAD
-The selected list will be: BBAI, BKKT
-=======
 The selected list will be: AVAH, TCBP
-NaN values found in: TCBP.  Replacing with zeros.
->>>>>>> 94383293
+NaN values found in: TCBP.  Replacing with zeros.
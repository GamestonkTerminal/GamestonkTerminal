--- conflicted
+++ resolved
@@ -379,19 +379,6 @@
                 "--export=csv",
             ],
             "financedatabase_view.display_companies_per_industry_in_country",
-<<<<<<< HEAD
-            [
-                "MOCK_COUNTRY",
-                "",
-                True,
-                "csv",
-                None,
-                True,
-                1,
-                0.1,
-            ],
-            dict(),
-=======
             [],
             dict(
                 country="MOCK_COUNTRY",
@@ -402,7 +389,6 @@
                 max_industries_to_display=1,
                 min_pct_to_display_industry=0.1,
             ),
->>>>>>> 696027b7
         ),
         (
             "call_cpis",
@@ -413,19 +399,6 @@
                 "--export=csv",
             ],
             "financedatabase_view.display_companies_per_industry_in_sector",
-<<<<<<< HEAD
-            [
-                "MOCK_SECTOR",
-                "",
-                True,
-                "csv",
-                None,
-                True,
-                1,
-                0.1,
-            ],
-            dict(),
-=======
             [],
             dict(
                 sector="MOCK_SECTOR",
@@ -436,7 +409,6 @@
                 max_industries_to_display=1,
                 min_pct_to_display_industry=0.1,
             ),
->>>>>>> 696027b7
         ),
         (
             "call_cpcs",
@@ -447,19 +419,6 @@
                 "--export=csv",
             ],
             "financedatabase_view.display_companies_per_country_in_sector",
-<<<<<<< HEAD
-            [
-                "MOCK_SECTOR",
-                "",
-                True,
-                "csv",
-                None,
-                True,
-                1,
-                0.1,
-            ],
-            dict(),
-=======
             [],
             dict(
                 sector="MOCK_SECTOR",
@@ -470,7 +429,6 @@
                 max_countries_to_display=1,
                 min_pct_to_display_country=0.1,
             ),
->>>>>>> 696027b7
         ),
         (
             "call_cpci",
@@ -481,19 +439,6 @@
                 "--export=csv",
             ],
             "financedatabase_view.display_companies_per_country_in_industry",
-<<<<<<< HEAD
-            [
-                "MOCK_INDUSTRY",
-                "",
-                True,
-                "csv",
-                None,
-                True,
-                1,
-                0.1,
-            ],
-            dict(),
-=======
             [],
             dict(
                 industry="MOCK_INDUSTRY",
@@ -504,7 +449,6 @@
                 max_countries_to_display=1,
                 min_pct_to_display_country=0.1,
             ),
->>>>>>> 696027b7
         ),
         (
             "call_ca",

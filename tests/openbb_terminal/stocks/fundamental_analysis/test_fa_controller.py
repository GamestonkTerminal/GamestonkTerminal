--- conflicted
+++ resolved
@@ -303,7 +303,32 @@
         (
             "call_income",
             "av_view.display_income_statement",
-<<<<<<< HEAD
+            ["--export=csv", "--limit=5", "--quarter"],
+            {
+                "ticker": "TSLA",
+                "limit": 5,
+                "quarterly": True,
+                "ratios": False,
+                "plot": None,
+                "export": "csv",
+            },
+        ),
+        (
+            "call_balance",
+            "av_view.display_balance_sheet",
+            ["--export=csv", "--limit=5", "--quarter"],
+            {
+                "ticker": "TSLA",
+                "limit": 5,
+                "quarterly": True,
+                "ratios": False,
+                "plot": None,
+                "export": "csv",
+            },
+        ),
+        (
+            "call_cash",
+            "av_view.display_cash_flow",
             ["--export=csv", "--limit=5", "--quarter"],
             {
                 "ticker": "TSLA",
@@ -313,46 +338,6 @@
                 "plot": [],
                 "export": "csv",
             },
-=======
-            ["--export=csv", "--limit=5", "--quarter", "--source=av"],
-            {"ticker": "TSLA", "limit": 5, "quarterly": True, "export": "csv"},
->>>>>>> 5fc26356
-        ),
-        (
-            "call_balance",
-            "av_view.display_balance_sheet",
-<<<<<<< HEAD
-            ["--export=csv", "--limit=5", "--quarter"],
-            {
-                "ticker": "TSLA",
-                "limit": 5,
-                "quarterly": True,
-                "ratios": False,
-                "plot": [],
-                "export": "csv",
-            },
-=======
-            ["--export=csv", "--limit=5", "--quarter", "--source=av"],
-            {"ticker": "TSLA", "limit": 5, "quarterly": True, "export": "csv"},
->>>>>>> 5fc26356
-        ),
-        (
-            "call_cash",
-            "av_view.display_cash_flow",
-<<<<<<< HEAD
-            ["--export=csv", "--limit=5", "--quarter"],
-            {
-                "ticker": "TSLA",
-                "limit": 5,
-                "quarterly": True,
-                "ratios": False,
-                "plot": [],
-                "export": "csv",
-            },
-=======
-            ["--export=csv", "--limit=5", "--quarter", "--source=av"],
-            {"ticker": "TSLA", "limit": 5, "quarterly": True, "export": "csv"},
->>>>>>> 5fc26356
         ),
         (
             "call_earnings",

<<<<<<< HEAD
Loading Daily data for TSLA with starting period 2020-02-10.
                                   Company Rating  Price Target
Date                                                           
2023-02-06  Wedbush Morgan Securities Inc.    BUY    225.000000
2023-01-30                       Berenberg    BUY    200.000000
2023-01-26   Bank of America Merrill Lynch   HOLD    155.000000
2023-01-26                  Wolfe Research    BUY    185.000000
2023-01-26                Wells Fargo & Co   HOLD    150.000000
2023-01-26          Cowen and Company, LLC   HOLD    140.000000
2023-01-26  Wedbush Morgan Securities Inc.    BUY    200.000000
2023-01-26                 Citigroup Corp.   HOLD    146.000000
2023-01-25                  Morgan Stanley    BUY    220.000000
2023-01-25                     J.P. Morgan   SELL    120.000000
2023-01-19                   Piper Sandler    BUY    300.000000
2023-01-17   Bank of America Merrill Lynch   HOLD    130.000000
2023-01-13                 Citigroup Corp.   HOLD    140.000000
2023-01-13                Wells Fargo & Co   HOLD    130.000000
2023-01-05                          Mizuho    BUY    250.000000
2023-01-03                   Goldman Sachs    BUY    205.000000
2022-12-29                  Morgan Stanley    BUY    250.000000
2022-12-28              Baird Patrick & Co    BUY    252.000000
2022-12-23  Wedbush Morgan Securities Inc.    BUY    175.000000
2022-12-22                Capital Depesche    BUY    275.000000
2022-12-21                   Deutsche Bank    BUY    270.000000
2022-12-20                        Evercore   HOLD    200.000000
2022-12-20                Daiwa Securities    BUY    177.000000
2022-12-20                          Mizuho    BUY    285.000000
2022-12-14                   Goldman Sachs    BUY    235.000000
2022-11-23                 Citigroup Corp.   HOLD    176.000000
2022-10-25                  Morgan Stanley    BUY    330.000000
2022-10-20                          Mizuho    BUY    330.000000
2022-10-20             RBC Capital Markets    BUY    325.000000
2022-10-20  Wedbush Morgan Securities Inc.    BUY    300.000000
2022-10-20                   Deutsche Bank    BUY    355.000000
2022-10-14                Wells Fargo & Co   HOLD    230.000000
2022-10-10                  Morgan Stanley    BUY    350.000000
2022-10-06                          Mizuho    BUY    370.000000
2022-10-04                   Goldman Sachs    BUY    333.000000
2022-09-29                   Piper Sandler    BUY    340.000000
2022-09-16                   Deutsche Bank    BUY    400.000000
2022-09-06                  Wolfe Research    BUY    360.000000
2022-08-29                   Deutsche Bank    BUY    375.000000
2022-08-25                       Berenberg   HOLD    290.000000
2022-08-25                  Morgan Stanley    BUY    383.329987
2022-08-25  Wedbush Morgan Securities Inc.    BUY    360.000000
2022-08-02                 Citigroup Corp.   SELL    424.000000
2022-07-21                       Berenberg   HOLD    850.000000
2022-07-21                Wells Fargo & Co   HOLD    830.000000
2022-07-21                          Mizuho    BUY   1175.000000
2022-07-21   Bank of America Merrill Lynch   HOLD    950.000000
2022-07-21                Capital Depesche    BUY    815.000000
2022-07-21          Cowen and Company, LLC   HOLD    733.000000
2022-07-19                   Credit Suisse    BUY   1000.000000
2022-07-18                Barclays Capital   SELL    380.000000
2022-07-14                  Morgan Stanley    BUY   1150.000000
2022-07-13                Capital Depesche    BUY    801.000000
2022-07-11                Wells Fargo & Co   HOLD    820.000000
2022-07-05                     J.P. Morgan   SELL    385.000000
2022-06-28                   Deutsche Bank    BUY   1125.000000
2022-06-27                          Mizuho    BUY   1150.000000
2022-06-24                   Credit Suisse    BUY   1000.000000
2022-06-09                             UBS    BUY   1100.000000
2022-06-03          Cowen and Company, LLC   HOLD    700.000000
2022-06-01                   Goldman Sachs    BUY   1000.000000
2022-05-24                Daiwa Securities    BUY    800.000000
2022-05-19  Wedbush Morgan Securities Inc.    BUY   1000.000000
2022-05-18                   Piper Sandler    BUY   1035.000000
2022-05-12                Wells Fargo & Co   HOLD    900.000000
2022-05-10                       Berenberg   HOLD    900.000000
2022-04-22                   Deutsche Bank    BUY   1250.000000
2022-04-21                 Citigroup Corp.   SELL    375.000000
2022-04-21          Oppenheimer & Co. Inc.    BUY   1291.000000
2022-04-21                Wells Fargo & Co   HOLD    960.000000
2022-04-21                     J.P. Morgan   SELL    395.000000
2022-04-19                   Credit Suisse    BUY   1125.000000
2022-04-18                   Piper Sandler    BUY   1260.000000
2022-04-04                             UBS   HOLD   1100.000000
2022-04-04          Cowen and Company, LLC   HOLD    790.000000
2022-04-04                     J.P. Morgan   SELL    335.000000
2022-02-25                Daiwa Securities    BUY    900.000000
2022-02-14                   Piper Sandler    BUY   1350.000000
2022-01-31                   Credit Suisse    BUY   1025.000000
2022-01-27                Wells Fargo & Co   HOLD    910.000000
2022-01-27                 Citigroup Corp.   SELL    313.000000
2022-01-27                     J.P. Morgan   SELL    325.000000
2022-01-18                   Credit Suisse   HOLD   1025.000000
2022-01-05                          Mizuho    BUY   1300.000000
2022-01-03                     J.P. Morgan   SELL    295.000000
2022-01-03                   Deutsche Bank    BUY   1200.000000
2021-12-31                   Deutsche Bank    BUY   1200.000000
2021-12-28         Argus Research Company     BUY   1313.000000
2021-12-08             New Street Research    BUY   1580.000000
2021-12-07                             UBS   HOLD   1000.000000
2021-11-19  Wedbush Morgan Securities Inc.    BUY   1400.000000
2021-10-28                   Piper Sandler    BUY   1300.000000
2021-10-27                   Goldman Sachs    BUY   1125.000000
2021-10-21      ROTH Capital Partners, LLC   HOLD    250.000000
2021-10-21                Capital Depesche    BUY   1040.000000
=======
Loading Daily data for TSLA with starting period 2020-02-10.
                                   Company Rating  Price Target
Date                                                           
2023-02-06  Wedbush Morgan Securities Inc.    BUY    225.000000
2023-01-30                       Berenberg    BUY    200.000000
2023-01-26   Bank of America Merrill Lynch   HOLD    155.000000
2023-01-26                  Wolfe Research    BUY    185.000000
2023-01-26                Wells Fargo & Co   HOLD    150.000000
2023-01-26          Cowen and Company, LLC   HOLD    140.000000
2023-01-26  Wedbush Morgan Securities Inc.    BUY    200.000000
2023-01-26                 Citigroup Corp.   HOLD    146.000000
2023-01-25                  Morgan Stanley    BUY    220.000000
2023-01-25                     J.P. Morgan   SELL    120.000000
2023-01-19                   Piper Sandler    BUY    300.000000
2023-01-17   Bank of America Merrill Lynch   HOLD    130.000000
2023-01-13                 Citigroup Corp.   HOLD    140.000000
2023-01-13                Wells Fargo & Co   HOLD    130.000000
2023-01-05                          Mizuho    BUY    250.000000
2023-01-03                   Goldman Sachs    BUY    205.000000
2022-12-29                  Morgan Stanley    BUY    250.000000
2022-12-28              Baird Patrick & Co    BUY    252.000000
2022-12-23  Wedbush Morgan Securities Inc.    BUY    175.000000
2022-12-22                Capital Depesche    BUY    275.000000
2022-12-21                   Deutsche Bank    BUY    270.000000
2022-12-20                        Evercore   HOLD    200.000000
2022-12-20                Daiwa Securities    BUY    177.000000
2022-12-20                          Mizuho    BUY    285.000000
2022-12-14                   Goldman Sachs    BUY    235.000000
2022-11-23                 Citigroup Corp.   HOLD    176.000000
2022-10-25                  Morgan Stanley    BUY    330.000000
2022-10-20                          Mizuho    BUY    330.000000
2022-10-20             RBC Capital Markets    BUY    325.000000
2022-10-20  Wedbush Morgan Securities Inc.    BUY    300.000000
2022-10-20                   Deutsche Bank    BUY    355.000000
2022-10-14                Wells Fargo & Co   HOLD    230.000000
2022-10-10                  Morgan Stanley    BUY    350.000000
2022-10-06                          Mizuho    BUY    370.000000
2022-10-04                   Goldman Sachs    BUY    333.000000
2022-09-29                   Piper Sandler    BUY    340.000000
2022-09-16                   Deutsche Bank    BUY    400.000000
2022-09-06                  Wolfe Research    BUY    360.000000
2022-08-29                   Deutsche Bank    BUY    375.000000
2022-08-25                       Berenberg   HOLD    290.000000
2022-08-25                  Morgan Stanley    BUY    383.329987
2022-08-25  Wedbush Morgan Securities Inc.    BUY    360.000000
2022-08-02                 Citigroup Corp.   SELL    424.000000
2022-07-21                       Berenberg   HOLD    850.000000
2022-07-21                Wells Fargo & Co   HOLD    830.000000
2022-07-21                          Mizuho    BUY   1175.000000
2022-07-21   Bank of America Merrill Lynch   HOLD    950.000000
2022-07-21                Capital Depesche    BUY    815.000000
2022-07-21          Cowen and Company, LLC   HOLD    733.000000
2022-07-19                   Credit Suisse    BUY   1000.000000
2022-07-18                Barclays Capital   SELL    380.000000
2022-07-14                  Morgan Stanley    BUY   1150.000000
2022-07-13                Capital Depesche    BUY    801.000000
2022-07-11                Wells Fargo & Co   HOLD    820.000000
2022-07-05                     J.P. Morgan   SELL    385.000000
2022-06-28                   Deutsche Bank    BUY   1125.000000
2022-06-27                          Mizuho    BUY   1150.000000
2022-06-24                   Credit Suisse    BUY   1000.000000
2022-06-09                             UBS    BUY   1100.000000
2022-06-03          Cowen and Company, LLC   HOLD    700.000000
2022-06-01                   Goldman Sachs    BUY   1000.000000
2022-05-24                Daiwa Securities    BUY    800.000000
2022-05-19  Wedbush Morgan Securities Inc.    BUY   1000.000000
2022-05-18                   Piper Sandler    BUY   1035.000000
2022-05-12                Wells Fargo & Co   HOLD    900.000000
2022-05-10                       Berenberg   HOLD    900.000000
2022-04-22                   Deutsche Bank    BUY   1250.000000
2022-04-21                 Citigroup Corp.   SELL    375.000000
2022-04-21          Oppenheimer & Co. Inc.    BUY   1291.000000
2022-04-21                Wells Fargo & Co   HOLD    960.000000
2022-04-21                     J.P. Morgan   SELL    395.000000
2022-04-19                   Credit Suisse    BUY   1125.000000
2022-04-18                   Piper Sandler    BUY   1260.000000
2022-04-04                             UBS   HOLD   1100.000000
2022-04-04          Cowen and Company, LLC   HOLD    790.000000
2022-04-04                     J.P. Morgan   SELL    335.000000
2022-02-25                Daiwa Securities    BUY    900.000000
2022-02-14                   Piper Sandler    BUY   1350.000000
2022-01-31                   Credit Suisse    BUY   1025.000000
2022-01-27                Wells Fargo & Co   HOLD    910.000000
2022-01-27                 Citigroup Corp.   SELL    313.000000
2022-01-27                     J.P. Morgan   SELL    325.000000
2022-01-18                   Credit Suisse   HOLD   1025.000000
2022-01-05                          Mizuho    BUY   1300.000000
2022-01-03                     J.P. Morgan   SELL    295.000000
2022-01-03                   Deutsche Bank    BUY   1200.000000
2021-12-31                   Deutsche Bank    BUY   1200.000000
2021-12-28         Argus Research Company     BUY   1313.000000
2021-12-08             New Street Research    BUY   1580.000000
2021-12-07                             UBS   HOLD   1000.000000
2021-11-19  Wedbush Morgan Securities Inc.    BUY   1400.000000
2021-10-28                   Piper Sandler    BUY   1300.000000
2021-10-27                   Goldman Sachs    BUY   1125.000000
2021-10-21      ROTH Capital Partners, LLC   HOLD    250.000000
2021-10-21                Capital Depesche    BUY   1040.000000
>>>>>>> 2a7ec560
<|MERGE_RESOLUTION|>--- conflicted
+++ resolved
@@ -1,4 +1,3 @@
-<<<<<<< HEAD
 Loading Daily data for TSLA with starting period 2020-02-10.
                                    Company Rating  Price Target
 Date                                                           
@@ -96,104 +95,4 @@
 2021-10-28                   Piper Sandler    BUY   1300.000000
 2021-10-27                   Goldman Sachs    BUY   1125.000000
 2021-10-21      ROTH Capital Partners, LLC   HOLD    250.000000
-2021-10-21                Capital Depesche    BUY   1040.000000
-=======
-Loading Daily data for TSLA with starting period 2020-02-10.
-                                   Company Rating  Price Target
-Date                                                           
-2023-02-06  Wedbush Morgan Securities Inc.    BUY    225.000000
-2023-01-30                       Berenberg    BUY    200.000000
-2023-01-26   Bank of America Merrill Lynch   HOLD    155.000000
-2023-01-26                  Wolfe Research    BUY    185.000000
-2023-01-26                Wells Fargo & Co   HOLD    150.000000
-2023-01-26          Cowen and Company, LLC   HOLD    140.000000
-2023-01-26  Wedbush Morgan Securities Inc.    BUY    200.000000
-2023-01-26                 Citigroup Corp.   HOLD    146.000000
-2023-01-25                  Morgan Stanley    BUY    220.000000
-2023-01-25                     J.P. Morgan   SELL    120.000000
-2023-01-19                   Piper Sandler    BUY    300.000000
-2023-01-17   Bank of America Merrill Lynch   HOLD    130.000000
-2023-01-13                 Citigroup Corp.   HOLD    140.000000
-2023-01-13                Wells Fargo & Co   HOLD    130.000000
-2023-01-05                          Mizuho    BUY    250.000000
-2023-01-03                   Goldman Sachs    BUY    205.000000
-2022-12-29                  Morgan Stanley    BUY    250.000000
-2022-12-28              Baird Patrick & Co    BUY    252.000000
-2022-12-23  Wedbush Morgan Securities Inc.    BUY    175.000000
-2022-12-22                Capital Depesche    BUY    275.000000
-2022-12-21                   Deutsche Bank    BUY    270.000000
-2022-12-20                        Evercore   HOLD    200.000000
-2022-12-20                Daiwa Securities    BUY    177.000000
-2022-12-20                          Mizuho    BUY    285.000000
-2022-12-14                   Goldman Sachs    BUY    235.000000
-2022-11-23                 Citigroup Corp.   HOLD    176.000000
-2022-10-25                  Morgan Stanley    BUY    330.000000
-2022-10-20                          Mizuho    BUY    330.000000
-2022-10-20             RBC Capital Markets    BUY    325.000000
-2022-10-20  Wedbush Morgan Securities Inc.    BUY    300.000000
-2022-10-20                   Deutsche Bank    BUY    355.000000
-2022-10-14                Wells Fargo & Co   HOLD    230.000000
-2022-10-10                  Morgan Stanley    BUY    350.000000
-2022-10-06                          Mizuho    BUY    370.000000
-2022-10-04                   Goldman Sachs    BUY    333.000000
-2022-09-29                   Piper Sandler    BUY    340.000000
-2022-09-16                   Deutsche Bank    BUY    400.000000
-2022-09-06                  Wolfe Research    BUY    360.000000
-2022-08-29                   Deutsche Bank    BUY    375.000000
-2022-08-25                       Berenberg   HOLD    290.000000
-2022-08-25                  Morgan Stanley    BUY    383.329987
-2022-08-25  Wedbush Morgan Securities Inc.    BUY    360.000000
-2022-08-02                 Citigroup Corp.   SELL    424.000000
-2022-07-21                       Berenberg   HOLD    850.000000
-2022-07-21                Wells Fargo & Co   HOLD    830.000000
-2022-07-21                          Mizuho    BUY   1175.000000
-2022-07-21   Bank of America Merrill Lynch   HOLD    950.000000
-2022-07-21                Capital Depesche    BUY    815.000000
-2022-07-21          Cowen and Company, LLC   HOLD    733.000000
-2022-07-19                   Credit Suisse    BUY   1000.000000
-2022-07-18                Barclays Capital   SELL    380.000000
-2022-07-14                  Morgan Stanley    BUY   1150.000000
-2022-07-13                Capital Depesche    BUY    801.000000
-2022-07-11                Wells Fargo & Co   HOLD    820.000000
-2022-07-05                     J.P. Morgan   SELL    385.000000
-2022-06-28                   Deutsche Bank    BUY   1125.000000
-2022-06-27                          Mizuho    BUY   1150.000000
-2022-06-24                   Credit Suisse    BUY   1000.000000
-2022-06-09                             UBS    BUY   1100.000000
-2022-06-03          Cowen and Company, LLC   HOLD    700.000000
-2022-06-01                   Goldman Sachs    BUY   1000.000000
-2022-05-24                Daiwa Securities    BUY    800.000000
-2022-05-19  Wedbush Morgan Securities Inc.    BUY   1000.000000
-2022-05-18                   Piper Sandler    BUY   1035.000000
-2022-05-12                Wells Fargo & Co   HOLD    900.000000
-2022-05-10                       Berenberg   HOLD    900.000000
-2022-04-22                   Deutsche Bank    BUY   1250.000000
-2022-04-21                 Citigroup Corp.   SELL    375.000000
-2022-04-21          Oppenheimer & Co. Inc.    BUY   1291.000000
-2022-04-21                Wells Fargo & Co   HOLD    960.000000
-2022-04-21                     J.P. Morgan   SELL    395.000000
-2022-04-19                   Credit Suisse    BUY   1125.000000
-2022-04-18                   Piper Sandler    BUY   1260.000000
-2022-04-04                             UBS   HOLD   1100.000000
-2022-04-04          Cowen and Company, LLC   HOLD    790.000000
-2022-04-04                     J.P. Morgan   SELL    335.000000
-2022-02-25                Daiwa Securities    BUY    900.000000
-2022-02-14                   Piper Sandler    BUY   1350.000000
-2022-01-31                   Credit Suisse    BUY   1025.000000
-2022-01-27                Wells Fargo & Co   HOLD    910.000000
-2022-01-27                 Citigroup Corp.   SELL    313.000000
-2022-01-27                     J.P. Morgan   SELL    325.000000
-2022-01-18                   Credit Suisse   HOLD   1025.000000
-2022-01-05                          Mizuho    BUY   1300.000000
-2022-01-03                     J.P. Morgan   SELL    295.000000
-2022-01-03                   Deutsche Bank    BUY   1200.000000
-2021-12-31                   Deutsche Bank    BUY   1200.000000
-2021-12-28         Argus Research Company     BUY   1313.000000
-2021-12-08             New Street Research    BUY   1580.000000
-2021-12-07                             UBS   HOLD   1000.000000
-2021-11-19  Wedbush Morgan Securities Inc.    BUY   1400.000000
-2021-10-28                   Piper Sandler    BUY   1300.000000
-2021-10-27                   Goldman Sachs    BUY   1125.000000
-2021-10-21      ROTH Capital Partners, LLC   HOLD    250.000000
-2021-10-21                Capital Depesche    BUY   1040.000000
->>>>>>> 2a7ec560
+2021-10-21                Capital Depesche    BUY   1040.000000
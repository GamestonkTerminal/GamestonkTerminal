--- conflicted
+++ resolved
@@ -7,7 +7,6 @@
 from openbb_terminal.stocks.fundamental_analysis import marketwatch_view
 
 
-<<<<<<< HEAD
 @pytest.fixture(scope="module")
 def vcr_config():
     return {
@@ -23,14 +22,14 @@
 
 
 @pytest.mark.record_http
-def test_sec_filings():
-    marketwatch_view.sec_filings("TSLA")
-    assert True
-=======
-@pytest.mark.vcr
-@pytest.mark.record_stdout
-def test_analyst():
+@pytest.mark.parametrize(
+    "symbol, limit, year, form_group",
+    [
+        ("TSLA", 5, 2020, "annual"),
+    ],
+)
+def test_sec_filings(symbol, limit, year, form_group):
     marketwatch_view.sec_filings(
-        symbol="TSLA", limit=5, export=None, year=2020, form_group="annual"
+        symbol=symbol, limit=limit, year=year, form_group=form_group
     )
->>>>>>> aa089564
+    assert True
--- conflicted
+++ resolved
@@ -21,15 +21,9 @@
         ("USDEUR", "2022-02-20", "2022-03-15"),
     ],
 )
-<<<<<<< HEAD
-def test_get_historical(fx_pair, recorder):
-    result = polygon_model.get_historical(
-        fx_pair, from_date="2022-01-01", to_date="2022-02-01"
-=======
 def test_get_historical(fx_pair, from_date, to_date, recorder):
     result = polygon_model.get_historical(
         fx_pair=fx_pair, from_date=from_date, to_date=to_date
->>>>>>> 35ba7fd7
     )
     recorder.capture(result)
 
@@ -42,12 +36,5 @@
     ],
 )
 @pytest.mark.record_stdout
-<<<<<<< HEAD
-def test_bad_symbols():
-    polygon_model.get_historical(
-        "GCUYGCYUFGDCUTYFCYUF", from_date="2022-01-01", to_date="2022-02-01"
-    )
-=======
 def test_bad_symbols(fx_pair, from_date, to_date):
-    polygon_model.get_historical(fx_pair=fx_pair, from_date=from_date, to_date=to_date)
->>>>>>> 35ba7fd7
+    polygon_model.get_historical(fx_pair=fx_pair, from_date=from_date, to_date=to_date)
from unittest import mock, TestCase
import json
import sys
import io
import os
from pycoingecko import CoinGeckoAPI
from gamestonk_terminal.cryptocurrency.overview import (
    pycoingecko_view as ov_pycoingecko_view,
)
from gamestonk_terminal.cryptocurrency.due_diligence import (
    pycoingecko_view as dd_pycoingecko_view,
)
from gamestonk_terminal.cryptocurrency.discovery import (
    pycoingecko_view as disc_pycoingecko_view,
)

from gamestonk_terminal.cryptocurrency.due_diligence.pycoingecko_model import Coin

# pylint: disable=unused-import


@mock.patch(
    "gamestonk_terminal.cryptocurrency.due_diligence.pycoingecko_model.CoinGeckoAPI.get_coin_market_chart_by_id"
)
def get_bitcoin(mock_load):
    # pylint: disable=unused-argument
    print(os.getcwd())
    with open("tests/data/btc_usd_test_data.json", encoding="utf8") as f:
        sample_return = json.load(f)
    mock_load.return_value = sample_return
    return dd_pycoingecko_view.load(["-c", "bitcoin"])


# pylint: disable=R0904
class TestCoinGeckoAPI(TestCase):
    # pylint: disable = no-value-for-parameter
    coin = get_bitcoin()

    def test_coin_api_load(self):
        """
        Mock load function through get_coin_market_chart_by_id.
        Mock returns a dict saved as .json

        """
        self.assertEqual(self.coin.coin_symbol, "bitcoin")
        self.assertIsInstance(self.coin, Coin)

    @mock.patch(
        "gamestonk_terminal.cryptocurrency.due_diligence.pycoingecko_model.CoinGeckoAPI.get_coin_market_chart_by_id"
    )
    def test_coin_api_load_df_for_ta(self, mock_load):
        """
        Mock load function through get_coin_market_chart_by_id.
        Mock returns a dict saved as .json
        """

        with open("tests/data/btc_usd_test_data.json", encoding="utf8") as f:
            sample_return = json.load(f)

        mock_load.return_value = sample_return
        mock_return, vs = dd_pycoingecko_view.load_ta_data(
            self.coin, ["--vs", "usd", "--days", "30"]
        )
        self.assertTrue(mock_return.shape == (31, 4))
        self.assertTrue(vs == "usd")

<<<<<<< HEAD
    @check_print()
    @vcr.use_cassette(
        "tests/cassettes/test_cryptocurrency/test_coingecko/test_get_coins.yaml",
        record_mode="new_episodes"
    )
=======
>>>>>>> d0a2f612
    def test_get_coins(self):
        """Test that pycoingecko retrieves the major coins"""
        coins = CoinGeckoAPI().get_coins()
        bitcoin_list = [coin["id"] for coin in coins]
        test_coins = ["bitcoin", "ethereum", "dogecoin"]
        for test in test_coins:
            self.assertIn(test, bitcoin_list)

    @mock.patch("matplotlib.pyplot.show")
    def test_coin_chart(self, mock_matplot):
        # pylint: disable=unused-argument
        capturedOutput = io.StringIO()
        sys.stdout = capturedOutput
        dd_pycoingecko_view.chart(self.coin, [])
        sys.stdout = sys.__stdout__
        capt = capturedOutput.getvalue()
        self.assertEqual("\n", capt)

<<<<<<< HEAD
    @check_print(assert_in="asset_platform_id")
    @vcr.use_cassette(
        "tests/cassettes/test_cryptocurrency/test_coingecko/test_coin_info.yaml",
        record_mode="new_episodes"
    )
=======
>>>>>>> d0a2f612
    def test_coin_info(self):
        capturedOutput = io.StringIO()
        sys.stdout = capturedOutput
        dd_pycoingecko_view.info(self.coin, [])
        sys.stdout = sys.__stdout__
        capt = capturedOutput.getvalue()
        self.assertIn("Market Cap Rank", capt)

<<<<<<< HEAD
    @check_print(assert_in="homepage")
    @vcr.use_cassette(
        "tests/cassettes/test_cryptocurrency/test_coingecko/test_coin_web.yaml",
        record_mode="new_episodes"
    )
=======
>>>>>>> d0a2f612
    def test_coin_web(self):
        capturedOutput = io.StringIO()
        sys.stdout = capturedOutput
        dd_pycoingecko_view.web(self.coin, [])
        sys.stdout = sys.__stdout__
        capt = capturedOutput.getvalue()
        self.assertIn("Homepage", capt)

<<<<<<< HEAD
    @check_print(assert_in="telegram")
    @vcr.use_cassette(
        "tests/cassettes/test_cryptocurrency/test_coingecko/test_coin_social.yaml",
        record_mode="new_episodes"
    )
=======
>>>>>>> d0a2f612
    def test_coin_social(self):
        capturedOutput = io.StringIO()
        sys.stdout = capturedOutput
        dd_pycoingecko_view.social(self.coin, [])
        sys.stdout = sys.__stdout__
        capt = capturedOutput.getvalue()
        self.assertIn("Telegram", capt)

<<<<<<< HEAD
    @check_print(assert_in="forks")
    @vcr.use_cassette(
        "tests/cassettes/test_cryptocurrency/test_coingecko/test_coin_dev.yaml",
        record_mode="new_episodes"
    )
=======
>>>>>>> d0a2f612
    def test_coin_dev(self):
        capturedOutput = io.StringIO()
        sys.stdout = capturedOutput
        dd_pycoingecko_view.dev(self.coin, [])
        sys.stdout = sys.__stdout__
        capt = capturedOutput.getvalue()
        self.assertIn("Forks", capt)

<<<<<<< HEAD
    @check_print(assert_in="ath_date_btc")
    @vcr.use_cassette(
        "tests/cassettes/test_cryptocurrency/test_coingecko/test_coin_ath.yaml",
        record_mode="new_episodes"
    )
=======
>>>>>>> d0a2f612
    def test_coin_ath(self):
        capturedOutput = io.StringIO()
        sys.stdout = capturedOutput
        dd_pycoingecko_view.ath(self.coin, [])
        sys.stdout = sys.__stdout__
        capt = capturedOutput.getvalue()
        self.assertIn("All Time High USD", capt)

<<<<<<< HEAD
    @check_print(assert_in="atl_date_btc")
    @vcr.use_cassette(
        "tests/cassettes/test_cryptocurrency/test_coingecko/test_coin_atl.yaml",
        record_mode="new_episodes"
    )
=======
>>>>>>> d0a2f612
    def test_coin_atl(self):
        capturedOutput = io.StringIO()
        sys.stdout = capturedOutput
        dd_pycoingecko_view.atl(self.coin, [])
        sys.stdout = sys.__stdout__
        capt = capturedOutput.getvalue()
        self.assertIn("All Time Low USD", capt)

<<<<<<< HEAD
    @check_print(assert_in="twitter_followers")
    @vcr.use_cassette(
        "tests/cassettes/test_cryptocurrency/test_coingecko/test_coin_score.yaml",
        record_mode="new_episodes"
    )
=======
>>>>>>> d0a2f612
    def test_coin_score(self):
        capturedOutput = io.StringIO()
        sys.stdout = capturedOutput
        dd_pycoingecko_view.score(self.coin, [])
        sys.stdout = sys.__stdout__
        capt = capturedOutput.getvalue()
        self.assertIn("Twitter Followers", capt)

    def test_coin_bc(self):
        capturedOutput = io.StringIO()
        sys.stdout = capturedOutput
        dd_pycoingecko_view.bc(self.coin, [])
        sys.stdout = sys.__stdout__
        capt = capturedOutput.getvalue()
        self.assertIn("Metric", capt)

    def test_coin_market(self):
        capturedOutput = io.StringIO()
        sys.stdout = capturedOutput
        dd_pycoingecko_view.market(self.coin, [])
        sys.stdout = sys.__stdout__
        capt = capturedOutput.getvalue()
        self.assertIn("Max Supply", capt)

    def test_coin_holdings_overview(self):
        capturedOutput = io.StringIO()
        sys.stdout = capturedOutput
        ov_pycoingecko_view.holdings_overview([])
        sys.stdout = sys.__stdout__
        capt = capturedOutput.getvalue()
        self.assertIn("Total Bitcoin Holdings", capt)

    def test_coin_holdings_companies_list(self):
        capturedOutput = io.StringIO()
        sys.stdout = capturedOutput
        ov_pycoingecko_view.holdings_companies_list([])
        sys.stdout = sys.__stdout__
        capt = capturedOutput.getvalue()
        self.assertIn("Country", capt)

    def test_coin_gainers(self):
        capturedOutput = io.StringIO()
        sys.stdout = capturedOutput
        disc_pycoingecko_view.gainers([])
        sys.stdout = sys.__stdout__
        capt = capturedOutput.getvalue()
        self.assertIn("Rank", capt)

    def test_coin_losers(self):
        capturedOutput = io.StringIO()
        sys.stdout = capturedOutput
        disc_pycoingecko_view.losers([])
        sys.stdout = sys.__stdout__
        capt = capturedOutput.getvalue()
        self.assertIn("Rank", capt)

    def test_coin_discover(self):
        capturedOutput = io.StringIO()
        sys.stdout = capturedOutput
        disc_pycoingecko_view.discover("trending", [])
        sys.stdout = sys.__stdout__
        capt = capturedOutput.getvalue()
        self.assertIn("Rank", capt)

    def test_coin_news(self):
        capturedOutput = io.StringIO()
        sys.stdout = capturedOutput
        ov_pycoingecko_view.news([])
        sys.stdout = sys.__stdout__
        capt = capturedOutput.getvalue()
        self.assertIn("Author", capt)

    def test_coin_categories(self):
        capturedOutput = io.StringIO()
        sys.stdout = capturedOutput
        ov_pycoingecko_view.categories([])
        sys.stdout = sys.__stdout__
        capt = capturedOutput.getvalue()
        self.assertIn("Decentralized Finance", capt)

    def test_coin_recently_added(self):
        capturedOutput = io.StringIO()
        sys.stdout = capturedOutput
        disc_pycoingecko_view.recently_added([])
        sys.stdout = sys.__stdout__
        capt = capturedOutput.getvalue()
        self.assertIn("Rank", capt)

    def test_coin_stablecoins(self):
        capturedOutput = io.StringIO()
        sys.stdout = capturedOutput
        ov_pycoingecko_view.stablecoins([])
        sys.stdout = sys.__stdout__
        capt = capturedOutput.getvalue()
        self.assertIn("Name", capt)

    def test_coin_yfarms(self):
        capturedOutput = io.StringIO()
        sys.stdout = capturedOutput
        disc_pycoingecko_view.yfarms([])
        sys.stdout = sys.__stdout__
        capt = capturedOutput.getvalue()
        self.assertIn("Name", capt)

    def test_coin_top_volume_coins(self):
        capturedOutput = io.StringIO()
        sys.stdout = capturedOutput
        disc_pycoingecko_view.top_volume_coins([])
        sys.stdout = sys.__stdout__
        capt = capturedOutput.getvalue()
        self.assertIn("Name", capt)

    def test_coin_top_defi_coins(self):
        capturedOutput = io.StringIO()
        sys.stdout = capturedOutput
        disc_pycoingecko_view.top_defi_coins([])
        sys.stdout = sys.__stdout__
        capt = capturedOutput.getvalue()
        self.assertIn("Name", capt)

    def test_coin_top_dex(self):
        capturedOutput = io.StringIO()
        sys.stdout = capturedOutput
        disc_pycoingecko_view.top_dex([])
        sys.stdout = sys.__stdout__
        capt = capturedOutput.getvalue()
        self.assertIn("Name", capt)

    def test_coin_top_nft(self):
        capturedOutput = io.StringIO()
        sys.stdout = capturedOutput
        disc_pycoingecko_view.top_nft([])
        sys.stdout = sys.__stdout__
        capt = capturedOutput.getvalue()
        self.assertIn("Name", capt)

    # TODO: Fix this test
    # def test_coin_nft_of_the_day(self):
    #    capturedOutput = io.StringIO()
    #    sys.stdout = capturedOutput
    #    nft_of_the_day([])
    #    sys.stdout = sys.__stdout__
    #    capt = capturedOutput.getvalue()
    #    self.assertIn("Metric", capt)

    def test_coin_nft_market_status(self):
        capturedOutput = io.StringIO()
        sys.stdout = capturedOutput
        ov_pycoingecko_view.nft_market_status([])
        sys.stdout = sys.__stdout__
        capt = capturedOutput.getvalue()
        self.assertIn("Metric", capt)

    def test_coin_exchanges(self):
        capturedOutput = io.StringIO()
        sys.stdout = capturedOutput
        ov_pycoingecko_view.exchanges([])
        sys.stdout = sys.__stdout__
        capt = capturedOutput.getvalue()
        self.assertIn("Name", capt)

    def test_coin_platforms(self):
        capturedOutput = io.StringIO()
        sys.stdout = capturedOutput
        ov_pycoingecko_view.platforms([])
        sys.stdout = sys.__stdout__
        capt = capturedOutput.getvalue()
        self.assertIn("Name", capt)

    def test_coin_products(self):
        capturedOutput = io.StringIO()
        sys.stdout = capturedOutput
        ov_pycoingecko_view.products([])
        sys.stdout = sys.__stdout__
        capt = capturedOutput.getvalue()
        self.assertIn("Platform", capt)

    def test_coin_indexes(self):
        capturedOutput = io.StringIO()
        sys.stdout = capturedOutput
        ov_pycoingecko_view.indexes([])
        sys.stdout = sys.__stdout__
        capt = capturedOutput.getvalue()
        self.assertIn("Name", capt)

    def test_coin_derivatives(self):
        capturedOutput = io.StringIO()
        sys.stdout = capturedOutput
        ov_pycoingecko_view.derivatives([])
        sys.stdout = sys.__stdout__
        capt = capturedOutput.getvalue()
        self.assertIn("Price", capt)

    def test_coin_exchange_rates(self):
        capturedOutput = io.StringIO()
        sys.stdout = capturedOutput
        ov_pycoingecko_view.exchange_rates([])
        sys.stdout = sys.__stdout__
        capt = capturedOutput.getvalue()
        self.assertIn("Name", capt)

    def test_coin_global_market_info(self):
        capturedOutput = io.StringIO()
        sys.stdout = capturedOutput
        ov_pycoingecko_view.global_market_info([])
        sys.stdout = sys.__stdout__
        capt = capturedOutput.getvalue()
        self.assertIn("Metric", capt)

    def test_coin_global_defi_info(self):
        capturedOutput = io.StringIO()
        sys.stdout = capturedOutput
        ov_pycoingecko_view.global_defi_info([])
        sys.stdout = sys.__stdout__
        capt = capturedOutput.getvalue()
        self.assertIn("Name", capt)

    # TODO: Re-add tests for coin_list and find<|MERGE_RESOLUTION|>--- conflicted
+++ resolved
@@ -64,14 +64,11 @@
         self.assertTrue(mock_return.shape == (31, 4))
         self.assertTrue(vs == "usd")
 
-<<<<<<< HEAD
     @check_print()
     @vcr.use_cassette(
         "tests/cassettes/test_cryptocurrency/test_coingecko/test_get_coins.yaml",
         record_mode="new_episodes"
     )
-=======
->>>>>>> d0a2f612
     def test_get_coins(self):
         """Test that pycoingecko retrieves the major coins"""
         coins = CoinGeckoAPI().get_coins()
@@ -90,14 +87,11 @@
         capt = capturedOutput.getvalue()
         self.assertEqual("\n", capt)
 
-<<<<<<< HEAD
     @check_print(assert_in="asset_platform_id")
     @vcr.use_cassette(
         "tests/cassettes/test_cryptocurrency/test_coingecko/test_coin_info.yaml",
         record_mode="new_episodes"
     )
-=======
->>>>>>> d0a2f612
     def test_coin_info(self):
         capturedOutput = io.StringIO()
         sys.stdout = capturedOutput
@@ -106,14 +100,11 @@
         capt = capturedOutput.getvalue()
         self.assertIn("Market Cap Rank", capt)
 
-<<<<<<< HEAD
     @check_print(assert_in="homepage")
     @vcr.use_cassette(
         "tests/cassettes/test_cryptocurrency/test_coingecko/test_coin_web.yaml",
         record_mode="new_episodes"
     )
-=======
->>>>>>> d0a2f612
     def test_coin_web(self):
         capturedOutput = io.StringIO()
         sys.stdout = capturedOutput
@@ -122,14 +113,11 @@
         capt = capturedOutput.getvalue()
         self.assertIn("Homepage", capt)
 
-<<<<<<< HEAD
     @check_print(assert_in="telegram")
     @vcr.use_cassette(
         "tests/cassettes/test_cryptocurrency/test_coingecko/test_coin_social.yaml",
         record_mode="new_episodes"
     )
-=======
->>>>>>> d0a2f612
     def test_coin_social(self):
         capturedOutput = io.StringIO()
         sys.stdout = capturedOutput
@@ -138,14 +126,11 @@
         capt = capturedOutput.getvalue()
         self.assertIn("Telegram", capt)
 
-<<<<<<< HEAD
     @check_print(assert_in="forks")
     @vcr.use_cassette(
         "tests/cassettes/test_cryptocurrency/test_coingecko/test_coin_dev.yaml",
         record_mode="new_episodes"
     )
-=======
->>>>>>> d0a2f612
     def test_coin_dev(self):
         capturedOutput = io.StringIO()
         sys.stdout = capturedOutput
@@ -154,14 +139,11 @@
         capt = capturedOutput.getvalue()
         self.assertIn("Forks", capt)
 
-<<<<<<< HEAD
     @check_print(assert_in="ath_date_btc")
     @vcr.use_cassette(
         "tests/cassettes/test_cryptocurrency/test_coingecko/test_coin_ath.yaml",
         record_mode="new_episodes"
     )
-=======
->>>>>>> d0a2f612
     def test_coin_ath(self):
         capturedOutput = io.StringIO()
         sys.stdout = capturedOutput
@@ -170,14 +152,11 @@
         capt = capturedOutput.getvalue()
         self.assertIn("All Time High USD", capt)
 
-<<<<<<< HEAD
     @check_print(assert_in="atl_date_btc")
     @vcr.use_cassette(
         "tests/cassettes/test_cryptocurrency/test_coingecko/test_coin_atl.yaml",
         record_mode="new_episodes"
     )
-=======
->>>>>>> d0a2f612
     def test_coin_atl(self):
         capturedOutput = io.StringIO()
         sys.stdout = capturedOutput
@@ -186,14 +165,11 @@
         capt = capturedOutput.getvalue()
         self.assertIn("All Time Low USD", capt)
 
-<<<<<<< HEAD
     @check_print(assert_in="twitter_followers")
     @vcr.use_cassette(
         "tests/cassettes/test_cryptocurrency/test_coingecko/test_coin_score.yaml",
         record_mode="new_episodes"
     )
-=======
->>>>>>> d0a2f612
     def test_coin_score(self):
         capturedOutput = io.StringIO()
         sys.stdout = capturedOutput

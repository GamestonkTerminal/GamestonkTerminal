--- conflicted
+++ resolved
@@ -23,7 +23,7 @@
 alpha-vantage = "^2.3.1"
 finviz = "^1.4.6"
 bs4 = "^0.0.1"
-yfinance = "^0.2.28"
+yfinance = "^0.2.25"
 pmaw = "^3.0.0"
 praw = "^7.1.4"
 Quandl = "^3.6.0"
@@ -114,14 +114,13 @@
 posthog = "^3.0.1"
 reportlab = "<4"                                                      #Pinning due to build error on MacOs
 arch = "^5.5.0"
-llama-index = "^0.8.8"
-langchain = "0.0.266" # Pinned for llama index
+llama-index = "0.7.11"
+langchain = "0.0.237"
 ffn = "0.3.6"
 jupyter-client = "7.4.1"
 jupyter-server = "1.23.6"
 python-jose = "^3.3.0"
-nixtlats = "^0.1.11" # Pinning for stability
-nltk = "^3.8.1" # Is a dependence for llama index
+
 
 [tool.poetry.extras]
 forecast = [
@@ -207,16 +206,10 @@
 select = ["E", "W", "F", "Q", "S", "UP", "I", "PLC", "PLE", "PLR", "PLW", "SIM", "T20"]
 # These ignores should be seen as temporary solutions to problems that will NEED fixed
 ignore = ["PLR2004", "PLR0913", "PLR0915"]
-<<<<<<< HEAD
-
-[tool.ruff.per-file-ignores]
-"tests/*" = ["S101"]
-=======
 exclude = ["^openbb_sdk/sdk/core/openbb_core/app/static/package/.*"]
 
 [tool.ruff.per-file-ignores]
 "*tests/*" = ["S101"]
->>>>>>> 5c0e8208
 "*init*.py" = ["F401"]
 "website/*" = ["T201"]
 

--- conflicted
+++ resolved
@@ -74,16 +74,13 @@
 discord-components = {version = "^2.1.2", optional = true}
 pyimgur = {version = "^0.6.0", optional = true}
 python-dotenv = {version = "^0.19.2", optional = true}
-<<<<<<< HEAD
 pandas-ta = "^0.3.14-beta.0"
 python-binance = "^1.0.15"
 python-coinmarketcap = "^0.3"
 pyally = "^1.1.2"
 degiro-connector = "^2.0.13"
 dnspython = "^2.1.0"
-=======
 Pygments = "2.11.2"
->>>>>>> 14b1fe16
 
 
 [tool.poetry.dev-dependencies]

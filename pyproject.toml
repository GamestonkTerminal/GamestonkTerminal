--- conflicted
+++ resolved
@@ -108,6 +108,7 @@
 grpcio = "<1.51.0"
 jupyterlab-widgets = "^3.0.3"
 packaging = ">=22.0"
+tweepy = "^4.12.1"
 
 [tool.poetry.dev-dependencies]
 pytest = "^6.2.2"
@@ -133,11 +134,7 @@
 pytest-cov = "^3.0.0"
 types-six = "^1.16.12"
 nbmake = ">0.5.0"
-<<<<<<< HEAD
-tweepy = "^4.12.1"
-=======
 ruff = "^0.0.210"
->>>>>>> fc587571
 
 [tool.poetry.extras]
 prediction = ["torch", "pytorch-lightning", "u8darts"]

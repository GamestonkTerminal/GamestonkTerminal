[tool.poetry]
name = "OpenBBTerminal"
version = "1.9.0"
description = ""
authors = ["Didier Rodrigues Lopes"]
packages = [
    { include = "openbb_terminal" },
]

[tool.poetry.scripts]
openbb = 'terminal:terminal'

[tool.poetry.dependencies]
python = "^3.8,<3.11, !=3.9.7"
scipy = "1.8.1"
iso8601 = "^0.1.14"
FundamentalAnalysis = "^0.2.6"
requests = "^2.25.1"
alpha-vantage = "^2.3.1"
finviz = "^1.3.4"
bs4 = "^0.0.1"
rapidfuzz = "^1.1.1"
yfinance = "0.1.74"
psaw = "^0.0.12"
praw = "^7.1.4"
Quandl = "^3.6.0"
pytrends = "^4.7.3"
matplotlib = "^3.3.3"
plotly = "^5.0.0"
prompt-toolkit = "^3.0.16"
jupyter = "^1.0.0"
jupyterlab = "^3.2.4"
mplfinance = "^0.12.7-alpha.7"
seaborn = "^0.11.0"
fredapi = "^0.4.3"
screeninfo = "^0.6.7"
robin-stocks = "^2.0.3"
pyally = "^1.1.2"
pycoingecko = "^2.2.0"
detecta = "^0.0.5"
tradingview-ta = "^3.2.3"
finvizfinance = "^0.14.0"
statsmodels = "^0.13"
pyportfolioopt = "^1.4.1"
selenium = "^4.1.3"
python-coinmarketcap = "^0.2"
oandapyV20 = "^0.6.3"
valinvest = "^0.0.2"
bt = "^0.2.9"
vaderSentiment = "3.3.2"
mypy = "^0.930"
GitPython = "^3.1.17"
pyEX = "^0.5.0"
sentiment-investor = "^2.0.0"
fred = "^3.1"
financedatabase = "1.0.2"
reportlab = "^3.6.2"
holidays = "^0.14.2"
degiro-connector = "^2.0.3"
python-binance = "^1.0.15"
python-i18n = "^0.3.9"
thepassiveinvestor = "^1.0.10"
pymongo = "^3.11"
pandas-ta = "^0.3.14-beta.0"
pmdarima = "^1.8.4"
pyrsistent = "^0.18.0"
openpyxl = "^3.0.9"
jsonschema = "^3.2.0"
pandas = "^1.5.0"
pandas-market-calendars = "~3.2"
ipympl = "^0.8.2"
voila = "^0.3.0"
rich = "^12.6.0"
investpy = "^1.0.7"
dnspython = "^2.1.0"
numpy = "^1.21.2"
python-dotenv = "^0.19.2"
Pygments = "^2.11.2"
ascii-magic = "^1.6"
squarify = "^0.4.3"
finnhub-python = "^2.4.10"
linearmodels = "^4.25"
black = "^22.1"
ipywidgets = "^7.7.0"
Jinja2 = "^3.0.3"
Riskfolio-Lib = "^3.1.1"
ccxt = "^1.91.60"
html5lib = "^1.1"
feedparser = "^6.0.10"
pyinstaller = {version = "^4.10", optional = true}
jupyterlab-code-formatter = {version = "^1.4.10", optional = true}
jupyterlab-lsp = {version = "^3.10.1", optional = true}
jedi-language-server = {version = "^0.35.1", optional = true}
tokenterminal = "^1.0.1"
kaleido = {version = "^0.2.1", optional = true}
torch = {version = "1.11.0", optional = true}
streamlit = "^1.12.2"
charset-normalizer = "2.1.0"
watchdog = "^2.1.9"
pythclient = "^0.1.2"
ipyflex = "^0.2.4"
"ruamel.yaml" = "^0.17.21"
<<<<<<< HEAD
setuptools = "^65.4.1"
=======
investiny = "^0.5.0"
>>>>>>> abf6aa6e

[tool.poetry.dev-dependencies]
pytest = "^6.2.2"
pylint = "2.15.2"
flake8 = "^3.9.0"
mypy = "^0.930"
mock = "^4.0.3"
codespell = "^2.0.0"
pyupgrade = "^2.11.0"
sphinx = "^4.5.0"
myst-parser = "^0.15.2"
black = {extras = ["jupyter"], version = "^22.1.0"}
bandit = "^1.7.0"
coverage = ">=5.5"
vcrpy = "^4.1.1"
pytest-mock = "^3.6.1"
pytest-recording = "^0.12.0"
types-pytz = "^2021.3.1"
types-requests = "^2.26.0"
types-PyYAML = "^6.0.1"
types-python-dateutil = "^2.8.3"
types-setuptools = "^57.4.7"
pre-commit = "^2.16.0"
pytest-cov = "^3.0.0"
types-six = "^1.16.12"
nbmake = ">0.5.0"

[tool.poetry.extras]
prediction = ["torch"]
jupyterlab = ["jupyterlab-code-formatter", "jupyterlab-lsp", "jedi-language-server"]
installer = ["pyinstaller"]

[build-system]
requires = ["poetry-core>=1.0.0"]
build-backend = "poetry.core.masonry.api"

[tool.pydocstyle]
convention = "numpy"
match = '((?!test_).)*\.py'<|MERGE_RESOLUTION|>--- conflicted
+++ resolved
@@ -100,11 +100,8 @@
 pythclient = "^0.1.2"
 ipyflex = "^0.2.4"
 "ruamel.yaml" = "^0.17.21"
-<<<<<<< HEAD
 setuptools = "^65.4.1"
-=======
 investiny = "^0.5.0"
->>>>>>> abf6aa6e
 
 [tool.poetry.dev-dependencies]
 pytest = "^6.2.2"

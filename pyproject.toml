--- conflicted
+++ resolved
@@ -92,13 +92,10 @@
 black = "22.1"
 boto3 = "^1.21.18"
 undetected-chromedriver = {version = "^3.1.5", optional = true}
-<<<<<<< HEAD
 ipywidgets = "^7.7.0"
 ipyflex = "^0.2.2"
-=======
 natsort = {version = "^8.1.0", optional = true}
 kaleido = {version = "^0.2.1", optional = true}
->>>>>>> 6ac1da24
 
 
 [tool.poetry.dev-dependencies]

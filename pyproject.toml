[tool.poetry]
name = "openbb-terminal"
version = "3.2.4"
description = "Investment Research for Everyone, Anywhere."
license = "MIT"
authors = ["OpenBB <hello@openbb.co>"]
packages = [{ include = "openbb_terminal" }]
include = ["terminal.py", "openbb_terminal/.env"]
readme = "website/pypi.md"
homepage = "https://openbb.co"
repository = "https://github.com/OpenBB-finance/OpenBBTerminal"
documentation = "https://docs.openbb.co/sdk"

[tool.poetry.scripts]
openbb = 'terminal:main'

[tool.poetry.dependencies]
python = "^3.8.1,<3.11, !=3.9.7"
scipy = "1.10.1"                                                      #Pinning on July 6 for pip issues
iso8601 = "^0.1.14"
FundamentalAnalysis = "^0.2.6"
requests = "^2.31.0"
alpha-vantage = "^2.3.1"
finviz = "^1.4.6"
bs4 = "^0.0.1"
yfinance = "^0.2.28"
pmaw = "^3.0.0"
praw = "^7.1.4"
Quandl = "^3.6.0"
pytrends = "4.9.2"
matplotlib = "^3.3.3"
plotly = "^5.15.0"
prompt-toolkit = "^3.0.16"
jupyterlab = "^3.2.4"
mplfinance = "^0.12.7-alpha.7"
seaborn = "^0.11.0"
fredapi = "^0.4.3"
screeninfo = "^0.6.7"
robin-stocks = "^2.0.3"
pycoingecko = "^3.1.0"
detecta = "^0.0.5"
tradingview-ta = "^3.2.3"
finvizfinance = "0.14.7rc1"
statsmodels = "^0.13"
python-coinmarketcap = "^0.2"
oandapyV20 = "^0.6.3"
valinvest = "^0.0.2"
bt = "^0.2.9"
vaderSentiment = "3.3.2"
GitPython = "^3.1.17"
fred = "^3.1"
financedatabase = "2.1.0"
holidays = "^0.14.2"
degiro-connector = "^2.0.3"
python-binance = "^1.0.15"
python-i18n = "^0.3.9"
thepassiveinvestor = "^1.1.2"
pandas-ta = "^0.3.14-beta.0"
pyrsistent = "^0.19.3"
openpyxl = "^3.0.9"
pandas = "^1.5.0"
pandas-market-calendars = "~3.2"
ipympl = "^0.8.2"
rich = "^12.6.0"
dnspython = "^2.1.0"
python-dotenv = "^1.0.0"
Pygments = "^2.11.2"
ascii-magic = "^1.6"
squarify = "^0.4.3"
finnhub-python = "^2.4.10"
linearmodels = "^4.25"
ipywidgets = "^8.0.2"
Jinja2 = "^3.0.3"
Riskfolio-Lib = { version = "^3.1.1", optional = true }
ccxt = "^4.0.33"
html5lib = "^1.1"
feedparser = "^6.0.10"
pyinstaller = { version = "^4.10", optional = true }
jupyterlab-code-formatter = { version = "^1.4.10", optional = true }
jupyterlab-lsp = { version = "^3.10.1", optional = true }
jedi-language-server = { version = "^0.40.0", optional = true }
tokenterminal = "^1.0.1"
torch = { version = "~1.11.0", optional = true }
watchdog = "^2.1.9"
pythclient = "^0.1.2"
"ruamel.yaml" = "^0.17.21"
setuptools = "<65.5.0"
numpy = "1.23.4"
papermill = "2.4"
stocksera = "^0.1.21"
ipython = "8.11.0"
protobuf = "3.20.1"
pytorch-lightning = { version = "1.6.5", optional = true }
u8darts = { extras = ["torch"], version = "0.23.0", optional = true }
lightgbm = { version = "3.3.5", optional = true }                     # locked because this is the latest version available on conda intel mac
docstring-parser = { version = "^0.15", optional = true }
grpcio = "^1.51.1"
jupyterlab-widgets = "^3.0.3"
mstarpy = "^0.0.4"
packaging = ">=22.0"
streamlit = "^1.24.1"
pywry = "^0.6.1"
svglib = "^1.5.0"
sparqlwrapper = "^2.0.0"
y-py = "!=0.5.5"                                                      # Untraceable third level dependency that requires cargo to be built
psutil = "!=5.9.4"                                                    # Forecasting menu and IPyKernel dependency broken on MacOs
intrinio-sdk = "^6.22.2"
yahooquery = "^2.3.0"
openai-whisper = { version = "^20230124", optional = true }
setuptools-rust = { version = "^1.5.2", optional = true }
transformers = { version = "4.27.1", optional = true }
yt-dlp = { version = "^2023.2.17", optional = true }
pydantic = "<2"
posthog = "^3.0.1"
reportlab = "<4"                                                      #Pinning due to build error on MacOs
arch = "^5.5.0"
llama-index = "^0.8.8"
langchain = "0.0.266"                                                 # Pinned for llama index
ffn = "0.3.6"
jupyter-client = "7.4.1"
jupyter-server = "1.23.6"
python-jose = "^3.3.0"
nixtlats = "^0.1.11"                                                  # Pinning for stability
nltk = "^3.8.1"                                                       # Is a dependence for llama index
openai = "0.28.1"


[tool.poetry.extras]
forecast = [
    "torch",
    "pytorch-lightning",
    "u8darts",
    "lightgbm",
    "openai-whisper",
    "setuptools-rust",
    "transformers",
    "yt-dlp",
]
optimization = ["Riskfolio-Lib"]
all = [
    "torch",
    "pytorch-lightning",
    "u8darts",
    "Riskfolio-Lib",
    "lightgbm",
    "openai-whisper",
    "setuptools-rust",
    "transformers",
    "yt-dlp",
]
jupyterlab = [
    "jupyterlab-code-formatter",
    "jupyterlab-lsp",
    "jedi-language-server",
]
installer = ["pyinstaller"]
doc = ["docstring-parser"]

[tool.poetry.group.dev.dependencies]
pytest-xdist = "^3.2.0"
pytest = "^6.2.2"
pylint = "2.17.0"
mock = "^4.0.3"
codespell = "^2.2.4"
pydocstyle = "^6.3.0"
sphinx = "^4.5.0"
myst-parser = "^0.15.2"
black = "^23.1.0"
bandit = "^1.7.0"
coverage = ">=5.5"
vcrpy = "^4.1.1"
pytest-mock = "^3.6.1"
pytest-recording = "^0.12.0"
types-pytz = "^2021.3.1"
types-requests = "^2.26.0"
types-PyYAML = "^6.0.1"
types-python-dateutil = "^2.8.3"
types-setuptools = "^57.4.7"
pre-commit = "^2.16.0"
pytest-cov = "^3.0.0"
types-six = "^1.16.12"
nbmake = ">0.5.0"
pytest-timeout = "^2.1.0"
pytest-recorder = "^0.2.1"
freezegun = "^1.2.2"
ruff = "^0.0.285"
mypy = "^1.5.1"
toml = "^0.10.2"
tomli = "^2.0.1"

[build-system]
requires = ["setuptools<65.5.0", "poetry-core>=1.0.0"]
build-backend = "poetry.core.masonry.api"

[tool.pydocstyle]
inherit = true
convention = "numpy"
match = '((?!test_).)*\.py'
add-ignore = "D401"

[tool.flake8]
max-line-length = 122
ignore = "S101,W503"

[tool.ruff]
line-length = 122
target-version = "py38"
# This is an introductory addition of ruff. We should look to adding:
# D: pydocstyle, PD: pandas-vet
# All options here: https://github.com/charliermarsh/ruff#supported-rules
select = [
    "E",
    "W",
    "F",
    "Q",
    "S",
    "UP",
    "I",
    "PLC",
    "PLE",
    "PLR",
    "PLW",
    "SIM",
    "T20",
]
# These ignores should be seen as temporary solutions to problems that will NEED fixed
ignore = ["PLR2004", "PLR0913", "PLR0915"]
exclude = [
    "^openbb_platform/platform/core/openbb_core/app/static/package/.*",
    "^openbb_platform/openbb/package/.*",
]

[tool.ruff.per-file-ignores]
<<<<<<< HEAD
"*tests/*" = ["S101"]
=======
"**/tests/*" = ["S101"]
"*init*.py" = ["F401"]
"website/*" = ["T201"]
"*integration/*" = ["S101"]
>>>>>>> ad8e13b3

[tool.ruff.flake8-import-conventions.aliases]
"matplotlib.pyplot" = "plt"
numpy = "np"
pandas = "pd"
seaborn = "sns"

[tool.ruff.isort]
combine-as-imports = true
force-wrap-aliases = true

[tool.ruff.pylint]
max-args = 8
max-branches = 25
max-returns = 9
max-statements = 30

[tool.isort]
profile = "black"
line_length = 122
skip_gitignore = true
combine_as_imports = true
src_paths = ["openbb_terminal"]<|MERGE_RESOLUTION|>--- conflicted
+++ resolved
@@ -231,14 +231,10 @@
 ]
 
 [tool.ruff.per-file-ignores]
-<<<<<<< HEAD
-"*tests/*" = ["S101"]
-=======
 "**/tests/*" = ["S101"]
 "*init*.py" = ["F401"]
 "website/*" = ["T201"]
 "*integration/*" = ["S101"]
->>>>>>> ad8e13b3
 
 [tool.ruff.flake8-import-conventions.aliases]
 "matplotlib.pyplot" = "plt"

# https://python-poetry.org/docs/dependency-specification/
[tool.poetry]
name = "OpenBBTerminal"
version = "1.6.0"
description = ""
authors = ["Didier Rodrigues Lopes"]
packages = [
    { include = "openbb_terminal" },
]

[tool.poetry.scripts]
openbb = 'terminal:terminal'

[tool.poetry.dependencies]
python = "^3.8,<3.10"
iso8601 = "^0.1.14"
FundamentalAnalysis = "^0.2.6"
requests = "^2.25.1"
alpha-vantage = "^2.3.1"
finviz = "^1.3.4"
bs4 = "^0.0.1"
rapidfuzz = "^1.1.1"
yfinance = "^0.1.63"
psaw = "^0.0.12"
praw = "^7.1.4"
Quandl = "^3.6.0"
pytrends = "^4.7.3"
matplotlib = "^3.3.3"
plotly = "^5.0.0"
papermill = "^2.3.2"
prompt-toolkit = "^3.0.16"
jupyter = "^1.0.0"
jupyterlab = "^3.2.4"
mplfinance = "^0.12.7-alpha.7"
seaborn = "^0.11.0"
fredapi = "^0.4.3"
screeninfo = "^0.6.7"
robin-stocks = "^2.0.3"
pyally = "^1.1.2"
pycoingecko = "^2.2.0"
detecta = "^0.0.5"
tradingview-ta = "^3.2.3"
finvizfinance = "^0.14.0"
statsmodels = "^0.13"
pyportfolioopt = "^1.4.1"
selenium = "^4.1.3"
python-coinmarketcap = "^0.2"
oandapyV20 = "^0.6.3"
valinvest = "^0.0.2"
bt = "^0.2.9"
vaderSentiment = "3.3.2"
mypy = "^0.930"
GitPython = "^3.1.17"
pyEX = "^0.5.0"
sentiment-investor = "^2.0.0"
fred = "^3.1"
financedatabase = "1.0.2"
reportlab = "^3.6.2"
holidays = "^0.11.3"
degiro-connector = "^2.0.3"
python-binance = "^1.0.15"
python-i18n = "^0.3.9"
thepassiveinvestor = "^1.0.10"
pymongo = "^3.11"
pandas-ta = "^0.3.14-beta.0"
pmdarima = "^1.8.4"
pyrsistent = "^0.18.0"
openpyxl = "^3.0.9"
jsonschema = "^3.2.0"
pandas = "^1.3.5"
pandas-market-calendars = "~3.2"
ipympl = "^0.8.2"
voila = "^0.3.0"
rich = "^10.16.1"
investpy = "^1.0.7"
dnspython = "^2.1.0"
numpy = "^1.21.2"
python-dotenv = "^0.19.2"
Pygments = "^2.11.2"
ascii-magic = "^1.6"
squarify = "^0.4.3"
finnhub-python = "^2.4.10"
linearmodels = "^4.25"
black = "^22.1"
ipywidgets = "^7.7.0"
Jinja2 = "^3.0.3"
Riskfolio-Lib = "^3.1.1"
pyimgur = {version = "^0.6.0", optional = true}
libclang = {version = ">=12.0.0", optional = true}
tensorflow = {version = "^2.8.2", optional = true}
fastapi = {version = "^0.73.0", optional = true}
uvicorn = {version = "^0.17.1", optional = true}
disnake = {version = "^2.3.0", optional = true}
PyNaCl = {version = "^1.5.0", optional = true}
pyTelegramBotAPI = {version = "^4.4.0", optional = true}
slack-bolt = {version = "^1.11.6", optional = true}
undetected-chromedriver = {version = "^3.1.5", optional = true}
pyinstaller = {version = "^4.10", optional = true}
boto3 = {version = "^1.21.14", optional = true}
natsort = {version = "^8.1.0", optional = true}
jupyterlab-code-formatter = {version = "^1.4.10", optional = true}
jupyterlab-lsp = {version = "^3.10.1", optional = true}
jedi-language-server = {version = "^0.35.1", optional = true}
kaleido = {version = "<=0.2.1", optional = true}
<<<<<<< HEAD
ccxt = "^1.86.3"
=======
html5lib = "^1.1"
tensorflow-macos = {version = "^2.9.2", optional = true}
tensorflow-metal = {version = "^0.5.0", optional = true}
>>>>>>> fea15aa1


[tool.poetry.dev-dependencies]
pytest = "^6.2.2"
pylint = "2.13.9"
flake8 = "^3.9.0"
mypy = "^0.930"
mock = "^4.0.3"
codespell = "^2.0.0"
pyupgrade = "^2.11.0"
sphinx = "^4.5.0"
myst-parser = "^0.15.2"
black = {extras = ["jupyter"], version = "^22.1.0"}
bandit = "^1.7.0"
coverage = ">=5.5"
vcrpy = "^4.1.1"
pytest-mock = "^3.6.1"
pytest-recording = "^0.12.0"
types-pytz = "^2021.3.1"
types-requests = "^2.26.0"
types-PyYAML = "^6.0.1"
types-python-dateutil = "^2.8.3"
types-setuptools = "^57.4.7"
pre-commit = "^2.16.0"
pytest-cov = "^3.0.0"
types-six = "^1.16.12"

[tool.poetry.extras]
prediction = ["tensorflow", "u8darts"]
prediction-m1-mac = ["tensorflow-macos", "tensorflow-metal"]
bots = ["boto3", "pyimgur", "fastapi", "uvicorn", "disnake", "PyNaCl", "pyTelegramBotAPI", "slack-bolt", "undetected-chromedriver", "natsort", "kaleido"]
jupyterlab = ["jupyterlab-code-formatter", "jupyterlab-lsp", "jedi-language-server"]
installer = ["pyinstaller"]

[build-system]
requires = ["poetry-core>=1.0.0"]
build-backend = "poetry.core.masonry.api"<|MERGE_RESOLUTION|>--- conflicted
+++ resolved
@@ -102,13 +102,10 @@
 jupyterlab-lsp = {version = "^3.10.1", optional = true}
 jedi-language-server = {version = "^0.35.1", optional = true}
 kaleido = {version = "<=0.2.1", optional = true}
-<<<<<<< HEAD
 ccxt = "^1.86.3"
-=======
 html5lib = "^1.1"
 tensorflow-macos = {version = "^2.9.2", optional = true}
 tensorflow-metal = {version = "^0.5.0", optional = true}
->>>>>>> fea15aa1
 
 
 [tool.poetry.dev-dependencies]

# https://python-poetry.org/docs/dependency-specification/
[tool.poetry]
name = "GamestonkTerminal"
version = "0.1.0"
description = ""
authors = ["Didier Rodrigues Lopes"]
packages = [
    { include = "gamestonk_terminal" },
]

[tool.poetry.scripts]
gst = 'terminal:terminal'

[tool.poetry.dependencies]
python = "^3.8,<3.10"
iso8601 = "^0.1.14"
FundamentalAnalysis = "^0.2.6"
requests = "^2.25.1"
alpha-vantage = "^2.3.1"
finviz = "^1.3.4"
bs4 = "^0.0.1"
rapidfuzz = "^1.1.1"
yfinance = "^0.1.63"
prettytable = "^2.0.0"
psaw = "^0.0.12"
praw = "^7.1.4"
Quandl = "^3.6.0"
pytrends = "^4.7.3"
matplotlib = "^3.3.3"
plotly = "^5.0.0"
colorama = "^0.4.4"
papermill = "^2.3.2"
prompt-toolkit = "^3.0.16"
jupyter = "^1.0.0"
jupyterlab = "^3.2.4"
mplfinance = "^0.12.7-alpha.7"
seaborn = "^0.11.0"
fredapi = "^0.4.3"
screeninfo = "^0.6.7"
robin-stocks = "^2.0.3"
termcolor = "^1.1.0"
pyally = "^1.1.2"
pycoingecko = "^2.2.0"
detecta = "^0.0.5"
tradingview-ta = "^3.2.3"
finvizfinance = "^0.9.3"
Pillow = "^8.2.0"
statsmodels = "^0.12.2"
tabulate = "^0.8.9"
pyportfolioopt = "^1.4.1"
selenium = "^3.141.0"
python-coinmarketcap = "^0.2"
oandapyV20 = "^0.6.3"
valinvest = "^0.0.2"
bt = "^0.2.9"
vaderSentiment = "3.3.2"
mypy = "^0.930"
GitPython = "^3.1.17"
fear-greed-index = "^0.1.3"
pyEX = "^0.5.0"
sentiment-investor = "^2.0.0"
fred = "^3.1"
financedatabase = "1.0.2"
reportlab = "^3.6.2"
holidays = "^0.11.3"
degiro-connector = "^2.0.3"
python-binance = "^1.0.15"
thepassiveinvestor = "^1.0.10"
pymongo = "3.11"
pandas-ta = "^0.3.14-beta.0"
pmdarima = "^1.8.4"
pyrsistent = "^0.18.0"
openpyxl = "^3.0.9"
jsonschema = "3.2.0"
pandas = "^1.3.4"
ipympl = "^0.8.2"
voila = "^0.3.0"
rich = "^10.16.1"
investpy = "^1.0.7"
dnspython = "^2.1.0"
numpy = "1.21.2"
tensorflow = {version = "^2.7.0", optional = true}
discord = {version = "^1.7.3", optional = true}
discord-components = {version = "^2.1.2", optional = true}
pyimgur = {version = "^0.6.0", optional = true}
python-dotenv = {version = "^0.19.2", optional = true}
<<<<<<< HEAD
=======
Pygments = "2.11.2"
>>>>>>> 9d36f84a


[tool.poetry.dev-dependencies]
pytest = "^6.2.2"
pylint = "^2.7.2"
flake8 = "^3.9.0"
mypy = "^0.930"
mock = "^4.0.3"
codespell = "^2.0.0"
pyupgrade = "^2.11.0"
sphinx = "4.1.1"
myst-parser = "^0.15.2"
black = "21.7b0"
bandit = "^1.7.0"
coverage = ">=5.5"
vcrpy = "^4.1.1"
pytest-mock = "^3.6.1"
pytest-recording = "^0.12.0"
types-pytz = "^2021.3.1"
types-requests = "^2.26.0"
types-termcolor = "^1.1.2"
types-tabulate = "^0.8.3"
types-PyYAML = "^6.0.1"
types-python-dateutil = "^2.8.3"
pre-commit = "^2.16.0"
pandas-market-calendars = "^3.2"

[tool.poetry.extras]
prediction = ["tensorflow"]
discord = ["discord", "discord_components", "pyimgur", "python-dotenv"]

[build-system]
requires = ["poetry-core>=1.0.0"]
build-backend = "poetry.core.masonry.api"

# Notes for developers:
# 1. numpy >= 1.20.0 sometimes has issues with tensorflow=2.4.1
# 2. The following packages dropped support for python<3.7:
#    pandas >= 1.2.0
#    numpy >= 1.20.0
#    scipy >= 1.6.0
# 3. The following often cause poetry to misbehave:
#    pyrsistent >= 0.17
#    regex >= 2021<|MERGE_RESOLUTION|>--- conflicted
+++ resolved
@@ -84,10 +84,7 @@
 discord-components = {version = "^2.1.2", optional = true}
 pyimgur = {version = "^0.6.0", optional = true}
 python-dotenv = {version = "^0.19.2", optional = true}
-<<<<<<< HEAD
-=======
 Pygments = "2.11.2"
->>>>>>> 9d36f84a
 
 
 [tool.poetry.dev-dependencies]

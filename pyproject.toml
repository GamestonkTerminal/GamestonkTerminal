--- conflicted
+++ resolved
@@ -96,11 +96,8 @@
 jupyterlab-code-formatter = {version = "^1.4.10", optional = true}
 jupyterlab-lsp = {version = "^3.10.1", optional = true}
 jedi-language-server = {version = "^0.35.1", optional = true}
-<<<<<<< HEAD
 tokenterminal = "^1.0.1"
-=======
 charset-normalizer = "2.1.0"
->>>>>>> 2b0a9e27
 
 [tool.poetry.dev-dependencies]
 pytest = "^6.2.2"

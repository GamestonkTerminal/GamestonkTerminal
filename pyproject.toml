[tool.poetry]
name = "openbb"
version = "2.5.1"
description = "Investment Research for Everyone, Anywhere."
license = "MIT"
authors = ["Didier Rodrigues Lopes"]
packages = [
    { include = "openbb_terminal" },
]
include = ["terminal.py"]
readme = "website/pypi.md"
homepage = "https://openbb.co"
repository = "https://github.com/OpenBB-finance/OpenBBTerminal"
documentation = "https://docs.openbb.co/sdk"

[tool.poetry.scripts]
openbb = 'terminal:main'

[tool.poetry.dependencies]
python = "^3.8,<3.11, !=3.9.7"
scipy = "^1.9.3"
iso8601 = "^0.1.14"
FundamentalAnalysis = "^0.2.6"
requests = "^2.25.1"
alpha-vantage = "^2.3.1"
finviz = "^1.3.4, !=1.4.5"
bs4 = "^0.0.1"
yfinance = "^0.2.12"
pmaw = "^3.0.0"
praw = "^7.1.4"
Quandl = "^3.6.0"
pytrends = "^4.7.3"
matplotlib = "^3.3.3"
plotly = "^5.0.0"
prompt-toolkit = "^3.0.16"
jupyterlab = "^3.2.4"
mplfinance = "^0.12.7-alpha.7"
seaborn = "^0.11.0"
fredapi = "^0.4.3"
screeninfo = "^0.6.7"
robin-stocks = "^2.0.3"
pycoingecko = "^3.1.0"
detecta = "^0.0.5"
tradingview-ta = "^3.2.3"
finvizfinance = "^0.14.0"
statsmodels = "^0.13"
python-coinmarketcap = "^0.2"
oandapyV20 = "^0.6.3"
valinvest = "^0.0.2"
bt = "^0.2.9"
vaderSentiment = "3.3.2"
GitPython = "^3.1.17"
fred = "^3.1"
financedatabase = "^2.0.9"
holidays = "^0.14.2"
degiro-connector = "^2.0.3"
python-binance = "^1.0.15"
python-i18n = "^0.3.9"
thepassiveinvestor = "^1.1.2"
pandas-ta = "^0.3.14-beta.0"
pyrsistent = "^0.19.3"
openpyxl = "^3.0.9"
pandas = "^1.5.0"
pandas-market-calendars = "~3.2"
ipympl = "^0.8.2"
voila = ">=0.3.0"
rich = "^12.6.0"
dnspython = "^2.1.0"
python-dotenv = "^0.19.2"
Pygments = "^2.11.2"
ascii-magic = "^1.6"
squarify = "^0.4.3"
finnhub-python = "^2.4.10"
linearmodels = "^4.25"
ipywidgets = "^8.0.2"
Jinja2 = "^3.0.3"
Riskfolio-Lib = {version = "^3.1.1", optional = true}
ccxt = "^2.5.67"
html5lib = "^1.1"
feedparser = "^6.0.10"
pyinstaller = {version = "^4.10", optional = true}
jupyterlab-code-formatter = {version = "^1.4.10", optional = true}
jupyterlab-lsp = {version = "^3.10.1", optional = true}
jedi-language-server = {version = "^0.40.0", optional = true}
tokenterminal = "^1.0.1"
torch = {version = "~1.11.0", optional = true}
watchdog = "^2.1.9"
pythclient = "^0.1.2"
ipyflex = "^0.2.4"
"ruamel.yaml" = "^0.17.21"
setuptools = "<65.5.0"
numpy = "1.23.4"
papermill = "2.4"
stocksera = "^0.1.21"
ipython = "8.11.0"
protobuf = "3.20.1"
pytorch-lightning = {version = "1.6.5", optional = true}
u8darts = {extras = ["torch"], version = "0.23.0", optional = true}
lightgbm = {version = "3.3.3", optional = true}  # locked because this is the latest version available on conda intel mac
docstring-parser = {version = "^0.15", optional = true}
grpcio = "^1.51.1"
jupyterlab-widgets = "^3.0.3"
mstarpy = "^0.0.4"
packaging = ">=22.0"
rapidfuzz = "^2.13.7"
streamlit = "^1.17.0"
<<<<<<< HEAD
pywry = "0.3.5"
=======
pywry = "^0.3.6"
>>>>>>> 3aec94cd
svglib = "^1.5.0"
sparqlwrapper = "^2.0.0"
y-py = "!=0.5.5"  # Untraceable third level dependency that requires cargo to be built
psutil = "!=5.9.4"  # Forecasting menu and IPyKernel dependency broken on MacOs
tenacity = "<8.0.0"  # Finviz, papermill and plotly dep. Pinned to avoid pip resolution conflict due to finviz 1.4.5 release bug
intrinio-sdk = "^6.22.2"
yahooquery = "^2.3.0"
tweepy = "^4.12.1"
openai-whisper = {version = "^20230124", optional = true}
setuptools-rust = {version = "^1.5.2", optional = true}
transformers = {version = "^4.26.1", optional = true}
yt-dlp = {version = "^2023.2.17", optional = true}
pydantic = "^1.10.5"



[tool.poetry.extras]
forecast = ["torch", "pytorch-lightning", "u8darts", "lightgbm", "openai-whisper", "setuptools-rust", "transformers", "yt-dlp"]
optimization = ["Riskfolio-Lib"]
all = ["torch", "pytorch-lightning", "u8darts", "Riskfolio-Lib", "lightgbm", "openai-whisper", "setuptools-rust", "transformers", "yt-dlp"]
jupyterlab = ["jupyterlab-code-formatter", "jupyterlab-lsp", "jedi-language-server"]
installer = ["pyinstaller"]
doc = ["docstring-parser"]

[tool.poetry.group.dev.dependencies]
pytest-xdist = "^3.2.0"
pytest = "^6.2.2"
pylint = "2.17.0"
mypy = "^1.0.1"
mock = "^4.0.3"
codespell = "^2.0.0"
pydocstyle = "^6.3.0"
sphinx = "^4.5.0"
myst-parser = "^0.15.2"
black = "^23.1.0"
bandit = "^1.7.0"
coverage = ">=5.5"
vcrpy = "^4.1.1"
pytest-mock = "^3.6.1"
pytest-recording = "^0.12.0"
types-pytz = "^2021.3.1"
types-requests = "^2.26.0"
types-PyYAML = "^6.0.1"
types-python-dateutil = "^2.8.3"
types-setuptools = "^57.4.7"
pre-commit = "^2.16.0"
pytest-cov = "^3.0.0"
types-six = "^1.16.12"
nbmake = ">0.5.0"
ruff = "^0.0.251"
pytest-timeout = "^2.1.0"

[build-system]
requires = ["setuptools<65.5.0", "poetry-core>=1.0.0"]
build-backend = "poetry.core.masonry.api"

[tool.pydocstyle]
convention = "numpy"
match = '((?!test_).)*\.py'


[tool.ruff]
line-length = 122
target-version = "py38"
# This is an introductory addition of ruff. We should look to adding:
# D: pydocstyle, PD: pandas-vet
# All options here: https://github.com/charliermarsh/ruff#supported-rules
select = ["E", "W", "F", "Q", "S", "UP", "I", "PLC", "PLE", "PLR", "PLW", "SIM"]
# These ignores should be seen as temporary solutions to problems that will NEED fixed
ignore = ["S105", "S106", "S107", "S110", "PLR2004", "PLR0911", "PLR0913", "PLR0912", "PLR0915", "SIM114", "SIM105", "SIM117"]

[tool.ruff.per-file-ignores]
"tests/*" = ["S101"]

[tool.ruff.flake8-import-conventions.aliases]
"matplotlib.pyplot" = "plt"
numpy = "np"
pandas = "pd"
seaborn = "sns"

[tool.ruff.isort]
combine-as-imports = true
force-wrap-aliases = true

[tool.ruff.pylint]
max-args=8
max-branches=25
max-returns=9
max-statements=30

[tool.isort]
profile = "black"
line_length = 122
skip_gitignore = true
combine_as_imports = true
src_paths = ["openbb_terminal"]<|MERGE_RESOLUTION|>--- conflicted
+++ resolved
@@ -104,11 +104,7 @@
 packaging = ">=22.0"
 rapidfuzz = "^2.13.7"
 streamlit = "^1.17.0"
-<<<<<<< HEAD
-pywry = "0.3.5"
-=======
 pywry = "^0.3.6"
->>>>>>> 3aec94cd
 svglib = "^1.5.0"
 sparqlwrapper = "^2.0.0"
 y-py = "!=0.5.5"  # Untraceable third level dependency that requires cargo to be built

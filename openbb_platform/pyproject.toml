[tool.poetry]
name = "openbb"
version = "4.0.0a3"
description = "OpenBB"
authors = ["OpenBB Team <hello@openbb.co>"]
readme = "README.md"
packages = [{ include = "openbb" }]

[tool.poetry.dependencies]
python = ">=3.8,<3.12"
openbb-core = "^0.1.0a4"

<<<<<<< HEAD
openbb-benzinga = "^0.1.0a2"
openbb-fmp = "^0.1.0a2"
openbb-fred = "^0.1.0a2"
openbb-intrinio = "^0.1.0a2"
openbb-oecd = "^0.1.0a2"
openbb-polygon = "^0.1.0a2"
openbb-tradingeconomics = "^0.1.0a2"
=======
openbb-benzinga = "^0.1.0a3"
openbb-fmp = "^0.1.0a3"
openbb-fred = "^0.1.0a3"
openbb-intrinio = "^0.1.0a3"
openbb-polygon = "^0.1.0a3"
openbb-tradingeconomics = "^0.1.0a3"
>>>>>>> 2c7bef6b

openbb-crypto = "^0.1.0a3"
openbb-economy = "^0.1.0a3"
openbb-forex = "^0.1.0a3"
openbb-fixedincome = "^0.1.0a3"
openbb-news = "^0.1.0a3"
openbb-stocks = "^0.1.0a3"

# Community dependencies
<<<<<<< HEAD
openbb-alpha-vantage = { version = "^0.1.0a2", optional = true }
openbb-biztoc = { version = "^0.1.0a2", optional = true }
openbb-cboe = { version = "^0.1.0a2", optional = true }
openbb-quandl = { version = "^0.1.0a2", optional = true }
openbb-yfinance = { version = "^0.1.0a2", optional = true }
=======
openbb-alpha-vantage = { version = "^0.1.0a3", optional = true }
openbb-cboe = { version = "^0.1.0a3", optional = true }
openbb-quandl = { version = "^0.1.0a3", optional = true }
openbb-yfinance = { version = "^0.1.0a3", optional = true }
openbb-oecd = { version = "^0.1.0a3", optional = true }
>>>>>>> 2c7bef6b

openbb-charting = { version = "^0.1.0a3", optional = true }
openbb-futures = { version = "^0.1.0a3", optional = true }
openbb-qa = { version = "^0.1.0a3", optional = true }
openbb-ta = { version = "^0.1.0a3", optional = true }
openbb-econometrics = { version = "^0.1.0a3", optional = true }

[tool.poetry.extras]
alpha_vantage = ["openbb-alpha-vantage"]
biztoc = ["openbb-biztoc"]
cboe = ["openbb-cboe"]
quandl = ["openbb-quandl"]
yfinance = ["openbb-yfinance"]
charting = ["openbb-charting"]
futures = ["openbb-futures"]
qa = ["openbb-qa"]
ta = ["openbb-ta"]
econometrics = ["openbb-econometrics"]

all = [
    "openbb-alpha-vantage",
    "openbb-biztoc",
    "openbb-cboe",
    "openbb-quandl",
    "openbb-yfinance",
    "openbb-charting",
    "openbb-futures",
    "openbb-qa",
    "openbb-ta",
    "openbb-econometrics",
]

[tool.poetry.group.dev.dependencies]
pytest = "^7.0.0"
pytest-subtests = "^0.11.0"
pytest-recorder = "^0.2.3"
toml = "^0.10.2"

[build-system]
requires = ["poetry-core"]
build-backend = "poetry.core.masonry.api"<|MERGE_RESOLUTION|>--- conflicted
+++ resolved
@@ -10,22 +10,12 @@
 python = ">=3.8,<3.12"
 openbb-core = "^0.1.0a4"
 
-<<<<<<< HEAD
-openbb-benzinga = "^0.1.0a2"
-openbb-fmp = "^0.1.0a2"
-openbb-fred = "^0.1.0a2"
-openbb-intrinio = "^0.1.0a2"
-openbb-oecd = "^0.1.0a2"
-openbb-polygon = "^0.1.0a2"
-openbb-tradingeconomics = "^0.1.0a2"
-=======
 openbb-benzinga = "^0.1.0a3"
 openbb-fmp = "^0.1.0a3"
 openbb-fred = "^0.1.0a3"
 openbb-intrinio = "^0.1.0a3"
 openbb-polygon = "^0.1.0a3"
 openbb-tradingeconomics = "^0.1.0a3"
->>>>>>> 2c7bef6b
 
 openbb-crypto = "^0.1.0a3"
 openbb-economy = "^0.1.0a3"
@@ -35,19 +25,12 @@
 openbb-stocks = "^0.1.0a3"
 
 # Community dependencies
-<<<<<<< HEAD
-openbb-alpha-vantage = { version = "^0.1.0a2", optional = true }
-openbb-biztoc = { version = "^0.1.0a2", optional = true }
-openbb-cboe = { version = "^0.1.0a2", optional = true }
-openbb-quandl = { version = "^0.1.0a2", optional = true }
-openbb-yfinance = { version = "^0.1.0a2", optional = true }
-=======
 openbb-alpha-vantage = { version = "^0.1.0a3", optional = true }
+openbb-biztoc = { version = "^0.1.0a3", optional = true }
 openbb-cboe = { version = "^0.1.0a3", optional = true }
 openbb-quandl = { version = "^0.1.0a3", optional = true }
 openbb-yfinance = { version = "^0.1.0a3", optional = true }
 openbb-oecd = { version = "^0.1.0a3", optional = true }
->>>>>>> 2c7bef6b
 
 openbb-charting = { version = "^0.1.0a3", optional = true }
 openbb-futures = { version = "^0.1.0a3", optional = true }

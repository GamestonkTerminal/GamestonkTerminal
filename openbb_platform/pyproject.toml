--- conflicted
+++ resolved
@@ -79,24 +79,16 @@
     "openbb-seeking-alpha",
     "openbb-stockgrid",
     "openbb-ta",
-<<<<<<< HEAD
-    "openbb-econometrics",
-    "openbb-stockgrid",
-=======
     "openbb-wsj",
     "openbb-yfinance",
->>>>>>> 511558ec
 ]
 
 [tool.poetry.group.dev.dependencies]
 pytest = "^7.0.0"
 pytest-subtests = "^0.11.0"
 pytest-recorder = "^0.2.3"
-<<<<<<< HEAD
-=======
 toml = "^0.10.2"
 types-toml = "^0.10.8.7"
->>>>>>> 511558ec
 
 [build-system]
 requires = ["poetry-core"]

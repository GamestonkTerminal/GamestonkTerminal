[tool.poetry]
name = "openbb"
version = "4.0.0a2"
description = "OpenBB"
authors = ["OpenBB Team <hello@openbb.co>"]
readme = "README.md"
packages = [{ include = "openbb" }]

[tool.poetry.dependencies]
python = ">=3.8,<3.12"
openbb-core = "^0.1.0a2"
<<<<<<< HEAD
openbb-provider = "^0.1.0a2"
=======
>>>>>>> dbed7f30

openbb-benzinga = "^0.1.0a2"
openbb-fmp = "^0.1.0a2"
openbb-fred = "^0.1.0a2"
openbb-intrinio = "^0.1.0a2"
openbb-polygon = "^0.1.0a2"

openbb-crypto = "^0.1.0a2"
openbb-economy = "^0.1.0a2"
openbb-etf = "^0.1.0a2"
openbb-forex = "^0.1.0a2"
openbb-fixedincome = "^0.1.0a2"
openbb-news = "^0.1.0a2"
openbb-stocks = "^0.1.0a2"

# Community dependencies
openbb-alpha-vantage = { version = "^0.1.0a2", optional = true }
openbb-blackrock = { version = "^0.1.0a2", optional = true }
openbb-cboe = { version = "^0.1.0a2", optional = true }
openbb-quandl = { version = "^0.1.0a2", optional = true }
openbb-tmx = { version = "^0.1.0a2", optional = true }
openbb-yfinance = { version = "^0.1.0a2", optional = true }

openbb-charting = { version = "^0.1.0a2", optional = true }
openbb-futures = { version = "^0.1.0a2", optional = true }
openbb-qa = { version = "^0.1.0a2", optional = true }
openbb-ta = { version = "^0.1.0a2", optional = true }
openbb-econometrics = { version = "^0.1.0a2", optional = true }

[tool.poetry.extras]
alpha_vantage = ["openbb-alpha-vantage"]
blackrock = ["openbb-blackrock"]
cboe = ["openbb-cboe"]
quandl = ["openbb-quandl"]
tmx = ["openbb-tmx"]
yfinance = ["openbb-yfinance"]
charting = ["openbb-charting"]
futures = ["openbb-futures"]
qa = ["openbb-qa"]
ta = ["openbb-ta"]
econometrics = ["openbb-econometrics"]

all = [
    "openbb-alpha-vantage",
    "openbb-blackrock",
    "openbb-cboe",
    "openbb-quandl",
    "openbb-tmx",
    "openbb-yfinance",
    "openbb-charting",
    "openbb-futures",
    "openbb-qa",
    "openbb-ta",
    "openbb-econometrics",
]

[tool.poetry.group.dev.dependencies]
pytest = "^7.0.0"
pytest-subtests = "^0.11.0"
pytest-recorder = "^0.2.3"
toml = "^0.10.2"

[build-system]
requires = ["poetry-core"]
build-backend = "poetry.core.masonry.api"<|MERGE_RESOLUTION|>--- conflicted
+++ resolved
@@ -9,10 +9,6 @@
 [tool.poetry.dependencies]
 python = ">=3.8,<3.12"
 openbb-core = "^0.1.0a2"
-<<<<<<< HEAD
-openbb-provider = "^0.1.0a2"
-=======
->>>>>>> dbed7f30
 
 openbb-benzinga = "^0.1.0a2"
 openbb-fmp = "^0.1.0a2"

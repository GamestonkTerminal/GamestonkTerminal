--- conflicted
+++ resolved
@@ -21,19 +21,7 @@
 openbb-tiingo = "^1.0.0b1"
 openbb-tradingeconomics = "^1.0.0b1"
 
-<<<<<<< HEAD
-openbb-crypto = "^1.0.0b0"
-openbb-currency = "^1.0.0b0"
-openbb-commodity = "^1.0.0b0"
-openbb-derivatives = "^1.0.0b0"
-openbb-economy = "^1.0.0b0"
-openbb-equity = "^1.0.0b0"
-openbb-etf = "^1.0.0b0"
-openbb-fixedincome = "^1.0.0b0"
-openbb-index = "^1.0.0b0"
-openbb-news = "^1.0.0b0"
-openbb-regulators = "^1.0.0b0"
-=======
+openbb-commodity = "^1.0.0b1"
 openbb-crypto = "^1.0.0b1"
 openbb-currency = "^1.0.0b1"
 openbb-derivatives = "^1.0.0b1"
@@ -44,7 +32,6 @@
 openbb-index = "^1.0.0b1"
 openbb-news = "^1.0.0b1"
 openbb-regulators = "^1.0.0b1"
->>>>>>> 1e4feffd
 
 # Community dependencies
 openbb-alpha-vantage = { version = "^1.0.0b1", optional = true }

[tool.poetry]
name = "openbb"
version = "4.1.3"
description = "OpenBB"
authors = ["OpenBB Team <hello@openbb.co>"]
readme = "README.md"
packages = [{ include = "openbb" }]

[tool.poetry.dependencies]
python = ">=3.8,<3.12"
openbb-core = "^1.1.1"

openbb-benzinga = "^1.1.1"
openbb-federal-reserve = "^1.1.1"
openbb-fmp = "^1.1.1"
openbb-fred = "^1.1.1"
openbb-intrinio = "^1.1.1"
openbb-oecd = "^1.1.1"
openbb-polygon = "^1.1.1"
openbb-sec = "^1.1.1"
openbb-tiingo = "^1.1.1"
openbb-tradingeconomics = "^1.1.1"
openbb-yfinance = "^1.1.1"

<<<<<<< HEAD
openbb-commodity = "^1.0.0"
openbb-crypto = "^1.0.0"
openbb-currency = "^1.0.0"
openbb-derivatives = "^1.0.0"
openbb-economy = "^1.0.0"
openbb-equity = "^1.0.0"
openbb-etf = "^1.0.0"
openbb-fixedincome = "^1.0.0"
openbb-index = "^1.0.0"
openbb-news = "^1.0.0"
openbb-regulators = "^1.0.0"
=======
openbb-crypto = "^1.1.1"
openbb-currency = "^1.1.1"
openbb-derivatives = "^1.1.1"
openbb-economy = "^1.1.1"
openbb-equity = "^1.1.1"
openbb-etf = "^1.1.1"
openbb-fixedincome = "^1.1.1"
openbb-index = "^1.1.1"
openbb-news = "^1.1.1"
openbb-regulators = "^1.1.1"
>>>>>>> d4baba02

# Community dependencies
openbb-alpha-vantage = { version = "^1.1.1", optional = true }
openbb-biztoc = { version = "^1.1.1", optional = true }
openbb-cboe = { version = "^1.1.1", optional = true }
openbb-ecb = { version = "^1.1.1", optional = true }
openbb-finra = { version = "^1.1.1", optional = true }
openbb-finviz = { version = "^1.0.0", optional = true }
openbb-government-us = { version = "^1.1.1", optional = true }
openbb-nasdaq = { version = "^1.1.2", optional = true }
openbb-seeking-alpha = { version = "^1.1.1", optional = true }
openbb-stockgrid = { version = "^1.1.1", optional = true }
openbb-wsj = { version = "^1.1.1", optional = true }

openbb-charting = { version = "^1.1.1", optional = true }
openbb-econometrics = { version = "^1.1.1", optional = true }
openbb-quantitative = { version = "^1.1.1", optional = true }
openbb-technical = { version = "^1.1.2", optional = true }

[tool.poetry.extras]
alpha_vantage = ["openbb-alpha-vantage"]
biztoc = ["openbb-biztoc"]
cboe = ["openbb-cboe"]
charting = ["openbb-charting"]
ecb = ["openbb-ecb"]
econometrics = ["openbb-econometrics"]
finra = ["openbb-finra"]
finviz = ["openbb-finviz"]
government_us = ["openbb-government-us"]
nasdaq = ["openbb-nasdaq"]
quantitative = ["openbb-quantitative"]
seeking_alpha = ["openbb-seeking-alpha"]
stockgrid = ["openbb-stockgrid"]
technical = ["openbb-technical"]
wsj = ["openbb-wsj"]


all = [
    "openbb-alpha-vantage",
    "openbb-biztoc",
    "openbb-cboe",
    "openbb-charting",
    "openbb-ecb",
    "openbb-econometrics",
    "openbb-finra",
    "openbb-finviz",
    "openbb-government-us",
    "openbb-nasdaq",
    "openbb-quantitative",
    "openbb-seeking-alpha",
    "openbb-stockgrid",
    "openbb-technical",
    "openbb-wsj",
]

[build-system]
requires = ["poetry-core"]
build-backend = "poetry.core.masonry.api"<|MERGE_RESOLUTION|>--- conflicted
+++ resolved
@@ -22,19 +22,7 @@
 openbb-tradingeconomics = "^1.1.1"
 openbb-yfinance = "^1.1.1"
 
-<<<<<<< HEAD
 openbb-commodity = "^1.0.0"
-openbb-crypto = "^1.0.0"
-openbb-currency = "^1.0.0"
-openbb-derivatives = "^1.0.0"
-openbb-economy = "^1.0.0"
-openbb-equity = "^1.0.0"
-openbb-etf = "^1.0.0"
-openbb-fixedincome = "^1.0.0"
-openbb-index = "^1.0.0"
-openbb-news = "^1.0.0"
-openbb-regulators = "^1.0.0"
-=======
 openbb-crypto = "^1.1.1"
 openbb-currency = "^1.1.1"
 openbb-derivatives = "^1.1.1"
@@ -45,7 +33,6 @@
 openbb-index = "^1.1.1"
 openbb-news = "^1.1.1"
 openbb-regulators = "^1.1.1"
->>>>>>> d4baba02
 
 # Community dependencies
 openbb-alpha-vantage = { version = "^1.1.1", optional = true }

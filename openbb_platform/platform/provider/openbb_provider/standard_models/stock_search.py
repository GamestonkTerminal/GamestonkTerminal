--- conflicted
+++ resolved
@@ -2,24 +2,18 @@
 
 from typing import List, Set, Union
 
-from pydantic import Field, field_validator
-
 from openbb_provider.abstract.data import Data
 from openbb_provider.abstract.query_params import QueryParams
 from openbb_provider.utils.descriptions import QUERY_DESCRIPTIONS
+from pydantic import Field, field_validator
 
 
 class StockSearchQueryParams(QueryParams):
     """Company Search Query Params"""
 
     query: str = Field(description="Search query.", default="")
-<<<<<<< HEAD
     is_symbol: bool = Field(
         description="Whether to search by ticker symbol.", default=False
-=======
-    symbol: bool = Field(
-        description="Whether to search by a symbol.", default=False
->>>>>>> c3651866
     )
 
 

--- conflicted
+++ resolved
@@ -2,12 +2,8 @@
 from functools import wraps
 from typing import Any, Callable, Optional, TypeVar, overload
 
-<<<<<<< HEAD
 from pkg_resources import parse_version
 from pydantic import VERSION
-=======
-from pydantic import validate_call
->>>>>>> 8467ac5a
 from typing_extensions import ParamSpec
 
 

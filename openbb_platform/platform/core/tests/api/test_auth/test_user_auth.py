--- conflicted
+++ resolved
@@ -13,12 +13,6 @@
     get_user_settings,
 )
 
-<<<<<<< HEAD
-
-# ruff: noqa: S105 S106
-
-=======
->>>>>>> 2d8c35df
 
 @pytest.mark.parametrize(
     "error, correct, received",

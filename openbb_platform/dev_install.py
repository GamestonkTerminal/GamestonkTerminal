--- conflicted
+++ resolved
@@ -186,13 +186,9 @@
         CMD = [sys.executable, "-m", "poetry"]
 
         subprocess.run(
-<<<<<<< HEAD
-            CMD + ["lock", "--no-update"], cwd=CLI_PATH, check=True  # noqa: S603
-=======
             CMD + ["lock", "--no-update"],
             cwd=CLI_PATH,
             check=True,  # noqa: S603
->>>>>>> 3e24fd6b
         )
         subprocess.run(CMD + ["install"], cwd=CLI_PATH, check=True)  # noqa: S603
 

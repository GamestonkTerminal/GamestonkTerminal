"""Install for development script."""
# noqa: S603,PLW1510,T201
import subprocess
import sys
from pathlib import Path

import toml

PLATFORM_PATH = Path(__file__).parent.resolve()
LOCK = PLATFORM_PATH / "poetry.lock"
PYPROJECT = PLATFORM_PATH / "pyproject.toml"


LOCAL_DEPS = """
[tool.poetry.dependencies]
python = ">=3.8,<3.12"
openbb-provider = { path = "./platform/provider", develop = true }
openbb-core = { path = "./platform/core", develop = true }

openbb-benzinga = { path = "./providers/benzinga", develop = true }
openbb-fmp = { path = "./providers/fmp", develop = true }
openbb-fred = { path = "./providers/fred", develop = true }
openbb-intrinio = { path = "./providers/intrinio", develop = true }
openbb-polygon = { path = "./providers/polygon", develop = true }
openbb-tradingeconomics = { path = "./providers/tradingeconomics", develop = true }
openbb-oecd = { path = "./providers/oecd", develop = true }

openbb-crypto = { path = "./extensions/crypto", develop = true }
openbb-economy = { path = "./extensions/economy", develop = true }
openbb-forex = { path = "./extensions/forex", develop = true }
openbb-fixedincome = { path = "./extensions/fixedincome", develop = true }
openbb-news = { path = "./extensions/news", develop = true }
openbb-stocks = { path = "./extensions/stocks", develop = true }

# Community dependencies
openbb-alpha-vantage = { path = "./providers/alpha_vantage", optional = true, develop = true }
openbb-cboe = { path = "./providers/cboe", optional = true, develop = true }
openbb-quandl = { path = "./providers/quandl", optional = true, develop = true }
openbb-sec = { path = "./providers/sec", optional = true, develop = true }
openbb-yfinance = { path = "./providers/yfinance", optional = true, develop = true }
<<<<<<< HEAD

=======
>>>>>>> ab430a10

openbb-charting = { path = "./extensions/charting", optional = true, develop = true }
openbb-futures = { path = "./extensions/futures", optional = true, develop = true }
openbb-qa = { path = "./extensions/qa", optional = true, develop = true }
openbb-ta = { path = "./extensions/ta", optional = true, develop = true }
openbb-econometrics = { path = "./extensions/econometrics", optional = true, develop = true }
"""

pyproject_toml = toml.load(PYPROJECT)
pyproject_toml["tool"]["poetry"]["dependencies"] = toml.loads(LOCAL_DEPS)["tool"][
    "poetry"
]["dependencies"]

TEMP_PYPROJECT = toml.dumps(pyproject_toml)


def install_local(_extras: bool = False):
    """Install the Platform locally for development purposes.

    Installs the Platform in editable mode, instead of copying the source code to
    the site-packages directory. This makes any changes immediately available
    to the interpreter.

    Parameters
    ----------
    _extras : bool, optional
        Whether to install the Platform with the extra dependencies, by default False
    """
    original_lock = LOCK.read_text()
    original_pyproject = PYPROJECT.read_text()
    extras_args = ["-E", "all"] if _extras else []

    try:
        # we create a temporary pyproject.toml
        PYPROJECT.write_text(TEMP_PYPROJECT)
        CMD = [sys.executable, "-m", "poetry"]

        subprocess.run(  # noqa: PLW1510
            CMD + ["lock", "--no-update"], cwd=PLATFORM_PATH, check=True  # noqa: S603
        )
        subprocess.run(  # noqa: PLW1510
            CMD + ["install"] + extras_args, cwd=PLATFORM_PATH, check=True  # noqa: S603
        )

    except (Exception, KeyboardInterrupt) as e:
        print(e)  # noqa: T201
        print("Restoring pyproject.toml and poetry.lock")  # noqa: T201

    # we restore the original pyproject.toml
    with open(PYPROJECT, "w", encoding="utf-8", newline="\n") as f:
        f.write(original_pyproject)

    # we restore the original poetry.lock
    with open(LOCK, "w", encoding="utf-8", newline="\n") as f:
        f.write(original_lock)


if __name__ == "__main__":
    args = sys.argv[1:]

    # pylint: disable=use-a-generator
    extras = any([arg.lower() in ["-e", "--extras"] for arg in args])

    install_local(extras)<|MERGE_RESOLUTION|>--- conflicted
+++ resolved
@@ -38,10 +38,6 @@
 openbb-quandl = { path = "./providers/quandl", optional = true, develop = true }
 openbb-sec = { path = "./providers/sec", optional = true, develop = true }
 openbb-yfinance = { path = "./providers/yfinance", optional = true, develop = true }
-<<<<<<< HEAD
-
-=======
->>>>>>> ab430a10
 
 openbb-charting = { path = "./extensions/charting", optional = true, develop = true }
 openbb-futures = { path = "./extensions/futures", optional = true, develop = true }

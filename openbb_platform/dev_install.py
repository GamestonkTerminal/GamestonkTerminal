"""Install for development script."""
import subprocess
import sys
from pathlib import Path

import toml

PLATFORM_PATH = Path(__file__).parent.resolve()
LOCK = PLATFORM_PATH / "poetry.lock"
PYPROJECT = PLATFORM_PATH / "pyproject.toml"


LOCAL_DEPS = """
[tool.poetry.dependencies]
python = ">=3.8,<3.12"
openbb-devtools = { path = "./extensions/devtools", develop = true }
openbb-core = { path = "./core", develop = true }

openbb-benzinga = { path = "./providers/benzinga", develop = true }
openbb-federal-reserve = { path = "./providers/federal_reserve", develop = true }
openbb-fmp = { path = "./providers/fmp", develop = true }
openbb-fred = { path = "./providers/fred", develop = true }
openbb-intrinio = { path = "./providers/intrinio", develop = true }
openbb-oecd = { path = "./providers/oecd", develop = true }
openbb-polygon = { path = "./providers/polygon", develop = true }
openbb-sec = { path = "./providers/sec", develop = true }
openbb-tiingo = { path = "./providers/tiingo", develop = true }
openbb-tradingeconomics = { path = "./providers/tradingeconomics", develop = true }

openbb-crypto = { path = "./extensions/crypto", develop = true }
openbb-currency = { path = "./extensions/currency", develop = true }
openbb-derivatives = { path = "./extensions/derivatives", develop = true }
openbb-economy = { path = "./extensions/economy", develop = true }
openbb-equity = { path = "./extensions/equity", develop = true }
openbb-etf = { path = "./extensions/etf", develop = true }
openbb-fixedincome = { path = "./extensions/fixedincome", develop = true }
openbb-index = { path = "./extensions/index", develop = true }
openbb-news = { path = "./extensions/news", develop = true }
openbb-regulators = { path = "./extensions/regulators", develop = true }

# Community dependencies
openbb-alpha-vantage = { path = "./providers/alpha_vantage", optional = true, develop = true }
openbb-biztoc = { path = "./providers/biztoc", optional = true, develop = true }
openbb-cboe = { path = "./providers/cboe", optional = true, develop = true }
openbb-ecb = { path = "./providers/ecb", optional = true, develop = true }
openbb-finra = { path = "./providers/finra", develop = true }
<<<<<<< HEAD
openbb-finviz = { path = "./providers/finviz", develop = true }
=======
openbb-government-us = { path = "./providers/government_us", develop = true }
>>>>>>> 31d03eb5
openbb-nasdaq = { path = "./providers/nasdaq", optional = true, develop = true }
openbb-seeking-alpha = { path = "./providers/seeking_alpha", optional = true, develop = true }
openbb-stockgrid = { path = "./providers/stockgrid" , optional = true,  develop = true }
openbb-wsj = { path = "./providers/wsj", optional = true, develop = true }
openbb-yfinance = { path = "./providers/yfinance", optional = true, develop = true }

openbb-charting = { path = "./extensions/charting", optional = true, develop = true }
openbb-econometrics = { path = "./extensions/econometrics", optional = true, develop = true }
openbb-quantitative = { path = "./extensions/quantitative", optional = true, develop = true }
openbb-technical = { path = "./extensions/technical", optional = true, develop = true }
"""


def extract_dev_dependencies(local_dep_path):
    """Extract development dependencies from a given package's pyproject.toml."""
    package_pyproject_path = PLATFORM_PATH / local_dep_path
    if package_pyproject_path.exists():
        package_pyproject_toml = toml.load(package_pyproject_path / "pyproject.toml")
        return (
            package_pyproject_toml.get("tool", {})
            .get("poetry", {})
            .get("group", {})
            .get("dev", {})
            .get("dependencies", {})
        )
    return {}


def get_all_dev_dependencies():
    """Aggregate development dependencies from all local packages."""
    all_dev_dependencies = {}
    local_deps = toml.loads(LOCAL_DEPS)["tool"]["poetry"]["dependencies"]
    for _, package_info in local_deps.items():
        if "path" in package_info:
            dev_deps = extract_dev_dependencies(Path(package_info["path"]))
            all_dev_dependencies.update(dev_deps)
    return all_dev_dependencies


def install_local(_extras: bool = False):
    """Install the Platform locally for development purposes."""
    original_lock = LOCK.read_text()
    original_pyproject = PYPROJECT.read_text()

    pyproject_toml = toml.load(PYPROJECT)
    local_deps = toml.loads(LOCAL_DEPS)["tool"]["poetry"]["dependencies"]
    pyproject_toml["tool"]["poetry"]["dependencies"].update(local_deps)

    if _extras:
        dev_dependencies = get_all_dev_dependencies()
        pyproject_toml["tool"]["poetry"].setdefault("group", {}).setdefault(
            "dev", {}
        ).setdefault("dependencies", {})
        pyproject_toml["tool"]["poetry"]["group"]["dev"]["dependencies"].update(
            dev_dependencies
        )

    TEMP_PYPROJECT = toml.dumps(pyproject_toml)

    try:
        with open(PYPROJECT, "w", encoding="utf-8", newline="\n") as f:
            f.write(TEMP_PYPROJECT)

        CMD = [sys.executable, "-m", "poetry"]
        extras_args = ["-E", "all"] if _extras else []

        subprocess.run(
            CMD + ["lock", "--no-update"], cwd=PLATFORM_PATH, check=True  # noqa: S603
        )
        subprocess.run(
            CMD + ["install"] + extras_args, cwd=PLATFORM_PATH, check=True  # noqa: S603
        )

    except (Exception, KeyboardInterrupt) as e:
        print(e)  # noqa: T201
        print("Restoring pyproject.toml and poetry.lock")  # noqa: T201

    finally:
        # Revert pyproject.toml and poetry.lock to their original state
        with open(PYPROJECT, "w", encoding="utf-8", newline="\n") as f:
            f.write(original_pyproject)

        with open(LOCK, "w", encoding="utf-8", newline="\n") as f:
            f.write(original_lock)


if __name__ == "__main__":
    args = sys.argv[1:]
    extras = any(arg.lower() in ["-e", "--extras"] for arg in args)
    install_local(extras)<|MERGE_RESOLUTION|>--- conflicted
+++ resolved
@@ -44,11 +44,8 @@
 openbb-cboe = { path = "./providers/cboe", optional = true, develop = true }
 openbb-ecb = { path = "./providers/ecb", optional = true, develop = true }
 openbb-finra = { path = "./providers/finra", develop = true }
-<<<<<<< HEAD
 openbb-finviz = { path = "./providers/finviz", develop = true }
-=======
 openbb-government-us = { path = "./providers/government_us", develop = true }
->>>>>>> 31d03eb5
 openbb-nasdaq = { path = "./providers/nasdaq", optional = true, develop = true }
 openbb-seeking-alpha = { path = "./providers/seeking_alpha", optional = true, develop = true }
 openbb-stockgrid = { path = "./providers/stockgrid" , optional = true,  develop = true }

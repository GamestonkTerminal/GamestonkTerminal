--- conflicted
+++ resolved
@@ -14,13 +14,9 @@
 LOCAL_DEPS = """
 [tool.poetry.dependencies]
 python = ">=3.8,<3.12"
-<<<<<<< HEAD
-=======
 openbb-devtools = { path = "./extensions/devtools", develop = true }
 openbb-provider = { path = "./platform/provider", develop = true }
->>>>>>> 26a37b8f
 openbb-core = { path = "./platform/core", develop = true }
-openbb-provider = { path = "./platform/provider", develop = true }
 
 openbb-benzinga = { path = "./providers/benzinga", develop = true }
 openbb-fmp = { path = "./providers/fmp", develop = true }

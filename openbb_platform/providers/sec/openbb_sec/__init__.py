--- conflicted
+++ resolved
@@ -2,12 +2,8 @@
 from openbb_provider.abstract.provider import Provider
 from openbb_sec.models.cik_map import SecCikMapFetcher
 from openbb_sec.models.company_filings import SecCompanyFilingsFetcher
-<<<<<<< HEAD
 from openbb_sec.models.equity_ftd import SecEquityFtdFetcher
 from openbb_sec.models.equity_search import SecEquitySearchFetcher
-from openbb_sec.models.equity_short_interest import SecShortInterestFetcher
-=======
->>>>>>> caabe8de
 from openbb_sec.models.institutions_search import SecInstitutionsSearchFetcher
 from openbb_sec.models.rss_litigation import SecRssLitigationFetcher
 from openbb_sec.models.schema_files import SecSchemaFilesFetcher
@@ -22,13 +18,13 @@
     fetcher_dict={
         "CikMap": SecCikMapFetcher,
         "CompanyFilings": SecCompanyFilingsFetcher,
+        "EquityFTD": SecEquityFtdFetcher,
+        "EquitySearch": SecEquitySearchFetcher,
         "Filings": SecCompanyFilingsFetcher,
         "InstitutionsSearch": SecInstitutionsSearchFetcher,
+        "RssLitigation": SecRssLitigationFetcher,
         "SchemaFiles": SecSchemaFilesFetcher,
         "SicSearch": SecSicSearchFetcher,
-        "EquityFTD": SecEquityFtdFetcher,
-        "EquitySearch": SecEquitySearchFetcher,
         "SymbolMap": SecSymbolMapFetcher,
-        "RssLitigation": SecRssLitigationFetcher,
     },
 )
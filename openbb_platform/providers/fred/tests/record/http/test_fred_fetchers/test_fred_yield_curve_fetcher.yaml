--- conflicted
+++ resolved
@@ -9,19 +9,6 @@
       Connection:
       - keep-alive
     method: GET
-<<<<<<< HEAD
-    uri: https://api.stlouisfed.org/fred/series/observations?api_key=MOCK_API_KEY&file_type=json&observation_start=2023-11-05&series_id=DGS1MO
-  response:
-    body:
-      string: !!binary |
-        H4sIAAAAAAAEA6pWKkpNzCnJzE2NLy5JLCpRslIyMjAy1jU00jUwVdJByKbmpaDL5ScVpxaVJZZk
-        5uehaTaEaEZWANFvaWlpCTLb2FBJR6k0L7OkWMlKKSczT0lHKb+0pKC0JL6ksiBVycpQRyktMycV
-        ylPKKs4HKylKSS2KT6pUslJCNjolsSRVSUepOL+oJD4fpETJSimxOFlJRyk5vzSvRMnKyEBHKT8t
-        rTi1RMnKQEcpJzM3s0TJytAABHSQjSpWsoqmJETALoGFoKGugZmSjlJZYk5pqpKVkqmeqbFSrQ41
-        jTenrfEWqMYbUdn1lqjGUzlwDA1oa7wxbY03QTWeymFvCMraSAmT2sbTNt0boqV7KrveiLYpxwhU
-        9NEu7I2MUFOOCXVzrRFyutejstloid6UysajJRtqhwxacUnl8syItsWlMVqiN6Nm2BvpGqAlesBM
-        lWpjawHf/8CefAgAAA==
-=======
     uri: https://api.stlouisfed.org/fred/series/observations?api_key=MOCK_API_KEY&file_type=json&observation_start=2023-11-01&series_id=DGS1MO
   response:
     body:
@@ -33,24 +20,14 @@
         8UZUNt4Y1XhjKhtvRlvjzWlrvAWq8dQOe0tU46kc9oYGtDWetinHEFQw0S7dG5qiBg6Vo9aQtune
         EC3dU9n1RrRNOUageoF2UWuEVmKaULdIM0JO93pUNhst0ZtS2Xi0ZEPtkEErLqlcnhnRtrg0Rkv0
         VK3HjSBtJaRED5ipUm1sLQAe/vlZmQkAAA==
->>>>>>> 2cfac126
-    headers:
-      Accept-Ranges:
-      - bytes
-      Connection:
-      - keep-alive
-      Content-Encoding:
-      - gzip
-      Content-Length:
-<<<<<<< HEAD
-      - '355'
-      Content-Type:
-      - application/json; charset=UTF-8
-      Date:
-      - Tue, 05 Dec 2023 14:28:32 GMT
-      Expires:
-      - Tue, 05 Dec 2023 14:29:32 GMT
-=======
+    headers:
+      Accept-Ranges:
+      - bytes
+      Connection:
+      - keep-alive
+      Content-Encoding:
+      - gzip
+      Content-Length:
       - '367'
       Content-Type:
       - application/json; charset=UTF-8
@@ -58,7 +35,6 @@
       - Tue, 05 Dec 2023 03:10:51 GMT
       Expires:
       - Tue, 05 Dec 2023 03:11:51 GMT
->>>>>>> 2cfac126
       Last-Modified:
       - Mon, 04 Dec 2023 21:25:11 GMT
       Vary:
@@ -80,19 +56,6 @@
       Connection:
       - keep-alive
     method: GET
-<<<<<<< HEAD
-    uri: https://api.stlouisfed.org/fred/series/observations?api_key=MOCK_API_KEY&file_type=json&observation_start=2023-11-05&series_id=DGS3MO
-  response:
-    body:
-      string: !!binary |
-        H4sIAAAAAAAEA6pWKkpNzCnJzE2NLy5JLCpRslIyMjAy1jU00jUwVdJByKbmpaDL5ScVpxaVJZZk
-        5uehaTaEaEZWANFvaWlpCTLb2FBJR6k0L7OkWMlKKSczT0lHKb+0pKC0JL6ksiBVycpQRyktMycV
-        ylPKKs4HKylKSS2KT6pUslJCNjolsSRVSUepOL+oJD4fpETJSimxOFlJRyk5vzSvRMnKyEBHKT8t
-        rTi1RMnKQEcpJzM3s0TJytAABHSQjSpWsoqmJETALoGFoKGugZmSjlJZYk5pqpKVkqmeqZlSrQ41
-        jTdHNd6UysZboBpvQmXjLWlqvKEBqvHG1HW9oTGq8VQOe0MTVOONqOx6UNZGSpjUDhy0dG9IZdej
-        pXsD6hpvhJZyqJzujUBFH+3C3sgINeVQ2/XI6V6PygGPluip7XTUZGNiSWXXoxaXJuZUNh61uDSh
-        coFjjJroqWu8ka4BaqIHzMRYqTa2FgB1U7wxfAgAAA==
-=======
     uri: https://api.stlouisfed.org/fred/series/observations?api_key=MOCK_API_KEY&file_type=json&observation_start=2023-11-01&series_id=DGS3MO
   response:
     body:
@@ -104,24 +67,14 @@
         8SZUNt4Y1XhjKhtvhmq8GZWNN0c13pTKxlugGk/tsLekqfGGBqjGUzlqDdFSDpXD3hBUMCGleyPq
         Rq2hKW0DBy3dG1LZ9Wjp3oC6xhuhpRwqp3sjUL2AFLVUTphGtC0xjZDTvR6VAx4t0VM74FGTjYkl
         lV2PWlyaULkmNEItLk2oXOAYoyZ66hpvBGkrIRI9YCbGSrWxtQC0CN1xmQkAAA==
->>>>>>> 2cfac126
-    headers:
-      Accept-Ranges:
-      - bytes
-      Connection:
-      - keep-alive
-      Content-Encoding:
-      - gzip
-      Content-Length:
-<<<<<<< HEAD
-      - '373'
-      Content-Type:
-      - application/json; charset=UTF-8
-      Date:
-      - Tue, 05 Dec 2023 14:28:32 GMT
-      Expires:
-      - Tue, 05 Dec 2023 14:29:32 GMT
-=======
+    headers:
+      Accept-Ranges:
+      - bytes
+      Connection:
+      - keep-alive
+      Content-Encoding:
+      - gzip
+      Content-Length:
       - '388'
       Content-Type:
       - application/json; charset=UTF-8
@@ -129,7 +82,6 @@
       - Tue, 05 Dec 2023 03:10:51 GMT
       Expires:
       - Tue, 05 Dec 2023 03:11:51 GMT
->>>>>>> 2cfac126
       Last-Modified:
       - Mon, 04 Dec 2023 21:25:11 GMT
       Vary:
@@ -151,19 +103,6 @@
       Connection:
       - keep-alive
     method: GET
-<<<<<<< HEAD
-    uri: https://api.stlouisfed.org/fred/series/observations?api_key=MOCK_API_KEY&file_type=json&observation_start=2023-11-05&series_id=DGS6MO
-  response:
-    body:
-      string: !!binary |
-        H4sIAAAAAAAEA6pWKkpNzCnJzE2NLy5JLCpRslIyMjAy1jU00jUwVdJByKbmpaDL5ScVpxaVJZZk
-        5uehaTaEaEZWANFvaWlpCTLb2FBJR6k0L7OkWMlKKSczT0lHKb+0pKC0JL6ksiBVycpQRyktMycV
-        ylPKKs4HKylKSS2KT6pUslJCNjolsSRVSUepOL+oJD4fpETJSimxOFlJRyk5vzSvRMnKyEBHKT8t
-        rTi1RMnKQEcpJzM3s0TJytAABHSQjSpWsoqmJETALoGFoKGugZmSjlJZYk5pqpKVkqmeiblSrQ41
-        jTenrfEWqMabUdn1ljQ13tCAtsYboxpvQd3AMTRBNd6QysaDsjZSwqS28ajp3pjagYOa7o0tqRs4
-        Rmgpx5jKxoOKPqSwN6Ky8UaoKYfaxiOnez0qOx0t0ZtS2XjUZGNCbePRiktqBzxqcUntPGWMmuip
-        a7yRrgFqogfM2FipNrYWAGumkfJ8CAAA
-=======
     uri: https://api.stlouisfed.org/fred/series/observations?api_key=MOCK_API_KEY&file_type=json&observation_start=2023-11-01&series_id=DGS6MO
   response:
     body:
@@ -175,24 +114,14 @@
         8QZUNt4YxXgTUyobb4ZqvDmVjTenrfEWqMabUdn1ljQ13tCAtsajpRwL6gaOIahgQqR7EypnK0NT
         1MChtvGo6d6Y2oGDmu6NLakb9kZoKceYysaD6gWkqDWisvGoJaYJtY1HTvd6VHY6WqKncmlshJps
         qF3YG6EVl9QOeNTiktp5yhg10VPXeCNIWwmR6AEzNlaqja0FAOALbrOZCQAA
->>>>>>> 2cfac126
-    headers:
-      Accept-Ranges:
-      - bytes
-      Connection:
-      - keep-alive
-      Content-Encoding:
-      - gzip
-      Content-Length:
-<<<<<<< HEAD
-      - '366'
-      Content-Type:
-      - application/json; charset=UTF-8
-      Date:
-      - Tue, 05 Dec 2023 14:28:32 GMT
-      Expires:
-      - Tue, 05 Dec 2023 14:29:32 GMT
-=======
+    headers:
+      Accept-Ranges:
+      - bytes
+      Connection:
+      - keep-alive
+      Content-Encoding:
+      - gzip
+      Content-Length:
       - '387'
       Content-Type:
       - application/json; charset=UTF-8
@@ -200,7 +129,6 @@
       - Tue, 05 Dec 2023 03:10:52 GMT
       Expires:
       - Tue, 05 Dec 2023 03:11:52 GMT
->>>>>>> 2cfac126
       Last-Modified:
       - Mon, 04 Dec 2023 21:25:13 GMT
       Vary:
@@ -222,19 +150,6 @@
       Connection:
       - keep-alive
     method: GET
-<<<<<<< HEAD
-    uri: https://api.stlouisfed.org/fred/series/observations?api_key=MOCK_API_KEY&file_type=json&observation_start=2023-11-05&series_id=DGS1
-  response:
-    body:
-      string: !!binary |
-        H4sIAAAAAAAEA6pWKkpNzCnJzE2NLy5JLCpRslIyMjAy1jU00jUwVdJByKbmpaDL5ScVpxaVJZZk
-        5uehaTaEaEZWANFvaWlpCTLb2FBJR6k0L7OkWMlKKSczT0lHKb+0pKC0JL6ksiBVycpQRyktMycV
-        ylPKKs4HKylKSS2KT6pUslJCNjolsSRVSUepOL+oJD4fpETJSimxOFlJRyk5vzSvRMnKyEBHKT8t
-        rTi1RMnKQEcpJzM3s0TJytAABHSQjSpWsoqmJETALoGFoKGugZmSjlJZYk5pqpKVkqmesbFSrQ41
-        jTenrfEWqMabUNn1lqjGW1LXeEMDVOMtqGy8Marx5lQ23gTFeCMqh70hKGsjEqYRtV2Pmu6NqJzu
-        DVHTPbUDxwg15RiZUjdqjUBFH1LYUzlqjYxQU44ZlV2PnO71qGw2WqKncqo0onGyQS0ujQypHDio
-        xaWhEXWNN0ZN9IZUTTZGugaoiR4wA1Ol2thaAHJ97kR8CAAA
-=======
     uri: https://api.stlouisfed.org/fred/series/observations?api_key=MOCK_API_KEY&file_type=json&observation_start=2023-11-01&series_id=DGS1
   response:
     body:
@@ -246,24 +161,14 @@
         8RZUNt4YxXgjSyobb4ZivLExlY03p63xFqjGm1DZ9ZaoxlM57A0NUI2ncsoxRE051E73hqCCCZHu
         jagc9oamKIFjROVca4ia7o2onO4NUdM9tQPHCDXlGJlSN90bgeoF2kWtEWqJaWRGZdcjp3s9KpuN
         luipnCqNaJxsUItLI0MqBw5qcWloRF3jjVETvSFVk40RpK2ESPSAGZgq1cbWAgBLxXhImQkAAA==
->>>>>>> 2cfac126
-    headers:
-      Accept-Ranges:
-      - bytes
-      Connection:
-      - keep-alive
-      Content-Encoding:
-      - gzip
-      Content-Length:
-<<<<<<< HEAD
-      - '378'
-      Content-Type:
-      - application/json; charset=UTF-8
-      Date:
-      - Tue, 05 Dec 2023 14:28:33 GMT
-      Expires:
-      - Tue, 05 Dec 2023 14:29:33 GMT
-=======
+    headers:
+      Accept-Ranges:
+      - bytes
+      Connection:
+      - keep-alive
+      Content-Encoding:
+      - gzip
+      Content-Length:
       - '397'
       Content-Type:
       - application/json; charset=UTF-8
@@ -271,7 +176,6 @@
       - Tue, 05 Dec 2023 03:10:52 GMT
       Expires:
       - Tue, 05 Dec 2023 03:11:52 GMT
->>>>>>> 2cfac126
       Last-Modified:
       - Mon, 04 Dec 2023 21:25:08 GMT
       Vary:
@@ -293,19 +197,6 @@
       Connection:
       - keep-alive
     method: GET
-<<<<<<< HEAD
-    uri: https://api.stlouisfed.org/fred/series/observations?api_key=MOCK_API_KEY&file_type=json&observation_start=2023-11-05&series_id=DGS2
-  response:
-    body:
-      string: !!binary |
-        H4sIAAAAAAAEA6pWKkpNzCnJzE2NLy5JLCpRslIyMjAy1jU00jUwVdJByKbmpaDL5ScVpxaVJZZk
-        5uehaTaEaEZWANFvaWlpCTLb2FBJR6k0L7OkWMlKKSczT0lHKb+0pKC0JL6ksiBVycpQRyktMycV
-        ylPKKs4HKylKSS2KT6pUslJCNjolsSRVSUepOL+oJD4fpETJSimxOFlJRyk5vzSvRMnKyEBHKT8t
-        rTi1RMnKQEcpJzM3s0TJytAABHSQjSpWsoqmJETALoGFoKGugZmSjlJZYk5pqpKVkomepbFSrQ41
-        jTdHNd6QysZboBpPbddbIhlvqmdAZeMNDVCNN6Fu4BgaoxpvRGXjTZCMN9GzMKCy8aCsjZQwqW08
-        arq3oHbUoqZ7CwvqBo4Rcsox0bOwpLLxoKIPEfYWZlQ23gg15VDb9cjpXo/KTkdN9JZUzlNGaMmG
-        yiWCEWpxaU7lRG+EXFya6JlR2fXGqImeuq430jVATfSAmZop1cbWAgBd8tfrfAgAAA==
-=======
     uri: https://api.stlouisfed.org/fred/series/observations?api_key=MOCK_API_KEY&file_type=json&observation_start=2023-11-01&series_id=DGS2
   response:
     body:
@@ -318,24 +209,14 @@
         VDYeVDAh0r2FAZWNN0UKHBM9S2obj5ruqZ2tDFHTvQWVCwUj5JRjomdhSd2wNwLVC0hRa0Zl41FL
         TKq7Hjnd61HZ6aiJ3pLKecoILdlQuUQwQi0uzalcnhkhF5cmemZUdr0xaqKnruuNIG0lRKIHzNRM
         qTa2FgB+jkLhmQkAAA==
->>>>>>> 2cfac126
-    headers:
-      Accept-Ranges:
-      - bytes
-      Connection:
-      - keep-alive
-      Content-Encoding:
-      - gzip
-      Content-Length:
-<<<<<<< HEAD
-      - '391'
-      Content-Type:
-      - application/json; charset=UTF-8
-      Date:
-      - Tue, 05 Dec 2023 14:28:33 GMT
-      Expires:
-      - Tue, 05 Dec 2023 14:29:33 GMT
-=======
+    headers:
+      Accept-Ranges:
+      - bytes
+      Connection:
+      - keep-alive
+      Content-Encoding:
+      - gzip
+      Content-Length:
       - '412'
       Content-Type:
       - application/json; charset=UTF-8
@@ -343,7 +224,6 @@
       - Tue, 05 Dec 2023 03:10:53 GMT
       Expires:
       - Tue, 05 Dec 2023 03:11:52 GMT
->>>>>>> 2cfac126
       Last-Modified:
       - Mon, 04 Dec 2023 21:25:08 GMT
       Vary:
@@ -365,19 +245,6 @@
       Connection:
       - keep-alive
     method: GET
-<<<<<<< HEAD
-    uri: https://api.stlouisfed.org/fred/series/observations?api_key=MOCK_API_KEY&file_type=json&observation_start=2023-11-05&series_id=DGS3
-  response:
-    body:
-      string: !!binary |
-        H4sIAAAAAAAEA6pWKkpNzCnJzE2NLy5JLCpRslIyMjAy1jU00jUwVdJByKbmpaDL5ScVpxaVJZZk
-        5uehaTaEaEZWANFvaWlpCTLb2FBJR6k0L7OkWMlKKSczT0lHKb+0pKC0JL6ksiBVycpQRyktMycV
-        ylPKKs4HKylKSS2KT6pUslJCNjolsSRVSUepOL+oJD4fpETJSimxOFlJRyk5vzSvRMnKyEBHKT8t
-        rTi1RMnKQEcpJzM3s0TJytAABHSQjSpWsoqmJETALoGFoKGugZmSjlJZYk5pqpKVkomeuZFSrQ41
-        jTdHMd7MhMrGW6Aab0pl4y1RjDc3p67xhgYoxlsYUNl4Y9oab4JivKkZlV0PytqIhGlmQWXjUdO9
-        qSWVjadtujdCTTlmVM61RqCiDynsqZwwjYxQUg7VXY+c7vWoG69GqInejMolghFasqF2wKMWlyZU
-        TvRGqMWlCZVdb4ya6E2oWiIY6RqgJnrAjA2VamNrAQjvSHd8CAAA
-=======
     uri: https://api.stlouisfed.org/fred/series/observations?api_key=MOCK_API_KEY&file_type=json&observation_start=2023-11-01&series_id=DGS3
   response:
     body:
@@ -390,24 +257,14 @@
         CiZEujelcrYyNEUJHDMqZytD1HRvaknlsKdtujdCTTnULhSMQPUCImrNqJwwjVBLTKq7Hjnd61E3
         Xo1QE70ZlUsEI7RkQ+2ARy0uTaic6I1Qi0sTKrveGDXRm1C1RDCCtJUQiR4wY0Ol2thaAJfSLqCZ
         CQAA
->>>>>>> 2cfac126
-    headers:
-      Accept-Ranges:
-      - bytes
-      Connection:
-      - keep-alive
-      Content-Encoding:
-      - gzip
-      Content-Length:
-<<<<<<< HEAD
-      - '381'
-      Content-Type:
-      - application/json; charset=UTF-8
-      Date:
-      - Tue, 05 Dec 2023 14:28:34 GMT
-      Expires:
-      - Tue, 05 Dec 2023 14:29:33 GMT
-=======
+    headers:
+      Accept-Ranges:
+      - bytes
+      Connection:
+      - keep-alive
+      Content-Encoding:
+      - gzip
+      Content-Length:
       - '402'
       Content-Type:
       - application/json; charset=UTF-8
@@ -415,7 +272,6 @@
       - Tue, 05 Dec 2023 03:10:53 GMT
       Expires:
       - Tue, 05 Dec 2023 03:11:53 GMT
->>>>>>> 2cfac126
       Last-Modified:
       - Mon, 04 Dec 2023 21:25:12 GMT
       Vary:
@@ -437,19 +293,6 @@
       Connection:
       - keep-alive
     method: GET
-<<<<<<< HEAD
-    uri: https://api.stlouisfed.org/fred/series/observations?api_key=MOCK_API_KEY&file_type=json&observation_start=2023-11-05&series_id=DGS5
-  response:
-    body:
-      string: !!binary |
-        H4sIAAAAAAAEA6pWKkpNzCnJzE2NLy5JLCpRslIyMjAy1jU00jUwVdJByKbmpaDL5ScVpxaVJZZk
-        5uehaTaEaEZWANFvaWlpCTLb2FBJR6k0L7OkWMlKKSczT0lHKb+0pKC0JL6ksiBVycpQRyktMycV
-        ylPKKs4HKylKSS2KT6pUslJCNjolsSRVSUepOL+oJD4fpETJSimxOFlJRyk5vzSvRMnKyEBHKT8t
-        rTi1RMnKQEcpJzM3s0TJytAABHSQjSpWsoqmJETALoGFoKGugZmSjlJZYk5pqpKVkomemYFSrQ41
-        jTdHMd7UmMrGW6Aab0hl4y1RjDczpa7xhga0Nd4Y1XgzKrveBMV4EyMqGw/K2oiEaUpt41HTvQmV
-        E6Yharo3oXLKMUJNOSYm1A17I1DRhwh7EypnKyMj1JRDbdcjp3s9KocMWqK3pLLxqMnG2ILKxqMW
-        l0bUdj1qcWlE5SxrjJrojamaKo10DVATPWCGJkq1sbUAVDgDUHwIAAA=
-=======
     uri: https://api.stlouisfed.org/fred/series/observations?api_key=MOCK_API_KEY&file_type=json&observation_start=2023-11-01&series_id=DGS5
   response:
     body:
@@ -462,24 +305,14 @@
         TIh0b2JEZeNNUQLHlNrGo6Z7EyonTEPUdG9C5ZRjhJpyTEyoG/ZGoHoBKWqpnK2MUEtMqrseOd3r
         UTlk0BI9lUtjI9RkY2xBZdejFpdG1HY9anFpROUsa4ya6I2pmiqNIG0lRKIHzNBEqTa2FgA1XaKn
         mQkAAA==
->>>>>>> 2cfac126
-    headers:
-      Accept-Ranges:
-      - bytes
-      Connection:
-      - keep-alive
-      Content-Encoding:
-      - gzip
-      Content-Length:
-<<<<<<< HEAD
-      - '383'
-      Content-Type:
-      - application/json; charset=UTF-8
-      Date:
-      - Tue, 05 Dec 2023 14:28:34 GMT
-      Expires:
-      - Tue, 05 Dec 2023 14:29:34 GMT
-=======
+    headers:
+      Accept-Ranges:
+      - bytes
+      Connection:
+      - keep-alive
+      Content-Encoding:
+      - gzip
+      Content-Length:
       - '403'
       Content-Type:
       - application/json; charset=UTF-8
@@ -487,7 +320,6 @@
       - Tue, 05 Dec 2023 03:10:53 GMT
       Expires:
       - Tue, 05 Dec 2023 03:11:53 GMT
->>>>>>> 2cfac126
       Last-Modified:
       - Mon, 04 Dec 2023 21:25:09 GMT
       Vary:
@@ -509,19 +341,6 @@
       Connection:
       - keep-alive
     method: GET
-<<<<<<< HEAD
-    uri: https://api.stlouisfed.org/fred/series/observations?api_key=MOCK_API_KEY&file_type=json&observation_start=2023-11-05&series_id=DGS7
-  response:
-    body:
-      string: !!binary |
-        H4sIAAAAAAAEA6pWKkpNzCnJzE2NLy5JLCpRslIyMjAy1jU00jUwVdJByKbmpaDL5ScVpxaVJZZk
-        5uehaTaEaEZWANFvaWlpCTLb2FBJR6k0L7OkWMlKKSczT0lHKb+0pKC0JL6ksiBVycpQRyktMycV
-        ylPKKs4HKylKSS2KT6pUslJCNjolsSRVSUepOL+oJD4fpETJSimxOFlJRyk5vzSvRMnKyEBHKT8t
-        rTi1RMnKQEcpJzM3s0TJytAABHSQjSpWsoqmJETALoGFoKGugZmSjlJZYk5pqpKVkomemZlSrQ41
-        jTdHMd7UgsrGW6Aab0Jl4y1RjDejsusNDWhrvDGq8ZbUDRxDExTjTUypbDwoayMSpimVE6Yharo3
-        Maey61HTPbWNN0JNOSZUDhwjUNGHCHsTKmcrIyPUlENt1yOnez3qxqsRaqI3NaSy8WjJxpjKxqMW
-        l8bUDnjU4tKIysWlMWqiN6aq8Ua6BqiJHjAjI6Xa2FoAPAZ3aHwIAAA=
-=======
     uri: https://api.stlouisfed.org/fred/series/observations?api_key=MOCK_API_KEY&file_type=json&observation_start=2023-11-01&series_id=DGS7
   response:
     body:
@@ -534,24 +353,14 @@
         SPcmVE6YhqYogWNK5YRpiJruTcypHDio6Z7axhuhphwTKgeOEaheQIpaKmcrI9QSk+quR073etSN
         VyPURG9qSGXj0ZKNMZWNRy0ujamdbFCLSyMqF/bGqInemKrGG0HaSohED5iRkVJtbC0APhDYiZkJ
         AAA=
->>>>>>> 2cfac126
-    headers:
-      Accept-Ranges:
-      - bytes
-      Connection:
-      - keep-alive
-      Content-Encoding:
-      - gzip
-      Content-Length:
-<<<<<<< HEAD
-      - '383'
-      Content-Type:
-      - application/json; charset=UTF-8
-      Date:
-      - Tue, 05 Dec 2023 14:28:34 GMT
-      Expires:
-      - Tue, 05 Dec 2023 14:29:34 GMT
-=======
+    headers:
+      Accept-Ranges:
+      - bytes
+      Connection:
+      - keep-alive
+      Content-Encoding:
+      - gzip
+      Content-Length:
       - '401'
       Content-Type:
       - application/json; charset=UTF-8
@@ -559,7 +368,6 @@
       - Tue, 05 Dec 2023 03:10:54 GMT
       Expires:
       - Tue, 05 Dec 2023 03:11:54 GMT
->>>>>>> 2cfac126
       Last-Modified:
       - Mon, 04 Dec 2023 21:25:13 GMT
       Vary:
@@ -581,19 +389,6 @@
       Connection:
       - keep-alive
     method: GET
-<<<<<<< HEAD
-    uri: https://api.stlouisfed.org/fred/series/observations?api_key=MOCK_API_KEY&file_type=json&observation_start=2023-11-05&series_id=DGS10
-  response:
-    body:
-      string: !!binary |
-        H4sIAAAAAAAEA6pWKkpNzCnJzE2NLy5JLCpRslIyMjAy1jU00jUwVdJByKbmpaDL5ScVpxaVJZZk
-        5uehaTaEaEZWANFvaWlpCTLb2FBJR6k0L7OkWMlKKSczT0lHKb+0pKC0JL6ksiBVycpQRyktMycV
-        ylPKKs4HKylKSS2KT6pUslJCNjolsSRVSUepOL+oJD4fpETJSimxOFlJRyk5vzSvRMnKyEBHKT8t
-        rTi1RMnKQEcpJzM3s0TJytAABHSQjSpWsoqmJETALoGFoKGugZmSjlJZYk5pqpKVkomemblSrQ41
-        jTdHMd7UgsrGW6AYb2JJZeMtUYw3M6Ku8YYGqMYbUtl4Y1TjjalsvAmK8SYmVDYelLURCdOU2q5H
-        TfcmplR2PWq6p3bgGKGmHBMqJ0wjUNGHCHsTKidMIyPUlENt1yOnez3qxqsRWqKncnFphJpsjKlc
-        nhmhFpfGVM6yRqjFpRGVA8cYNdEbU9V4I10D1EQPmJGRUm1sLQAGzxSrfAgAAA==
-=======
     uri: https://api.stlouisfed.org/fred/series/observations?api_key=MOCK_API_KEY&file_type=json&observation_start=2023-11-01&series_id=DGS10
   response:
     body:
@@ -606,24 +401,14 @@
         FUyIdG9iQmXjTVECx5TarkdN9yamVHY9arqnduAYoaYcEyonTCNQvYAUtVROmEaoJSbVXY+c7vWo
         G69GaImeyqWxEWqyMaZyeWaEWlwaUznLGqEWl0ZUDhxj1ERvTFXjjSBtJUSiB8zISKk2thYA1Axf
         yJkJAAA=
->>>>>>> 2cfac126
-    headers:
-      Accept-Ranges:
-      - bytes
-      Connection:
-      - keep-alive
-      Content-Encoding:
-      - gzip
-      Content-Length:
-<<<<<<< HEAD
-      - '388'
-      Content-Type:
-      - application/json; charset=UTF-8
-      Date:
-      - Tue, 05 Dec 2023 14:28:35 GMT
-      Expires:
-      - Tue, 05 Dec 2023 14:29:35 GMT
-=======
+    headers:
+      Accept-Ranges:
+      - bytes
+      Connection:
+      - keep-alive
+      Content-Encoding:
+      - gzip
+      Content-Length:
       - '404'
       Content-Type:
       - application/json; charset=UTF-8
@@ -631,7 +416,6 @@
       - Tue, 05 Dec 2023 03:10:54 GMT
       Expires:
       - Tue, 05 Dec 2023 03:11:54 GMT
->>>>>>> 2cfac126
       Last-Modified:
       - Mon, 04 Dec 2023 21:25:03 GMT
       Vary:
@@ -653,19 +437,6 @@
       Connection:
       - keep-alive
     method: GET
-<<<<<<< HEAD
-    uri: https://api.stlouisfed.org/fred/series/observations?api_key=MOCK_API_KEY&file_type=json&observation_start=2023-11-05&series_id=DGS20
-  response:
-    body:
-      string: !!binary |
-        H4sIAAAAAAAEA6pWKkpNzCnJzE2NLy5JLCpRslIyMjAy1jU00jUwVdJByKbmpaDL5ScVpxaVJZZk
-        5uehaTaEaEZWANFvaWlpCTLb2FBJR6k0L7OkWMlKKSczT0lHKb+0pKC0JL6ksiBVycpQRyktMycV
-        ylPKKs4HKylKSS2KT6pUslJCNjolsSRVSUepOL+oJD4fpETJSimxOFlJRyk5vzSvRMnKyEBHKT8t
-        rTi1RMnKQEcpJzM3s0TJytAABHSQjSpWsoqmJETALoGFoKGugZmSjlJZYk5pqpKVkqmegYFSrQ41
-        jTdHMt5Ez9KQysZboBhvYURl4y1RjLc0p67xhgaoxhtT2XhjVONNqWy8CYrxFlROOYagrA1LmCZ6
-        FtQOe+R0b6JH7ZRjiJruqR04Rqgpx9yEulFrBCr6EGFvTuWUY2SEknLMqZzujZDTvR6VQwY10Ztb
-        Utl41GRjTuXyzAi1uDSncpY1Qi0uzajsemO0RE9V4410DVATPWCmFkq1sbUA6VY8HXwIAAA=
-=======
     uri: https://api.stlouisfed.org/fred/series/observations?api_key=MOCK_API_KEY&file_type=json&observation_start=2023-11-01&series_id=DGS20
   response:
     body:
@@ -678,24 +449,14 @@
         oqUcUyq7HlQwIdK9BZVTjqEpSuBYUDvskdO9iR61U44harqnduAYoaYccxPqRq0RqF5ARK05lVOO
         EWqJaU7ldG+EnO71qBwyqInenMqFvRFqsjGncnlmhFpcmlM5yxqhFpdmVHa9MVqip6rxRpC2EiLR
         A2ZqoVQbWwsAzlWoT5kJAAA=
->>>>>>> 2cfac126
-    headers:
-      Accept-Ranges:
-      - bytes
-      Connection:
-      - keep-alive
-      Content-Encoding:
-      - gzip
-      Content-Length:
-<<<<<<< HEAD
-      - '395'
-      Content-Type:
-      - application/json; charset=UTF-8
-      Date:
-      - Tue, 05 Dec 2023 14:28:35 GMT
-      Expires:
-      - Tue, 05 Dec 2023 14:29:35 GMT
-=======
+    headers:
+      Accept-Ranges:
+      - bytes
+      Connection:
+      - keep-alive
+      Content-Encoding:
+      - gzip
+      Content-Length:
       - '416'
       Content-Type:
       - application/json; charset=UTF-8
@@ -703,7 +464,6 @@
       - Tue, 05 Dec 2023 03:10:54 GMT
       Expires:
       - Tue, 05 Dec 2023 03:11:54 GMT
->>>>>>> 2cfac126
       Last-Modified:
       - Mon, 04 Dec 2023 21:25:10 GMT
       Vary:
@@ -725,19 +485,6 @@
       Connection:
       - keep-alive
     method: GET
-<<<<<<< HEAD
-    uri: https://api.stlouisfed.org/fred/series/observations?api_key=MOCK_API_KEY&file_type=json&observation_start=2023-11-05&series_id=DGS30
-  response:
-    body:
-      string: !!binary |
-        H4sIAAAAAAAEA6pWKkpNzCnJzE2NLy5JLCpRslIyMjAy1jU00jUwVdJByKbmpaDL5ScVpxaVJZZk
-        5uehaTaEaEZWANFvaWlpCTLb2FBJR6k0L7OkWMlKKSczT0lHKb+0pKC0JL6ksiBVycpQRyktMycV
-        ylPKKs4HKylKSS2KT6pUslJCNjolsSRVSUepOL+oJD4fpETJSimxOFlJRyk5vzSvRMnKyEBHKT8t
-        rTi1RMnKQEcpJzM3s0TJytAABHSQjSpWsoqmJETALoGFoKGugZmSjlJZYk5pqpKVkomehYlSrQ41
-        jTdHMd7clMrGW6AYb0Zt11uiGG9uTl3XGxqgGm9MZeONUY2nctgbmqAYb2ZIZdeDsjYiYZpZUNl4
-        1HRvRu2wR033ppbUdb0RasoxpXLCNAIVfYiwp7rxRigpx5TKCdMIOd3rUTng0RK9AZWNR0s2VE6V
-        RqjFpakRlV2PWlyaULk0NkZL9FQ13kjXADXRA2ZioFQbWwsAvtVM/3wIAAA=
-=======
     uri: https://api.stlouisfed.org/fred/series/observations?api_key=MOCK_API_KEY&file_type=json&observation_start=2023-11-01&series_id=DGS30
   response:
     body:
@@ -750,24 +497,14 @@
         Q1DBhEj3ZoZUdr0pSuCYWVDZeNR0b0btsEdN96aW1HW9EWrKMaVyoWAEqhcQUUt141FLTFMqJ0wj
         5HSvR+WAR0v0BlQ2Hi3ZUDlVGqEWl6ZUrqqMUItLEyqXxsZoiZ6qxhtB2kqIRA+YiYFSbWwtAEDV
         COKZCQAA
->>>>>>> 2cfac126
-    headers:
-      Accept-Ranges:
-      - bytes
-      Connection:
-      - keep-alive
-      Content-Encoding:
-      - gzip
-      Content-Length:
-<<<<<<< HEAD
-      - '386'
-      Content-Type:
-      - application/json; charset=UTF-8
-      Date:
-      - Tue, 05 Dec 2023 14:28:36 GMT
-      Expires:
-      - Tue, 05 Dec 2023 14:29:35 GMT
-=======
+    headers:
+      Accept-Ranges:
+      - bytes
+      Connection:
+      - keep-alive
+      Content-Encoding:
+      - gzip
+      Content-Length:
       - '405'
       Content-Type:
       - application/json; charset=UTF-8
@@ -775,7 +512,6 @@
       - Tue, 05 Dec 2023 03:10:55 GMT
       Expires:
       - Tue, 05 Dec 2023 03:11:55 GMT
->>>>>>> 2cfac126
       Last-Modified:
       - Mon, 04 Dec 2023 21:25:10 GMT
       Vary:

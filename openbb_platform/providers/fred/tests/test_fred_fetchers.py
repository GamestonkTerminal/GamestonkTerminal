"""Test FRED fetchers."""

import datetime

import pytest
from openbb_core.app.service.user_service import UserService
from openbb_fred.models.ameribor import FredAmeriborFetcher
from openbb_fred.models.balance_of_payments import FredBalanceOfPaymentsFetcher
from openbb_fred.models.bond_indices import FredBondIndicesFetcher
from openbb_fred.models.commercial_paper import FREDCommercialPaperFetcher
from openbb_fred.models.consumer_price_index import FREDConsumerPriceIndexFetcher
from openbb_fred.models.dwpcr_rates import FREDDiscountWindowPrimaryCreditRateFetcher
from openbb_fred.models.ecb_interest_rates import (
    FREDEuropeanCentralBankInterestRatesFetcher,
)
from openbb_fred.models.euro_short_term_rate import FredEuroShortTermRateFetcher
from openbb_fred.models.fed_projections import FREDPROJECTIONFetcher
from openbb_fred.models.federal_funds_rate import FredFederalFundsRateFetcher
from openbb_fred.models.ffrmc import FREDSelectedTreasuryConstantMaturityFetcher
from openbb_fred.models.high_quality_market import (
    FredHighQualityMarketCorporateBondFetcher,
)
from openbb_fred.models.ice_bofa import FREDICEBofAFetcher
from openbb_fred.models.iorb_rates import FREDIORBFetcher
from openbb_fred.models.manufacturing_outlook_texas import (
    FredManufacturingOutlookTexasFetcher,
)
from openbb_fred.models.moody import FREDMoodyCorporateBondIndexFetcher
from openbb_fred.models.mortgage_indices import FredMortgageIndicesFetcher
from openbb_fred.models.non_farm_payrolls import FredNonFarmPayrollsFetcher
from openbb_fred.models.overnight_bank_funding_rate import (
    FredOvernightBankFundingRateFetcher,
)
from openbb_fred.models.personal_consumption_expenditures import (
    FredPersonalConsumptionExpendituresFetcher,
)
from openbb_fred.models.regional import FredRegionalDataFetcher
from openbb_fred.models.release_table import FredReleaseTableFetcher
from openbb_fred.models.retail_prices import FredRetailPricesFetcher
from openbb_fred.models.search import (
    FredSearchFetcher,
)
from openbb_fred.models.senior_loan_officer_survey import (
    FredSeniorLoanOfficerSurveyFetcher,
)
from openbb_fred.models.series import FredSeriesFetcher
from openbb_fred.models.sofr import FREDSOFRFetcher
from openbb_fred.models.sonia_rates import FREDSONIAFetcher
from openbb_fred.models.spot import FREDSpotRateFetcher
from openbb_fred.models.survey_of_economic_conditions_chicago import (
    FredSurveyOfEconomicConditionsChicagoFetcher,
)
from openbb_fred.models.tbffr import FREDSelectedTreasuryBillFetcher
from openbb_fred.models.tips_yields import FredTipsYieldsFetcher
from openbb_fred.models.tmc import FREDTreasuryConstantMaturityFetcher
from openbb_fred.models.university_of_michigan import FredUofMichiganFetcher
from openbb_fred.models.us_yield_curve import (
    FREDYieldCurveFetcher as FREDUSYieldCurveFetcher,
)
from openbb_fred.models.yield_curve import FREDYieldCurveFetcher

test_credentials = UserService().default_user_settings.credentials.model_dump(
    mode="json"
)


@pytest.fixture(scope="module")
def vcr_config():
    """VCR config."""
    return {
        "filter_headers": [("User-Agent", None)],
        "filter_query_parameters": [
            ("api_key", "MOCK_API_KEY"),
        ],
    }


@pytest.mark.record_http
def test_fredcpi_fetcher(credentials=test_credentials):
    """Test FREDConsumerPriceIndexFetcher."""
    params = {"country": "portugal,spain"}

    fetcher = FREDConsumerPriceIndexFetcher()
    result = fetcher.test(params, credentials)
    assert result is None


@pytest.mark.record_http
def test_fred_us_yield_curve_fetcher(credentials=test_credentials):
    """Test FREDUSYieldCurveFetcher."""
    params = {"date": datetime.date(2024, 6, 20)}

    fetcher = FREDUSYieldCurveFetcher()
    result = fetcher.test(params, credentials)
    assert result is None


@pytest.mark.record_http
def test_fred_sofr_fetcher(credentials=test_credentials):
    """Test FREDSOFRFetcher."""
    params = {
        "start_date": datetime.date(2024, 6, 1),
        "end_date": datetime.date(2024, 6, 6),
    }

    fetcher = FREDSOFRFetcher()
    result = fetcher.test(params, credentials)
    assert result is None


@pytest.mark.record_http
def test_fred_euro_short_term_rate_fetcher(credentials=test_credentials):
    """Test FREDEuroShortTermRateFetcher."""
    params = {
        "start_date": datetime.date(2024, 6, 1),
        "end_date": datetime.date(2024, 6, 6),
    }

    fetcher = FredEuroShortTermRateFetcher()
    result = fetcher.test(params, credentials)
    assert result is None


@pytest.mark.record_http
def test_fredsonia_fetcher(credentials=test_credentials):
    """Test FREDSONIAFetcher."""
    params = {}

    fetcher = FREDSONIAFetcher()
    result = fetcher.test(params, credentials)
    assert result is None


@pytest.mark.record_http
def test_fred_ameribor_fetcher(credentials=test_credentials):
    """Test FredAmeriborFetcher."""
    params = {
        "start_date": datetime.date(2023, 1, 1),
        "end_date": datetime.date(2023, 6, 6),
        "maturity": "overnight",
    }

    fetcher = FredAmeriborFetcher()
    result = fetcher.test(params, credentials)
    assert result is None


@pytest.mark.record_http
def test_fred_federal_funds_rate_fetcher(credentials=test_credentials):
    """Test FRED Federal Funds Rate Fetcher."""
    params = {
        "start_date": datetime.date(2023, 1, 1),
        "end_date": datetime.date(2023, 6, 6),
        "effr_only": True,
    }

    fetcher = FredFederalFundsRateFetcher()
    result = fetcher.test(params, credentials)
    assert result is None


@pytest.mark.record_http
def test_fredprojection_fetcher(credentials=test_credentials):
    """Test FREDPROJECTIONFetcher."""
    params = {}

    fetcher = FREDPROJECTIONFetcher()
    result = fetcher.test(params, credentials)
    assert result is None


@pytest.mark.record_http
def test_frediorb_fetcher(credentials=test_credentials):
    """Test FREDIORBFetcher."""
    params = {}

    fetcher = FREDIORBFetcher()
    result = fetcher.test(params, credentials)
    assert result is None


@pytest.mark.record_http
def test_fred_discount_window_primary_credit_rate_fetcher(credentials=test_credentials):
    """Test FREDDiscountWindowPrimaryCreditRateFetcher."""
    params = {
        "start_date": datetime.date(2023, 1, 1),
        "end_date": datetime.date(2023, 6, 6),
    }

    fetcher = FREDDiscountWindowPrimaryCreditRateFetcher()
    result = fetcher.test(params, credentials)
    assert result is None


@pytest.mark.record_http
def test_fred_european_central_bank_interest_rates_fetcher(
    credentials=test_credentials,
):
    """Test FREDEuropeanCentralBankInterestRatesFetcher."""
    params = {
        "start_date": datetime.date(2023, 1, 1),
        "end_date": datetime.date(2023, 6, 6),
    }

    fetcher = FREDEuropeanCentralBankInterestRatesFetcher()
    result = fetcher.test(params, credentials)
    assert result is None


@pytest.mark.record_http
def test_fredice_bof_a_fetcher(credentials=test_credentials):
    """Test FREDICEBofAFetcher."""
    params = {
        "start_date": datetime.date(2023, 1, 1),
        "end_date": datetime.date(2023, 6, 6),
    }

    fetcher = FREDICEBofAFetcher()
    result = fetcher.test(params, credentials)
    assert result is None


@pytest.mark.record_http
def test_fred_moody_corporate_bond_index_fetcher(credentials=test_credentials):
    """Test FREDMoodyCorporateBondIndexFetcher."""
    params = {
        "start_date": datetime.date(2023, 1, 1),
        "end_date": datetime.date(2023, 6, 6),
    }

    fetcher = FREDMoodyCorporateBondIndexFetcher()
    result = fetcher.test(params, credentials)
    assert result is None


@pytest.mark.record_http
def test_fred_commercial_paper_fetcher(credentials=test_credentials):
    """Test FREDCommercialPaperFetcher."""
    params = {
        "start_date": datetime.date(2024, 1, 1),
        "end_date": datetime.date(2024, 2, 1),
        "category": "asset_backed",
        "maturity": "30d",
    }

    fetcher = FREDCommercialPaperFetcher()
    result = fetcher.test(params, credentials)
    assert result is None


@pytest.mark.record_http
def test_fred_spot_rate_fetcher(credentials=test_credentials):
    """Test FREDSpotRateFetcher."""
    params = {
        "start_date": datetime.date(2023, 1, 1),
        "end_date": datetime.date(2023, 6, 6),
    }

    fetcher = FREDSpotRateFetcher()
    result = fetcher.test(params, credentials)
    assert result is None


@pytest.mark.record_http
def test_fred_high_quality_market_corporate_bond_fetcher(credentials=test_credentials):
    """Test FredHighQualityMarketCorporateBondFetcher."""
    params = {"date": "2023-01-01"}

    fetcher = FredHighQualityMarketCorporateBondFetcher()
    result = fetcher.test(params, credentials)
    assert result is None


@pytest.mark.record_http
def test_fred_treasury_constant_maturity_fetcher(credentials=test_credentials):
    """Test FREDTreasuryConstantMaturityFetcher."""
    params = {
        "start_date": datetime.date(2023, 1, 1),
        "end_date": datetime.date(2023, 6, 6),
    }

    fetcher = FREDTreasuryConstantMaturityFetcher()
    result = fetcher.test(params, credentials)
    assert result is None


@pytest.mark.record_http
def test_fred_selected_treasury_constant_maturity_fetcher(credentials=test_credentials):
    """Test FREDSelectedTreasuryConstantMaturityFetcher."""
    params = {
        "start_date": datetime.date(2023, 1, 1),
        "end_date": datetime.date(2023, 6, 6),
    }

    fetcher = FREDSelectedTreasuryConstantMaturityFetcher()
    result = fetcher.test(params, credentials)
    assert result is None


@pytest.mark.record_http
def test_fred_selected_treasury_bill_fetcher(credentials=test_credentials):
    """Test FREDSelectedTreasuryBillFetcher."""
    params = {
        "start_date": datetime.date(2023, 1, 1),
        "end_date": datetime.date(2023, 6, 6),
    }

    fetcher = FREDSelectedTreasuryBillFetcher()
    result = fetcher.test(params, credentials)
    assert result is None


@pytest.mark.record_http
def test_fred_search_fetcher(credentials=test_credentials):
    """Test FredSearchFetcher."""
    params = {"query": "Consumer Price Index"}

    fetcher = FredSearchFetcher()
    result = fetcher.test(params, credentials)
    assert result is None


@pytest.mark.record_http
def test_fred_series_fetcher(credentials=test_credentials):
    """Test FredSeriesFetcher."""
    params = {"symbol": "SP500", "filter_variable": "frequency", "filter_value": "w"}

    fetcher = FredSeriesFetcher()
    result = fetcher.test(params, credentials)
    assert result is None


@pytest.mark.record_http
def test_fred_regional_fetcher(credentials=test_credentials):
    """Test FredRegionalFetcher."""
    params = {
        "symbol": "942",
        "is_series_group": True,
        "start_date": datetime.date(1975, 1, 1),
        "frequency": "q",
        "units": "Index 1980:Q1=100",
        "region_type": "state",
        "season": "nsa",
    }

    fetcher = FredRegionalDataFetcher()
    result = fetcher.test(params, credentials)
    assert result is None


@pytest.mark.record_http
def test_fred_balance_of_payments_fetcher(credentials=test_credentials):
    """Test FredBalanceOfPaymentsFetcher."""
    params = {
        "country": "united_states",
        "start_date": datetime.date(2020, 1, 1),
        "end_date": datetime.date(2024, 3, 31),
    }

    fetcher = FredBalanceOfPaymentsFetcher()
    result = fetcher.test(params, credentials)
    assert result is None


@pytest.mark.record_http
def test_fred_yield_curve_fetcher(credentials=test_credentials):
    """Test FREDYieldCurveFetcher."""
    params = {"date": "2024-05-14,2023-05-14,2022-03-16,2021-05-14,2020-05-14"}

    fetcher = FREDYieldCurveFetcher()
    result = fetcher.test(params, credentials)
    assert result is None


@pytest.mark.record_http
def test_fred_retail_prices_fetcher(credentials=test_credentials):
    """Test FREDRetailPricesFetcher."""
    params = {"item": "eggs", "start_date": datetime.date(2024, 1, 1)}

    fetcher = FredRetailPricesFetcher()
    result = fetcher.test(params, credentials)
    assert result is None


@pytest.mark.record_http
def test_fred_bond_indices_fetcher(credentials=test_credentials):
    """Test FredBondIndicesFetcher."""
    params = {
        "category": "us",
        "index": "corporate",
        "start_date": datetime.date(2024, 6, 1),
        "end_date": datetime.date(2024, 6, 4),
    }

    fetcher = FredBondIndicesFetcher()
    result = fetcher.test(params, credentials)
    assert result is None


@pytest.mark.record_http
def test_fred_mortgage_indices_fetcher(credentials=test_credentials):
    """Test FredMortgageIndicesFetcher."""
    params = {
        "index": "jumbo_30y",
        "start_date": datetime.date(2024, 6, 1),
        "end_date": datetime.date(2024, 6, 4),
    }

    fetcher = FredMortgageIndicesFetcher()
    result = fetcher.test(params, credentials)
    assert result is None


@pytest.mark.record_http
def test_fred_university_of_michigan_fetcher(credentials=test_credentials):
    """Test FredUofMichiganFetcher."""
    params = {
        "start_date": datetime.date(2022, 6, 1),
        "end_date": datetime.date(2024, 5, 31),
    }

    fetcher = FredUofMichiganFetcher()
    result = fetcher.test(params, credentials)
    assert result is None


@pytest.mark.record_http
def test_fred_senior_loan_officer_survey_fetcher(credentials=test_credentials):
    """Test FredSeniorLoanOfficerSurveyFetcher."""
    params = {
        "category": "auto",
        "start_date": datetime.date(2022, 6, 1),
        "end_date": datetime.date(2024, 5, 31),
    }

    fetcher = FredSeniorLoanOfficerSurveyFetcher()
    result = fetcher.test(params, credentials)
    assert result is None


@pytest.mark.record_http
def test_fred_survey_of_economic_conditions_chicago_fetcher(
    credentials=test_credentials,
):
    """Test FredSurveyOfEconomicConditionsChicagoFetcher."""
    params = {
        "start_date": datetime.date(2024, 3, 1),
        "end_date": datetime.date(2024, 5, 31),
    }

    fetcher = FredSurveyOfEconomicConditionsChicagoFetcher()
    result = fetcher.test(params, credentials)
    assert result is None


@pytest.mark.record_http
def test_fred_manufacturing_outlook_texas_fetcher(
    credentials=test_credentials,
):
    """Test FredManufacturingOutlookTexasFetcher."""
    params = {
        "start_date": datetime.date(2024, 3, 1),
        "end_date": datetime.date(2024, 5, 31),
    }

    fetcher = FredManufacturingOutlookTexasFetcher()
    result = fetcher.test(params, credentials)
    assert result is None


@pytest.mark.record_http
def test_fred_overnight_bank_funding_rate_fetcher(credentials=test_credentials):
    """Test FRED Overnight Bank Funding Rate Fetcher."""
    params = {
        "start_date": datetime.date(2024, 6, 1),
        "end_date": datetime.date(2024, 6, 6),
    }

    fetcher = FredOvernightBankFundingRateFetcher()
    result = fetcher.test(params, credentials)
    assert result is None


@pytest.mark.record_http
def test_fred_non_farm_payrolls_fetcher(credentials=test_credentials):
    """Test FredNonFarmPayrollsFetcher."""
    params = {
        "date": "2024-06-01",
        "category": "avg_earnings_weekly",
    }

    fetcher = FredNonFarmPayrollsFetcher()
    result = fetcher.test(params, credentials)
    assert result is None


@pytest.mark.record_http
def test_fred_personal_consumption_expenditures_fetcher(credentials=test_credentials):
    """Test FRED Personal Consumption Expenditures Fetcher."""
    params = {
        "date": "2024-05-01",
        "category": "pce_price_index",
    }

    fetcher = FredPersonalConsumptionExpendituresFetcher()
    result = fetcher.test(params, credentials)
    assert result is None


@pytest.mark.record_http
<<<<<<< HEAD
def test_fred_tips_yields_fetcher(credentials=test_credentials):
    """Test FRED TIPS Yields."""
    params = {
        "start_date": datetime.date(2024, 7, 17),
        "end_date": datetime.date(2024, 7, 17),
        "maturity": 5,
    }

    fetcher = FredTipsYieldsFetcher()
=======
def test_fred_release_table_fetcher(credentials=test_credentials):
    """Test FredReleaseTableFetcher."""
    params = {
        "date": "2024-07-14",
        "release_id": "483",
        "element_id": "1217633",
    }

    fetcher = FredReleaseTableFetcher()
>>>>>>> 938e0ae4
    result = fetcher.test(params, credentials)
    assert result is None<|MERGE_RESOLUTION|>--- conflicted
+++ resolved
@@ -508,7 +508,20 @@
 
 
 @pytest.mark.record_http
-<<<<<<< HEAD
+def test_fred_release_table_fetcher(credentials=test_credentials):
+    """Test FredReleaseTableFetcher."""
+    params = {
+        "date": "2024-07-14",
+        "release_id": "483",
+        "element_id": "1217633",
+    }
+
+    fetcher = FredReleaseTableFetcher()
+    result = fetcher.test(params, credentials)
+    assert result is None
+
+
+@pytest.mark.record_http
 def test_fred_tips_yields_fetcher(credentials=test_credentials):
     """Test FRED TIPS Yields."""
     params = {
@@ -518,16 +531,5 @@
     }
 
     fetcher = FredTipsYieldsFetcher()
-=======
-def test_fred_release_table_fetcher(credentials=test_credentials):
-    """Test FredReleaseTableFetcher."""
-    params = {
-        "date": "2024-07-14",
-        "release_id": "483",
-        "element_id": "1217633",
-    }
-
-    fetcher = FredReleaseTableFetcher()
->>>>>>> 938e0ae4
     result = fetcher.test(params, credentials)
     assert result is None
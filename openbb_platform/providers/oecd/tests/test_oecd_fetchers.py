"""Test the OECD fetchers."""

import datetime

import pytest
from openbb_core.app.service.user_service import UserService
<<<<<<< HEAD
from openbb_oecd.models.composite_leading_indicator import OECDCLIFetcher
from openbb_oecd.models.consumer_price_index import OECDCPIFetcher
=======
from openbb_oecd.models.composite_leading_indicator import (
    OECDCompositeLeadingIndicatorFetcher,
)
from openbb_oecd.models.consumer_price_index import OECDCPIFetcher
from openbb_oecd.models.country_interest_rates import OecdCountryInterestRatesFetcher
>>>>>>> 3e24fd6b
from openbb_oecd.models.gdp_forecast import OECDGdpForecastFetcher
from openbb_oecd.models.gdp_nominal import OECDGdpNominalFetcher
from openbb_oecd.models.gdp_real import OECDGdpRealFetcher
from openbb_oecd.models.house_price_index import OECDHousePriceIndexFetcher
from openbb_oecd.models.immediate_interest_rate import OECDImmediateInterestRateFetcher
from openbb_oecd.models.long_term_interest_rate import OECDLTIRFetcher
from openbb_oecd.models.share_price_index import OECDSharePriceIndexFetcher
from openbb_oecd.models.short_term_interest_rate import OECDSTIRFetcher
from openbb_oecd.models.unemployment import OECDUnemploymentFetcher

test_credentials = UserService().default_user_settings.credentials.model_dump(
    mode="json"
)


@pytest.fixture(scope="module")
def vcr_config():
    """VCR configuration."""
    return {
        "filter_headers": [("User-Agent", None)],
        "filter_query_parameters": [
            ("token", "MOCK_TOKEN"),
        ],
    }


@pytest.mark.record_http
def test_oecd_cpi_fetcher(credentials=test_credentials):
    """Test the OECD CPI fetcher."""
    params = {
        "country": "united_kingdom",
        "frequency": "annual",
    }

    fetcher = OECDCPIFetcher()
    result = fetcher.test(params, credentials)
    assert result is None


<<<<<<< HEAD
@pytest.mark.skip(reason="Downloads a huge file, code needs to be fixed to use params.")
=======
>>>>>>> 3e24fd6b
@pytest.mark.record_http
def test_oecd_nominal_gdp_fetcher(credentials=test_credentials):
    """Test the OECD Nominal GDP fetcher."""
    params = {
        "country": "united_states",
        "start_date": datetime.date(2020, 1, 1),
        "end_date": datetime.date(2023, 6, 6),
    }

    fetcher = OECDGdpNominalFetcher()
    result = fetcher.test(params, credentials)
    assert result is None


@pytest.mark.skip(reason="Downloads a huge file, code needs to be fixed to use params.")
@pytest.mark.record_http
def test_oecd_real_gdp_fetcher(credentials=test_credentials):
    """Test the OECD Real GDP fetcher."""
    params = {
        "start_date": datetime.date(2023, 1, 1),
        "end_date": datetime.date(2024, 1, 1),
        "country": "united_states",
    }
    fetcher = OECDGdpRealFetcher()
    result = fetcher.test(params, credentials)
    assert result is None


@pytest.mark.skip(reason="Downloads a huge file, code needs to be fixed to use params.")
@pytest.mark.record_http
def test_oecd_gdp_forecast_fetcher(credentials=test_credentials):
    """Test the OECD GDP Forecast fetcher."""
    params = {
        "country": "united_states",
        "start_date": datetime.date(2023, 1, 1),
        "end_date": datetime.date(2024, 1, 1),
    }

    fetcher = OECDGdpForecastFetcher()
    result = fetcher.test(params, credentials)
    assert result is None


@pytest.mark.record_http
def test_oecd_unemployment_fetcher(credentials=test_credentials):
    """Test the OECD Unemployment Rate fetcher."""
    params = {
        "start_date": datetime.date(2023, 1, 1),
        "end_date": datetime.date(2023, 6, 6),
    }

    fetcher = OECDUnemploymentFetcher()
    result = fetcher.test(params, credentials)
    assert result is None


@pytest.mark.record_http
def test_oecd_composite_leading_indicator_fetcher(credentials=test_credentials):
    """Test the OECD Composite Leading Indicator fetcher."""
    params = {
        "country": "G20",
        "start_date": datetime.date(2023, 1, 1),
        "end_date": datetime.date(2023, 6, 6),
    }

    fetcher = OECDCompositeLeadingIndicatorFetcher()
    result = fetcher.test(params, credentials)
    assert result is None


@pytest.mark.record_http
def test_oecdstir_fetcher(credentials=test_credentials):
    """Test the OECD Short Term Interest Rate fetcher."""
    params = {
        "start_date": datetime.date(2023, 1, 1),
        "end_date": datetime.date(2023, 6, 6),
    }

    fetcher = OECDSTIRFetcher()
    result = fetcher.test(params, credentials)
    assert result is None


@pytest.mark.record_http
def test_oecdltir_fetcher(credentials=test_credentials):
    """Test the OECD Long Term Interest Rate fetcher."""
    params = {
        "start_date": datetime.date(2023, 1, 1),
        "end_date": datetime.date(2023, 6, 6),
    }

    fetcher = OECDLTIRFetcher()
    result = fetcher.test(params, credentials)
    assert result is None


@pytest.mark.record_http
def test_oecd_share_price_index_fetcher(credentials=test_credentials):
    """Test the OECD Share Price Index fetcher."""
    params = {
        "start_date": datetime.date(2020, 1, 1),
        "end_date": datetime.date(2024, 4, 1),
        "country": "united_kingdom",
    }

    fetcher = OECDSharePriceIndexFetcher()
    result = fetcher.test(params, credentials)
    assert result is None


@pytest.mark.record_http
def test_oecd_house_price_index_fetcher(credentials=test_credentials):
    """Test the OECD House Price Index fetcher."""
    params = {
        "start_date": datetime.date(2020, 1, 1),
        "end_date": datetime.date(2024, 4, 1),
        "country": "united_kingdom",
    }

    fetcher = OECDHousePriceIndexFetcher()
    result = fetcher.test(params, credentials)
    assert result is None


@pytest.mark.record_http
def test_oecd_immediate_interest_rate_fetcher(credentials=test_credentials):
    """Test the OECD Immediate Interest Rate fetcher."""
    params = {
        "start_date": datetime.date(2021, 1, 1),
        "end_date": datetime.date(2024, 1, 1),
        "country": "united_kingdom",
        "frequency": "monthly",
    }

    fetcher = OECDImmediateInterestRateFetcher()
    result = fetcher.test(params, credentials)
<<<<<<< HEAD
=======
    assert result is None


@pytest.mark.record_http
def test_oecd_country_interest_rates_fetcher(credentials=test_credentials):
    """Test the OECD Country Interest Rates fetcher."""
    params = {
        "start_date": datetime.date(2023, 1, 1),
        "end_date": datetime.date(2024, 1, 1),
        "country": "united_kingdom",
        "duration": "long",
        "frequency": "monthly",
    }

    fetcher = OecdCountryInterestRatesFetcher()
    result = fetcher.test(params, credentials)
>>>>>>> 3e24fd6b
    assert result is None<|MERGE_RESOLUTION|>--- conflicted
+++ resolved
@@ -4,16 +4,11 @@
 
 import pytest
 from openbb_core.app.service.user_service import UserService
-<<<<<<< HEAD
-from openbb_oecd.models.composite_leading_indicator import OECDCLIFetcher
-from openbb_oecd.models.consumer_price_index import OECDCPIFetcher
-=======
 from openbb_oecd.models.composite_leading_indicator import (
     OECDCompositeLeadingIndicatorFetcher,
 )
 from openbb_oecd.models.consumer_price_index import OECDCPIFetcher
 from openbb_oecd.models.country_interest_rates import OecdCountryInterestRatesFetcher
->>>>>>> 3e24fd6b
 from openbb_oecd.models.gdp_forecast import OECDGdpForecastFetcher
 from openbb_oecd.models.gdp_nominal import OECDGdpNominalFetcher
 from openbb_oecd.models.gdp_real import OECDGdpRealFetcher
@@ -53,10 +48,6 @@
     assert result is None
 
 
-<<<<<<< HEAD
-@pytest.mark.skip(reason="Downloads a huge file, code needs to be fixed to use params.")
-=======
->>>>>>> 3e24fd6b
 @pytest.mark.record_http
 def test_oecd_nominal_gdp_fetcher(credentials=test_credentials):
     """Test the OECD Nominal GDP fetcher."""
@@ -193,8 +184,6 @@
 
     fetcher = OECDImmediateInterestRateFetcher()
     result = fetcher.test(params, credentials)
-<<<<<<< HEAD
-=======
     assert result is None
 
 
@@ -211,5 +200,4 @@
 
     fetcher = OecdCountryInterestRatesFetcher()
     result = fetcher.test(params, credentials)
->>>>>>> 3e24fd6b
     assert result is None
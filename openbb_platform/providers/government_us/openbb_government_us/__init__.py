"""Government US provider module."""

from openbb_core.provider.abstract.provider import Provider
from openbb_government_us.models.treasury_auctions import (
    GovernmentUSTreasuryAuctionsFetcher,
)
<<<<<<< HEAD
from openbb_government_us.models.treasury_prices import (
    GovernmentUSTreasuryPricesFetcher,
)
from openbb_provider.abstract.provider import Provider
=======
>>>>>>> 4400cd9a

government_us_provider = Provider(
    name="government_us",
    website="https://data.gov/",
    description=(
        "Data.gov is the United States government's open data website."
        + " It provides access to datasets published by agencies across the federal government. "
        + "Data.gov is intended to provide access to government open data to the public, "
        + "achieve agency missions, drive innovation, fuel economic activity, "
        + "and uphold the ideals of an open and transparent government."
    ),
    fetcher_dict={
        "TreasuryAuctions": GovernmentUSTreasuryAuctionsFetcher,
        "TreasuryPrices": GovernmentUSTreasuryPricesFetcher,
    },
)<|MERGE_RESOLUTION|>--- conflicted
+++ resolved
@@ -4,13 +4,9 @@
 from openbb_government_us.models.treasury_auctions import (
     GovernmentUSTreasuryAuctionsFetcher,
 )
-<<<<<<< HEAD
 from openbb_government_us.models.treasury_prices import (
     GovernmentUSTreasuryPricesFetcher,
 )
-from openbb_provider.abstract.provider import Provider
-=======
->>>>>>> 4400cd9a
 
 government_us_provider = Provider(
     name="government_us",

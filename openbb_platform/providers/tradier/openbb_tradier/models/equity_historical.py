--- conflicted
+++ resolved
@@ -23,14 +23,10 @@
 class TradierEquityHistoricalQueryParams(EquityHistoricalQueryParams):
     """Tradier Equity Historical Query."""
 
-<<<<<<< HEAD
-    __json_schema_extra__ = {"symbol": {"multiple_items_allowed": True}}
-=======
     __json_schema_extra__ = {
         "symbol": {"multiple_items_allowed": True},
         "interval": {"choices": ["1m", "5m", "15m", "1d", "1W", "1M"]},
     }
->>>>>>> 3e24fd6b
 
     interval: Literal["1m", "5m", "15m", "1d", "1W", "1M"] = Field(
         description=QUERY_DESCRIPTIONS.get("interval", ""),

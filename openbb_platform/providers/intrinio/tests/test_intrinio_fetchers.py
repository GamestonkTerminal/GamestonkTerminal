--- conflicted
+++ resolved
@@ -12,11 +12,8 @@
 from openbb_intrinio.models.equity_historical import IntrinioEquityHistoricalFetcher
 from openbb_intrinio.models.equity_info import IntrinioEquityInfoFetcher
 from openbb_intrinio.models.equity_quote import IntrinioEquityQuoteFetcher
-<<<<<<< HEAD
+from openbb_intrinio.models.equity_search import IntrinioEquitySearchFetcher
 from openbb_intrinio.models.financial_ratios import IntrinioFinancialRatiosFetcher
-=======
-from openbb_intrinio.models.equity_search import IntrinioEquitySearchFetcher
->>>>>>> fdd9be6a
 from openbb_intrinio.models.fred_series import IntrinioFredSeriesFetcher
 from openbb_intrinio.models.historical_attributes import (
     IntrinioHistoricalAttributesFetcher,
@@ -313,16 +310,18 @@
 
 
 @pytest.mark.record_http
-<<<<<<< HEAD
+def test_intrinio_equity_search_fetcher(credentials=test_credentials):
+    params = {"query": "gold", "limit": 100}
+
+    fetcher = IntrinioEquitySearchFetcher()
+    result = fetcher.test(params, credentials)
+    assert result is None
+
+
+@pytest.mark.record_http
 def test_intrinio_financial_ratios_fetcher(credentials=test_credentials):
     params = {"symbol": "AAPL", "period": "annual", "limit": 2, "use_cache": False}
 
     fetcher = IntrinioFinancialRatiosFetcher()
-=======
-def test_intrinio_equity_search_fetcher(credentials=test_credentials):
-    params = {"query": "gold", "limit": 100}
-
-    fetcher = IntrinioEquitySearchFetcher()
->>>>>>> fdd9be6a
     result = fetcher.test(params, credentials)
     assert result is None
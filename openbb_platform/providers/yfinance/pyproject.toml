--- conflicted
+++ resolved
@@ -1,10 +1,6 @@
 [tool.poetry]
 name = "openbb-yfinance"
-<<<<<<< HEAD
-version = "1.3.2"
-=======
 version = "1.3.3"
->>>>>>> 4bc5cd08
 description = "yfinance extension for OpenBB"
 authors = ["OpenBB Team <hello@openbb.co>"]
 license = "AGPL-3.0-only"
@@ -14,11 +10,7 @@
 [tool.poetry.dependencies]
 python = "^3.9"
 yfinance = "^0.2.43"
-<<<<<<< HEAD
-openbb-core = "^1.3.1"
-=======
 openbb-core = "^1.3.2"
->>>>>>> 4bc5cd08
 
 [build-system]
 requires = ["poetry-core"]

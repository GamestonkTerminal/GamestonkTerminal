"""Yahoo Finance Asset Performance Losers Model."""

# pylint: disable=unused-argument
<<<<<<< HEAD
=======

>>>>>>> 339f9791
import re
from typing import Any, Dict, List, Optional

import pandas as pd
from openbb_core.provider.abstract.fetcher import Fetcher
from openbb_core.provider.standard_models.equity_performance import (
    EquityPerformanceData,
    EquityPerformanceQueryParams,
)
<<<<<<< HEAD
from pydantic import Field, field_validator
=======
from openbb_core.provider.utils.helpers import make_request
from openbb_yfinance.utils.helpers import df_transform_numbers
from pydantic import Field
>>>>>>> 339f9791


class YFLosersQueryParams(EquityPerformanceQueryParams):
    """Yahoo Finance Asset Performance Losers Query.

    Source: https://finance.yahoo.com/screener/predefined/day_losers
    """


class YFLosersData(EquityPerformanceData):
    """Yahoo Finance Asset Performance Losers Data."""

    __alias_dict__ = {
        "symbol": "Symbol",
        "name": "Name",
        "volume": "Volume",
        "change": "Change",
        "price": "Price (Intraday)",
        "change_percent": "% Change",
        "market_cap": "Market Cap",
        "avg_volume_3_months": "Avg Vol (3 month)",
        "pe_ratio_ttm": "PE Ratio (TTM)",
    }

    market_cap: Optional[float] = Field(
        description="Market Cap.",
    )
    avg_volume_3_months: Optional[float] = Field(
        description="Average volume over the last 3 months in millions.",
    )
    pe_ratio_ttm: Optional[float] = Field(
        description="PE Ratio (TTM).",
        default=None,
    )

    @field_validator("change_percent")
    @classmethod
    def normalize_percent(cls, v):
        """Normalize percent."""
        return float(v) / 100 if v else None


class YFLosersFetcher(Fetcher[YFLosersQueryParams, List[YFLosersData]]):
    """Transform the query, extract and transform the data from the Yahoo Finance endpoints."""

    @staticmethod
    def transform_query(params: Dict[str, Any]) -> YFLosersQueryParams:
        """Transform query params."""
        return YFLosersQueryParams(**params)

    @staticmethod
    def extract_data(
        query: YFLosersQueryParams,
        credentials: Optional[Dict[str, str]],
        **kwargs: Any,
    ) -> pd.DataFrame:
        """Get data from YF."""
        headers = {"user_agent": "Mozilla/5.0"}
        html = make_request(
            "https://finance.yahoo.com/screener/predefined/day_losers",
            headers=headers,
        ).text
        html_clean = re.sub(r"(<span class=\"Fz\(0\)\">).*?(</span>)", "", html)
        df = pd.read_html(html_clean, header=None)[0].dropna(how="all", axis=1)

        return df

    @staticmethod
    def transform_data(
        query: EquityPerformanceQueryParams,
        data: pd.DataFrame,
        **kwargs: Any,
    ) -> List[YFLosersData]:
        """Transform data."""

        columns = ["Market Cap", "Avg Vol (3 month)", "Volume", "% Change"]

        data = df_transform_numbers(data=data, columns=columns)
        data = data.fillna("N/A").replace("N/A", None)

        return [
            YFLosersData.model_validate(d)
            for d in data.sort_values("% Change", ascending=True).to_dict(
                orient="records"
            )
        ]<|MERGE_RESOLUTION|>--- conflicted
+++ resolved
@@ -1,10 +1,7 @@
 """Yahoo Finance Asset Performance Losers Model."""
 
 # pylint: disable=unused-argument
-<<<<<<< HEAD
-=======
 
->>>>>>> 339f9791
 import re
 from typing import Any, Dict, List, Optional
 
@@ -14,13 +11,9 @@
     EquityPerformanceData,
     EquityPerformanceQueryParams,
 )
-<<<<<<< HEAD
-from pydantic import Field, field_validator
-=======
 from openbb_core.provider.utils.helpers import make_request
 from openbb_yfinance.utils.helpers import df_transform_numbers
-from pydantic import Field
->>>>>>> 339f9791
+from pydantic import Field, field_validator
 
 
 class YFLosersQueryParams(EquityPerformanceQueryParams):

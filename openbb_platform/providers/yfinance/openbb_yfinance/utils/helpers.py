"""Yahoo Finance helpers module."""

from datetime import (
    date as dateType,
    datetime,
)
from pathlib import Path
from typing import Any, Literal, Optional, Union

import pandas as pd
import yfinance as yf
from dateutil.relativedelta import relativedelta
from openbb_core.provider.utils.errors import EmptyDataError
from openbb_yfinance.utils.references import MONTHS


def get_futures_data() -> pd.DataFrame:
    """Return the dataframe of the futures csv file."""
    return pd.read_csv(Path(__file__).resolve().parent / "futures.csv")


def get_futures_curve(symbol: str, date: Optional[dateType]) -> pd.DataFrame:
    """Get the futures curve for a given symbol.

    Parameters
    ----------
    symbol: str
        Symbol to get futures for
    date: Optional[str]
        Optional historical date to get curve for

    Returns
    -------
    pd.DataFrame
        DataFrame with futures curve
    """
    futures_data = get_futures_data()
    try:
        exchange = futures_data[futures_data["Ticker"] == symbol]["Exchange"].values[0]
    except IndexError:
        return pd.DataFrame({"Last Price": [], "expiration": []})

    today = datetime.today()
    futures_index = []
    futures_curve = []
    historical_curve = []
    i = 0
    empty_count = 0
    # Loop through until we find 12 consecutive empty months
    while empty_count < 12:
        future = today + relativedelta(months=i)
        future_symbol = (
            f"{symbol}{MONTHS[future.month]}{str(future.year)[-2:]}.{exchange}"
        )
        data = yf.download(future_symbol, progress=False, ignore_tz=True, threads=False)

        if data.empty:
            empty_count += 1

        else:
            empty_count = 0
            futures_index.append(future.strftime("%b-%Y"))
            futures_curve.append(data["Adj Close"].values[-1])
            if date is not None:
                historical_curve.append(
                    data["Adj Close"].get(date.strftime("%Y-%m-%d"), None)
                )

        i += 1

    if not futures_index:
        return pd.DataFrame({"date": [], "Last Price": []})

    if historical_curve:
        return pd.DataFrame(
            {"Last Price": historical_curve, "expiration": futures_index}
        )
    return pd.DataFrame({"Last Price": futures_curve, "expiration": futures_index})


# pylint: disable=too-many-arguments,unused-argument
def yf_download(
    symbol: str,
    start_date: Optional[Union[str, dateType]] = None,
    end_date: Optional[Union[str, dateType]] = None,
    interval: str = "1d",
    period: str = "max",
    prepost: bool = False,
    actions: bool = False,
    progress: bool = False,
    ignore_tz: bool = True,
    keepna: bool = False,
    repair: bool = False,
    rounding: bool = False,
    group_by: Literal["symbol", "column"] = "symbol",
    adjusted: bool = False,
    **kwargs: Any,
) -> pd.DataFrame:
    """Get yFinance OHLC data for any ticker and interval available."""
    symbol = symbol.upper()
    _start_date = start_date

    if interval in ["60m", "1h"]:
        period = "2y" if period in ["5y", "10y", "max"] else period
        _start_date = None

    if interval in ["2m", "5m", "15m", "30m", "90m"]:
        _start_date = (datetime.now().date() - relativedelta(days=58)).strftime(
            "%Y-%m-%d"
        )

    if interval == "1m":
        period = "5d"
        _start_date = None

    if adjusted is False:
        kwargs = dict(auto_adjust=False, back_adjust=False)

<<<<<<< HEAD
    data = yf.download(
        tickers=symbol,
        start=_start_date,
        end=None,
        interval=interval,
        period=period,
        prepost=prepost,
        actions=actions,
        progress=progress,
        ignore_tz=ignore_tz,
        keepna=keepna,
        repair=repair,
        rounding=rounding,
        group_by=group_by,
        threads=False,
        **kwargs,
    )
=======
    try:
        data = yf.download(
            tickers=symbol,
            start=_start_date,
            end=None,
            interval=interval,
            period=period,
            prepost=prepost,
            actions=actions,
            progress=progress,
            ignore_tz=ignore_tz,
            keepna=keepna,
            repair=repair,
            rounding=rounding,
            group_by=group_by,
            **kwargs,
        )
    except ValueError:
        raise EmptyDataError()

    tickers = symbol.split(",")
    if len(tickers) > 1:
        _data = pd.DataFrame()
        for ticker in tickers:
            temp = data[ticker].copy().dropna(how="all")
            for i in temp.index:
                temp.loc[i, "symbol"] = ticker
            temp = temp.reset_index().rename(
                columns={"Date": "date", "Datetime": "date"}
            )
            _data = pd.concat([_data, temp])
        _data = _data.set_index(["date", "symbol"]).sort_index()
        data = _data

>>>>>>> 40c0c9c2
    if not data.empty:
        data = data.reset_index()
        data = data.rename(columns={"Date": "date", "Datetime": "date"})
        data["date"] = pd.to_datetime(data["date"])
        data = data[data["Open"] > 0]

        if start_date is not None:
            data = data[data["date"] >= pd.to_datetime(start_date)]
            if end_date is not None and pd.to_datetime(end_date) > pd.to_datetime(
                start_date
            ):
                data = data[
                    data["date"] <= (pd.to_datetime(end_date) + relativedelta(days=1))
                ]

        if period not in [
            "max",
            "1d",
            "5d",
            "1wk",
            "1mo",
            "3mo",
            "6mo",
            "1y",
            "2y",
            "5y",
            "10y",
        ]:
            data["date"] = data["date"].dt.strftime("%Y-%m-%d %H:%M:%S")
        if interval not in ["1m", "2m", "5m", "15m", "30m", "90m", "60m", "1h"]:
            data["date"] = data["date"].dt.strftime("%Y-%m-%d")

        if adjusted is False:
            data = data.drop(columns=["Adj Close"])

        data.columns = data.columns.str.lower().str.replace(" ", "_").to_list()

    return data<|MERGE_RESOLUTION|>--- conflicted
+++ resolved
@@ -116,25 +116,6 @@
     if adjusted is False:
         kwargs = dict(auto_adjust=False, back_adjust=False)
 
-<<<<<<< HEAD
-    data = yf.download(
-        tickers=symbol,
-        start=_start_date,
-        end=None,
-        interval=interval,
-        period=period,
-        prepost=prepost,
-        actions=actions,
-        progress=progress,
-        ignore_tz=ignore_tz,
-        keepna=keepna,
-        repair=repair,
-        rounding=rounding,
-        group_by=group_by,
-        threads=False,
-        **kwargs,
-    )
-=======
     try:
         data = yf.download(
             tickers=symbol,
@@ -150,6 +131,7 @@
             repair=repair,
             rounding=rounding,
             group_by=group_by,
+            threads=False,
             **kwargs,
         )
     except ValueError:
@@ -168,8 +150,6 @@
             _data = pd.concat([_data, temp])
         _data = _data.set_index(["date", "symbol"]).sort_index()
         data = _data
-
->>>>>>> 40c0c9c2
     if not data.empty:
         data = data.reset_index()
         data = data.rename(columns={"Date": "date", "Datetime": "date"})

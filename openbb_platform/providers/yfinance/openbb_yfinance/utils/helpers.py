--- conflicted
+++ resolved
@@ -1,23 +1,12 @@
 """Yahoo Finance helpers module."""
 
-<<<<<<< HEAD
-# pylint: disable=unused-argument
-
-from datetime import (
-    date as dateType,
-    datetime,
-)
-from typing import Any, Literal, Optional, Union
-=======
 # pylint: disable=unused-argument,too-many-arguments,too-many-branches,too-many-locals,too-many-statements
 
 from datetime import datetime
 from typing import TYPE_CHECKING, Any, Dict, List, Literal, Optional, Union
->>>>>>> 5c1a1efa
 
 from openbb_core.provider.utils.errors import EmptyDataError
 from openbb_yfinance.utils.references import INTERVALS, MONTHS, PERIODS
-from pandas import DataFrame
 
 if TYPE_CHECKING:
     from datetime import date  # noqa
@@ -46,23 +35,14 @@
     year = "20" + symbol.split(".")[0][-2:]
     return f"{year}-{MONTH_MAP[month]}"
 
-<<<<<<< HEAD
-def get_futures_data() -> DataFrame:
-=======
 
 def get_futures_data() -> "DataFrame":
->>>>>>> 5c1a1efa
     """Return the dataframe of the futures csv file."""
     # pylint: disable=import-outside-toplevel
     from pathlib import Path  # noqa
     from pandas import read_csv  # noqa
 
     return read_csv(Path(__file__).resolve().parent / "futures.csv")
-<<<<<<< HEAD
-
-
-def get_futures_curve(symbol: str, date: Optional[dateType]) -> DataFrame:
-=======
 
 
 def get_futures_symbols(symbol: str) -> List:
@@ -118,7 +98,7 @@
     prices.price = prices.price.fillna(prices.prev_close)
     prices["expiration"] = [get_expiration_month(symbol) for symbol in prices.symbol]
 
-    return prices[["expiration", "price"]]
+    return prices[["expiration", "price"]]  # type: ignore
 
 
 async def get_historical_futures_prices(
@@ -145,7 +125,6 @@
 async def get_futures_curve(  # pylint: disable=too-many-return-statements
     symbol: str, date: Optional[Union[str, List]] = None
 ) -> "DataFrame":
->>>>>>> 5c1a1efa
     """Get the futures curve for a given symbol.
 
     Parameters
@@ -161,28 +140,6 @@
         DataFrame with futures curve
     """
     # pylint: disable=import-outside-toplevel
-<<<<<<< HEAD
-    import yfinance as yf
-    from dateutil.relativedelta import relativedelta
-
-    futures_data = get_futures_data()
-    try:
-        exchange = futures_data[futures_data["Ticker"] == symbol]["Exchange"].values[0]
-    except IndexError:
-        return DataFrame({"Last Price": [], "expiration": []})
-
-    today = datetime.today()
-    futures_index = []
-    futures_curve = []
-    historical_curve = []
-    i = 0
-    empty_count = 0
-    # Loop through until we find 12 consecutive empty months
-    while empty_count < 12:
-        future = today + relativedelta(months=i)
-        future_symbol = (
-            f"{symbol}{MONTHS[future.month]}{str(future.year)[-2:]}.{exchange}"
-=======
     from datetime import date as dateType  # noqa
     from dateutil.relativedelta import relativedelta  # noqa
     from pandas import Categorical, DataFrame, DatetimeIndex, to_datetime  # noqa
@@ -217,7 +174,6 @@
             df.reset_index()
             .pivot(columns="symbol", values="close", index="date")  # type: ignore
             .copy()
->>>>>>> 5c1a1efa
         )
         df = df.rename(columns=expiration_dict)
         df.columns.name = "expiration"
@@ -256,7 +212,7 @@
         try:
             exchange = futures_data[futures_data["Ticker"] == symbol][
                 "Exchange"
-            ].values[0]
+            ].values[0]  # type: ignore
         except IndexError as exc:
             raise ValueError(f"Symbol {symbol} was not found.") from exc
 
@@ -294,7 +250,7 @@
                         data.index = DatetimeIndex(data.index)
                         nearest_dates = [data.index.asof(date) for date in dates_list]
                         data = data[data.index.isin(nearest_dates)]
-                        data.index = data.index.strftime("%Y-%m-%d")
+                        data.index = data.index.strftime("%Y-%m-%d")  # type: ignore
                         for dt in dates:
                             try:
                                 historical_curve.append(data.loc[dt, "close"])
@@ -310,14 +266,6 @@
 
                 i += 1
 
-<<<<<<< HEAD
-    if not futures_index:
-        return DataFrame({"date": [], "Last Price": []})
-
-    if historical_curve:
-        return DataFrame({"Last Price": historical_curve, "expiration": futures_index})
-    return DataFrame({"Last Price": futures_curve, "expiration": futures_index})
-=======
         if not futures_index:
             raise EmptyDataError()
 
@@ -341,7 +289,6 @@
             return df
 
     return DataFrame({"price": futures_curve, "expiration": futures_index})
->>>>>>> 5c1a1efa
 
 
 def yf_download(
@@ -360,21 +307,12 @@
     group_by: Literal["ticker", "column"] = "ticker",
     adjusted: bool = False,
     **kwargs: Any,
-<<<<<<< HEAD
-) -> DataFrame:
-    """Get yFinance OHLC data for any ticker and interval available."""
-    # pylint: disable=import-outside-toplevel
-    import yfinance as yf
-    from dateutil.relativedelta import relativedelta
-    from pandas import concat, to_datetime
-=======
 ) -> "DataFrame":
     """Get yFinance OHLC data for any ticker and interval available."""
     # pylint: disable=import-outside-toplevel
     from dateutil.relativedelta import relativedelta  # noqa
     import yfinance as yf
     from pandas import DataFrame, concat, to_datetime
->>>>>>> 5c1a1efa
 
     symbol = symbol.upper()
     _start_date = start_date
@@ -439,46 +377,30 @@
         data["date"] = data["date"].apply(to_datetime)
         data = data[data["Open"] > 0]
         if start_date is not None:
-<<<<<<< HEAD
-            data = data[data["date"] >= to_datetime(start_date)]
-        if (
-            end_date is not None
-            and start_date is not None
-            and to_datetime(end_date) > to_datetime(start_date)
-=======
             data = data[data["date"] >= to_datetime(start_date)]  # type: ignore
         if (
             end_date is not None
             and start_date is not None
             and to_datetime(end_date) > to_datetime(start_date)  # type: ignore
->>>>>>> 5c1a1efa
         ):
             data = data[
                 data["date"]
                 <= (
-<<<<<<< HEAD
-                    to_datetime(end_date)
-=======
                     to_datetime(end_date)  # type: ignore
->>>>>>> 5c1a1efa
                     + relativedelta(minutes=719 if intraday is True else 0)
                 )
             ]
         if intraday is True:
-            data["date"] = data["date"].dt.strftime("%Y-%m-%d %H:%M:%S")
+            data["date"] = data["date"].dt.strftime("%Y-%m-%d %H:%M:%S")  # type: ignore
         else:
-            data["date"] = data["date"].dt.strftime("%Y-%m-%d")
+            data["date"] = data["date"].dt.strftime("%Y-%m-%d")  # type: ignore
         if adjusted is False:
-            data = data.drop(columns=["Adj Close"])
-        data.columns = data.columns.str.lower().str.replace(" ", "_").to_list()
-    return data
-
-
-<<<<<<< HEAD
-def df_transform_numbers(data: DataFrame, columns: list) -> DataFrame:
-=======
+            data = data.drop(columns=["Adj Close"])  # type: ignore
+        data.columns = data.columns.str.lower().str.replace(" ", "_").to_list()  # type: ignore
+    return data  # type: ignore
+
+
 def df_transform_numbers(data: "DataFrame", columns: list) -> "DataFrame":
->>>>>>> 5c1a1efa
     """Replace abbreviations of numbers with actual numbers."""
     multipliers = {"M": 1e6, "B": 1e9, "T": 1e12}
 

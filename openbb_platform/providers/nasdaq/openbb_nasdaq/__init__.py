"""Nasdaq provider module."""

from openbb_core.provider.abstract.provider import Provider
from openbb_nasdaq.models.calendar_dividend import NasdaqCalendarDividendFetcher
from openbb_nasdaq.models.calendar_earnings import NasdaqCalendarEarningsFetcher
from openbb_nasdaq.models.calendar_ipo import NasdaqCalendarIpoFetcher
from openbb_nasdaq.models.cot import NasdaqCotFetcher
from openbb_nasdaq.models.cot_search import NasdaqCotSearchFetcher
from openbb_nasdaq.models.economic_calendar import NasdaqEconomicCalendarFetcher
from openbb_nasdaq.models.equity_search import NasdaqEquitySearchFetcher
<<<<<<< HEAD
from openbb_nasdaq.models.historical_dividends import NasdaqHistoricalDividendsFetcher
=======
from openbb_nasdaq.models.lbma_fixing import NasdaqLbmaFixingFetcher
>>>>>>> 074cffaa
from openbb_nasdaq.models.sp500_multiples import NasdaqSP500MultiplesFetcher
from openbb_nasdaq.models.top_retail import NasdaqTopRetailFetcher

nasdaq_provider = Provider(
    name="nasdaq",
    website="https://data.nasdaq.com",
    description="""Positioned at the nexus of technology and the capital markets, Nasdaq
provides premier platforms and services for global capital markets and beyond with
unmatched technology, insights and markets expertise.""",
    credentials=["api_key"],
    fetcher_dict={
        "CalendarDividend": NasdaqCalendarDividendFetcher,
        "CalendarEarnings": NasdaqCalendarEarningsFetcher,
        "CalendarIpo": NasdaqCalendarIpoFetcher,
        "COT": NasdaqCotFetcher,
        "COTSearch": NasdaqCotSearchFetcher,
        "EconomicCalendar": NasdaqEconomicCalendarFetcher,
        "EquitySearch": NasdaqEquitySearchFetcher,
<<<<<<< HEAD
        "HistoricalDividends": NasdaqHistoricalDividendsFetcher,
=======
        "LbmaFixing": NasdaqLbmaFixingFetcher,
>>>>>>> 074cffaa
        "SP500Multiples": NasdaqSP500MultiplesFetcher,
        "TopRetail": NasdaqTopRetailFetcher,
    },
)<|MERGE_RESOLUTION|>--- conflicted
+++ resolved
@@ -8,11 +8,8 @@
 from openbb_nasdaq.models.cot_search import NasdaqCotSearchFetcher
 from openbb_nasdaq.models.economic_calendar import NasdaqEconomicCalendarFetcher
 from openbb_nasdaq.models.equity_search import NasdaqEquitySearchFetcher
-<<<<<<< HEAD
 from openbb_nasdaq.models.historical_dividends import NasdaqHistoricalDividendsFetcher
-=======
 from openbb_nasdaq.models.lbma_fixing import NasdaqLbmaFixingFetcher
->>>>>>> 074cffaa
 from openbb_nasdaq.models.sp500_multiples import NasdaqSP500MultiplesFetcher
 from openbb_nasdaq.models.top_retail import NasdaqTopRetailFetcher
 
@@ -31,11 +28,8 @@
         "COTSearch": NasdaqCotSearchFetcher,
         "EconomicCalendar": NasdaqEconomicCalendarFetcher,
         "EquitySearch": NasdaqEquitySearchFetcher,
-<<<<<<< HEAD
         "HistoricalDividends": NasdaqHistoricalDividendsFetcher,
-=======
         "LbmaFixing": NasdaqLbmaFixingFetcher,
->>>>>>> 074cffaa
         "SP500Multiples": NasdaqSP500MultiplesFetcher,
         "TopRetail": NasdaqTopRetailFetcher,
     },

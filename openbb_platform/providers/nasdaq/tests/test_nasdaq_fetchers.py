import datetime

import pytest
from openbb_core.app.service.user_service import UserService
from openbb_nasdaq.models.calendar_dividend import NasdaqCalendarDividendFetcher
from openbb_nasdaq.models.calendar_earnings import NasdaqCalendarEarningsFetcher
from openbb_nasdaq.models.calendar_ipo import NasdaqCalendarIpoFetcher
from openbb_nasdaq.models.cot import NasdaqCotFetcher
from openbb_nasdaq.models.cot_search import NasdaqCotSearchFetcher
from openbb_nasdaq.models.economic_calendar import NasdaqEconomicCalendarFetcher
from openbb_nasdaq.models.equity_search import NasdaqEquitySearchFetcher
from openbb_nasdaq.models.lbma_fixing import NasdaqLbmaFixingFetcher
from openbb_nasdaq.models.sp500_multiples import NasdaqSP500MultiplesFetcher
from openbb_nasdaq.models.top_retail import NasdaqTopRetailFetcher

test_credentials = UserService().default_user_settings.credentials.model_dump(
    mode="json"
)


@pytest.fixture(scope="module")
def vcr_config():
    return {
<<<<<<< HEAD
        "filter_headers": [("User-Agent", None), ("x-api-token", "MOCK_API_KEY")],
        "filter_query_parameters": [("api_key", "MOCK_API_KEY")],
=======
        "filter_headers": [
            ("User-Agent", None),
            ("api_key", "MOCK_API_KEY"),
            ("x-api-token", "MOCK_API_KEY"),
        ],
        "filter_query_parameters": [
            ("api_key", "MOCK_API_KEY"),
            ("x-api-token", "MOCK_API_KEY"),
        ],
>>>>>>> d4baba02
    }


@pytest.mark.record_http
def test_nasdaq_equity_search_fetcher(credentials=test_credentials):
    params = {"query": "", "is_etf": True, "use_cache": False}

    fetcher = NasdaqEquitySearchFetcher()
    result = fetcher.test(params, credentials)
    assert result is None


@pytest.mark.record_http
def test_nasdaq_economic_calendar_fetcher(credentials=test_credentials):
    params = {
        "start_date": datetime.date(2023, 11, 3),
        "end_date": datetime.date(2023, 11, 3),
    }

    fetcher = NasdaqEconomicCalendarFetcher()
    result = fetcher.test(params, credentials)
    assert result is None


@pytest.mark.record_http
def test_nasdaq_calendar_dividend_fetcher(credentials=test_credentials):
    params = {
        "start_date": datetime.date(2023, 11, 6),
        "end_date": datetime.date(2023, 11, 6),
    }

    fetcher = NasdaqCalendarDividendFetcher()
    result = fetcher.test(params, credentials)
    assert result is None


@pytest.mark.record_http
def test_nasdaq_calendar_ipo_fetcher(credentials=test_credentials):
    params = {
        "start_date": datetime.date(2023, 11, 1),
        "end_date": datetime.date(2023, 11, 30),
        "status": "upcoming",
    }

    fetcher = NasdaqCalendarIpoFetcher()
    result = fetcher.test(params, credentials)
    assert result is None


@pytest.mark.record_http
def test_nasdaq_top_retail_fetcher(credentials=test_credentials):
    params = {}

    fetcher = NasdaqTopRetailFetcher()
    result = fetcher.test(params, credentials)
    assert result is None


@pytest.mark.record_http
def test_nasdaq_sp500_multiples_fetcher(credentials=test_credentials):
    params = {}

    fetcher = NasdaqSP500MultiplesFetcher()
    result = fetcher.test(params, credentials)
    assert result is None


@pytest.mark.record_http
def test_nasdaq_cot_fetcher(credentials=test_credentials):
    params = {}

    fetcher = NasdaqCotFetcher()
    result = fetcher.test(params, credentials)
    assert result is None


def test_nasdaq_cot_search_fetcher(credentials=test_credentials):
    params = {}

    fetcher = NasdaqCotSearchFetcher()
    result = fetcher.test(params, credentials)
    assert result is None


@pytest.mark.record_http
def test_nasdaq_calendar_earnings_fetcher(credentials=test_credentials):
    params = {
        "start_date": datetime.date(2023, 11, 1),
        "end_date": datetime.date(2023, 11, 30),
    }

    fetcher = NasdaqCalendarEarningsFetcher()
    result = fetcher.test(params, credentials)
    assert result is None


@pytest.mark.record_http
def test_nasdaq_lbma_fixing_fetcher(credentials=test_credentials):
    params = {"asset": "gold"}

    fetcher = NasdaqLbmaFixingFetcher()
    result = fetcher.test(params, credentials)
    assert result is None<|MERGE_RESOLUTION|>--- conflicted
+++ resolved
@@ -21,10 +21,6 @@
 @pytest.fixture(scope="module")
 def vcr_config():
     return {
-<<<<<<< HEAD
-        "filter_headers": [("User-Agent", None), ("x-api-token", "MOCK_API_KEY")],
-        "filter_query_parameters": [("api_key", "MOCK_API_KEY")],
-=======
         "filter_headers": [
             ("User-Agent", None),
             ("api_key", "MOCK_API_KEY"),
@@ -34,7 +30,6 @@
             ("api_key", "MOCK_API_KEY"),
             ("x-api-token", "MOCK_API_KEY"),
         ],
->>>>>>> d4baba02
     }
 
 

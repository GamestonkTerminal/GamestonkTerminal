from datetime import date

import pytest
from openbb_core.app.service.user_service import UserService
from openbb_fmp.models.analyst_estimates import FMPAnalystEstimatesFetcher
from openbb_fmp.models.available_indices import FMPAvailableIndicesFetcher
from openbb_fmp.models.balance_sheet import FMPBalanceSheetFetcher
from openbb_fmp.models.balance_sheet_growth import FMPBalanceSheetGrowthFetcher
from openbb_fmp.models.cash_flow import FMPCashFlowStatementFetcher
from openbb_fmp.models.cash_flow_growth import FMPCashFlowStatementGrowthFetcher
from openbb_fmp.models.company_filings import FMPCompanyFilingsFetcher
from openbb_fmp.models.company_overview import FMPCompanyOverviewFetcher
from openbb_fmp.models.crypto_historical import FMPCryptoHistoricalFetcher
from openbb_fmp.models.dividend_calendar import FMPDividendCalendarFetcher
from openbb_fmp.models.earnings_calendar import FMPEarningsCalendarFetcher
from openbb_fmp.models.earnings_call_transcript import FMPEarningsCallTranscriptFetcher
from openbb_fmp.models.etf_search import FMPEtfSearchFetcher
from openbb_fmp.models.executive_compensation import FMPExecutiveCompensationFetcher
from openbb_fmp.models.financial_ratios import FMPFinancialRatiosFetcher
from openbb_fmp.models.forex_historical import FMPForexHistoricalFetcher
from openbb_fmp.models.forex_pairs import FMPForexPairsFetcher
from openbb_fmp.models.global_news import FMPGlobalNewsFetcher
from openbb_fmp.models.historical_dividends import FMPHistoricalDividendsFetcher
from openbb_fmp.models.historical_employees import FMPHistoricalEmployeesFetcher
from openbb_fmp.models.historical_stock_splits import FMPHistoricalStockSplitsFetcher
from openbb_fmp.models.income_statement import FMPIncomeStatementFetcher
from openbb_fmp.models.income_statement_growth import FMPIncomeStatementGrowthFetcher
from openbb_fmp.models.institutional_ownership import FMPInstitutionalOwnershipFetcher
from openbb_fmp.models.key_executives import FMPKeyExecutivesFetcher
from openbb_fmp.models.key_metrics import FMPKeyMetricsFetcher
from openbb_fmp.models.major_indices_constituents import (
    FMPMajorIndicesConstituentsFetcher,
)
from openbb_fmp.models.major_indices_historical import FMPMajorIndicesHistoricalFetcher
from openbb_fmp.models.market_snapshots import FMPMarketSnapshotsFetcher
from openbb_fmp.models.price_target import FMPPriceTargetFetcher
from openbb_fmp.models.price_target_consensus import FMPPriceTargetConsensusFetcher
from openbb_fmp.models.revenue_business_line import FMPRevenueBusinessLineFetcher
from openbb_fmp.models.revenue_geographic import FMPRevenueGeographicFetcher
from openbb_fmp.models.risk_premium import FMPRiskPremiumFetcher
from openbb_fmp.models.share_statistics import FMPShareStatisticsFetcher
from openbb_fmp.models.stock_historical import FMPStockHistoricalFetcher
from openbb_fmp.models.stock_insider_trading import FMPStockInsiderTradingFetcher
from openbb_fmp.models.stock_multiples import FMPStockMultiplesFetcher
from openbb_fmp.models.stock_news import FMPStockNewsFetcher
from openbb_fmp.models.stock_ownership import FMPStockOwnershipFetcher
from openbb_fmp.models.stock_peers import FMPStockPeersFetcher
from openbb_fmp.models.stock_quote import FMPStockQuoteFetcher
from openbb_fmp.models.stock_splits import FMPStockSplitCalendarFetcher
from openbb_fmp.models.treasury_rates import FMPTreasuryRatesFetcher

test_credentials = UserService().default_user_settings.credentials.model_dump(
    mode="json"
)


@pytest.fixture(scope="module")
def vcr_config():
    return {
        "filter_headers": [("User-Agent", None)],
        "filter_query_parameters": [
            ("apikey", "MOCK_API_KEY"),
        ],
    }


@pytest.mark.record_http
def test_fmp_crypto_historical_fetcher(credentials=test_credentials):
    params = {
        "symbol": "BTCUSD",
        "start_date": date(2023, 1, 1),
        "end_date": date(2023, 1, 10),
    }

    fetcher = FMPCryptoHistoricalFetcher()
    result = fetcher.test(params, credentials)
    assert result is None


@pytest.mark.record_http
def test_fmp_forex_historical_fetcher(credentials=test_credentials):
    params = {
        "symbol": "EURUSD",
        "start_date": date(2023, 1, 1),
        "end_date": date(2023, 1, 10),
    }

    fetcher = FMPForexHistoricalFetcher()
    result = fetcher.test(params, credentials)
    assert result is None


@pytest.mark.record_http
def test_fmp_major_indices_historical_fetcher(credentials=test_credentials):
    params = {
        "symbol": "^DJI",
        "start_date": date(2023, 1, 1),
        "end_date": date(2023, 1, 10),
    }

    fetcher = FMPMajorIndicesHistoricalFetcher()
    result = fetcher.test(params, credentials)
    assert result is None


@pytest.mark.record_http
def test_fmp_stock_historical_fetcher(credentials=test_credentials):
    params = {
        "symbol": "AAPL",
        "start_date": date(2023, 1, 1),
        "end_date": date(2023, 1, 10),
        "interval": "1d",
    }

    fetcher = FMPStockHistoricalFetcher()
    result = fetcher.test(params, credentials)
    assert result is None


@pytest.mark.record_http
def test_fmp_stock_news_fetcher(credentials=test_credentials):
    params = {"symbols": "AAPL,MSFT"}

    fetcher = FMPStockNewsFetcher()
    result = fetcher.test(params, credentials)
    assert result is None


@pytest.mark.record_http
def test_fmp_balance_sheet_fetcher(credentials=test_credentials):
    params = {"symbol": "AAPL"}

    fetcher = FMPBalanceSheetFetcher()
    result = fetcher.test(params, credentials)
    assert result is None


@pytest.mark.record_http
def test_fmp_cash_flow_statement_fetcher(credentials=test_credentials):
    params = {"symbol": "AAPL"}

    fetcher = FMPCashFlowStatementFetcher()
    result = fetcher.test(params, credentials)
    assert result is None


@pytest.mark.record_http
def test_fmp_income_statement_fetcher(credentials=test_credentials):
    params = {"symbol": "AAPL"}

    fetcher = FMPIncomeStatementFetcher()
    result = fetcher.test(params, credentials)
    assert result is None


@pytest.mark.record_http
def test_fmp_available_indices_fetcher(credentials=test_credentials):
    params = {}

    fetcher = FMPAvailableIndicesFetcher()
    result = fetcher.test(params, credentials)
    assert result is None


@pytest.mark.record_http
def test_fmp_key_executives_fetcher(credentials=test_credentials):
    params = {"symbol": "AAPL"}

    fetcher = FMPKeyExecutivesFetcher()
    result = fetcher.test(params, credentials)
    assert result is None


@pytest.mark.record_http
def test_fmp_global_news_fetcher(credentials=test_credentials):
    params = {}

    fetcher = FMPGlobalNewsFetcher()
    result = fetcher.test(params, credentials)
    assert result is None


@pytest.mark.record_http
def test_fmp_income_statement_growth_fetcher(credentials=test_credentials):
    params = {"symbol": "AAPL"}

    fetcher = FMPIncomeStatementGrowthFetcher()
    result = fetcher.test(params, credentials)
    assert result is None


@pytest.mark.record_http
def test_fmp_balance_sheet_growth_fetcher(credentials=test_credentials):
    params = {"symbol": "AAPL"}

    fetcher = FMPBalanceSheetGrowthFetcher()
    result = fetcher.test(params, credentials)
    assert result is None


@pytest.mark.record_http
def test_fmp_cash_flow_statement_growth_fetcher(credentials=test_credentials):
    params = {"symbol": "AAPL"}

    fetcher = FMPCashFlowStatementGrowthFetcher()
    result = fetcher.test(params, credentials)
    assert result is None


@pytest.mark.record_http
def test_fmp_share_statistics_fetcher(credentials=test_credentials):
    params = {"symbol": "AAPL"}

    fetcher = FMPShareStatisticsFetcher()
    result = fetcher.test(params, credentials)
    assert result is None


@pytest.mark.record_http
def test_fmp_revenue_geographic_fetcher(credentials=test_credentials):
    params = {"symbol": "AAPL"}

    fetcher = FMPRevenueGeographicFetcher()
    result = fetcher.test(params, credentials)
    assert result is None


@pytest.mark.record_http
def test_fmp_revenue_business_line_fetcher(credentials=test_credentials):
    params = {"symbol": "AAPL"}

    fetcher = FMPRevenueBusinessLineFetcher()
    result = fetcher.test(params, credentials)
    assert result is None


@pytest.mark.record_http
def test_fmp_institutional_ownership_fetcher(credentials=test_credentials):
    params = {"symbol": "AAPL"}

    fetcher = FMPInstitutionalOwnershipFetcher()
    result = fetcher.test(params, credentials)
    assert result is None


@pytest.mark.record_http
def test_fmp_company_overview_fetcher(credentials=test_credentials):
    params = {"symbol": "AAPL"}

    fetcher = FMPCompanyOverviewFetcher()
    result = fetcher.test(params, credentials)
    assert result is None


@pytest.mark.record_http
def test_fmp_stock_insider_trading_fetcher(credentials=test_credentials):
    params = {"symbol": "AAPL"}

    fetcher = FMPStockInsiderTradingFetcher()
    result = fetcher.test(params, credentials)
    assert result is None


@pytest.mark.record_http
def test_fmp_stock_ownership_fetcher(credentials=test_credentials):
    params = {"symbol": "AAPL", "date": date(2022, 12, 31)}

    fetcher = FMPStockOwnershipFetcher()
    result = fetcher.test(params, credentials)
    assert result is None


@pytest.mark.record_http
def test_fmp_price_target_consensus_fetcher(credentials=test_credentials):
    params = {"symbol": "AAPL"}

    fetcher = FMPPriceTargetConsensusFetcher()
    result = fetcher.test(params, credentials)
    assert result is None


@pytest.mark.record_http
def test_fmp_price_target_fetcher(credentials=test_credentials):
    params = {"symbol": "AAPL"}

    fetcher = FMPPriceTargetFetcher()
    result = fetcher.test(params, credentials)
    assert result is None


@pytest.mark.record_http
def test_fmp_analyst_estimates_fetcher(credentials=test_credentials):
    params = {"symbol": "AAPL"}

    fetcher = FMPAnalystEstimatesFetcher()
    result = fetcher.test(params, credentials)
    assert result is None


@pytest.mark.record_http
def test_fmp_earnings_calendar_fetcher(credentials=test_credentials):
    params = {"symbol": "AAPL"}

    fetcher = FMPEarningsCalendarFetcher()
    result = fetcher.test(params, credentials)
    assert result is None


@pytest.mark.record_http
def test_fmp_earnings_call_transcript_fetcher(credentials=test_credentials):
    params = {"symbol": "AAPL", "year": 2020}

    fetcher = FMPEarningsCallTranscriptFetcher()
    result = fetcher.test(params, credentials)
    assert result is None


@pytest.mark.record_http
def test_fmp_historical_stock_splits_fetcher(credentials=test_credentials):
    params = {"symbol": "AAPL"}

    fetcher = FMPHistoricalStockSplitsFetcher()
    result = fetcher.test(params, credentials)
    assert result is None


@pytest.mark.record_http
def test_fmp_stock_split_calendar_fetcher(credentials=test_credentials):
    params = {"start_date": date(2023, 1, 1), "end_date": date(2023, 1, 10)}

    fetcher = FMPStockSplitCalendarFetcher()
    result = fetcher.test(params, credentials)
    assert result is None


@pytest.mark.record_http
def test_fmp_historical_dividends_fetcher(credentials=test_credentials):
    params = {"symbol": "AAPL"}

    fetcher = FMPHistoricalDividendsFetcher()
    result = fetcher.test(params, credentials)
    assert result is None


@pytest.mark.record_http
def test_fmp_key_metrics_fetcher(credentials=test_credentials):
    params = {"symbol": "AAPL"}

    fetcher = FMPKeyMetricsFetcher()
    result = fetcher.test(params, credentials)
    assert result is None


@pytest.mark.record_http
def test_fmp_company_filings_fetcher(credentials=test_credentials):
    params = {"symbol": "AAPL"}

    fetcher = FMPCompanyFilingsFetcher()
    result = fetcher.test(params, credentials)
    assert result is None


@pytest.mark.record_http
def test_fmp_treasury_rates_fetcher(credentials=test_credentials):
    params = {"start_date": date(2023, 1, 1), "end_date": date(2023, 5, 10)}

    fetcher = FMPTreasuryRatesFetcher()
    result = fetcher.test(params, credentials)
    assert result is None


@pytest.mark.record_http
def test_fmp_executive_compensation_fetcher(credentials=test_credentials):
    params = {"symbol": "AAPL"}

    fetcher = FMPExecutiveCompensationFetcher()
    result = fetcher.test(params, credentials)
    assert result is None


@pytest.mark.record_http
def test_fmp_forex_pairs_fetcher(credentials=test_credentials):
    params = {}

    fetcher = FMPForexPairsFetcher()
    result = fetcher.test(params, credentials)
    assert result is None


@pytest.mark.record_http
def test_fmp_stock_peers_fetcher(credentials=test_credentials):
    params = {"symbol": "AAPL"}

    fetcher = FMPStockPeersFetcher()
    result = fetcher.test(params, credentials)
    assert result is None


@pytest.mark.record_http
def test_fmp_stock_multiples_fetcher(credentials=test_credentials):
    params = {"symbol": "AAPL"}

    fetcher = FMPStockMultiplesFetcher()
    result = fetcher.test(params, credentials)
    assert result is None


@pytest.mark.record_http
def test_fmp_historical_employees_fetcher(credentials=test_credentials):
    params = {"symbol": "AAPL"}

    fetcher = FMPHistoricalEmployeesFetcher()
    result = fetcher.test(params, credentials)
    assert result is None


@pytest.mark.record_http
def test_fmp_risk_premium_fetcher(credentials=test_credentials):
    params = {}

    fetcher = FMPRiskPremiumFetcher()
    result = fetcher.test(params, credentials)
    assert result is None


@pytest.mark.record_http
def test_fmp_major_indices_constituents_fetcher(credentials=test_credentials):
    params = {}

    fetcher = FMPMajorIndicesConstituentsFetcher()
    result = fetcher.test(params, credentials)
    assert result is None


@pytest.mark.record_http
def test_fmp_dividend_calendar_fetcher(credentials=test_credentials):
    params = {"start_date": date(2023, 1, 1), "end_date": date(2023, 5, 10)}

    fetcher = FMPDividendCalendarFetcher()
    result = fetcher.test(params, credentials)
    assert result is None


@pytest.mark.record_http
def test_fmp_stock_quote_fetcher(credentials=test_credentials):
    params = {"symbol": "AAPL"}

    fetcher = FMPStockQuoteFetcher()
    result = fetcher.test(params, credentials)
    assert result is None


@pytest.mark.record_http
def test_fmp_financial_ratios_fetcher(credentials=test_credentials):
    params = {"symbol": "AAPL"}

    fetcher = FMPFinancialRatiosFetcher()
    result = fetcher.test(params, credentials)
    assert result is None


@pytest.mark.record_http
<<<<<<< HEAD
def test_fmp_market_snapshots_fetcher(credentials=test_credentials):
    params = {"market": "LSE"}

    fetcher = FMPMarketSnapshotsFetcher()
=======
def test_fmp_etf_search_fetcher(credentials=test_credentials):
    params = {"query": "India"}

    fetcher = FMPEtfSearchFetcher()
>>>>>>> 22a289f2
    result = fetcher.test(params, credentials)
    assert result is None<|MERGE_RESOLUTION|>--- conflicted
+++ resolved
@@ -460,16 +460,18 @@
 
 
 @pytest.mark.record_http
-<<<<<<< HEAD
 def test_fmp_market_snapshots_fetcher(credentials=test_credentials):
     params = {"market": "LSE"}
 
     fetcher = FMPMarketSnapshotsFetcher()
-=======
+    result = fetcher.test(params, credentials)
+    assert result is None
+
+
+@pytest.mark.record_http
 def test_fmp_etf_search_fetcher(credentials=test_credentials):
     params = {"query": "India"}
 
     fetcher = FMPEtfSearchFetcher()
->>>>>>> 22a289f2
     result = fetcher.test(params, credentials)
     assert result is None
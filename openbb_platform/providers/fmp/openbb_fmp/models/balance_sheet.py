"""FMP Balance Sheet Model."""

# pylint: disable=unused-argument
from datetime import (
    date as dateType,
    datetime,
)
from typing import Any, Dict, List, Literal, Optional

from openbb_core.provider.abstract.fetcher import Fetcher
from openbb_core.provider.standard_models.balance_sheet import (
    BalanceSheetData,
    BalanceSheetQueryParams,
)
from openbb_core.provider.utils.descriptions import QUERY_DESCRIPTIONS
from openbb_fmp.utils.helpers import create_url, get_data_many
from pydantic import Field, model_validator


class FMPBalanceSheetQueryParams(BalanceSheetQueryParams):
    """FMP Balance Sheet Query.

    Source: https://financialmodelingprep.com/developer/docs/#Balance-Sheet
    """

<<<<<<< HEAD
    period: Literal["annual", "quarter"] = Field(
        default="annual", json_schema_extra={"choices": ["annual", "quarter"]}
=======
    __json_schema_extra__ = {
        "period": {
            "choices": ["annual", "quarter"],
        }
    }

    period: Literal["annual", "quarter"] = Field(
        default="annual",
        description=QUERY_DESCRIPTIONS.get("period", ""),
>>>>>>> 3e24fd6b
    )


class FMPBalanceSheetData(BalanceSheetData):
    """FMP Balance Sheet Data."""

    __alias_dict__ = {
        "period_ending": "date",
        "fiscal_period": "period",
        "fiscal_year": "calendarYear",
        "filing_date": "fillingDate",
        "accepted_date": "acceptedDate",
        "reported_currency": "reportedCurrency",
        "cash_and_cash_equivalents": "cashAndCashEquivalents",
        "short_term_investments": "shortTermInvestments",
        "cash_and_short_term_investments": "cashAndShortTermInvestments",
        "net_receivables": "netReceivables",
        "inventory": "inventories",
        "other_current_assets": "otherCurrentAssets",
        "total_current_assets": "totalCurrentAssets",
        "plant_property_equipment_net": "propertyPlantEquipmentNet",
        "goodwill": "goodwill",
        "intangible_assets": "intangibleAssets",
        "goodwill_and_intangible_assets": "goodwillAndIntangibleAssets",
        "long_term_investments": "longTermInvestments",
        "tax_assets": "taxAssets",
        "other_non_current_assets": "otherNonCurrentAssets",
        "non_current_assets": "totalNonCurrentAssets",
        "other_assets": "otherAssets",
        "total_assets": "totalAssets",
        "accounts_payable": "accountPayables",
        "short_term_debt": "shortTermDebt",
        "tax_payables": "taxPayables",
        "current_deferred_revenue": "deferredRevenue",
        "other_current_liabilities": "otherCurrentLiabilities",
        "total_current_liabilities": "totalCurrentLiabilities",
        "long_term_debt": "longTermDebt",
        "deferred_revenue_non_current": "deferredRevenueNonCurrent",
        "deferred_tax_liabilities_non_current": "deferredTaxLiabilitiesNonCurrent",
        "other_non_current_liabilities": "otherNonCurrentLiabilities",
        "total_non_current_liabilities": "totalNonCurrentLiabilities",
        "other_liabilities": "otherLiabilities",
        "capital_lease_obligations": "capitalLeaseObligations",
        "total_liabilities": "totalLiabilities",
        "preferred_stock": "preferredStock",
        "common_stock": "commonStock",
        "retained_earnings": "retainedEarnings",
        "accumulated_other_comprehensive_income": "accumulatedOtherComprehensiveIncomeLoss",
        "other_shareholders_equity": "otherStockholdersEquity",
        "other_total_shareholders_equity": "othertotalStockholdersEquity",
        "total_common_equity": "totalStockholdersEquity",
        "total_equity_non_controlling_interests": "totalEquity",
        "total_liabilities_and_shareholders_equity": "totalLiabilitiesAndStockholdersEquity",
        "minority_interest": "minorityInterest",
        "total_liabilities_and_total_equity": "totalLiabilitiesAndTotalEquity",
        "total_investments": "totalInvestments",
        "total_debt": "totalDebt",
        "net_debt": "netDebt",
        "link": "link",
        "final_link": "finalLink",
    }

    filing_date: Optional[dateType] = Field(
        default=None,
        description="The date when the filing was made.",
    )
    accepted_date: Optional[datetime] = Field(
        default=None,
        description="The date and time when the filing was accepted.",
    )
    reported_currency: Optional[str] = Field(
        default=None,
        description="The currency in which the balance sheet was reported.",
    )
    cash_and_cash_equivalents: Optional[float] = Field(
        default=None,
        description="Cash and cash equivalents.",
    )
    short_term_investments: Optional[float] = Field(
        default=None,
        description="Short term investments.",
    )
    cash_and_short_term_investments: Optional[float] = Field(
        default=None,
        description="Cash and short term investments.",
    )
    net_receivables: Optional[float] = Field(
        default=None,
        description="Net receivables.",
    )
    inventory: Optional[float] = Field(
        default=None,
        description="Inventory.",
    )
    other_current_assets: Optional[float] = Field(
        default=None,
        description="Other current assets.",
    )
    total_current_assets: Optional[float] = Field(
        default=None,
        description="Total current assets.",
    )
    plant_property_equipment_net: Optional[float] = Field(
        default=None,
        description="Plant property equipment net.",
    )
    goodwill: Optional[float] = Field(
        default=None,
        description="Goodwill.",
    )
    intangible_assets: Optional[float] = Field(
        default=None,
        description="Intangible assets.",
    )
    goodwill_and_intangible_assets: Optional[float] = Field(
        default=None,
        description="Goodwill and intangible assets.",
    )
    long_term_investments: Optional[float] = Field(
        default=None,
        description="Long term investments.",
    )
    tax_assets: Optional[float] = Field(
        default=None,
        description="Tax assets.",
    )
    other_non_current_assets: Optional[float] = Field(
        default=None,
        description="Other non current assets.",
    )
    non_current_assets: Optional[float] = Field(
        default=None,
        description="Total non current assets.",
    )
    other_assets: Optional[float] = Field(
        default=None,
        description="Other assets.",
    )
    total_assets: Optional[float] = Field(
        default=None,
        description="Total assets.",
    )
    accounts_payable: Optional[float] = Field(
        default=None,
        description="Accounts payable.",
    )
    short_term_debt: Optional[float] = Field(
        default=None,
        description="Short term debt.",
    )
    tax_payables: Optional[float] = Field(
        default=None,
        description="Tax payables.",
    )
    current_deferred_revenue: Optional[float] = Field(
        default=None,
        description="Current deferred revenue.",
    )
    other_current_liabilities: Optional[float] = Field(
        default=None,
        description="Other current liabilities.",
    )
    total_current_liabilities: Optional[float] = Field(
        default=None,
        description="Total current liabilities.",
    )
    long_term_debt: Optional[float] = Field(
        default=None,
        description="Long term debt.",
    )
    deferred_revenue_non_current: Optional[float] = Field(
        default=None,
        description="Non current deferred revenue.",
    )
    deferred_tax_liabilities_non_current: Optional[float] = Field(
        default=None,
        description="Deferred tax liabilities non current.",
    )
    other_non_current_liabilities: Optional[float] = Field(
        default=None,
        description="Other non current liabilities.",
    )
    total_non_current_liabilities: Optional[float] = Field(
        default=None,
        description="Total non current liabilities.",
    )
    other_liabilities: Optional[float] = Field(
        default=None,
        description="Other liabilities.",
    )
    capital_lease_obligations: Optional[float] = Field(
        default=None,
        description="Capital lease obligations.",
    )
    total_liabilities: Optional[float] = Field(
        default=None,
        description="Total liabilities.",
    )
    preferred_stock: Optional[float] = Field(
        default=None,
        description="Preferred stock.",
    )
    common_stock: Optional[float] = Field(
        default=None,
        description="Common stock.",
    )
    retained_earnings: Optional[float] = Field(
        default=None,
        description="Retained earnings.",
    )
    accumulated_other_comprehensive_income: Optional[float] = Field(
        default=None,
        description="Accumulated other comprehensive income (loss).",
    )
    other_shareholders_equity: Optional[float] = Field(
        default=None,
        description="Other shareholders equity.",
    )
    other_total_shareholders_equity: Optional[float] = Field(
        default=None,
        description="Other total shareholders equity.",
    )
    total_common_equity: Optional[float] = Field(
        default=None,
        description="Total common equity.",
    )
    total_equity_non_controlling_interests: Optional[float] = Field(
        default=None,
        description="Total equity non controlling interests.",
    )
    total_liabilities_and_shareholders_equity: Optional[float] = Field(
        default=None,
        description="Total liabilities and shareholders equity.",
    )
    minority_interest: Optional[float] = Field(
        default=None,
        description="Minority interest.",
    )
    total_liabilities_and_total_equity: Optional[float] = Field(
        default=None,
        description="Total liabilities and total equity.",
    )
    total_investments: Optional[float] = Field(
        default=None,
        description="Total investments.",
    )
    total_debt: Optional[float] = Field(
        default=None,
        description="Total debt.",
    )
    net_debt: Optional[float] = Field(
        default=None,
        description="Net debt.",
    )
    link: Optional[str] = Field(
        default=None,
        description="Link to the filing.",
    )
    final_link: Optional[str] = Field(
        default=None,
        description="Link to the filing document.",
    )

    @model_validator(mode="before")
    @classmethod
    def replace_zero(cls, values):  # pylint: disable=no-self-argument
        """Check for zero values and replace with None."""
        return (
            {k: None if v == 0 else v for k, v in values.items()}
            if isinstance(values, dict)
            else values
        )


class FMPBalanceSheetFetcher(
    Fetcher[
        FMPBalanceSheetQueryParams,
        List[FMPBalanceSheetData],
    ]
):
    """Transform the query, extract and transform the data from the FMP endpoints."""

    @staticmethod
    def transform_query(params: Dict[str, Any]) -> FMPBalanceSheetQueryParams:
        """Transform the query params."""
        return FMPBalanceSheetQueryParams(**params)

    @staticmethod
    async def aextract_data(
        query: FMPBalanceSheetQueryParams,
        credentials: Optional[Dict[str, str]],
        **kwargs: Any,
    ) -> List[Dict]:
        """Return the raw data from the FMP endpoint."""
        api_key = credentials.get("fmp_api_key") if credentials else ""

        url = create_url(
            3, f"balance-sheet-statement/{query.symbol}", api_key, query, ["symbol"]
        )

        return await get_data_many(url, **kwargs)

    @staticmethod
    def transform_data(
        query: FMPBalanceSheetQueryParams, data: List[Dict], **kwargs: Any
    ) -> List[FMPBalanceSheetData]:
        """Return the transformed data."""
        for result in data:
            result.pop("symbol", None)
            result.pop("cik", None)
        return [FMPBalanceSheetData.model_validate(d) for d in data]<|MERGE_RESOLUTION|>--- conflicted
+++ resolved
@@ -23,10 +23,6 @@
     Source: https://financialmodelingprep.com/developer/docs/#Balance-Sheet
     """
 
-<<<<<<< HEAD
-    period: Literal["annual", "quarter"] = Field(
-        default="annual", json_schema_extra={"choices": ["annual", "quarter"]}
-=======
     __json_schema_extra__ = {
         "period": {
             "choices": ["annual", "quarter"],
@@ -36,7 +32,6 @@
     period: Literal["annual", "quarter"] = Field(
         default="annual",
         description=QUERY_DESCRIPTIONS.get("period", ""),
->>>>>>> 3e24fd6b
     )
 
 

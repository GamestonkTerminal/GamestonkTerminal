--- conflicted
+++ resolved
@@ -1,5 +1,10 @@
 """FMP Index Constituents Model."""
 
+from datetime import (
+    date as dateType,
+    datetime,
+)
+from typing import Any, Dict, List, Literal, Optional, Union
 from datetime import (
     date as dateType,
     datetime,
@@ -11,6 +16,7 @@
     IndexConstituentsData,
     IndexConstituentsQueryParams,
 )
+from openbb_core.provider.utils.descriptions import DATA_DESCRIPTIONS
 from openbb_core.provider.utils.descriptions import DATA_DESCRIPTIONS
 from openbb_fmp.utils.helpers import get_data_many
 from pydantic import Field, field_validator
@@ -24,47 +30,16 @@
             https://site.financialmodelingprep.com/developer/docs/list-of-nasdaq-companies-api/
     """
 
-<<<<<<< HEAD
     symbol: Literal["dowjones", "sp500", "nasdaq"] = Field(
         default="dowjones",
         description="The index to get constituents for. Either 'dowjones', 'sp500' or 'nasdaq'.",
-=======
-    index: Literal["dowjones", "sp500", "nasdaq"] = Field(
-        default="dowjones",
->>>>>>> e7798c21
     )
 
 
 class FMPIndexConstituentsData(IndexConstituentsData):
     """FMP Index Constituents Data."""
 
-    __alias_dict__ = {
-        "headquarter": "headQuarter",
-        "date_first_added": "dateFirstAdded",
-        "sub_sector": "subSector",
-    }
-
-    sector: str = Field(
-        description="Sector the constituent company in the index belongs to."
-    )
-    sub_sector: Optional[str] = Field(
-        default=None,
-        description="Sub-sector the constituent company in the index belongs to.",
-    )
-    headquarter: Optional[str] = Field(
-        default=None,
-        description="Location of the headquarter of the constituent company in the index.",
-    )
-    date_first_added: Optional[Union[dateType, str]] = Field(
-        default=None, description="Date the constituent company was added to the index."
-    )
-    cik: Optional[int] = Field(
-        description=DATA_DESCRIPTIONS.get("cik", ""), default=None
-    )
-    founded: Optional[Union[dateType, str]] = Field(
-        default=None,
-        description="Founding year of the constituent company in the index.",
-    )
+    __alias_dict__ = {"headquarter": "headQuarter"}
 
     sub_sector: Optional[str] = Field(
         default=None,

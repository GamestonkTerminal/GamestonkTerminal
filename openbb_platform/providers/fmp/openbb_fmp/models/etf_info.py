"""FMP ETF Info Model."""

from typing import Any, Dict, List, Optional

from openbb_core.provider.abstract.fetcher import Fetcher
from openbb_core.provider.standard_models.etf_info import (
    EtfInfoData,
    EtfInfoQueryParams,
)
from openbb_fmp.utils.helpers import create_url, get_data_many
from pydantic import Field, field_validator


class FMPEtfInfoQueryParams(EtfInfoQueryParams):
    """FMP ETF Info Query."""


class FMPEtfInfoData(EtfInfoData):
    """FMP ETF Info Data."""

    cusip: Optional[str] = Field(description="CUSIP of the ETF.")
<<<<<<< HEAD
    isin: Optional[str] = Field(description="ISIN of the ETF.")
    issuer: Optional[str] = Field(alias="etfCompany", description="Company of the ETF.")
=======
>>>>>>> 074cffaa
    domicile: Optional[str] = Field(description="Domicile of the ETF.")
    asset_class: Optional[str] = Field(
        alias="assetClass", description="Asset class of the ETF."
    )
    holdings_count: Optional[int] = Field(
        alias="holdingsCount", description="Number of holdings in the ETF."
    )
    aum: Optional[float] = Field(description="Assets under management.")
    nav: Optional[float] = Field(description="Net asset value of the ETF.")
    nav_currency: Optional[str] = Field(
        alias="navCurrency", description="Currency of the ETF's net asset value."
    )
    expense_ratio: Optional[float] = Field(
        alias="expenseRatio",
        description="Expense ratio of the ETF.",
        json_schema_extra={"unit_measurement": "percent", "frontend_multiply": 100},
    )
    volume_avg: Optional[float] = Field(
        alias="avgVolume", description="Average daily trading volume of the ETF."
    )
    website: Optional[str] = Field(description="Website link of the ETF.")
    description: Optional[str] = Field(description="Description of the ETF.")

    @field_validator("expense_ratio", mode="before", check_fields=False)
    @classmethod
    def normalize_percent(cls, v):  # pylint: disable=E0213
        """Normalize percent."""
        return float(v) / 100 if v else None


class FMPEtfInfoFetcher(
    Fetcher[
        FMPEtfInfoQueryParams,
        List[FMPEtfInfoData],
    ]
):
    """Transform the query, extract and transform the data from the FMP endpoints."""

    @staticmethod
    def transform_query(params: Dict[str, Any]) -> FMPEtfInfoQueryParams:
        """Transform the query."""
        return FMPEtfInfoQueryParams(**params)

    @staticmethod
    async def aextract_data(
        query: FMPEtfInfoQueryParams,
        credentials: Optional[Dict[str, str]],
        **kwargs: Any,
    ) -> List[Dict]:
        """Return the raw data from the FMP endpoint."""
        api_key = credentials.get("fmp_api_key") if credentials else ""

        url = create_url(version=4, endpoint="etf-info", api_key=api_key, query=query)

        return await get_data_many(url, **kwargs)

    @staticmethod
    def transform_data(
        query: FMPEtfInfoQueryParams, data: List[Dict], **kwargs: Any
    ) -> List[FMPEtfInfoData]:
        """Return the transformed data."""
        # remove "sectorList" key from data. it's handled by the sectors
        results: List[FMPEtfInfoData] = []
        for d in data:
            d.pop("sectorsList", None)
            d["website"] = None if d["website"] == "" else d["website"]
            results.append(FMPEtfInfoData.model_validate(d))
        return results<|MERGE_RESOLUTION|>--- conflicted
+++ resolved
@@ -18,34 +18,35 @@
 class FMPEtfInfoData(EtfInfoData):
     """FMP ETF Info Data."""
 
-    cusip: Optional[str] = Field(description="CUSIP of the ETF.")
-<<<<<<< HEAD
-    isin: Optional[str] = Field(description="ISIN of the ETF.")
-    issuer: Optional[str] = Field(alias="etfCompany", description="Company of the ETF.")
-=======
->>>>>>> 074cffaa
-    domicile: Optional[str] = Field(description="Domicile of the ETF.")
+    cusip: Optional[str] = Field(description="CUSIP of the ETF.", default=None)
+    isin: Optional[str] = Field(description="ISIN of the ETF.", default=None)
+    issuer: Optional[str] = Field(alias="etfCompany", description="Company of the ETF.", default=None)
+    domicile: Optional[str] = Field(description="Domicile of the ETF.", default=None)
     asset_class: Optional[str] = Field(
-        alias="assetClass", description="Asset class of the ETF."
+        alias="assetClass", description="Asset class of the ETF.", default=None
     )
     holdings_count: Optional[int] = Field(
-        alias="holdingsCount", description="Number of holdings in the ETF."
+        alias="holdingsCount", description="Number of holdings in the ETF.", default=None
     )
-    aum: Optional[float] = Field(description="Assets under management.")
-    nav: Optional[float] = Field(description="Net asset value of the ETF.")
-    nav_currency: Optional[str] = Field(
-        alias="navCurrency", description="Currency of the ETF's net asset value."
+    aum: Optional[float] = Field(description="Assets under management.", default=None)
+    expense_ratio: Optional[float] = Field(
+        alias="expenseRatio", description="Expense ratio of the ETF.", default=None
+    )
+    nav: Optional[float] = Field(description="Net asset value of the ETF.", default=None)
+    currency: Optional[str] = Field(
+        alias="navCurrency", description="Currency of the ETF's net asset value.", default=None
     )
     expense_ratio: Optional[float] = Field(
+        default=None,
         alias="expenseRatio",
         description="Expense ratio of the ETF.",
         json_schema_extra={"unit_measurement": "percent", "frontend_multiply": 100},
     )
     volume_avg: Optional[float] = Field(
-        alias="avgVolume", description="Average daily trading volume of the ETF."
+        alias="avgVolume", description="Average daily trading volume of the ETF.", default=None
     )
-    website: Optional[str] = Field(description="Website link of the ETF.")
-    description: Optional[str] = Field(description="Description of the ETF.")
+    website: Optional[str] = Field(description="Website link of the ETF.", default=None)
+    description: Optional[str] = Field(description="Description of the ETF.", default=None)
 
     @field_validator("expense_ratio", mode="before", check_fields=False)
     @classmethod

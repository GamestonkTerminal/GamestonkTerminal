"""FMP Insider Trading Model."""

<<<<<<< HEAD
import math
from typing import Any, Dict, List, Optional, Union
=======
from typing import Any, Dict, List, Optional
>>>>>>> fe53c93d

from openbb_core.provider.abstract.fetcher import Fetcher
from openbb_core.provider.standard_models.insider_trading import (
    InsiderTradingData,
    InsiderTradingQueryParams,
)
<<<<<<< HEAD
from openbb_core.provider.utils.helpers import async_requests, get_querystring
from openbb_fmp.utils.definitions import TRANSACTION_TYPES
from pydantic import Field, model_validator
=======
from openbb_core.provider.utils.helpers import get_querystring
from openbb_fmp.utils.definitions import TRANSACTION_TYPES, TRANSACTION_TYPES_DICT
from openbb_fmp.utils.helpers import get_data_many
from pydantic import Field
>>>>>>> fe53c93d


class FMPInsiderTradingQueryParams(InsiderTradingQueryParams):
    """FMP Insider Trading Query.

    Source: https://site.financialmodelingprep.com/developer/docs/#Stock-Insider-Trading
    """

<<<<<<< HEAD
    transaction_type: Union[List[TRANSACTION_TYPES], str, None] = Field(
=======
    transaction_type: TRANSACTION_TYPES = Field(
>>>>>>> fe53c93d
        default=None,
        description="Type of the transaction.",
        alias="transactionType",
    )

<<<<<<< HEAD
    @model_validator(mode="after")
    @classmethod
    def validate_transaction_type(cls, values: "FMPInsiderTradingQueryParams"):
        """Validate the transaction type."""
        if isinstance(values.transaction_type, list):
            values.transaction_type = ",".join(values.transaction_type)
        return values

=======
>>>>>>> fe53c93d

class FMPInsiderTradingData(InsiderTradingData):
    """FMP Insider Trading Data."""

    __alias_dict__ = {
        "owner_cik": "reportingCik",
        "owner_name": "reportingName",
        "owner_title": "typeOfOwner",
        "security_type": "securityName",
        "transaction_price": "price",
        "acquisition_or_disposition": "acquistionOrDisposition",
        "filing_url": "link",
    }

    form_type: str = Field(description="Form type of the insider trading.")


class FMPInsiderTradingFetcher(
    Fetcher[
        FMPInsiderTradingQueryParams,
        List[FMPInsiderTradingData],
    ]
):
    """Transform the query, extract and transform the data from the FMP endpoints."""

    @staticmethod
    def transform_query(params: Dict[str, Any]) -> FMPInsiderTradingQueryParams:
        """Transform the query params."""
        return FMPInsiderTradingQueryParams(**params)

    @staticmethod
    async def extract_data(
        query: FMPInsiderTradingQueryParams,
        credentials: Optional[Dict[str, str]],
        **kwargs: Any,
    ) -> List[Dict]:
        """Return the raw data from the FMP endpoint."""
        api_key = credentials.get("fmp_api_key") if credentials else ""
        query.transaction_type = (
            TRANSACTION_TYPES_DICT[query.transaction_type]
            if query.transaction_type
            else None
        )
        base_url = "https://financialmodelingprep.com/api/v4/insider-trading"
        query_str = get_querystring(query.model_dump(by_alias=True), ["page"])

        pages = math.ceil(query.limit / 100)
        urls = [
            f"{base_url}?{query_str}&page={page}&apikey={api_key}"
            for page in range(pages)
        ]

        return await async_requests(urls, raise_for_status=True, **kwargs)

    @staticmethod
    def transform_data(
        query: FMPInsiderTradingQueryParams, data: List[Dict], **kwargs: Any
    ) -> List[FMPInsiderTradingData]:
        """Return the transformed data."""
        data = sorted(data, key=lambda x: x["filingDate"], reverse=True)
        return [FMPInsiderTradingData.model_validate(d) for d in data]<|MERGE_RESOLUTION|>--- conflicted
+++ resolved
@@ -1,27 +1,16 @@
 """FMP Insider Trading Model."""
 
-<<<<<<< HEAD
 import math
-from typing import Any, Dict, List, Optional, Union
-=======
 from typing import Any, Dict, List, Optional
->>>>>>> fe53c93d
 
 from openbb_core.provider.abstract.fetcher import Fetcher
 from openbb_core.provider.standard_models.insider_trading import (
     InsiderTradingData,
     InsiderTradingQueryParams,
 )
-<<<<<<< HEAD
 from openbb_core.provider.utils.helpers import async_requests, get_querystring
-from openbb_fmp.utils.definitions import TRANSACTION_TYPES
+from openbb_fmp.utils.definitions import TRANSACTION_TYPES, TRANSACTION_TYPES_DICT
 from pydantic import Field, model_validator
-=======
-from openbb_core.provider.utils.helpers import get_querystring
-from openbb_fmp.utils.definitions import TRANSACTION_TYPES, TRANSACTION_TYPES_DICT
-from openbb_fmp.utils.helpers import get_data_many
-from pydantic import Field
->>>>>>> fe53c93d
 
 
 class FMPInsiderTradingQueryParams(InsiderTradingQueryParams):
@@ -30,17 +19,12 @@
     Source: https://site.financialmodelingprep.com/developer/docs/#Stock-Insider-Trading
     """
 
-<<<<<<< HEAD
-    transaction_type: Union[List[TRANSACTION_TYPES], str, None] = Field(
-=======
     transaction_type: TRANSACTION_TYPES = Field(
->>>>>>> fe53c93d
         default=None,
         description="Type of the transaction.",
         alias="transactionType",
     )
 
-<<<<<<< HEAD
     @model_validator(mode="after")
     @classmethod
     def validate_transaction_type(cls, values: "FMPInsiderTradingQueryParams"):
@@ -49,8 +33,6 @@
             values.transaction_type = ",".join(values.transaction_type)
         return values
 
-=======
->>>>>>> fe53c93d
 
 class FMPInsiderTradingData(InsiderTradingData):
     """FMP Insider Trading Data."""
@@ -89,11 +71,10 @@
     ) -> List[Dict]:
         """Return the raw data from the FMP endpoint."""
         api_key = credentials.get("fmp_api_key") if credentials else ""
-        query.transaction_type = (
-            TRANSACTION_TYPES_DICT[query.transaction_type]
-            if query.transaction_type
-            else None
-        )
+
+        transaction_type = TRANSACTION_TYPES_DICT.get(query.transaction_type, None)
+        query = query.model_copy({"transaction_type": transaction_type})
+
         base_url = "https://financialmodelingprep.com/api/v4/insider-trading"
         query_str = get_querystring(query.model_dump(by_alias=True), ["page"])
 

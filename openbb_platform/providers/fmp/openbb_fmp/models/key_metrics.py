"""FMP Key Metrics Model."""

<<<<<<< HEAD
from datetime import datetime
=======
from concurrent.futures import ThreadPoolExecutor
from datetime import (
    date as dateType,
    datetime,
)
from itertools import repeat
>>>>>>> 1ae3d58f
from typing import Any, Dict, List, Optional

from openbb_core.provider.abstract.data import ForceInt
from openbb_core.provider.abstract.fetcher import Fetcher
from openbb_core.provider.standard_models.key_metrics import (
    KeyMetricsData,
    KeyMetricsQueryParams,
)
<<<<<<< HEAD
from openbb_core.provider.utils.helpers import (
    ClientResponse,
    ClientSession,
    async_requests,
)
=======
from openbb_core.provider.utils.descriptions import DATA_DESCRIPTIONS
from openbb_fmp.utils.helpers import get_data_many, get_data_one
>>>>>>> 1ae3d58f
from pydantic import Field


class FMPKeyMetricsQueryParams(KeyMetricsQueryParams):
    """FMP Key Metrics Query.

    Source: https://site.financialmodelingprep.com/developer/docs/company-key-metrics-api/
    """

    with_ttm: Optional[bool] = Field(
        default=False, description="Include trailing twelve months (TTM) data."
    )


class FMPKeyMetricsData(KeyMetricsData):
    """FMP Key Metrics Data."""

    date: dateType = Field(description=DATA_DESCRIPTIONS.get("date", ""))
    period: str = Field(description="Period of the data.")
    calendar_year: Optional[ForceInt] = Field(
        default=None, description="Calendar year."
    )
    revenue_per_share: Optional[float] = Field(
        default=None, description="Revenue per share"
    )
    net_income_per_share: Optional[float] = Field(
        default=None, description="Net income per share"
    )
    operating_cash_flow_per_share: Optional[float] = Field(
        default=None, description="Operating cash flow per share"
    )
    free_cash_flow_per_share: Optional[float] = Field(
        default=None, description="Free cash flow per share"
    )
    cash_per_share: Optional[float] = Field(default=None, description="Cash per share")
    book_value_per_share: Optional[float] = Field(
        default=None, description="Book value per share"
    )
    tangible_book_value_per_share: Optional[float] = Field(
        default=None, description="Tangible book value per share"
    )
    shareholders_equity_per_share: Optional[float] = Field(
        default=None, description="Shareholders equity per share"
    )
    interest_debt_per_share: Optional[float] = Field(
        default=None, description="Interest debt per share"
    )
    enterprise_value: Optional[float] = Field(
        default=None, description="Enterprise value"
    )
    price_to_sales_ratio: Optional[float] = Field(
        default=None, description="Price-to-sales ratio"
    )
    pocf_ratio: Optional[float] = Field(
        default=None,
        description="Price-to-operating cash flow ratio",
        alias="pocfratio",
    )
    pfcf_ratio: Optional[float] = Field(
        default=None, description="Price-to-free cash flow ratio"
    )
    pb_ratio: Optional[float] = Field(default=None, description="Price-to-book ratio")
    ptb_ratio: Optional[float] = Field(
        default=None, description="Price-to-tangible book ratio"
    )
    ev_to_sales: Optional[float] = Field(
        default=None, description="Enterprise value-to-sales ratio"
    )
    enterprise_value_over_ebitda: Optional[float] = Field(
        default=None,
        description="Enterprise value-to-EBITDA ratio",
        alias="enterpriseValueOverEBITDA",
    )
    ev_to_operating_cash_flow: Optional[float] = Field(
        default=None, description="Enterprise value-to-operating cash flow ratio"
    )
    ev_to_free_cash_flow: Optional[float] = Field(
        default=None, description="Enterprise value-to-free cash flow ratio"
    )
    earnings_yield: Optional[float] = Field(default=None, description="Earnings yield")
    free_cash_flow_yield: Optional[float] = Field(
        default=None, description="Free cash flow yield"
    )
    debt_to_equity: Optional[float] = Field(
        default=None, description="Debt-to-equity ratio"
    )
    debt_to_assets: Optional[float] = Field(
        default=None, description="Debt-to-assets ratio"
    )
    net_debt_to_ebitda: Optional[float] = Field(
        default=None,
        description="Net debt-to-EBITDA ratio",
        alias="netDebtToEBITDA",
    )
    current_ratio: Optional[float] = Field(default=None, description="Current ratio")
    interest_coverage: Optional[float] = Field(
        default=None, description="Interest coverage"
    )
    income_quality: Optional[float] = Field(default=None, description="Income quality")
    dividend_yield: Optional[float] = Field(default=None, description="Dividend yield")
    payout_ratio: Optional[float] = Field(default=None, description="Payout ratio")
    sales_general_and_administrative_to_revenue: Optional[float] = Field(
        default=None,
        description="Sales general and administrative expenses-to-revenue ratio",
    )
    research_and_development_to_revenue: Optional[float] = Field(
        default=None,
        description="Research and development expenses-to-revenue ratio",
        alias="researchAndDdevelopementToRevenue",
    )
    intangibles_to_total_assets: Optional[float] = Field(
        default=None, description="Intangibles-to-total assets ratio"
    )
    capex_to_operating_cash_flow: Optional[float] = Field(
        default=None, description="Capital expenditures-to-operating cash flow ratio"
    )
    capex_to_revenue: Optional[float] = Field(
        default=None, description="Capital expenditures-to-revenue ratio"
    )
    capex_to_depreciation: Optional[float] = Field(
        default=None, description="Capital expenditures-to-depreciation ratio"
    )
    stock_based_compensation_to_revenue: Optional[float] = Field(
        default=None, description="Stock-based compensation-to-revenue ratio"
    )
    graham_number: Optional[float] = Field(default=None, description="Graham number")
    roic: Optional[float] = Field(
        default=None, description="Return on invested capital"
    )
    return_on_tangible_assets: Optional[float] = Field(
        default=None, description="Return on tangible assets"
    )
    graham_net_net: Optional[float] = Field(
        default=None, description="Graham net-net working capital"
    )
    working_capital: Optional[float] = Field(
        default=None, description="Working capital"
    )
    tangible_asset_value: Optional[float] = Field(
        default=None, description="Tangible asset value"
    )
    net_current_asset_value: Optional[float] = Field(
        default=None, description="Net current asset value"
    )
    invested_capital: Optional[float] = Field(
        default=None, description="Invested capital"
    )
    average_receivables: Optional[float] = Field(
        default=None, description="Average receivables"
    )
    average_payables: Optional[float] = Field(
        default=None, description="Average payables"
    )
    average_inventory: Optional[float] = Field(
        default=None, description="Average inventory"
    )
    days_sales_outstanding: Optional[float] = Field(
        default=None, description="Days sales outstanding"
    )
    days_payables_outstanding: Optional[float] = Field(
        default=None, description="Days payables outstanding"
    )
    days_of_inventory_on_hand: Optional[float] = Field(
        default=None, description="Days of inventory on hand"
    )
    receivables_turnover: Optional[float] = Field(
        default=None, description="Receivables turnover"
    )
    payables_turnover: Optional[float] = Field(
        default=None, description="Payables turnover"
    )
    inventory_turnover: Optional[float] = Field(
        default=None, description="Inventory turnover"
    )
    roe: Optional[float] = Field(default=None, description="Return on equity")
    capex_per_share: Optional[float] = Field(
        default=None, description="Capital expenditures per share"
    )


class FMPKeyMetricsFetcher(
    Fetcher[
        FMPKeyMetricsQueryParams,
        List[FMPKeyMetricsData],
    ]
):
    """Transform the query, extract and transform the data from the FMP endpoints."""

    @staticmethod
    def transform_query(params: Dict[str, Any]) -> FMPKeyMetricsQueryParams:
        """Transform the query params."""
        return FMPKeyMetricsQueryParams(**params)

    @staticmethod
    async def extract_data(
        query: FMPKeyMetricsQueryParams,
        credentials: Optional[Dict[str, str]],
        **kwargs: Any,
    ) -> List[Dict]:
        """Return the raw data from the FMP endpoint."""
        api_key = credentials.get("fmp_api_key") if credentials else ""
        base_url = "https://financialmodelingprep.com/api/v3"

        async def response_callback(
            response: ClientResponse, session: ClientSession
        ) -> List[Dict]:
            results = await response.json()
            symbol = response.url.parts[-1]

            # TTM data
            ttm_url = f"{base_url}/key-metrics-ttm/{symbol}?&apikey={api_key}"
            if query.with_ttm and (metrics_ttm := await session.get_one(ttm_url)):
                results.insert(
                    0,
                    {
                        "symbol": symbol,
                        "period": "TTM",
                        "date": datetime.now().strftime("%Y-%m-%d"),
                        "calendar_year": datetime.now().year,
                        **{k.replace("TTM", ""): v for k, v in metrics_ttm.items()},
                    },
                )

            return results

        urls = [
            f"{base_url}/key-metrics/{symbol}?"
            f"period={query.period}&limit={query.limit}&apikey={api_key}"
            for symbol in query.symbol.split(",")
        ]

        return await async_requests(urls, response_callback=response_callback, **kwargs)

    @staticmethod
    def transform_data(
        query: FMPKeyMetricsQueryParams, data: List[Dict], **kwargs: Any
    ) -> List[FMPKeyMetricsData]:
        """Return the transformed data."""
        return [FMPKeyMetricsData.model_validate(d) for d in data]<|MERGE_RESOLUTION|>--- conflicted
+++ resolved
@@ -1,15 +1,9 @@
 """FMP Key Metrics Model."""
 
-<<<<<<< HEAD
-from datetime import datetime
-=======
-from concurrent.futures import ThreadPoolExecutor
 from datetime import (
     date as dateType,
     datetime,
 )
-from itertools import repeat
->>>>>>> 1ae3d58f
 from typing import Any, Dict, List, Optional
 
 from openbb_core.provider.abstract.data import ForceInt
@@ -18,16 +12,12 @@
     KeyMetricsData,
     KeyMetricsQueryParams,
 )
-<<<<<<< HEAD
+from openbb_core.provider.utils.descriptions import DATA_DESCRIPTIONS
 from openbb_core.provider.utils.helpers import (
     ClientResponse,
     ClientSession,
     async_requests,
 )
-=======
-from openbb_core.provider.utils.descriptions import DATA_DESCRIPTIONS
-from openbb_fmp.utils.helpers import get_data_many, get_data_one
->>>>>>> 1ae3d58f
 from pydantic import Field
 
 

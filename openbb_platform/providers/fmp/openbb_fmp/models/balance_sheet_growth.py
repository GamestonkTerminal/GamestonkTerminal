--- conflicted
+++ resolved
@@ -7,14 +7,10 @@
     BalanceSheetGrowthData,
     BalanceSheetGrowthQueryParams,
 )
-<<<<<<< HEAD
-from openbb_core.provider.utils.descriptions import DATA_DESCRIPTIONS
-=======
 from openbb_core.provider.utils.descriptions import (
     DATA_DESCRIPTIONS,
     QUERY_DESCRIPTIONS,
 )
->>>>>>> 3e24fd6b
 from openbb_fmp.utils.helpers import create_url, get_data_many
 from pydantic import Field, model_validator
 
@@ -25,10 +21,6 @@
     Source:  https://site.financialmodelingprep.com/developer/docs/#Financial-Statements-Growth
     """
 
-<<<<<<< HEAD
-    period: Literal["annual", "quarter"] = Field(
-        default="annual", json_schema_extra={"choices": ["annual", "quarter"]}
-=======
     __json_schema_extra__ = {
         "period": {
             "choices": ["annual", "quarter"],
@@ -38,7 +30,6 @@
     period: Literal["annual", "quarter"] = Field(
         default="annual",
         description=QUERY_DESCRIPTIONS.get("period", ""),
->>>>>>> 3e24fd6b
     )
 
 

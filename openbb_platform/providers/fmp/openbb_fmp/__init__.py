--- conflicted
+++ resolved
@@ -13,14 +13,9 @@
 from openbb_fmp.models.company_overview import FMPCompanyOverviewFetcher
 from openbb_fmp.models.crypto_historical import FMPCryptoHistoricalFetcher
 from openbb_fmp.models.crypto_search import FMPCryptoSearchFetcher
-<<<<<<< HEAD
-from openbb_fmp.models.discovery_filings import FMPFilingsFetcher
-=======
 from openbb_fmp.models.currency_historical import FMPCurrencyHistoricalFetcher
 from openbb_fmp.models.currency_pairs import FMPCurrencyPairsFetcher
-from openbb_fmp.models.disc_filings import FMPFilingsFetcher
-from openbb_fmp.models.earnings_calendar import FMPEarningsCalendarFetcher
->>>>>>> caabe8de
+from openbb_fmp.models.discovery_filings import FMPFilingsFetcher
 from openbb_fmp.models.earnings_call_transcript import FMPEarningsCallTranscriptFetcher
 from openbb_fmp.models.economic_calendar import FMPEconomicCalendarFetcher
 from openbb_fmp.models.equity_historical import FMPEquityHistoricalFetcher
@@ -77,6 +72,8 @@
         "BalanceSheet": FMPBalanceSheetFetcher,
         "BalanceSheetGrowth": FMPBalanceSheetGrowthFetcher,
         "CalendarDividend": FMPDividendCalendarFetcher,
+        "CalendarEarnings": FMPCalendarEarningsFetcher,
+        "CalendarSplits": FMPCalendarSplitsFetcher,
         "CashFlowStatement": FMPCashFlowStatementFetcher,
         "CashFlowStatementGrowth": FMPCashFlowStatementGrowthFetcher,
         "CompanyFilings": FMPCompanyFilingsFetcher,
@@ -84,17 +81,17 @@
         "CompanyOverview": FMPCompanyOverviewFetcher,
         "CryptoHistorical": FMPCryptoHistoricalFetcher,
         "CryptoSearch": FMPCryptoSearchFetcher,
-<<<<<<< HEAD
-        "DiscoveryFilings": FMPFilingsFetcher,
-        "CalendarEarnings": FMPCalendarEarningsFetcher,
-=======
         "CurrencyHistorical": FMPCurrencyHistoricalFetcher,
         "CurrencyPairs": FMPCurrencyPairsFetcher,
-        "DiscFilings": FMPFilingsFetcher,
-        "EarningsCalendar": FMPEarningsCalendarFetcher,
->>>>>>> caabe8de
+        "DiscoveryFilings": FMPFilingsFetcher,
         "EarningsCallTranscript": FMPEarningsCallTranscriptFetcher,
         "EconomicCalendar": FMPEconomicCalendarFetcher,
+        "EquityHistorical": FMPEquityHistoricalFetcher,
+        "EquityOwnership": FMPEquityOwnershipFetcher,
+        "EquityPeers": FMPEquityPeersFetcher,
+        "EquityQuote": FMPEquityQuoteFetcher,
+        "EquitySearch": FMPEquitySearchFetcher,
+        "EquityValuationMultiples": FMPEquityValuationMultiplesFetcher,
         "EtfCountries": FMPEtfCountriesFetcher,
         "EtfHoldings": FMPEtfHoldingsFetcher,
         "EtfHoldingsDate": FMPEtfHoldingsDateFetcher,
@@ -123,14 +120,7 @@
         "RevenueGeographic": FMPRevenueGeographicFetcher,
         "RiskPremium": FMPRiskPremiumFetcher,
         "ShareStatistics": FMPShareStatisticsFetcher,
-        "EquityHistorical": FMPEquityHistoricalFetcher,
         "StockInsiderTrading": FMPStockInsiderTradingFetcher,
-        "EquityValuationMultiples": FMPEquityValuationMultiplesFetcher,
-        "EquityOwnership": FMPEquityOwnershipFetcher,
-        "EquityPeers": FMPEquityPeersFetcher,
-        "EquityQuote": FMPEquityQuoteFetcher,
-        "EquitySearch": FMPEquitySearchFetcher,
-        "CalendarSplits": FMPCalendarSplitsFetcher,
         "TreasuryRates": FMPTreasuryRatesFetcher,
     },
 )
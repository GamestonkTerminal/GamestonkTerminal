--- conflicted
+++ resolved
@@ -98,10 +98,7 @@
         "DividendCalendar": FMPDividendCalendarFetcher,
         "StockQuote": FMPStockQuoteFetcher,
         "FinancialRatios": FMPFinancialRatiosFetcher,
-<<<<<<< HEAD
+        "PricePerformance": FMPPricePerformanceFetcher,
         "EconomicCalendar": FMPEconomicCalendarFetcher,
-=======
-        "PricePerformance": FMPPricePerformanceFetcher,
->>>>>>> 6eec033d
     },
 )
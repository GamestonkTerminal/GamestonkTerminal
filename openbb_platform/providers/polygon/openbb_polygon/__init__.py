--- conflicted
+++ resolved
@@ -10,11 +10,8 @@
     PolygonMajorIndicesHistoricalFetcher,
 )
 from openbb_polygon.models.stock_historical import PolygonStockHistoricalFetcher
-<<<<<<< HEAD
 from openbb_polygon.models.stock_nbbo import PolygonStockNBBOFetcher
 from openbb_polygon.models.stock_news import PolygonStockNewsFetcher
-=======
->>>>>>> 56842eb6
 from openbb_provider.abstract.provider import Provider
 
 polygon_provider = Provider(
@@ -31,12 +28,9 @@
         "CryptoHistorical": PolygonCryptoHistoricalFetcher,
         "ForexHistorical": PolygonForexHistoricalFetcher,
         "ForexPairs": PolygonForexPairsFetcher,
-<<<<<<< HEAD
         "StockNBBO": PolygonStockNBBOFetcher,
-=======
         "IncomeStatement": PolygonIncomeStatementFetcher,
         "MajorIndicesHistorical": PolygonMajorIndicesHistoricalFetcher,
         "StockHistorical": PolygonStockHistoricalFetcher,
->>>>>>> 56842eb6
     },
 )
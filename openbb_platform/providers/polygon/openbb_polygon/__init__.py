"""Polygon provider module."""
from openbb_polygon.models.balance_sheet import PolygonBalanceSheetFetcher
from openbb_polygon.models.cash_flow import PolygonCashFlowStatementFetcher
from openbb_polygon.models.company_news import PolygonCompanyNewsFetcher
from openbb_polygon.models.crypto_historical import PolygonCryptoHistoricalFetcher
from openbb_polygon.models.forex_historical import PolygonForexHistoricalFetcher
from openbb_polygon.models.forex_pairs import PolygonForexPairsFetcher
from openbb_polygon.models.income_statement import PolygonIncomeStatementFetcher
from openbb_polygon.models.major_indices_historical import (
    PolygonMajorIndicesHistoricalFetcher,
)
from openbb_polygon.models.market_snapshots import PolygonMarketSnapshotsFetcher
from openbb_polygon.models.stock_historical import PolygonStockHistoricalFetcher
from openbb_provider.abstract.provider import Provider

polygon_provider = Provider(
    name="polygon",
    website="https://polygon.io/",
    description="""The Polygon.io Stocks API provides REST endpoints that let you query
     the latest market data from all US stock exchanges. You can also find data on
     company financials, stock market holidays, corporate actions, and more.""",
    required_credentials=["api_key"],
    fetcher_dict={
        "BalanceSheet": PolygonBalanceSheetFetcher,
        "CashFlowStatement": PolygonCashFlowStatementFetcher,
        "CompanyNews": PolygonCompanyNewsFetcher,
        "CryptoHistorical": PolygonCryptoHistoricalFetcher,
        "ForexHistorical": PolygonForexHistoricalFetcher,
        "ForexPairs": PolygonForexPairsFetcher,
<<<<<<< HEAD
        "MarketSnapshots": PolygonMarketSnapshotsFetcher,
=======
        "IncomeStatement": PolygonIncomeStatementFetcher,
        "MajorIndicesHistorical": PolygonMajorIndicesHistoricalFetcher,
        "StockHistorical": PolygonStockHistoricalFetcher,
>>>>>>> 56842eb6
    },
)<|MERGE_RESOLUTION|>--- conflicted
+++ resolved
@@ -27,12 +27,9 @@
         "CryptoHistorical": PolygonCryptoHistoricalFetcher,
         "ForexHistorical": PolygonForexHistoricalFetcher,
         "ForexPairs": PolygonForexPairsFetcher,
-<<<<<<< HEAD
-        "MarketSnapshots": PolygonMarketSnapshotsFetcher,
-=======
         "IncomeStatement": PolygonIncomeStatementFetcher,
         "MajorIndicesHistorical": PolygonMajorIndicesHistoricalFetcher,
         "StockHistorical": PolygonStockHistoricalFetcher,
->>>>>>> 56842eb6
+        "MarketSnapshots": PolygonMarketSnapshotsFetcher,
     },
 )
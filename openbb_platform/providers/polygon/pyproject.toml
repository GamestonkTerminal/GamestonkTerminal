--- conflicted
+++ resolved
@@ -1,10 +1,6 @@
 [tool.poetry]
 name = "openbb-polygon"
-<<<<<<< HEAD
-version = "1.3.0"
-=======
 version = "1.3.1"
->>>>>>> 3e24fd6b
 description = "Polygon extension for OpenBB"
 authors = ["OpenBB Team <hello@openbb.co>"]
 license = "AGPL-3.0-only"
@@ -13,11 +9,7 @@
 
 [tool.poetry.dependencies]
 python = "^3.9"
-<<<<<<< HEAD
-openbb-core = "^1.3.0"
-=======
 openbb-core = "^1.3.1"
->>>>>>> 3e24fd6b
 
 [build-system]
 requires = ["poetry-core"]

--- conflicted
+++ resolved
@@ -19,19 +19,12 @@
 from openbb_cboe.models.equity_quote import CboeEquityQuoteFetcher
 from openbb_cboe.models.equity_search import CboeEquitySearchFetcher
 from openbb_cboe.models.futures_curve import CboeFuturesCurveFetcher
-<<<<<<< HEAD
-from openbb_cboe.models.index_constituents import (
-    CboeIndexConstituentsFetcher,
-=======
+from openbb_cboe.models.index_constituents import CboeIndexConstituentsFetcher
 from openbb_cboe.models.index_historical import (
     CboeIndexHistoricalFetcher,
->>>>>>> 237defad
 )
 from openbb_cboe.models.index_search import CboeIndexSearchFetcher
 from openbb_cboe.models.index_snapshots import CboeIndexSnapshotsFetcher
-from openbb_cboe.models.market_indices import (
-    CboeMarketIndicesFetcher,
-)
 from openbb_cboe.models.options_chains import CboeOptionsChainsFetcher
 from openbb_core.app.service.user_service import UserService
 
@@ -51,10 +44,10 @@
 
 
 @pytest.mark.record_http
-def test_cboe_market_indices_fetcher(credentials=test_credentials):
+def test_cboe_index_historical_fetcher(credentials=test_credentials):
     params = {"symbol": "AAVE10RP", "use_cache": False}
 
-    fetcher = CboeMarketIndicesFetcher()
+    fetcher = CboeIndexHistoricalFetcher()
     result = fetcher.test(params, credentials)
     assert result is None
 
@@ -138,15 +131,6 @@
 
 
 @pytest.mark.record_http
-def test_cboe_index_historical_fetcher(credentials=test_credentials):
-    params = {"symbol": "AAVE10RP"}
-
-    fetcher = CboeIndexHistoricalFetcher()
-    result = fetcher.test(params, credentials)
-    assert result is None
-
-
-@pytest.mark.record_http
 def test_cboe_index_snapshots_fetcher(credentials=test_credentials):
     params = {"region": "eu"}
 

--- conflicted
+++ resolved
@@ -22,14 +22,10 @@
     Source: https://www.cboe.com/
     """
 
-<<<<<<< HEAD
-    __json_schema_extra__ = {"symbol": {"multiple_items_allowed": True}}
-=======
     __json_schema_extra__ = {
         "symbol": {"multiple_items_allowed": True},
         "interval": {"choices": ["1m", "1d"]},
     }
->>>>>>> 3e24fd6b
 
     interval: Literal["1m", "1d"] = Field(
         default="1d",

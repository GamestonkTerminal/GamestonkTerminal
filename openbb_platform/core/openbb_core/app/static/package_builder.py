--- conflicted
+++ resolved
@@ -892,17 +892,12 @@
 
         Parameters
         ----------
-<<<<<<< HEAD
-            field (FieldInfo): Pydantic field object containing field information.
-            target (Literal["docstring", "website"], optional): Target to return type for. Defaults to "docstring".
-=======
             field_type (Any):
                 Typing object containing the field type.
             is_required (bool):
                 Flag to indicate if the field is required.
             target (Literal["docstring", "website"], optional):
                 Target to return type for. Defaults to "docstring".
->>>>>>> 655b1c86
 
         Returns
         -------
@@ -929,10 +924,6 @@
                 .replace(", None", "")
             )
 
-<<<<<<< HEAD
-            field_type = (
-                f"Optional[{field_type}]"
-=======
             if "openbb_" in str(_type):
                 _type = (
                     str(_type).split(".", maxsplit=1)[0].split("openbb_")[0]
@@ -941,22 +932,18 @@
 
             _type = (
                 f"Optional[{_type}]"
->>>>>>> 655b1c86
                 if is_optional and "Optional" not in str(_type)
                 else _type
             )
 
             if target == "website":
-<<<<<<< HEAD
-                field_type = re.sub(r"Optional\[(.*)\]", r"\1", field_type)
-                field_type = re.sub(r"Annotated\[(.*)\]", r"\1", field_type)
-
-            return field_type
-=======
                 _type = re.sub(r"Optional\[(.*)\]", r"\1", _type)
 
             return _type
->>>>>>> 655b1c86
+
+        except TypeError:
+            # Fallback to the annotation if the repr fails
+            return field_type  # type: ignore
 
         except TypeError:
             # Fallback to the annotation if the repr fails
@@ -970,11 +957,7 @@
     ) -> str:
         """Get the command output description."""
         available_providers = providers or "Optional[str]"
-<<<<<<< HEAD
-        indent = 2 if target == "docstring" else 0
-=======
         indent = 2
->>>>>>> 655b1c86
 
         obbject_description = (
             f"{create_indent(indent)}OBBject\n"
@@ -1389,11 +1372,7 @@
                     # Should be removed if TYPE_EXPANSION is updated to include this
                     field_type = f"Union[{field_type}, List[{field_type}]]"
 
-<<<<<<< HEAD
-            default_value = "" if field_info.default is PydanticUndefined else str(field_info.default)  # fmt: skip
-=======
             default_value = "" if field_info.default is PydanticUndefined else field_info.default  # fmt: skip
->>>>>>> 655b1c86
 
             provider_field_params.append(
                 {
@@ -1408,8 +1387,6 @@
         return provider_field_params
 
     @staticmethod
-<<<<<<< HEAD
-=======
     def get_obbject_returns_fields(
         model: str,
         providers: str,
@@ -1460,7 +1437,6 @@
         return obbject_list
 
     @staticmethod
->>>>>>> 655b1c86
     def get_post_method_parameters_info(
         docstring: str,
     ) -> List[Dict[str, Union[bool, str]]]:
@@ -1517,11 +1493,7 @@
         return parameters_list
 
     @staticmethod
-<<<<<<< HEAD
-    def get_post_method_returns_info(docstring: str) -> str:
-=======
     def get_post_method_returns_info(docstring: str) -> List[Dict[str, str]]:
->>>>>>> 655b1c86
         """Get the returns information for the POST method endpoints.
 
         Parameters
@@ -1531,18 +1503,11 @@
 
         Returns
         -------
-<<<<<<< HEAD
-            Dict[str, str]:
-                Dictionary containing the name, type, description of the return value
-        """
-        return_info = ""
-=======
             List[Dict[str, str]]:
                 Single element list having a dictionary containing the name, type,
                 description of the return value
         """
         returns_list = []
->>>>>>> 655b1c86
 
         # Define a regex pattern to match the Returns section
         # This pattern captures the model name inside "OBBject[]" and its description
@@ -1556,17 +1521,6 @@
             content_inside_brackets = re.search(
                 r"OBBject\[\s*((?:[^\[\]]|\[[^\[\]]*\])*)\s*\]", return_type
             )
-<<<<<<< HEAD
-            return_type_content = content_inside_brackets.group(1)  # type: ignore
-
-            return_info = (
-                f"OBBject\n"
-                f"{create_indent(1)}results : {return_type_content}\n"
-                f"{create_indent(2)}{description}"
-            )
-
-        return return_info
-=======
             return_type = content_inside_brackets.group(1)  # type: ignore
 
             returns_list = [
@@ -1578,7 +1532,6 @@
             ]
 
         return returns_list
->>>>>>> 655b1c86
 
     @classmethod
     def get_reference_data(cls) -> Dict[str, Dict[str, Any]]:
@@ -1603,11 +1556,7 @@
             # Route method is used to distinguish between GET and POST methods
             route_method = getattr(route, "methods", None)
             # Route endpoint is the callable function
-<<<<<<< HEAD
-            route_func = getattr(route, "endpoint", None)
-=======
             route_func = getattr(route, "endpoint", lambda: None)
->>>>>>> 655b1c86
             # Attribute contains the model and examples info for the endpoint
             openapi_extra = getattr(route, "openapi_extra", {})
             # Standard model is used as the key for the ProviderInterface Map dictionary
@@ -1622,13 +1571,9 @@
             # Add endpoint examples
             examples = openapi_extra.get("examples", [])
             reference[path]["examples"] = cls.get_endpoint_examples(
-<<<<<<< HEAD
-                path, route_func, examples  # type: ignore
-=======
                 path,
                 route_func,
                 examples,  # type: ignore
->>>>>>> 655b1c86
             )
             # Add data for the endpoints having a standard model
             if route_method == {"GET"}:
@@ -1672,15 +1617,8 @@
                 # Add endpoint returns data
                 # Currently only OBBject object is returned
                 providers = provider_parameter_fields["type"]
-<<<<<<< HEAD
-                reference[path]["returns"]["OBBject"] = (
-                    DocstringGenerator.get_OBBject_description(
-                        standard_model, providers, "website"
-                    )
-=======
                 reference[path]["returns"]["OBBject"] = cls.get_obbject_returns_fields(
                     standard_model, providers
->>>>>>> 655b1c86
                 )
             # Add data for the endpoints without a standard model (data processing endpoints)
             elif route_method == {"POST"}:

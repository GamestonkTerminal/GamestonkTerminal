"""Logging Service Module."""

import json
import logging
from enum import Enum
from types import TracebackType
from typing import Any, Callable, Dict, Optional, Tuple, Type, Union

from openbb_core.app.logs.formatters.formatter_with_exceptions import (
    FormatterWithExceptions,
)
from openbb_core.app.logs.handlers_manager import HandlersManager
from openbb_core.app.logs.models.logging_settings import LoggingSettings
from openbb_core.app.model.abstract.singleton import SingletonMeta
from openbb_core.app.model.system_settings import SystemSettings
from openbb_core.app.model.user_settings import UserSettings
from pydantic_core import to_jsonable_python


class LoggingService(metaclass=SingletonMeta):
    """Logging Manager class responsible for managing logging settings and handling logs.

    Attributes
    ----------
    _user_settings : Optional[UserSettings]
        User Settings object.
    _system_settings : Optional[SystemSettings]
        System Settings object.
    _logging_settings : LoggingSettings
        LoggingSettings object containing the current logging settings.
    _handlers_manager : HandlersManager
        HandlersManager object managing logging handlers.

    Methods
    -------
    __init__(system_settings, user_settings)
        Logging Manager Constructor.

    log(user_settings, system_settings, obbject, route, func, kwargs)
        Log command output and relevant information.

    logging_settings
        Property to access the current logging settings.

    logging_settings.setter
        Setter method to update the logging settings.

    _setup_handlers()
        Setup Logging Handlers.

    _log_startup()
        Log startup information.
    """

    def __init__(
        self,
        system_settings: SystemSettings,
        user_settings: UserSettings,
    ) -> None:
        """Define the Logging Service Constructor.

        Sets up the logging settings and handlers and then logs the startup information.

        Parameters
        ----------
        system_settings : SystemSettings
            System Settings, by default None
        user_settings : UserSettings
            User Settings, by default None
        """
        self._user_settings = user_settings
        self._system_settings = system_settings
        self._logging_settings = LoggingSettings(
            user_settings=self._user_settings,
            system_settings=self._system_settings,
        )
        self._handlers_manager = self._setup_handlers()
        self._log_startup()

    @property
    def logging_settings(self) -> LoggingSettings:
        """Define the Current logging settings.

        Returns
        -------
        LoggingSettings
            LoggingSettings object containing the current logging settings.
        """
        return self._logging_settings

    @logging_settings.setter
    def logging_settings(self, value: Tuple[SystemSettings, UserSettings]):
        """Define the Setter for updating the logging settings.

        Parameters
        ----------
        value : Tuple[SystemSettings, UserSettings]
            Tuple containing updated SystemSettings and UserSettings.
        """
        system_settings, user_settings = value
        self._logging_settings = LoggingSettings(
            user_settings=user_settings,
            system_settings=system_settings,
        )

    def _setup_handlers(self) -> HandlersManager:
        """Set up Logging Handlers.

        Returns
        -------
        HandlersManager
            Handlers Manager object.
        """
        logger = logging.getLogger(__name__)
        logging.basicConfig(
            level=self._logging_settings.verbosity,
            format=FormatterWithExceptions.LOGFORMAT,
            datefmt=FormatterWithExceptions.DATEFORMAT,
            handlers=[],
            force=True,
        )
        handlers_manager = HandlersManager(settings=self._logging_settings)

        logger.info("Logging configuration finished")
        logger.info("Logging set to %s", self._logging_settings.handler_list)
        logger.info("Verbosity set to %s", self._logging_settings.verbosity)
        logger.info(
            "LOGFORMAT: %s%s",
            FormatterWithExceptions.LOGPREFIXFORMAT.replace("|", "-"),
            FormatterWithExceptions.LOGFORMAT.replace("|", "-"),
        )

        return handlers_manager

    def _log_startup(
        self,
        route: Optional[str] = None,
        custom_headers: Optional[Dict[str, Any]] = None,
    ) -> None:
        """Log startup information."""

        def check_credentials_defined(credentials: Dict[str, Any]):
            class CredentialsDefinition(Enum):
                defined = "defined"
                undefined = "undefined"

            return {
                c: (
                    CredentialsDefinition.defined.value
                    if credentials[c]
                    else CredentialsDefinition.undefined.value
                )
                for c in credentials
            }

        logger = logging.getLogger(__name__)
        logger.info(
            "STARTUP: %s ",
            json.dumps(
                {
                    "route": route,
                    "PREFERENCES": self._user_settings.preferences,
                    "KEYS": check_credentials_defined(
                        self._user_settings.credentials.model_dump()
                        if self._user_settings.credentials
                        else {}
                    ),
                    "SYSTEM": self._system_settings,
                    "custom_headers": custom_headers,
                },
                default=to_jsonable_python,
            ),
        )

    def log(
        self,
        user_settings: UserSettings,
        system_settings: SystemSettings,
        route: str,
        func: Callable,
        kwargs: Dict[str, Any],
        exec_info: Union[
            Tuple[Type[BaseException], BaseException, TracebackType],
            Tuple[None, None, None],
        ],
        custom_headers: Optional[Dict[str, Any]] = None,
    ):
        """Log command output and relevant information.

        Parameters
        ----------
        user_settings : UserSettings
            User Settings object.
        system_settings : SystemSettings
            System Settings object.
        route : str
            Route for the command.
        func : Callable
            Callable representing the executed function.
        kwargs : Dict[str, Any]
            Keyword arguments passed to the function.
        exec_info : Union[
            Tuple[Type[BaseException], BaseException, TracebackType],
            Tuple[None, None, None],
        ]
            Exception information, by default None
        """
        self._user_settings = user_settings
        self._system_settings = system_settings
        self._logging_settings = LoggingSettings(
            user_settings=self._user_settings,
            system_settings=self._system_settings,
        )
        self._handlers_manager.update_handlers(self._logging_settings)

        if "login" in route:
            self._log_startup(route, custom_headers)
        else:
            logger = logging.getLogger(__name__)

            # Remove CommandContext if any
            kwargs.pop("cc", None)

            # Truncate kwargs if too long
            kwargs = {k: str(v)[:100] for k, v in kwargs.items()}

            # Get execution info
<<<<<<< HEAD
            error = str(exec_info[1]) if exec_info and len(exec_info) > 1 else None
=======
            error = None if all(i is None for i in exec_info) else str(exec_info[1])
>>>>>>> a17b4697

            # Construct message
            message_label = "ERROR" if error else "CMD"
            log_message = json.dumps(
                {
                    "route": route,
                    "input": kwargs,
                    "error": error,
                    "custom_headers": custom_headers,
                },
                default=to_jsonable_python,
            )
            log_message = f"{message_label}: {log_message}"
<<<<<<< HEAD

=======
>>>>>>> a17b4697
            log_level = logger.error if error else logger.info
            log_level(
                log_message,
                extra={"func_name_override": func.__name__},
                exc_info=exec_info,
            )<|MERGE_RESOLUTION|>--- conflicted
+++ resolved
@@ -225,11 +225,7 @@
             kwargs = {k: str(v)[:100] for k, v in kwargs.items()}
 
             # Get execution info
-<<<<<<< HEAD
-            error = str(exec_info[1]) if exec_info and len(exec_info) > 1 else None
-=======
             error = None if all(i is None for i in exec_info) else str(exec_info[1])
->>>>>>> a17b4697
 
             # Construct message
             message_label = "ERROR" if error else "CMD"
@@ -243,10 +239,6 @@
                 default=to_jsonable_python,
             )
             log_message = f"{message_label}: {log_message}"
-<<<<<<< HEAD
-
-=======
->>>>>>> a17b4697
             log_level = logger.error if error else logger.info
             log_level(
                 log_message,

"""Options Chains Standard Model."""

from datetime import (
    date as dateType,
    datetime,
)
from typing import List, Union

from pydantic import Field, field_validator

from openbb_core.provider.abstract.query_params import QueryParams
from openbb_core.provider.utils.descriptions import (
    DATA_DESCRIPTIONS,
    QUERY_DESCRIPTIONS,
)
from openbb_core.provider.utils.options_chains_properties import OptionsChainsProperties


class OptionsChainsQueryParams(QueryParams):
    """Options Chains Query."""

    symbol: str = Field(description=QUERY_DESCRIPTIONS.get("symbol", ""))

    @field_validator("symbol", mode="before", check_fields=False)
    @classmethod
    def to_upper(cls, v: str) -> str:
        """Return the symbol in uppercase."""
        return v.upper()


class OptionsChainsData(OptionsChainsProperties):
    """Options Chains Data.

<<<<<<< HEAD
    underlying_symbol: Optional[str] = Field(
        default=None,
        description="Underlying symbol for the option.",
    )
    underlying_price: Optional[float] = Field(
        default=None,
        description="Price of the underlying stock.",
    )
    contract_symbol: str = Field(description="Contract symbol for the option.")
    eod_date: Optional[dateType] = Field(
        default=None, description="Date for which the options chains are returned."
    )
    expiration: dateType = Field(description="Expiration date of the contract.")
    dte: Optional[int] = Field(
        default=None, description="Days to expiration of the contract."
    )
    strike: float = Field(description="Strike price of the contract.")
    option_type: str = Field(description="Call or Put.")
    open_interest: Optional[int] = Field(
        default=0, description="Open interest on the contract."
    )
    volume: Optional[int] = Field(
        default=0, description=DATA_DESCRIPTIONS.get("volume", "")
    )
    theoretical_price: Optional[float] = Field(
        default=None, description="Theoretical value of the option."
    )
    last_trade_price: Optional[float] = Field(
        default=None, description="Last trade price of the option."
    )
    last_trade_size: Optional[int] = Field(
        default=None, description="Last trade size of the option."
    )
    last_trade_time: Optional[datetime] = Field(
        default=None,
        description="The timestamp of the last trade.",
    )
    tick: Optional[str] = Field(
        default=None, description="Whether the last tick was up or down in price."
    )
    bid: Optional[float] = Field(
        default=None, description="Current bid price for the option."
    )
    bid_size: Optional[int] = Field(
        default=None, description="Bid size for the option."
    )
    bid_time: Optional[datetime] = Field(
        default=None,
        description="The timestamp of the bid price.",
    )
    bid_exchange: Optional[str] = Field(
        default=None, description="The exchange of the bid price."
    )
    ask: Optional[float] = Field(
        default=None, description="Current ask price for the option."
    )
    ask_size: Optional[int] = Field(
        default=None, description="Ask size for the option."
    )
    ask_time: Optional[datetime] = Field(
        default=None,
        description="The timestamp of the ask price.",
    )
    ask_exchange: Optional[str] = Field(
        default=None, description="The exchange of the ask price."
    )
    mark: Optional[float] = Field(
        default=None, description="The mid-price between the latest bid and ask."
    )
    open: Optional[float] = Field(
        default=None, description=DATA_DESCRIPTIONS.get("open", "")
    )
    open_bid: Optional[float] = Field(
        default=None, description="The opening bid price for the option that day."
    )
    open_ask: Optional[float] = Field(
        default=None, description="The opening ask price for the option that day."
    )
    high: Optional[float] = Field(
        default=None, description=DATA_DESCRIPTIONS.get("high", "")
    )
    bid_high: Optional[float] = Field(
        default=None, description="The highest bid price for the option that day."
    )
    ask_high: Optional[float] = Field(
        default=None, description="The highest ask price for the option that day."
    )
    low: Optional[float] = Field(
        default=None, description=DATA_DESCRIPTIONS.get("low", "")
    )
    bid_low: Optional[float] = Field(
        default=None, description="The lowest bid price for the option that day."
    )
    ask_low: Optional[float] = Field(
        default=None, description="The lowest ask price for the option that day."
    )
    close: Optional[float] = Field(
        default=None, description=DATA_DESCRIPTIONS.get("close", "")
    )
    close_size: Optional[int] = Field(
        default=None, description="The closing trade size for the option that day."
    )
    close_time: Optional[datetime] = Field(
        default=None,
=======
    Note: The attached properties and methods are available only when working with an instance of this class,
    initialized with validated provider data. The items below bind to the `results` object in the function's output.

    Properties
    ----------
    dataframe: DataFrame
        Return all data as a Pandas DataFrame, with additional computed columns (Breakeven, GEX, DEX) if available.
    expirations: List[str]
        Return a list of unique expiration dates, as strings.
    strikes: List[float]
        Return a list of unique strike prices.
    has_iv: bool
        Return True if the data contains implied volatility.
    has_greeks: bool
        Return True if the data contains greeks.
    total_oi: Dict
        Return open interest stats as a nested dictionary with keys: total, expiration, strike.
        Both, "expiration" and "strike", contain a list of records with fields: Calls, Puts, Total, Net Percent, PCR.
    total_volume: Dict
        Return volume stats as a nested dictionary with keys: total, expiration, strike.
        Both, "expiration" and "strike", contain a list of records with fields: Calls, Puts, Total, Net Percent, PCR.
    total_dex: Dict
        Return Delta Dollars (DEX), if available, as a nested dictionary with keys: total, expiration, strike.
        Both, "expiration" and "strike", contain a list of records with fields: Calls, Puts, Total, Net Percent, PCR.
    total_gex: Dict
        Return Gamma Exposure (GEX), if available, as a nested dictionary with keys: total, expiration, strike.
        Both, "expiration" and "strike", contain a list of records with fields: Calls, Puts, Total, Net Percent, PCR.
    last_price: float
        Manually set the underlying price by assigning a float value to this property.
        Certain provider/symbol combinations may not return the underlying price,
        and it may be necessary, or desirable, to set it post-initialization.
        This property can be used to override the underlying price returned by the provider.
        It is not set automatically, and this property will return None if it is not set.

    Methods
    -------
    filter_data(
        date: Optional[Union[str, int]] = None, column: Optional[str] = None,
        option_type: Optional[Literal["call", "put"]] = None,
        moneyness: Optional[Literal["otm", "itm"]] = None,
        value_min: Optional[float] = None,
        value_max: Optional[float] = None,
        stat: Optional[Literal["open_interest", "volume", "dex", "gex"]] = None,
        by: Literal["expiration", "strike"] = "expiration",
    ) -> DataFrame:
        Return statistics by strike or expiration; or, the filtered chains data.
    skew(
        days: Optional[int] = None, underlying_price: Optional[float] = None)
    -> DataFrame:
        Return skewness of the options, either vertical or horizontal, by nearest DTE.
    straddle(
        days: Optional[int] = None, strike: Optional[float] = None, underlying_price: Optional[float] = None
    ) -> DataFrame:
        Calculates the cost of a straddle, by nearest DTE. Use a negative strike price for short options.
    strangle(
        days: Optional[int] = None, moneyness: Optional[float] = None, underlying_price: Optional[float] = None
    ) -> DataFrame:
        Calculates the cost of a strangle, by nearest DTE and % moneyness.
        Use a negative value for moneyness for short options.
    synthetic_long(
        days: Optional[int] = None, strike: Optional[float] = None, underlying_price: Optional[float] = None
    ) -> DataFrame:
        Calculates the cost of a synthetic long position, by nearest DTE and strike price.
    synthetic_short(
        days: Optional[int] = None, strike: Optional[float] = None, underlying_price: Optional[float] = None
    ) -> DataFrame:
        Calculates the cost of a synthetic short position, by nearest DTE and strike price.
    vertical_call(
        days: Optional[int] = None, sold: Optional[float] = None, bought: Optional[float] = None,
        underlying_price: Optional[float] = None
    ) -> DataFrame:
        Calculates the cost of a vertical call spread, by nearest DTE and strike price to sold and bought levels.
    vertical_put(
        days: Optional[int] = None, sold: Optional[float] = None, bought: Optional[float] = None,
        underlying_price: Optional[float] = None
    ) -> DataFrame:
        Calculates the cost of a vertical put spread, by nearest DTE and strike price to sold and bought levels.
    strategies(
        days: Optional[int] = None,
        straddle_strike: Optional[float] = None,
        strangle_moneyness: Optional[List[float]] = None,
        synthetic_longs: Optional[List[float]] = None,
        synthetic_shorts: Optional[List[float]] = None,
        vertical_calls: Optional[List[tuple]] = None,
        vertical_puts: Optional[List[tuple]] = None,
        underlying_price: Optional[float] = None,
    ) -> DataFrame:
        Method for combining multiple strategies and parameters in a single DataFrame.
        To get all expirations, set days to -1.

    Raises
    ------
    OpenBBError
        OpenBBError will raise when accessing properties and methods if required, specific, data was not found.
    """

    underlying_symbol: List[Union[str, None]] = Field(
        default_factory=list,
        description="Underlying symbol for the option.",
    )
    underlying_price: List[Union[float, None]] = Field(
        default_factory=list,
        description="Price of the underlying stock.",
        json_schema_extra={"x-unit_measurement": "currency"},
    )
    contract_symbol: List[str] = Field(description="Contract symbol for the option.")
    eod_date: List[Union[dateType, None]] = Field(
        default_factory=list,
        description="Date for which the options chains are returned.",
    )
    expiration: List[dateType] = Field(description="Expiration date of the contract.")
    dte: List[Union[int, None]] = Field(
        default_factory=list, description="Days to expiration of the contract."
    )
    strike: List[float] = Field(
        description="Strike price of the contract.",
        json_schema_extra={"x-unit_measurement": "currency"},
    )
    option_type: List[str] = Field(description="Call or Put.")
    open_interest: List[Union[int, None]] = Field(
        default_factory=list, description="Open interest on the contract."
    )
    volume: List[Union[int, None]] = Field(
        default_factory=list, description=DATA_DESCRIPTIONS.get("volume", "")
    )
    theoretical_price: List[Union[float, None]] = Field(
        default_factory=list,
        description="Theoretical value of the option.",
        json_schema_extra={"x-unit_measurement": "currency"},
    )
    last_trade_price: List[Union[float, None]] = Field(
        default_factory=list,
        description="Last trade price of the option.",
        json_schema_extra={"x-unit_measurement": "currency"},
    )
    last_trade_size: List[Union[int, None]] = Field(
        default_factory=list, description="Last trade size of the option."
    )
    last_trade_time: List[Union[datetime, None]] = Field(
        default_factory=list,
        description="The timestamp of the last trade.",
    )
    tick: List[Union[str, None]] = Field(
        default_factory=list,
        description="Whether the last tick was up or down in price.",
    )
    bid: List[Union[float, None]] = Field(
        default_factory=list,
        description="Current bid price for the option.",
        json_schema_extra={"x-unit_measurement": "currency"},
    )
    bid_size: List[Union[int, None]] = Field(
        default_factory=list, description="Bid size for the option."
    )
    bid_time: List[Union[datetime, None]] = Field(
        default_factory=list,
        description="The timestamp of the bid price.",
    )
    bid_exchange: List[Union[str, None]] = Field(
        default_factory=list, description="The exchange of the bid price."
    )
    ask: List[Union[float, None]] = Field(
        default_factory=list,
        description="Current ask price for the option.",
        json_schema_extra={"x-unit_measurement": "currency"},
    )
    ask_size: List[Union[int, None]] = Field(
        default_factory=list, description="Ask size for the option."
    )
    ask_time: List[Union[datetime, None]] = Field(
        default_factory=list,
        description="The timestamp of the ask price.",
    )
    ask_exchange: List[Union[str, None]] = Field(
        default_factory=list, description="The exchange of the ask price."
    )
    mark: List[Union[float, None]] = Field(
        default_factory=list,
        description="The mid-price between the latest bid and ask.",
        json_schema_extra={"x-unit_measurement": "currency"},
    )
    open: List[Union[float, None]] = Field(
        default_factory=list,
        description=DATA_DESCRIPTIONS.get("open", ""),
        json_schema_extra={"x-unit_measurement": "currency"},
    )
    open_bid: List[Union[float, None]] = Field(
        default_factory=list,
        description="The opening bid price for the option that day.",
        json_schema_extra={"x-unit_measurement": "currency"},
    )
    open_ask: List[Union[float, None]] = Field(
        default_factory=list,
        description="The opening ask price for the option that day.",
        json_schema_extra={"x-unit_measurement": "currency"},
    )
    high: List[Union[float, None]] = Field(
        default_factory=list,
        description=DATA_DESCRIPTIONS.get("high", ""),
        json_schema_extra={"x-unit_measurement": "currency"},
    )
    bid_high: List[Union[float, None]] = Field(
        default_factory=list,
        description="The highest bid price for the option that day.",
        json_schema_extra={"x-unit_measurement": "currency"},
    )
    ask_high: List[Union[float, None]] = Field(
        default_factory=list,
        description="The highest ask price for the option that day.",
        json_schema_extra={"x-unit_measurement": "currency"},
    )
    low: List[Union[float, None]] = Field(
        default_factory=list,
        description=DATA_DESCRIPTIONS.get("low", ""),
        json_schema_extra={"x-unit_measurement": "currency"},
    )
    bid_low: List[Union[float, None]] = Field(
        default_factory=list,
        description="The lowest bid price for the option that day.",
        json_schema_extra={"x-unit_measurement": "currency"},
    )
    ask_low: List[Union[float, None]] = Field(
        default_factory=list,
        description="The lowest ask price for the option that day.",
        json_schema_extra={"x-unit_measurement": "currency"},
    )
    close: List[Union[float, None]] = Field(
        default_factory=list,
        description=DATA_DESCRIPTIONS.get("close", ""),
        json_schema_extra={"x-unit_measurement": "currency"},
    )
    close_size: List[Union[int, None]] = Field(
        default_factory=list,
        description="The closing trade size for the option that day.",
    )
    close_time: List[Union[datetime, None]] = Field(
        default_factory=list,
>>>>>>> 3e24fd6b
        description="The time of the closing price for the option that day.",
    )
    close_bid: List[Union[float, None]] = Field(
        default_factory=list,
        description="The closing bid price for the option that day.",
        json_schema_extra={"x-unit_measurement": "currency"},
    )
    close_bid_size: List[Union[int, None]] = Field(
        default_factory=list,
        description="The closing bid size for the option that day.",
    )
    close_bid_time: List[Union[datetime, None]] = Field(
        default_factory=list,
        description="The time of the bid closing price for the option that day.",
    )
    close_ask: List[Union[float, None]] = Field(
        default_factory=list,
        description="The closing ask price for the option that day.",
    )
    close_ask_size: List[Union[int, None]] = Field(
        default_factory=list,
        description="The closing ask size for the option that day.",
    )
    close_ask_time: List[Union[datetime, None]] = Field(
        default_factory=list,
        description="The time of the ask closing price for the option that day.",
    )
<<<<<<< HEAD
    prev_close: Optional[float] = Field(
        default=None, description=DATA_DESCRIPTIONS.get("prev_close", "")
    )
    change: Optional[float] = Field(
        default=None, description="The change in the price of the option."
    )
    change_percent: Optional[float] = Field(
        default=None,
        description="Change, in normalized percentage points, of the option.",
        json_schema_extra={"x-unit_measurement": "percent", "x-frontend_multiply": 100},
    )
    implied_volatility: Optional[float] = Field(
        default=None, description="Implied volatility of the option."
=======
    prev_close: List[Union[float, None]] = Field(
        default_factory=list,
        description=DATA_DESCRIPTIONS.get("prev_close", ""),
        json_schema_extra={"x-unit_measurement": "currency"},
    )
    change: List[Union[float, None]] = Field(
        default_factory=list, description="The change in the price of the option."
    )
    change_percent: List[Union[float, None]] = Field(
        default_factory=list,
        description="Change, in normalized percentage points, of the option.",
        json_schema_extra={"x-unit_measurement": "percent", "x-frontend_multiply": 100},
    )
    implied_volatility: List[Union[float, None]] = Field(
        default_factory=list,
        description="Implied volatility of the option.",
        json_schema_extra={"x-unit_measurement": "decimal"},
    )
    delta: List[Union[float, None]] = Field(
        default_factory=list,
        description="Delta of the option.",
        json_schema_extra={"x-unit_measurement": "decimal"},
    )
    gamma: List[Union[float, None]] = Field(
        default_factory=list,
        description="Gamma of the option.",
        json_schema_extra={"x-unit_measurement": "decimal"},
    )
    theta: List[Union[float, None]] = Field(
        default_factory=list,
        description="Theta of the option.",
        json_schema_extra={"x-unit_measurement": "decimal"},
    )
    vega: List[Union[float, None]] = Field(
        default_factory=list,
        description="Vega of the option.",
        json_schema_extra={"x-unit_measurement": "decimal"},
    )
    rho: List[Union[float, None]] = Field(
        default_factory=list,
        description="Rho of the option.",
        json_schema_extra={"x-unit_measurement": "decimal"},
>>>>>>> 3e24fd6b
    )

    @field_validator("expiration", mode="before", check_fields=False)
    @classmethod
<<<<<<< HEAD
    def date_validate(cls, v):
=======
    def _date_validate(cls, v):
>>>>>>> 3e24fd6b
        """Return the datetime object from the date string."""
        if isinstance(v[0], datetime):
            return [datetime.strftime(d, "%Y-%m-%d") if d else None for d in v]
        if isinstance(v[0], str):
            return [datetime.strptime(d, "%Y-%m-%d") if d else None for d in v]
        return v<|MERGE_RESOLUTION|>--- conflicted
+++ resolved
@@ -31,112 +31,6 @@
 class OptionsChainsData(OptionsChainsProperties):
     """Options Chains Data.
 
-<<<<<<< HEAD
-    underlying_symbol: Optional[str] = Field(
-        default=None,
-        description="Underlying symbol for the option.",
-    )
-    underlying_price: Optional[float] = Field(
-        default=None,
-        description="Price of the underlying stock.",
-    )
-    contract_symbol: str = Field(description="Contract symbol for the option.")
-    eod_date: Optional[dateType] = Field(
-        default=None, description="Date for which the options chains are returned."
-    )
-    expiration: dateType = Field(description="Expiration date of the contract.")
-    dte: Optional[int] = Field(
-        default=None, description="Days to expiration of the contract."
-    )
-    strike: float = Field(description="Strike price of the contract.")
-    option_type: str = Field(description="Call or Put.")
-    open_interest: Optional[int] = Field(
-        default=0, description="Open interest on the contract."
-    )
-    volume: Optional[int] = Field(
-        default=0, description=DATA_DESCRIPTIONS.get("volume", "")
-    )
-    theoretical_price: Optional[float] = Field(
-        default=None, description="Theoretical value of the option."
-    )
-    last_trade_price: Optional[float] = Field(
-        default=None, description="Last trade price of the option."
-    )
-    last_trade_size: Optional[int] = Field(
-        default=None, description="Last trade size of the option."
-    )
-    last_trade_time: Optional[datetime] = Field(
-        default=None,
-        description="The timestamp of the last trade.",
-    )
-    tick: Optional[str] = Field(
-        default=None, description="Whether the last tick was up or down in price."
-    )
-    bid: Optional[float] = Field(
-        default=None, description="Current bid price for the option."
-    )
-    bid_size: Optional[int] = Field(
-        default=None, description="Bid size for the option."
-    )
-    bid_time: Optional[datetime] = Field(
-        default=None,
-        description="The timestamp of the bid price.",
-    )
-    bid_exchange: Optional[str] = Field(
-        default=None, description="The exchange of the bid price."
-    )
-    ask: Optional[float] = Field(
-        default=None, description="Current ask price for the option."
-    )
-    ask_size: Optional[int] = Field(
-        default=None, description="Ask size for the option."
-    )
-    ask_time: Optional[datetime] = Field(
-        default=None,
-        description="The timestamp of the ask price.",
-    )
-    ask_exchange: Optional[str] = Field(
-        default=None, description="The exchange of the ask price."
-    )
-    mark: Optional[float] = Field(
-        default=None, description="The mid-price between the latest bid and ask."
-    )
-    open: Optional[float] = Field(
-        default=None, description=DATA_DESCRIPTIONS.get("open", "")
-    )
-    open_bid: Optional[float] = Field(
-        default=None, description="The opening bid price for the option that day."
-    )
-    open_ask: Optional[float] = Field(
-        default=None, description="The opening ask price for the option that day."
-    )
-    high: Optional[float] = Field(
-        default=None, description=DATA_DESCRIPTIONS.get("high", "")
-    )
-    bid_high: Optional[float] = Field(
-        default=None, description="The highest bid price for the option that day."
-    )
-    ask_high: Optional[float] = Field(
-        default=None, description="The highest ask price for the option that day."
-    )
-    low: Optional[float] = Field(
-        default=None, description=DATA_DESCRIPTIONS.get("low", "")
-    )
-    bid_low: Optional[float] = Field(
-        default=None, description="The lowest bid price for the option that day."
-    )
-    ask_low: Optional[float] = Field(
-        default=None, description="The lowest ask price for the option that day."
-    )
-    close: Optional[float] = Field(
-        default=None, description=DATA_DESCRIPTIONS.get("close", "")
-    )
-    close_size: Optional[int] = Field(
-        default=None, description="The closing trade size for the option that day."
-    )
-    close_time: Optional[datetime] = Field(
-        default=None,
-=======
     Note: The attached properties and methods are available only when working with an instance of this class,
     initialized with validated provider data. The items below bind to the `results` object in the function's output.
 
@@ -374,7 +268,6 @@
     )
     close_time: List[Union[datetime, None]] = Field(
         default_factory=list,
->>>>>>> 3e24fd6b
         description="The time of the closing price for the option that day.",
     )
     close_bid: List[Union[float, None]] = Field(
@@ -402,34 +295,19 @@
         default_factory=list,
         description="The time of the ask closing price for the option that day.",
     )
-<<<<<<< HEAD
-    prev_close: Optional[float] = Field(
-        default=None, description=DATA_DESCRIPTIONS.get("prev_close", "")
-    )
-    change: Optional[float] = Field(
-        default=None, description="The change in the price of the option."
-    )
-    change_percent: Optional[float] = Field(
-        default=None,
+    prev_close: List[Union[float, None]] = Field(
+        default_factory=list,
+        description=DATA_DESCRIPTIONS.get("prev_close", ""),
+        json_schema_extra={"x-unit_measurement": "currency"},
+    )
+    change: List[Union[float, None]] = Field(
+        default_factory=list, description="The change in the price of the option."
+    )
+    change_percent: List[Union[float, None]] = Field(
+        default_factory=list,
         description="Change, in normalized percentage points, of the option.",
         json_schema_extra={"x-unit_measurement": "percent", "x-frontend_multiply": 100},
     )
-    implied_volatility: Optional[float] = Field(
-        default=None, description="Implied volatility of the option."
-=======
-    prev_close: List[Union[float, None]] = Field(
-        default_factory=list,
-        description=DATA_DESCRIPTIONS.get("prev_close", ""),
-        json_schema_extra={"x-unit_measurement": "currency"},
-    )
-    change: List[Union[float, None]] = Field(
-        default_factory=list, description="The change in the price of the option."
-    )
-    change_percent: List[Union[float, None]] = Field(
-        default_factory=list,
-        description="Change, in normalized percentage points, of the option.",
-        json_schema_extra={"x-unit_measurement": "percent", "x-frontend_multiply": 100},
-    )
     implied_volatility: List[Union[float, None]] = Field(
         default_factory=list,
         description="Implied volatility of the option.",
@@ -459,16 +337,11 @@
         default_factory=list,
         description="Rho of the option.",
         json_schema_extra={"x-unit_measurement": "decimal"},
->>>>>>> 3e24fd6b
     )
 
     @field_validator("expiration", mode="before", check_fields=False)
     @classmethod
-<<<<<<< HEAD
-    def date_validate(cls, v):
-=======
     def _date_validate(cls, v):
->>>>>>> 3e24fd6b
         """Return the datetime object from the date string."""
         if isinstance(v[0], datetime):
             return [datetime.strftime(d, "%Y-%m-%d") if d else None for d in v]

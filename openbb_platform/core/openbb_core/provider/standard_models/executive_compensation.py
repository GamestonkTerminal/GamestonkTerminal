--- conflicted
+++ resolved
@@ -28,46 +28,6 @@
     """Executive Compensation Data."""
 
     symbol: str = Field(description=DATA_DESCRIPTIONS.get("symbol", ""))
-<<<<<<< HEAD
-    cik: Optional[Union[int, str]] = Field(
-        default=None,
-        description=DATA_DESCRIPTIONS.get("cik", ""),
-    )
-    filing_date: Optional[dateType] = Field(
-        default=None, description="Date of the filing."
-    )
-    accepted_date: Optional[datetime] = Field(
-        default=None, description="Date the filing was accepted."
-    )
-    name_and_position: Optional[str] = Field(
-        default=None, description="Name and position of the executive."
-    )
-    year: Optional[int] = Field(default=None, description="Year of the compensation.")
-    salary: Optional[float] = Field(
-        default=None, description="Salary of the executive."
-    )
-    bonus: Optional[float] = Field(default=None, description="Bonus of the executive.")
-    stock_award: Optional[float] = Field(
-        default=None, description="Stock award of the executive."
-    )
-    incentive_plan_compensation: Optional[float] = Field(
-        default=None, description="Incentive plan compensation of the executive."
-    )
-    all_other_compensation: Optional[float] = Field(
-        default=None, description="All other compensation of the executive."
-    )
-    total: Optional[float] = Field(
-        default=None, description="Total compensation of the executive."
-    )
-
-    @field_validator("symbol", mode="before", check_fields=False)
-    @classmethod
-    def to_upper(cls, v: Union[str, List[str], Set[str]]):
-        """Convert field to uppercase."""
-        if isinstance(v, str):
-            return v.upper()
-        return ",".join([symbol.upper() for symbol in list(v)])
-=======
     cik: Optional[str] = Field(
         default=None, description=DATA_DESCRIPTIONS.get("cik", "")
     )
@@ -96,5 +56,4 @@
     )
     total: Optional[NonNegativeFloat] = Field(
         default=None, description="Total compensation."
-    )
->>>>>>> 78695fa6
+    )
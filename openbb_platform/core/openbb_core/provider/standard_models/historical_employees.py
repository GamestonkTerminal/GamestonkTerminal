--- conflicted
+++ resolved
@@ -67,33 +67,9 @@
     @classmethod
     def validate_date(cls, v):  # pylint: disable=E0213
         """Validate acceptance time."""
-<<<<<<< HEAD
         if v:
             try:
                 return datetime.strptime(v, "%Y-%m-%d")
             except ValueError:
                 return datetime.strptime(v, "%Y-%m-%d %H:%M:%S")
-        return None
-=======
-        return datetime.strptime(v, "%Y-%m-%d %H:%M:%S")
-
-    @field_validator("period_of_report", mode="before", check_fields=False)
-    @classmethod
-    def period_of_report_validate(cls, v):  # pylint: disable=E0213
-        """Validate period of report."""
-        return datetime.strptime(v, "%Y-%m-%d")
-
-    @field_validator("filing_date", mode="before", check_fields=False)
-    @classmethod
-    def filing_date_validate(cls, v):  # pylint: disable=E0213
-        """Validate filing date."""
-        return datetime.strptime(v, "%Y-%m-%d")
-
-    @field_validator("symbol", mode="before", check_fields=False)
-    @classmethod
-    def to_upper(cls, v: Union[str, List[str], Set[str]]):
-        """Convert field to uppercase."""
-        if isinstance(v, str):
-            return v.upper()
-        return ",".join([symbol.upper() for symbol in list(v)])
->>>>>>> 8254bd56
+        return None
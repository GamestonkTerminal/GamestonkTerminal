"""Common descriptions for model fields."""

QUERY_DESCRIPTIONS = {
    "symbol": "Symbol to get data for.",
    "start_date": "Start date of the data, in YYYY-MM-DD format.",
    "end_date": "End date of the data, in YYYY-MM-DD format.",
    "interval": "Time interval of the data to return.",
    "period": "Time period of the data to return.",
    "date": "A specific date to get data for.",
    "limit": "The number of data entries to return.",
    "country": "The country to get data.",
    "countries": "The country or countries to get data.",
    "units": "The unit of measurement for the data.",
    "frequency": "The frequency of the data.",
}

DATA_DESCRIPTIONS = {
    "symbol": "Symbol representing the entity requested in the data.",
    "cik": "Central Index Key (CIK) for the requested entity.",
    "date": "The date of the data.",
    "open": "The open price.",
    "high": "The high price.",
    "low": "The low price.",
    "close": "The close price.",
    "volume": "The trading volume.",
    "adj_close": "The adjusted close price.",
    "vwap": "Volume Weighted Average Price over the period.",
<<<<<<< HEAD
}

DATA_UNITS = {
    "percent": "Normalized percentage points",
    "index": "Values are indexed (normalized) to 100 at a certain date - i.e, 100 = 2015-01-01.",
    "number": "Values are float or integer numbers.",
    "price": "Values represent a price in a specific currency.",
=======
    "prev_close": "The previous close price.",
>>>>>>> 6a1ed9bd
}<|MERGE_RESOLUTION|>--- conflicted
+++ resolved
@@ -25,7 +25,7 @@
     "volume": "The trading volume.",
     "adj_close": "The adjusted close price.",
     "vwap": "Volume Weighted Average Price over the period.",
-<<<<<<< HEAD
+    "prev_close": "The previous close price.",
 }
 
 DATA_UNITS = {
@@ -33,7 +33,4 @@
     "index": "Values are indexed (normalized) to 100 at a certain date - i.e, 100 = 2015-01-01.",
     "number": "Values are float or integer numbers.",
     "price": "Values represent a price in a specific currency.",
-=======
-    "prev_close": "The previous close price.",
->>>>>>> 6a1ed9bd
 }
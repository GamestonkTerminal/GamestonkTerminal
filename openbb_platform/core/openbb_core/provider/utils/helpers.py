--- conflicted
+++ resolved
@@ -197,29 +197,7 @@
         .lower()
         .replace(" ", "_")
         .replace("__", "_")
-<<<<<<< HEAD
     )
-=======
-    )
-
-
-def to_camel_case(string: str):
-    """Convert a string to camel case.
-
-    If all characters are lower case we return title version of the string.
-
-    Examples
-    --------
-    "close" -> "Close"
-    "some_field" -> "someField"
-    """
-    s_list = string.replace("-", " ").replace("_", " ").split()
-    if len(string) == 0:
-        return string
-    result = s_list[0] + "".join(i.capitalize() for i in s_list[1:])
-    if result.islower():
-        return result.title()
-    return result
 
 
 async def maybe_coroutine(
@@ -242,5 +220,4 @@
         return cast(T, func(*args, **kwargs))
 
     with start_blocking_portal() as portal:
-        return portal.call(partial(func, *args, **kwargs))
->>>>>>> bc2fa9b3
+        return portal.call(partial(func, *args, **kwargs))
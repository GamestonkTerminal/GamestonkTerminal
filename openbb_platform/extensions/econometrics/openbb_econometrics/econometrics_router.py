"""Econometrics Router."""

from itertools import combinations
from typing import Dict, List, Literal, Optional

from openbb_core.app.model.example import APIEx, PythonEx
from openbb_core.app.model.obbject import OBBject
from openbb_core.app.router import Router
<<<<<<< HEAD
from openbb_core.app.utils import (
    basemodel_to_df,
    df_to_basemodel,
    get_target_column,
    get_target_columns,
)
from openbb_core.provider.abstract.data import Data
from pydantic import PositiveInt
from statsmodels.stats.diagnostic import acorr_breusch_godfrey  # type: ignore
from statsmodels.stats.outliers_influence import variance_inflation_factor as vif
from statsmodels.stats.stattools import durbin_watson  # type: ignore
from statsmodels.tools.tools import add_constant
from statsmodels.tsa.stattools import adfuller, grangercausalitytests  # type: ignore

from openbb_econometrics.utils import get_engle_granger_two_step_cointegration_test

router = Router(prefix="")
=======
from openbb_core.provider.abstract.data import Data
from pydantic import PositiveInt
>>>>>>> 7aa7e092

router = Router(prefix="", description="Econometrics analysis tools.")


@router.command(
    methods=["POST"],
    examples=[
        PythonEx(
            description="Get the correlation matrix of a dataset.",
            code=[
                "stock_data = obb.equity.price.historical(symbol='TSLA', start_date='2023-01-01', provider='fmp').to_df()",  # noqa: E501
                "obb.econometrics.correlation_matrix(data=stock_data)",
            ],
        ),
        APIEx(parameters={"data": APIEx.mock_data("timeseries")}),
    ],
)
def correlation_matrix(
    data: List[Data], method: Literal["pearson", "kendall", "spearman"] = "pearson"
) -> OBBject[List[Data]]:
    """Get the correlation matrix of an input dataset.

    The correlation matrix provides a view of how different variables in your dataset relate to one another.
    By quantifying the degree to which variables move in relation to each other, this matrix can help identify patterns,
    trends, and potential areas for deeper analysis. The correlation score ranges from -1 to 1, with -1 indicating a
    perfect negative correlation, 0 indicating no correlation, and 1 indicating a perfect positive correlation.

    Parameters
    ----------
    data : List[Data]
        Input dataset.
    method : Literal["pearson", "kendall", "spearman"]
        Method to use for correlation calculation. Default is "pearson".
            pearson : standard correlation coefficient
            kendall : Kendall Tau correlation coefficient
            spearman : Spearman rank correlation

    Returns
    -------
    OBBject[List[Data]]
        Correlation matrix.
    """
    # pylint: disable=import-outside-toplevel
    import numpy as np
    from openbb_core.app.utils import basemodel_to_df

    df = basemodel_to_df(data)
    # remove non float columns from the dataframe to perform the correlation

    if "symbol" in df.columns and len(df.symbol.unique()) > 1 and "close" in df.columns:
        df = df.pivot(
            columns="symbol",
            values="close",
        )

    corr = df.corr(method=method, numeric_only=True)

    # replace nan values with None to allow for json serialization
    corr = corr.replace(np.NaN, None)

    ret = []
    for k, v in corr.items():
        v["comp_to"] = k
        ret.append(Data(**v))
    return OBBject(results=ret)


@router.command(
    methods=["POST"],
    include_in_schema=False,
    examples=[
        PythonEx(
            description="Perform Ordinary Least Squares (OLS) regression.",
            code=[
                "stock_data = obb.equity.price.historical(symbol='TSLA', start_date='2023-01-01', provider='fmp').to_df()",  # noqa: E501
                'obb.econometrics.ols_regression(data=stock_data, y_column="close", x_columns=["open", "high", "low"])',
            ],
        ),
        APIEx(
            parameters={
                "y_column": "close",
                "x_columns": ["open", "high", "low"],
                "data": APIEx.mock_data("timeseries"),
            }
        ),
    ],
)
def ols_regression(
    data: List[Data],
    y_column: str,
    x_columns: List[str],
) -> OBBject[Dict]:
    """Perform Ordinary Least Squares (OLS) regression.

    OLS regression is a fundamental statistical method to explore and model the relationship between a
    dependent variable and one or more independent variables. By fitting the best possible linear equation to the data,
    it helps uncover how changes in the independent variables are associated with changes in the dependent variable.
    This returns the model and results objects from statsmodels library.

    Parameters
    ----------
    data: List[Data]
        Input dataset.
    y_column: str
        Target column.
    x_columns: List[str]
        List of columns to use as exogenous variables.

    Returns
    -------
    OBBject[Dict]
        OBBject with the results being model and results objects.
    """
    # pylint: disable=import-outside-toplevel
    import statsmodels.api as sm
    from openbb_core.app.utils import (
        basemodel_to_df,
        get_target_column,
        get_target_columns,
    )

    X = sm.add_constant(get_target_columns(basemodel_to_df(data), x_columns))
    y = get_target_column(basemodel_to_df(data), y_column)
    model = sm.OLS(y, X)
    results = model.fit()
    return OBBject(results={"model": model, "results": results})


@router.command(
    methods=["POST"],
    examples=[
        PythonEx(
            description="Perform Ordinary Least Squares (OLS) regression and return the summary.",
            code=[
                "stock_data = obb.equity.price.historical(symbol='TSLA', start_date='2023-01-01', provider='fmp').to_df()",  # noqa: E501  pylint: disable=line-too-long
                'obb.econometrics.ols_regression_summary(data=stock_data, y_column="close", x_columns=["open", "high", "low"])',  # noqa: E501  pylint: disable=line-too-long
            ],
        ),
        APIEx(
            parameters={
                "y_column": "close",
                "x_columns": ["open", "high", "low"],
                "data": APIEx.mock_data("timeseries"),
            }
        ),
    ],
)
def ols_regression_summary(
    data: List[Data],
    y_column: str,
    x_columns: List[str],
) -> OBBject[Data]:
    """Perform Ordinary Least Squares (OLS) regression.

    This returns the summary object from statsmodels.

    Parameters
    ----------
    data: List[Data]
        Input dataset.
    y_column: str
        Target column.
    x_columns: List[str]
        List of columns to use as exogenous variables.

    Returns
    -------
    OBBject[Data]
        OBBject with the results being summary object.
    """
    # pylint: disable=import-outside-toplevel
    import re  # noqa
    import statsmodels.api as sm  # noqa
    from openbb_core.app.utils import (
        basemodel_to_df,
        get_target_column,
        get_target_columns,
    )

    X = sm.add_constant(get_target_columns(basemodel_to_df(data), x_columns))
    y = get_target_column(basemodel_to_df(data), y_column)

    try:
        X = X.astype(float)
        y = y.astype(float)
    except ValueError as exc:
        raise ValueError("All columns must be numeric") from exc

    results = sm.OLS(y, X).fit()
    results_summary = results.summary()
    results = {}

    for item in results_summary.tables[0].data:
        results[item[0].strip()] = item[1].strip()
        results[item[2].strip()] = str(item[3]).strip()

    table_1 = results_summary.tables[1]
    headers = table_1.data[0]  # Assuming the headers are in the first row
    for i, row in enumerate(table_1.data):
        if i == 0:  # Skipping the header row
            continue
        for j, cell in enumerate(row):
            if j == 0:  # Skipping the row index
                continue
            key = f"{row[0].strip()}_{headers[j].strip()}"  # Combining row index and column header
            results[key] = cell.strip()

    for item in results_summary.tables[2].data:
        results[item[0].strip()] = item[1].strip()
        results[item[2].strip()] = str(item[3]).strip()

    results = {k: v for k, v in results.items() if v}
    clean_results = {}
    for k, v in results.items():
        new_key = re.sub(r"[.,\]\[:-]", "", k).lower().strip().replace(" ", "_")
        clean_results[new_key] = v

    clean_results["raw"] = str(results_summary)

    return OBBject(results=clean_results)


@router.command(
    methods=["POST"],
    examples=[
        PythonEx(
            description="Perform Durbin-Watson test for autocorrelation.",
            code=[
                "stock_data = obb.equity.price.historical(symbol='TSLA', start_date='2023-01-01', provider='fmp').to_df()",  # noqa: E501
                'obb.econometrics.autocorrelation(data=stock_data, y_column="close", x_columns=["open", "high", "low"])',
            ],
        ),
        APIEx(
            parameters={
                "y_column": "close",
                "x_columns": ["open", "high", "low"],
                "data": APIEx.mock_data("timeseries"),
            }
        ),
    ],
)
def autocorrelation(
    data: List[Data],
    y_column: str,
    x_columns: List[str],
) -> OBBject[Data]:
    """Perform Durbin-Watson test for autocorrelation.

    The Durbin-Watson test is a widely used method for detecting the presence of autocorrelation in the residuals
    from a statistical or econometric model. Autocorrelation occurs when past values in the data series influence
    future values, which can be a critical issue in time-series analysis, affecting the reliability of
    model predictions. The test provides a statistic that ranges from 0 to 4, where a value around 2 suggests
    no autocorrelation, values towards 0 indicate positive autocorrelation, and values towards 4 suggest
    negative autocorrelation. Understanding the degree of autocorrelation helps in refining models to better capture
    the underlying dynamics of the data, ensuring more accurate and trustworthy results.

    Parameters
    ----------
    data: List[Data]
        Input dataset.
    y_column: str
        Target column.
    x_columns: List[str]
        List of columns to use as exogenous variables.

    Returns
    -------
    OBBject[Dict]
        OBBject with the results being the score from the test.
    """
    # pylint: disable=import-outside-toplevel
    import statsmodels.api as sm
    from openbb_core.app.utils import (
        basemodel_to_df,
        get_target_column,
        get_target_columns,
    )
    from statsmodels.stats.stattools import durbin_watson

    X = sm.add_constant(get_target_columns(basemodel_to_df(data), x_columns))
    y = get_target_column(basemodel_to_df(data), y_column)
    results = sm.OLS(y, X).fit()
    return OBBject(results=Data(score=durbin_watson(results.resid)))


@router.command(
    methods=["POST"],
    examples=[
        PythonEx(
            description="Perform Breusch-Godfrey Lagrange Multiplier tests for residual autocorrelation.",
            code=[
                "stock_data = obb.equity.price.historical(symbol='TSLA', start_date='2023-01-01', provider='fmp').to_df()",  # noqa: E501
                'obb.econometrics.residual_autocorrelation(data=stock_data, y_column="close", x_columns=["open", "high", "low"])',  # noqa: E501  pylint: disable=line-too-long
            ],
        ),
        APIEx(
            parameters={
                "y_column": "close",
                "x_columns": ["open", "high", "low"],
                "data": APIEx.mock_data("timeseries"),
            }
        ),
    ],
)
def residual_autocorrelation(
    data: List[Data],
    y_column: str,
    x_columns: List[str],
    lags: PositiveInt = 1,
) -> OBBject[Data]:
    """Perform Breusch-Godfrey Lagrange Multiplier tests for residual autocorrelation.

    The Breusch-Godfrey Lagrange Multiplier test is a sophisticated tool for uncovering autocorrelation within the
    residuals of a regression model. Autocorrelation in residuals can indicate that a model fails to capture some
    aspect of the underlying data structure, possibly leading to biased or inefficient estimates.
    By specifying the number of lags, you can control the depth of the test to check for autocorrelation,
    allowing for a tailored analysis that matches the specific characteristics of your data.
    This test is particularly valuable in econometrics and time-series analysis, where understanding the independence
    of errors is crucial for model validity.

    Parameters
    ----------
    data: List[Data]
        Input dataset.
    y_column: str
        Target column.
    x_columns: List[str]
        List of columns to use as exogenous variables.
    lags: PositiveInt
        Number of lags to use in the test.

    Returns
    -------
    OBBject[Data]
    from statsmodels.stats.diagnostic import (
        acorr_breusch_godfrey,  # type: ignore # pylint: disable=import-outside-toplevel
    )
    """
    # pylint: disable=import-outside-toplevel
    import statsmodels.api as sm
    from openbb_core.app.utils import (
        basemodel_to_df,
        get_target_column,
        get_target_columns,
    )
    from statsmodels.stats.diagnostic import (
        acorr_breusch_godfrey,
    )

    X = sm.add_constant(get_target_columns(basemodel_to_df(data), x_columns))
    y = get_target_column(basemodel_to_df(data), y_column)
    model = sm.OLS(y, X)
    results = model.fit()
    lm_stat, p_value, f_stat, fp_value = acorr_breusch_godfrey(results, nlags=lags)

    results = {
        "lm_stat": lm_stat,
        "p_value": p_value,
        "f_stat": f_stat,
        "fp_value": fp_value,
    }

    return OBBject(results=results)


@router.command(
    methods=["POST"],
    examples=[
        PythonEx(
            description="Perform co-integration test between two timeseries.",
            code=[
                "stock_data = obb.equity.price.historical(symbol='TSLA', start_date='2023-01-01', provider='fmp').to_df()",  # noqa: E501
                'obb.econometrics.cointegration(data=stock_data, columns=["open", "close"])',
            ],
        ),
    ],
)
def cointegration(
    data: List[Data],
    columns: List[str],
) -> OBBject[Data]:
    """Show co-integration between two timeseries using the two step Engle-Granger test.

    The two-step Engle-Granger test is a method designed to detect co-integration between two time series.
    Co-integration is a statistical property indicating that two or more time series move together over the long term,
    even if they are individually non-stationary. This concept is crucial in economics and finance, where identifying
    pairs or groups of assets that share a common stochastic trend can inform long-term investment strategies
    and risk management practices. The Engle-Granger test first checks for a stable, long-term relationship by
    regressing one time series on the other and then tests the residuals for stationarity.
    If the residuals are found to be stationary, it suggests that despite any short-term deviations,
    the series are bound by an equilibrium relationship over time.

    Parameters
    ----------
    data: List[Data]
        Input dataset.
    columns: List[str]
        Data columns to check cointegration
    maxlag: PositiveInt
        Number of lags to use in the test.

    Returns
    -------
    OBBject[Data]
        OBBject with the results being the score from the test.
    """
    # pylint: disable=import-outside-toplevel
    from openbb_core.app.utils import basemodel_to_df, get_target_columns  # noqa
    from openbb_econometrics.utils import (  # noqa
        get_engle_granger_two_step_cointegration_test,
    )

    pairs = list(combinations(columns, 2))
    dataset = get_target_columns(basemodel_to_df(data), columns)
    result = {}
    for x, y in pairs:
        (
            c,
            gamma,
            alpha,
            _,  # z
            adfstat,
            pvalue,
        ) = get_engle_granger_two_step_cointegration_test(dataset[x], dataset[y])
        result[f"{x}/{y}"] = {
            "c": c,
            "gamma": gamma,
            "alpha": alpha,
            "adfstat": adfstat,
            "pvalue": pvalue,
        }

    return OBBject(results=result)


@router.command(
    methods=["POST"],
    examples=[
        PythonEx(
            description="Perform Granger causality test to determine if X 'causes' y.",
            code=[
                "stock_data = obb.equity.price.historical(symbol='TSLA', start_date='2023-01-01', provider='fmp').to_df()",  # noqa: E501
                'obb.econometrics.causality(data=stock_data, y_column="close", x_column="open")',
            ],
        ),
        APIEx(
            description="Example with mock data.",
            parameters={
                "y_column": "close",
                "x_column": "open",
                "lag": 1,
                "data": APIEx.mock_data("timeseries"),
            },
        ),
    ],
)
def causality(
    data: List[Data],
    y_column: str,
    x_column: str,
    lag: PositiveInt = 3,
) -> OBBject[Data]:
    """Perform Granger causality test to determine if X 'causes' y.

    The Granger causality test is a statistical hypothesis test to determine if one time series is useful in
    forecasting another. While 'causality' in this context does not imply a cause-and-effect relationship in
    the philosophical sense, it does test whether changes in one variable are systematically followed by changes
    in another variable, suggesting a predictive relationship. By specifying a lag, you set the number of periods to
    look back in the time series to assess this relationship. This test is particularly useful in economic and
    financial data analysis, where understanding the lead-lag relationship between indicators can inform investment
    decisions and policy making.

    Parameters
    ----------
    data: List[Data]
        Input dataset.
    y_column: str
        Target column.
    x_column: str
        Columns to use as exogenous variables.
    lag: PositiveInt
        Number of lags to use in the test.

    Returns
    -------
    OBBject[Data]
        OBBject with the results being the score from the test.
    """
    # pylint: disable=import-outside-toplevel
    from openbb_core.app.utils import basemodel_to_df, get_target_column
    from pandas import DataFrame, concat
    from statsmodels.tsa.stattools import grangercausalitytests

    X = get_target_column(basemodel_to_df(data), x_column)
    y = get_target_column(basemodel_to_df(data), y_column)

    granger = grangercausalitytests(concat([y, X], axis=1), [lag], verbose=False)

    for test in granger[lag][0]:
        # As ssr_chi2test and lrtest have one less value in the tuple, we fill
        # this value with a '-' to allow the conversion to a DataFrame
        if len(granger[lag][0][test]) != 4:
            pars = granger[lag][0][test]
            granger[lag][0][test] = (pars[0], pars[1], "-", pars[2])

    df = DataFrame(granger[lag][0], index=["F-test", "P-value", "Count", "Lags"]).T
    results = df.to_dict()

    return OBBject(results=results)


@router.command(
    methods=["POST"],
    examples=[
        PythonEx(
            description="Perform Augmented Dickey-Fuller (ADF) unit root test.",
            code=[
                "stock_data = obb.equity.price.historical(symbol='TSLA', start_date='2023-01-01', provider='fmp').to_df()",  # noqa: E501
                'obb.econometrics.unit_root(data=stock_data, column="close")',
                'obb.econometrics.unit_root(data=stock_data, column="close", regression="ct")',
            ],
        ),
        APIEx(
            parameters={
                "column": "close",
                "data": APIEx.mock_data("timeseries"),
            }
        ),
    ],
)
def unit_root(
    data: List[Data],
    column: str,
    regression: Literal["c", "ct", "ctt"] = "c",
) -> OBBject[Data]:
    """Perform Augmented Dickey-Fuller (ADF) unit root test.

    The ADF test is a popular method for testing the presence of a unit root in a time series.
    A unit root indicates that the series may be non-stationary, meaning its statistical properties such as mean,
    variance, and autocorrelation can change over time. The presence of a unit root suggests that the time series might
    be influenced by a random walk process, making it unpredictable and challenging for modeling and forecasting.
    The 'regression' parameter allows you to specify the model used in the test: 'c' for a constant term,
    'ct' for a constant and trend term, and 'ctt' for a constant, linear, and quadratic trend.
    This flexibility helps tailor the test to the specific characteristics of your data, providing a more accurate
    assessment of its stationarity.

    Parameters
    ----------
    data: List[Data]
        Input dataset.
    column: str
        Data columns to check unit root
    regression: Literal["c", "ct", "ctt"]
        Regression type to use in the test.  Either "c" for constant only, "ct" for constant and trend, or "ctt" for
        constant, trend, and trend-squared.

    Returns
    -------
    OBBject[Data]
        OBBject with the results being the score from the test.
    """
    # pylint: disable=import-outside-toplevel
    from openbb_core.app.utils import basemodel_to_df, get_target_column
    from statsmodels.tsa.stattools import adfuller

    dataset = get_target_column(basemodel_to_df(data), column)
    adfstat, pvalue, usedlag, nobs, _, icbest = adfuller(dataset, regression=regression)
    results = {
        "adfstat": adfstat,
        "pvalue": pvalue,
        "usedlag": usedlag,
        "nobs": nobs,
        "icbest": icbest,
    }
    return OBBject(results=results)


@router.command(
    methods=["POST"],
    examples=[
        APIEx(
            parameters={
                "y_column": "portfolio_value",
                "x_columns": ["risk_free_rate"],
                "data": APIEx.mock_data("panel"),
            }
        ),
    ],
)
def panel_random_effects(
    data: List[Data],
    y_column: str,
    x_columns: List[str],
) -> OBBject[Dict]:
    """Perform One-way Random Effects model for panel data.

    One-way Random Effects model to panel data is offering a nuanced approach to analyzing data that spans across both
    time and entities (such as individuals, companies, countries, etc.). By acknowledging and modeling the random
    variation that exists within these entities, this method provides insights into the general patterns that
    emerge across the dataset.

    Parameters
    ----------
    data: List[Data]
        Input dataset.
    y_column: str
        Target column.
    x_columns: List[str]
        List of columns to use as exogenous variables.

    Returns
    -------
    OBBject[Dict]
        OBBject with the fit model returned
    """
    # pylint: disable=import-outside-toplevel
    import statsmodels.api as sm
    from linearmodels.panel import RandomEffects
    from openbb_core.app.utils import (
        basemodel_to_df,
        get_target_column,
        get_target_columns,
    )

    X = get_target_columns(basemodel_to_df(data), x_columns)
    if len(X) < 3:
        raise ValueError("This analysis requires at least 3 items in the dataset.")
    y = get_target_column(basemodel_to_df(data), y_column)
    exogenous = sm.add_constant(X)
    results = RandomEffects(y, exogenous).fit()
    return OBBject(results={"results": results})


@router.command(
    methods=["POST"],
    examples=[
        APIEx(
            parameters={
                "y_column": "portfolio_value",
                "x_columns": ["risk_free_rate"],
                "data": APIEx.mock_data("panel"),
            }
        ),
    ],
)
def panel_between(
    data: List[Data],
    y_column: str,
    x_columns: List[str],
) -> OBBject[Dict]:
    """Perform a Between estimator regression on panel data.

    The Between estimator for regression analysis on panel data is focusing on the differences between entities
    (such as individuals, companies, or countries) over time. By aggregating the data for each entity and analyzing the
    average outcomes, this method provides insights into the overall impact of explanatory variables (x_columns) on
    the dependent variable (y_column) across all entities.

    Parameters
    ----------
    data: List[Data]
        Input dataset.
    y_column: str
        Target column.
    x_columns: List[str]
        List of columns to use as exogenous variables.

    Returns
    -------
    OBBject[Dict]
        OBBject with the fit model returned
    """
    # pylint: disable=import-outside-toplevel
    import statsmodels.api as sm
    from linearmodels.panel import BetweenOLS
    from openbb_core.app.utils import (
        basemodel_to_df,
        get_target_column,
        get_target_columns,
    )

    X = get_target_columns(basemodel_to_df(data), x_columns)
    y = get_target_column(basemodel_to_df(data), y_column)
    exogenous = sm.add_constant(X)
    results = BetweenOLS(y, exogenous).fit()
    return OBBject(results={"results": results})


@router.command(
    methods=["POST"],
    examples=[
        APIEx(
            parameters={
                "y_column": "portfolio_value",
                "x_columns": ["risk_free_rate"],
                "data": APIEx.mock_data("panel"),
            }
        ),
    ],
)
def panel_pooled(
    data: List[Data],
    y_column: str,
    x_columns: List[str],
) -> OBBject[Dict]:
    """Perform a Pooled coefficient estimator regression on panel data.

    The Pooled coefficient estimator for regression analysis on panel data is treating the data as a large
    cross-section without distinguishing between variations across time or entities
    (such as individuals, companies, or countries). By assuming that the explanatory variables (x_columns) have a
    uniform effect on the dependent variable (y_column) across all entities and time periods, this method simplifies
    the analysis and provides a generalized view of the relationships within the data.

    Parameters
    ----------
    data: List[Data]
        Input dataset.
    y_column: str
        Target column.
    x_columns: List[str]
        List of columns to use as exogenous variables.

    Returns
    -------
    OBBject[Dict]
        OBBject with the fit model returned
    """
    # pylint: disable=import-outside-toplevel
    import statsmodels.api as sm
    from linearmodels.panel import PooledOLS
    from openbb_core.app.utils import (
        basemodel_to_df,
        get_target_column,
        get_target_columns,
    )

    X = get_target_columns(basemodel_to_df(data), x_columns)
    y = get_target_column(basemodel_to_df(data), y_column)
    exogenous = sm.add_constant(X)
    results = PooledOLS(y, exogenous).fit()
    return OBBject(results={"results": results})


@router.command(
    methods=["POST"],
    examples=[
        APIEx(
            parameters={
                "y_column": "portfolio_value",
                "x_columns": ["risk_free_rate"],
                "data": APIEx.mock_data("panel"),
            }
        ),
    ],
)
def panel_fixed(
    data: List[Data],
    y_column: str,
    x_columns: List[str],
) -> OBBject[Dict]:
    """One- and two-way fixed effects estimator for panel data.

    The Fixed Effects estimator to panel data is enabling a focused analysis on the unique characteristics of entities
    (such as individuals, companies, or countries) and/or time periods. By controlling for entity-specific and/or
    time-specific influences, this method isolates the effect of explanatory variables (x_columns) on the dependent
    variable (y_column), under the assumption that these entity or time effects capture unobserved heterogeneity.

    Parameters
    ----------
    data: List[Data]
        Input dataset.
    y_column: str
        Target column.
    x_columns: List[str]
        List of columns to use as exogenous variables.

    Returns
    -------
    OBBject[Dict]
        OBBject with the fit model returned
    """
    # pylint: disable=import-outside-toplevel
    import statsmodels.api as sm
    from linearmodels.panel import PanelOLS
    from openbb_core.app.utils import (
        basemodel_to_df,
        get_target_column,
        get_target_columns,
    )

    X = get_target_columns(basemodel_to_df(data), x_columns)
    y = get_target_column(basemodel_to_df(data), y_column)
    exogenous = sm.add_constant(X)
    results = PanelOLS(y, exogenous).fit()
    return OBBject(results={"results": results})


@router.command(
    methods=["POST"],
    examples=[
        APIEx(
            parameters={
                "y_column": "portfolio_value",
                "x_columns": ["risk_free_rate"],
                "data": APIEx.mock_data("panel"),
            }
        ),
    ],
)
def panel_first_difference(
    data: List[Data],
    y_column: str,
    x_columns: List[str],
) -> OBBject[Dict]:
    """Perform a first-difference estimate for panel data.

    The First-Difference estimator for panel data analysis is focusing on the changes between consecutive observations
    for each entity (such as individuals, companies, or countries). By differencing the data, this method effectively
    removes entity-specific effects that are constant over time, allowing for the examination of the impact of changes
    in explanatory variables (x_columns) on the change in the dependent variable (y_column).

    Parameters
    ----------
    data: List[Data]
        Input dataset.
    y_column: str
        Target column.
    x_columns: List[str]
        List of columns to use as exogenous variables.

    Returns
    -------
    OBBject[Dict]
        OBBject with the fit model returned
    """
    # pylint: disable=import-outside-toplevel
    from linearmodels.panel import FirstDifferenceOLS
    from openbb_core.app.utils import (
        basemodel_to_df,
        get_target_column,
        get_target_columns,
    )

    X = get_target_columns(basemodel_to_df(data), x_columns)
    y = get_target_column(basemodel_to_df(data), y_column)
    exogenous = X
    results = FirstDifferenceOLS(y, exogenous).fit()
    return OBBject(results={"results": results})


@router.command(
    methods=["POST"],
    examples=[
        APIEx(
            parameters={
                "y_column": "portfolio_value",
                "x_columns": ["risk_free_rate"],
                "data": APIEx.mock_data("panel"),
            }
        ),
    ],
)
def panel_fmac(
    data: List[Data],
    y_column: str,
    x_columns: List[str],
) -> OBBject[Dict]:
    """Fama-MacBeth estimator for panel data.

    The Fama-MacBeth estimator, a two-step procedure renowned for its application in finance to estimate the risk
    premiums and evaluate the capital asset pricing model. By first estimating cross-sectional regressions for each
    time period and then averaging the regression coefficients over time, this method provides insights into the
    relationship between the dependent variable (y_column) and explanatory variables (x_columns) across different
    entities (such as individuals, companies, or countries).

    Parameters
    ----------
    data: List[Data]
        Input dataset.
    y_column: str
        Target column.
    x_columns: List[str]
        List of columns to use as exogenous variables.

    Returns
    -------
    OBBject[Dict]
        OBBject with the fit model returned
    """
    # pylint: disable=import-outside-toplevel
    import statsmodels.api as sm
    from linearmodels.panel import FamaMacBeth
    from openbb_core.app.utils import (
        basemodel_to_df,
        get_target_column,
        get_target_columns,
    )

    X = get_target_columns(basemodel_to_df(data), x_columns)
    y = get_target_column(basemodel_to_df(data), y_column)
    exogenous = sm.add_constant(X)
    results = FamaMacBeth(y, exogenous).fit()
    return OBBject(results={"results": results})


@router.command(methods=["POST"], include_in_schema=False)
def variance_inflation_factor(
    data: List[Data], columns: Optional[list] = None
) -> OBBject[Dict]:
    r"""Calculates VIF (variance inflation factor), which tests collinearity.

    It quantifies the severity of multicollinearity in an ordinary least squares regression analysis. The square
    root of the variance inflation factor indicates how much larger the standard error increases compared to if
    that variable had 0 correlation to other predictor variables in the model.

    It is defined as:

    $ VIF_i = 1 / (1 - R_i^2) $
    where $ R_i $ is the coefficient of determination of the regression equation with the column i being the result
    from the i:th series being the exogenous variable.

    A VIF over 5 indicates a high collinearity and correlation. Values over 10 indicates causes problems, while a
    value of 1 indicates no correlation. Thus VIF values between 1 and 5 are most commonly considered acceptable.
    In order to improve the results one can often remove a column with high VIF.

    For further information see: https://en.wikipedia.org/wiki/Variance_inflation_factor

    Parameters
    ----------
    dataset: List[Data]
        Dataset to calculate VIF on
    columns: Optional[list]
        The columns to calculate to test for collinearity

    Returns
    -------
    OBBject
        The resulting VIF values for the selected columns
    """

    # Convert to pandas dataframe
    dataset = basemodel_to_df(data)

    # Add a constant
    df = add_constant(dataset if columns is None else dataset[columns])

    # Remove date and string type because VIF doesn't work for these types
    df = df.select_dtypes(exclude=["object", "datetime", "timedelta"])

    # Calculate the VIF values
    vif_values = {}
    for i in range(len(df.columns))[1:]:
        vif_values[f"{df.columns[i]}"] = vif(df.values, i)

    results = df_to_basemodel(pd.DataFrame(vif_values, index=[0]))
    return OBBject(results=results)<|MERGE_RESOLUTION|>--- conflicted
+++ resolved
@@ -6,28 +6,8 @@
 from openbb_core.app.model.example import APIEx, PythonEx
 from openbb_core.app.model.obbject import OBBject
 from openbb_core.app.router import Router
-<<<<<<< HEAD
-from openbb_core.app.utils import (
-    basemodel_to_df,
-    df_to_basemodel,
-    get_target_column,
-    get_target_columns,
-)
 from openbb_core.provider.abstract.data import Data
 from pydantic import PositiveInt
-from statsmodels.stats.diagnostic import acorr_breusch_godfrey  # type: ignore
-from statsmodels.stats.outliers_influence import variance_inflation_factor as vif
-from statsmodels.stats.stattools import durbin_watson  # type: ignore
-from statsmodels.tools.tools import add_constant
-from statsmodels.tsa.stattools import adfuller, grangercausalitytests  # type: ignore
-
-from openbb_econometrics.utils import get_engle_granger_two_step_cointegration_test
-
-router = Router(prefix="")
-=======
-from openbb_core.provider.abstract.data import Data
-from pydantic import PositiveInt
->>>>>>> 7aa7e092
 
 router = Router(prefix="", description="Econometrics analysis tools.")
 
@@ -935,7 +915,7 @@
 @router.command(methods=["POST"], include_in_schema=False)
 def variance_inflation_factor(
     data: List[Data], columns: Optional[list] = None
-) -> OBBject[Dict]:
+) -> OBBject[List[Data]]:
     r"""Calculates VIF (variance inflation factor), which tests collinearity.
 
     It quantifies the severity of multicollinearity in an ordinary least squares regression analysis. The square
@@ -963,9 +943,17 @@
 
     Returns
     -------
-    OBBject
+    OBBject[List[Data]]
         The resulting VIF values for the selected columns
     """
+    # pylint: disable=import-outside-toplevel
+    from openbb_core.app.utils import (
+        basemodel_to_df,
+        df_to_basemodel,
+    )
+    from pandas import DataFrame
+    from statsmodels.stats.outliers_influence import variance_inflation_factor as vif
+    from statsmodels.tools.tools import add_constant
 
     # Convert to pandas dataframe
     dataset = basemodel_to_df(data)
@@ -981,5 +969,5 @@
     for i in range(len(df.columns))[1:]:
         vif_values[f"{df.columns[i]}"] = vif(df.values, i)
 
-    results = df_to_basemodel(pd.DataFrame(vif_values, index=[0]))
+    results = df_to_basemodel(DataFrame(vif_values, index=[0]))
     return OBBject(results=results)
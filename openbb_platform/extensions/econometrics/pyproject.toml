--- conflicted
+++ resolved
@@ -1,10 +1,6 @@
 [tool.poetry]
 name = "openbb-econometrics"
-<<<<<<< HEAD
 version = "1.2.1"
-=======
-version = "1.2.0"
->>>>>>> a0f08aba
 description = "Econometrics Toolkit for OpenBB"
 authors = ["OpenBB Team <hello@openbb.co>"]
 license = "AGPL-3.0-only"
@@ -12,16 +8,12 @@
 packages = [{ include = "openbb_econometrics" }]
 
 [tool.poetry.dependencies]
-python = ">=3.8,<3.12"                 # scipy forces python <4.0 explicitly
+python = ">=3.8,<3.12"  # scipy forces python <4.0 explicitly
 scipy = "^1.10.1"
 statsmodels = "^0.14.0"
 arch = "^5.5.0"
-linearmodels = "<=4.25"                # ^4.26 has setuptools-scm in setup_requires
-<<<<<<< HEAD
+linearmodels = "<=4.25" # ^4.26 has setuptools-scm in setup_requires
 openbb-core = "^1.2.3"
-=======
-openbb-core = "^1.2.1"
->>>>>>> a0f08aba
 
 [build-system]
 requires = ["poetry-core"]

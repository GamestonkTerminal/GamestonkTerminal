--- conflicted
+++ resolved
@@ -1319,7 +1319,6 @@
 
 @pytest.mark.parametrize(
     "params",
-<<<<<<< HEAD
     [
         ({"symbol": "AAPL", "limit": 5, "provider": "fmp"}),
     ],
@@ -1329,8 +1328,14 @@
     params = {p: v for p, v in params.items() if v}
 
     query_str = get_querystring(params, [])
-    url = f"http://0.0.0.0:8000/api/v1/equity/fundamnetal/historical_eps?{query_str}"
-=======
+    url = f"http://0.0.0.0:8000/api/v1/equity/fundamental/historical_eps?{query_str}"
+    result = requests.get(url, headers=headers, timeout=10)
+    assert isinstance(result, requests.Response)
+    assert result.status_code == 200
+
+
+@pytest.mark.parametrize(
+    "params",
     [({"provider": "tiingo", "symbol": "AAPL"})],
 )
 @pytest.mark.integration
@@ -1339,7 +1344,6 @@
 
     query_str = get_querystring(params, [])
     url = f"http://0.0.0.0:8000/api/v1/equity/fundamental/trailing_dividend_yield?{query_str}"
->>>>>>> 4230a268
     result = requests.get(url, headers=headers, timeout=10)
     assert isinstance(result, requests.Response)
     assert result.status_code == 200
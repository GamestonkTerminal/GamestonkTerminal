"""API integration tests for equity extension."""

import base64
from datetime import time

import pytest
import requests
from extensions.tests.conftest import parametrize
from openbb_core.env import Env
from openbb_core.provider.utils.helpers import get_querystring

# pylint: disable=too-many-lines,redefined-outer-name


@pytest.fixture(scope="session")
def headers():
    userpass = f"{Env().API_USERNAME}:{Env().API_PASSWORD}"
    userpass_bytes = userpass.encode("ascii")
    base64_bytes = base64.b64encode(userpass_bytes)

    return {"Authorization": f"Basic {base64_bytes.decode('ascii')}"}


@parametrize(
    "params",
    [
        ({"symbol": "AAPL", "period": "annual", "limit": 12, "provider": "fmp"}),
        (
            {
                "provider": "intrinio",
                "symbol": "AAPL",
                "period": "annual",
                "fiscal_year": None,
                "limit": 2,
            }
        ),
        (
            {
                "provider": "polygon",
                "include_sources": True,
                "order": "asc",
                "sort": "filing_date",
                "symbol": "AAPL",
                "period": "annual",
                "limit": 12,
                "filing_date": "2022-10-27",
                "filing_date_lt": "2022-11-01",
                "filing_date_lte": "2022-11-01",
                "filing_date_gt": "2022-10-10",
                "filing_date_gte": "2022-10-10",
                "period_of_report_date": "2022-09-24",
                "period_of_report_date_lt": "2022-11-01",
                "period_of_report_date_lte": "2022-11-01",
                "period_of_report_date_gt": "2022-10-10",
                "period_of_report_date_gte": "2022-10-10",
            }
        ),
        (
            {
                "symbol": "AAPL",
                "period": "annual",
                "limit": 12,
                "provider": "fmp",
            }
        ),
        (
            {
                "symbol": "AAPL",
                "period": "annual",
                "limit": 12,
                "provider": "yfinance",
            }
        ),
    ],
)
@pytest.mark.integration
def test_equity_fundamental_balance(params, headers):
    params = {p: v for p, v in params.items() if v}

    query_str = get_querystring(params, [])
    url = f"http://0.0.0.0:8000/api/v1/equity/fundamental/balance?{query_str}"
    result = requests.get(url, headers=headers, timeout=10)
    assert isinstance(result, requests.Response)
    assert result.status_code == 200


@parametrize(
    "params",
    [({"symbol": "AAPL", "limit": 10, "provider": "fmp"})],
)
@pytest.mark.integration
def test_equity_fundamental_balance_growth(params, headers):
    params = {p: v for p, v in params.items() if v}

    query_str = get_querystring(params, [])
    url = f"http://0.0.0.0:8000/api/v1/equity/fundamental/balance_growth?{query_str}"
    result = requests.get(url, headers=headers, timeout=10)
    assert isinstance(result, requests.Response)
    assert result.status_code == 200


@parametrize(
    "params",
    [
        ({"start_date": "2023-11-05", "end_date": "2023-11-10", "provider": "fmp"}),
        ({"start_date": "2023-11-05", "end_date": "2023-11-10", "provider": "nasdaq"}),
    ],
)
@pytest.mark.integration
def test_equity_calendar_dividend(params, headers):
    params = {p: v for p, v in params.items() if v}

    query_str = get_querystring(params, [])
    url = f"http://0.0.0.0:8000/api/v1/equity/calendar/dividend?{query_str}"
    result = requests.get(url, headers=headers, timeout=10)
    assert isinstance(result, requests.Response)
    assert result.status_code == 200


@parametrize(
    "params",
    [
        ({"start_date": "2023-11-05", "end_date": "2023-11-10", "provider": "fmp"}),
    ],
)
@pytest.mark.integration
def test_equity_calendar_splits(params, headers):
    params = {p: v for p, v in params.items() if v}

    query_str = get_querystring(params, [])
    url = f"http://0.0.0.0:8000/api/v1/equity/calendar/splits?{query_str}"
    result = requests.get(url, headers=headers, timeout=10)
    assert isinstance(result, requests.Response)
    assert result.status_code == 200


@parametrize(
    "params",
    [
        ({"start_date": "2023-11-09", "end_date": "2023-11-10", "provider": "fmp"}),
        ({"start_date": "2023-11-09", "end_date": "2023-11-10", "provider": "nasdaq"}),
        ({"start_date": "2023-11-09", "end_date": "2023-11-10", "provider": "tmx"}),
    ],
)
@pytest.mark.integration
def test_equity_calendar_earnings(params, headers):
    params = {p: v for p, v in params.items() if v}

    query_str = get_querystring(params, [])
    url = f"http://0.0.0.0:8000/api/v1/equity/calendar/earnings?{query_str}"
    result = requests.get(url, headers=headers, timeout=10)
    assert isinstance(result, requests.Response)
    assert result.status_code == 200


@parametrize(
    "params",
    [
        (
            {
                "provider": "intrinio",
                "symbol": "AAPL",
                "period": "ttm",
                "fiscal_year": 2015,
                "limit": 4,
            }
        ),
        (
            {
                "provider": "polygon",
                "include_sources": True,
                "order": "asc",
                "sort": "filing_date",
                "symbol": "AAPL",
                "period": "annual",
                "limit": 12,
                "filing_date": "2022-10-27",
                "filing_date_lt": "2022-11-01",
                "filing_date_lte": "2022-11-01",
                "filing_date_gt": "2022-10-10",
                "filing_date_gte": "2022-10-10",
                "period_of_report_date": "2022-09-24",
                "period_of_report_date_lt": "2022-11-01",
                "period_of_report_date_lte": "2022-11-01",
                "period_of_report_date_gt": "2022-10-10",
                "period_of_report_date_gte": "2022-10-10",
            }
        ),
        (
            {
                "symbol": "AAPL",
                "period": "annual",
                "limit": 12,
                "provider": "fmp",
            }
        ),
        (
            {
                "symbol": "AAPL",
                "period": "annual",
                "limit": 12,
                "provider": "yfinance",
            }
        ),
    ],
)
@pytest.mark.integration
def test_equity_fundamental_cash(params, headers):
    params = {p: v for p, v in params.items() if v}

    query_str = get_querystring(params, [])
    url = f"http://0.0.0.0:8000/api/v1/equity/fundamental/cash?{query_str}"
    result = requests.get(url, headers=headers, timeout=10)
    assert isinstance(result, requests.Response)
    assert result.status_code == 200


@parametrize(
    "params",
    [({"symbol": "AAPL", "limit": 10, "provider": "fmp"})],
)
@pytest.mark.integration
def test_equity_fundamental_cash_growth(params, headers):
    params = {p: v for p, v in params.items() if v}

    query_str = get_querystring(params, [])
    url = f"http://0.0.0.0:8000/api/v1/equity/fundamental/cash_growth?{query_str}"
    result = requests.get(url, headers=headers, timeout=10)
    assert isinstance(result, requests.Response)
    assert result.status_code == 200


@parametrize(
    "params",
    [
        (
            {
                "symbol": "AAPL",
                "start_date": "2020-01-01",
                "end_date": "2021-01-01",
                "provider": "fmp",
            }
        ),
        (
            {
                "symbol": "AAPL",
                "provider": "fmp",
            }
        ),
        (
            {
                "symbol": "AAPL,MSFT",
                "provider": "fmp",
            }
        ),
    ],
)
@pytest.mark.integration
def test_equity_fundamental_management_compensation(params, headers):
    params = {p: v for p, v in params.items() if v}

    query_str = get_querystring(params, [])
    url = f"http://0.0.0.0:8000/api/v1/equity/fundamental/management_compensation?{query_str}"
    result = requests.get(url, headers=headers, timeout=10)
    assert isinstance(result, requests.Response)
    assert result.status_code == 200


@parametrize(
    "params",
    [({"symbol": "AAPL", "provider": "fmp"})],
)
@pytest.mark.integration
def test_equity_fundamental_historical_splits(params, headers):
    params = {p: v for p, v in params.items() if v}

    query_str = get_querystring(params, [])
    url = f"http://0.0.0.0:8000/api/v1/equity/fundamental/historical_splits?{query_str}"
    result = requests.get(url, headers=headers, timeout=10)
    assert isinstance(result, requests.Response)
    assert result.status_code == 200


@parametrize(
    "params",
    [
        (
            {
                "symbol": "AAPL",
                "start_date": "2021-01-01",
                "end_date": "2023-06-06",
                "limit": 100,
                "provider": "intrinio",
            }
        ),
        ({"symbol": "RY", "provider": "tmx"}),
        (
            {
                "symbol": "AAPL",
                "start_date": "2021-01-01",
                "end_date": "2023-06-06",
                "provider": "fmp",
            }
        ),
        (
            {
                "symbol": "AAPL",
                "limit": 3,
                "provider": "intrinio",
            }
        ),
        (
            {
                "symbol": "AAPL",
                "provider": "fmp",
            }
        ),
    ],
)
@pytest.mark.integration
def test_equity_fundamental_dividends(params, headers):
    params = {p: v for p, v in params.items() if v}

    query_str = get_querystring(params, [])
    url = f"http://0.0.0.0:8000/api/v1/equity/fundamental/dividends?{query_str}"
    result = requests.get(url, headers=headers, timeout=10)
    assert isinstance(result, requests.Response)
    assert result.status_code == 200


@parametrize(
    "params",
    [({"symbol": "AAPL", "provider": "fmp"})],
)
@pytest.mark.integration
def test_equity_fundamental_employee_count(params, headers):
    params = {p: v for p, v in params.items() if v}

    query_str = get_querystring(params, [])
    url = f"http://0.0.0.0:8000/api/v1/equity/fundamental/employee_count?{query_str}"
    result = requests.get(url, headers=headers, timeout=10)
    assert isinstance(result, requests.Response)
    assert result.status_code == 200


@parametrize(
    "params",
    [({"symbol": "AAPL", "period": "annual", "limit": 30})],
)
@pytest.mark.integration
def test_equity_estimates_historical(params, headers):
    params = {p: v for p, v in params.items() if v}

    query_str = get_querystring(params, [])
    url = f"http://0.0.0.0:8000/api/v1/equity/estimates/historical?{query_str}"
    result = requests.get(url, headers=headers, timeout=10)
    assert isinstance(result, requests.Response)
    assert result.status_code == 200


@parametrize(
    "params",
    [
        ({"symbol": "AAPL", "period": "annual", "limit": 12, "provider": "fmp"}),
        (
            {
                "provider": "intrinio",
                "symbol": "AAPL",
                "period": "ytd",
                "fiscal_year": 2020,
                "limit": 4,
            }
        ),
        (
            {
                "provider": "polygon",
                "include_sources": True,
                "order": "asc",
                "sort": "filing_date",
                "symbol": "AAPL",
                "period": "annual",
                "limit": 12,
                "filing_date": "2022-10-27",
                "filing_date_lt": "2022-11-01",
                "filing_date_lte": "2022-11-01",
                "filing_date_gt": "2022-10-10",
                "filing_date_gte": "2022-10-10",
                "period_of_report_date": "2022-09-24",
                "period_of_report_date_lt": "2022-11-01",
                "period_of_report_date_lte": "2022-11-01",
                "period_of_report_date_gt": "2022-10-10",
                "period_of_report_date_gte": "2022-10-10",
            }
        ),
        (
            {
                "symbol": "AAPL",
                "period": "annual",
                "limit": 12,
                "provider": "fmp",
            }
        ),
        (
            {
                "symbol": "AAPL",
                "period": "annual",
                "limit": 12,
                "provider": "yfinance",
            }
        ),
    ],
)
@pytest.mark.integration
def test_equity_fundamental_income(params, headers):
    params = {p: v for p, v in params.items() if v}

    query_str = get_querystring(params, [])
    url = f"http://0.0.0.0:8000/api/v1/equity/fundamental/income?{query_str}"
    result = requests.get(url, headers=headers, timeout=10)
    assert isinstance(result, requests.Response)
    assert result.status_code == 200


@parametrize(
    "params",
    [({"symbol": "AAPL", "limit": 10, "period": "annual", "provider": "fmp"})],
)
@pytest.mark.integration
def test_equity_fundamental_income_growth(params, headers):
    params = {p: v for p, v in params.items() if v}

    query_str = get_querystring(params, [])
    url = f"http://0.0.0.0:8000/api/v1/equity/fundamental/income_growth?{query_str}"
    result = requests.get(url, headers=headers, timeout=10)
    assert isinstance(result, requests.Response)
    assert result.status_code == 200


@parametrize(
    "params",
    [
        (
            {
                "symbol": "RY",
                "provider": "tmx",
                "limit": None,
            }
        ),
        (
            {
                "provider": "fmp",
                "symbol": "AAPL",
                "limit": 10,
                "transaction_type": None,
            }
        ),
        (
            {
                "provider": "intrinio",
                "symbol": "AAPL",
                "limit": 10,
                "start_date": "2021-01-01",
                "end_date": "2023-06-06",
                "ownership_type": None,
                "sort_by": "updated_on",
            }
        ),
    ],
)
@pytest.mark.integration
def test_equity_ownership_insider_trading(params, headers):
    params = {p: v for p, v in params.items() if v}

    query_str = get_querystring(params, [])
    url = f"http://0.0.0.0:8000/api/v1/equity/ownership/insider_trading?{query_str}"
    result = requests.get(url, headers=headers, timeout=10)
    assert isinstance(result, requests.Response)
    assert result.status_code == 200


@parametrize(
    "params",
    [
        (
            {
                "symbol": "AAPL",
                "include_current_quarter": True,
                "date": "2021-09-30",
                "provider": "fmp",
            }
        ),
        (
            {
                "provider": "intrinio",
                "symbol": "AAPL",
                "limit": 100,
            }
        ),
    ],
)
@pytest.mark.integration
def test_equity_ownership_institutional(params, headers):
    params = {p: v for p, v in params.items() if v}

    query_str = get_querystring(params, [])
    url = f"http://0.0.0.0:8000/api/v1/equity/ownership/institutional?{query_str}"
    result = requests.get(url, headers=headers, timeout=20)
    assert isinstance(result, requests.Response)
    assert result.status_code == 200


@parametrize(
    "params",
    [
        (
            {
                "symbol": "",
                "start_date": "2023-01-01",
                "end_date": "2023-06-06",
                "limit": 100,
                "provider": "intrinio",
            }
        ),
        (
            {
                "start_date": "2023-01-01",
                "end_date": "2023-11-01",
                "status": "priced",
                "provider": "nasdaq",
                "is_spo": False,
            }
        ),
    ],
)
@pytest.mark.integration
def test_equity_calendar_ipo(params, headers):
    params = {p: v for p, v in params.items() if v}

    query_str = get_querystring(params, [])
    url = f"http://0.0.0.0:8000/api/v1/equity/calendar/ipo?{query_str}"
    result = requests.get(url, headers=headers, timeout=10)
    assert isinstance(result, requests.Response)
    assert result.status_code == 200


@parametrize(
    "params",
    [
        (
            {
                "provider": "fmp",
                "symbol": "AAPL",
                "period": "annual",
                "limit": 100,
                "with_ttm": False,
            }
        ),
        ({"provider": "intrinio", "symbol": "AAPL", "period": "annual", "limit": 100}),
        ({"provider": "finviz", "symbol": "AAPL,GOOG"}),
    ],
)
@pytest.mark.integration
def test_equity_fundamental_metrics(params, headers):
    params = {p: v for p, v in params.items() if v}

    query_str = get_querystring(params, [])
    url = f"http://0.0.0.0:8000/api/v1/equity/fundamental/metrics?{query_str}"
    result = requests.get(url, headers=headers, timeout=10)
    assert isinstance(result, requests.Response)
    assert result.status_code == 200


@parametrize(
    "params",
    [({"symbol": "AAPL"})],
)
@pytest.mark.integration
def test_equity_fundamental_management(params, headers):
    params = {p: v for p, v in params.items() if v}

    query_str = get_querystring(params, [])
    url = f"http://0.0.0.0:8000/api/v1/equity/fundamental/management?{query_str}"
    result = requests.get(url, headers=headers, timeout=10)
    assert isinstance(result, requests.Response)
    assert result.status_code == 200


@parametrize(
    "params",
    [({"symbol": "AAPL"})],
)
@pytest.mark.integration
def test_equity_fundamental_overview(params, headers):
    params = {p: v for p, v in params.items() if v}

    query_str = get_querystring(params, [])
    url = f"http://0.0.0.0:8000/api/v1/equity/fundamental/overview?{query_str}"
    result = requests.get(url, headers=headers, timeout=10)
    assert isinstance(result, requests.Response)
    assert result.status_code == 200


@parametrize(
    "params",
    [({"symbol": "AAPL", "date": "2023-01-01", "page": 1, "provider": "fmp"})],
)
@pytest.mark.integration
def test_equity_ownership_major_holders(params, headers):
    params = {p: v for p, v in params.items() if v}

    query_str = get_querystring(params, [])
    url = f"http://0.0.0.0:8000/api/v1/equity/ownership/major_holders?{query_str}"
    result = requests.get(url, headers=headers, timeout=10)
    assert isinstance(result, requests.Response)
    assert result.status_code == 200


@parametrize(
    "params",
    [
        ({"symbol": "AAPL", "limit": 10, "provider": "fmp"}),
        ({"symbol": "AAPL", "provider": "finviz"}),
        (
            {
                "symbol": "AAPL",
                "limit": 10,
                "provider": "benzinga",
                # optional provider params
                "fields": None,
                "date": None,
                "date_from": None,
                "date_to": None,
                "importance": None,
                "updated": None,
                "action": None,
                "analyst": None,
                "firm": None,
            }
        ),
    ],
)
@pytest.mark.integration
def test_equity_estimates_price_target(params, headers):
    params = {p: v for p, v in params.items() if v}

    query_str = get_querystring(params, [])
    url = f"http://0.0.0.0:8000/api/v1/equity/estimates/price_target?{query_str}"
    result = requests.get(url, headers=headers, timeout=10)
    assert isinstance(result, requests.Response)
    assert result.status_code == 200


@parametrize(
    "params",
    [
        ({"symbol": "AAPL", "provider": "fmp"}),
        ({"symbol": "TD:US", "provider": "tmx"}),
    ],
)
@pytest.mark.integration
def test_equity_estimates_consensus(params, headers):
    params = {p: v for p, v in params.items() if v}

    query_str = get_querystring(params, [])
    url = f"http://0.0.0.0:8000/api/v1/equity/estimates/consensus?{query_str}"
    result = requests.get(url, headers=headers, timeout=10)
    assert isinstance(result, requests.Response)
    assert result.status_code == 200


@parametrize(
    "params",
    [
        ({"symbol": "AAPL", "period": "annual", "limit": 12, "provider": "fmp"}),
        (
            {
                "symbol": "AAPL",
                "period": "ttm",
                "fiscal_year": 2019,
                "limit": 4,
                "provider": "intrinio",
            }
        ),
    ],
)
@pytest.mark.integration
def test_equity_fundamental_ratios(params, headers):
    params = {p: v for p, v in params.items() if v}

    query_str = get_querystring(params, [])
    url = f"http://0.0.0.0:8000/api/v1/equity/fundamental/ratios?{query_str}"
    result = requests.get(url, headers=headers, timeout=10)
    assert isinstance(result, requests.Response)
    assert result.status_code == 200


@parametrize(
    "params",
    [({"symbol": "AAPL", "period": "annual", "structure": "flat", "provider": "fmp"})],
)
@pytest.mark.integration
def test_equity_fundamental_revenue_per_geography(params, headers):
    params = {p: v for p, v in params.items() if v}

    query_str = get_querystring(params, [])
    url = f"http://0.0.0.0:8000/api/v1/equity/fundamental/revenue_per_geography?{query_str}"
    result = requests.get(url, headers=headers, timeout=10)
    assert isinstance(result, requests.Response)
    assert result.status_code == 200


@parametrize(
    "params",
    [({"symbol": "AAPL", "period": "annual", "structure": "flat", "provider": "fmp"})],
)
@pytest.mark.integration
def test_equity_fundamental_revenue_per_segment(params, headers):
    params = {p: v for p, v in params.items() if v}

    query_str = get_querystring(params, [])
    url = (
        f"http://0.0.0.0:8000/api/v1/equity/fundamental/revenue_per_segment?{query_str}"
    )
    result = requests.get(url, headers=headers, timeout=10)
    assert isinstance(result, requests.Response)
    assert result.status_code == 200


@parametrize(
    "params",
    [
        ({"symbol": "AAPL", "form_type": "1", "limit": 100, "provider": "fmp"}),
        (
            {
                "provider": "intrinio",
                "symbol": "AAPL",
                "start_date": "2021-01-01",
                "end_date": "2023-11-01",
                "form_type": None,
                "limit": 100,
                "thea_enabled": None,
            }
        ),
        (
            {
                "symbol": "AAPL",
                "limit": 3,
                "type": "8-K",
                "cik": None,
                "provider": "sec",
                "use_cache": False,
            }
        ),
        (
            {
                "cik": "0001067983",
                "limit": 3,
                "type": "10-Q",
                "symbol": None,
                "provider": "sec",
                "use_cache": False,
            }
        ),
        (
            {
                "provider": "tmx",
                "symbol": "IBM:US",
                "start_date": "2023-09-30",
                "end_date": "2023-12-31",
                "limit": None,
                "form_type": None,
            }
        ),
    ],
)
@pytest.mark.integration
def test_equity_fundamental_filings(params, headers):
    params = {p: v for p, v in params.items() if v}

    query_str = get_querystring(params, [])
    url = f"http://0.0.0.0:8000/api/v1/equity/fundamental/filings?{query_str}"
    result = requests.get(url, headers=headers, timeout=10)
    assert isinstance(result, requests.Response)
    assert result.status_code == 200


@parametrize(
    "params",
    [
        ({"symbol": "AAPL", "provider": "fmp"}),
        ({"symbol": "AAPL", "provider": "intrinio"}),
    ],
)
@pytest.mark.integration
def test_equity_ownership_share_statistics(params, headers):
    params = {p: v for p, v in params.items() if v}

    query_str = get_querystring(params, [])
    url = f"http://0.0.0.0:8000/api/v1/equity/ownership/share_statistics?{query_str}"
    result = requests.get(url, headers=headers, timeout=10)
    assert isinstance(result, requests.Response)
    assert result.status_code == 200


@parametrize(
    "params",
    [({"symbol": "AAPL", "year": 2023})],
)
@pytest.mark.integration
def test_equity_fundamental_transcript(params, headers):
    params = {p: v for p, v in params.items() if v}

    query_str = get_querystring(params, [])
    url = f"http://0.0.0.0:8000/api/v1/equity/fundamental/transcript?{query_str}"
    result = requests.get(url, headers=headers, timeout=10)
    assert isinstance(result, requests.Response)
    assert result.status_code == 200


@parametrize(
    "params",
    [({"symbol": "AAPL"})],
)
@pytest.mark.integration
def test_equity_compare_peers(params, headers):
    params = {p: v for p, v in params.items() if v}

    query_str = get_querystring(params, [])
    url = f"http://0.0.0.0:8000/api/v1/equity/compare/peers?{query_str}"
    result = requests.get(url, headers=headers, timeout=10)
    assert isinstance(result, requests.Response)
    assert result.status_code == 200


@parametrize(
    "params",
    [({"group": "country", "metric": "overview", "provider": "finviz"})],
)
@pytest.mark.integration
def test_equity_compare_groups(params, headers):
    params = {p: v for p, v in params.items() if v}

    query_str = get_querystring(params, [])
    url = f"http://0.0.0.0:8000/api/v1/equity/compare/groups?{query_str}"
    result = requests.get(url, headers=headers, timeout=10)
    assert isinstance(result, requests.Response)
    assert result.status_code == 200


@parametrize(
    "params",
    [
        (
            {
                "symbol": "AAPL",
                "start_date": "2023-01-01",
                "end_date": "2023-06-06",
                "interval": "1d",
                "provider": "yfinance",
            }
        ),
        (
            {
                "adjusted": True,
                "extended_hours": True,
                "month": "2023-01",
                "output_size": "full",
                "provider": "alpha_vantage",
                "symbol": "AAPL",
                "start_date": "2023-01-01",
                "end_date": "2023-01-02",
                "interval": "1m",
            }
        ),
        (
            {
                "adjusted": True,
                "extended_hours": False,
                "output_size": "full",
                "month": "2023-01",
                "provider": "alpha_vantage",
                "symbol": "AAPL",
                "start_date": "2023-01-01",
                "end_date": "2023-06-06",
                "interval": "1d",
            }
        ),
        (
            {
                "provider": "cboe",
                "symbol": "AAPL",
                "start_date": "2023-01-01",
                "end_date": "2023-01-02",
                "interval": "1m",
                "use_cache": False,
            }
        ),
        (
            {
                "provider": "cboe",
                "symbol": "AAPL",
                "start_date": "2023-01-01",
                "end_date": "2023-06-06",
                "interval": "1d",
                "use_cache": False,
            }
        ),
        (
            {
                "limit": "30",
                "provider": "fmp",
                "symbol": "AAPL",
                "start_date": "2023-01-01",
                "end_date": "2023-01-02",
                "interval": "1m",
            }
        ),
        (
            {
                "limit": "30",
                "provider": "fmp",
                "symbol": "AAPL",
                "start_date": "2023-01-01",
                "end_date": "2023-06-06",
                "interval": "1d",
            }
        ),
        (
            {
                "timezone": "UTC",
                "source": "realtime",
                "start_time": time(5, 30, 0),
                "end_time": time(12, 0, 0),
                "provider": "intrinio",
                "symbol": "AAPL",
                "start_date": "2023-06-01",
                "end_date": "2023-06-03",
                "interval": "1h",
            }
        ),
        (
            {
                "timezone": "UTC",
                "source": "realtime",
                "start_time": time(5, 30, 0),
                "end_time": time(12, 0, 0),
                "provider": "intrinio",
                "symbol": "AAPL",
                "start_date": "2023-01-01",
                "end_date": "2023-06-06",
                "interval": "1d",
            }
        ),
        (
            {
                "sort": "desc",
                "limit": "49999",
                "adjusted": "True",
                "provider": "polygon",
                "symbol": "AAPL",
                "start_date": "2023-01-01",
                "end_date": "2023-01-02",
                "interval": "1m",
            }
        ),
        (
            {
                "sort": "desc",
                "limit": "49999",
                "adjusted": "True",
                "provider": "polygon",
                "symbol": "AAPL",
                "start_date": "2023-01-01",
                "end_date": "2023-06-06",
                "interval": "1d",
            }
        ),
        (
            {
                "prepost": False,
                "include": True,
                "adjusted": False,
                "ignore_tz": True,
                "provider": "yfinance",
                "symbol": "AAPL",
                "start_date": "2023-06-01",
                "end_date": "2023-06-03",
                "interval": "1h",
            }
        ),
        (
            {
                "prepost": False,
                "include": True,
                "adjusted": False,
                "ignore_tz": True,
                "provider": "yfinance",
                "symbol": "AAPL",
                "start_date": "2023-01-01",
                "end_date": "2023-06-06",
                "interval": "1d",
            }
        ),
        (
            {
                "provider": "tiingo",
                "symbol": "AAPL",
                "start_date": "2023-01-01",
                "end_date": "2023-06-06",
                "interval": "1d",
            }
        ),
        (
            {
                "provider": "tiingo",
                "symbol": "AAPL",
                "start_date": "2023-01-01",
                "end_date": "2023-06-06",
                "interval": "1M",
            }
        ),
        (
            {
                "provider": "tmx",
                "symbol": "AAPL:US",
                "start_date": "2023-01-01",
                "end_date": "2023-12-31",
                "interval": "1d",
                "adjustment": "splits_only",
            }
        ),
    ],
)
@pytest.mark.integration
def test_equity_price_historical(params, headers):
    if params.get("provider") == "alpha_vantage":
        pytest.skip("Alpha Vantage is premium.")
    params = {p: v for p, v in params.items() if v}

    query_str = get_querystring(params, [])
    url = f"http://0.0.0.0:8000/api/v1/equity/price/historical?{query_str}"
    result = requests.get(url, headers=headers, timeout=40)
    result = requests.get(url, headers=headers, timeout=40)
    assert isinstance(result, requests.Response)
    assert result.status_code == 200


@parametrize(
    "params",
    [({"symbol": "AAPL", "provider": "fmp"})],
)
@pytest.mark.integration
def test_equity_fundamental_multiples(params, headers):
    params = {p: v for p, v in params.items() if v}

    query_str = get_querystring(params, [])
    url = f"http://0.0.0.0:8000/api/v1/equity/fundamental/multiples?{query_str}"
    result = requests.get(url, headers=headers, timeout=10)
    assert isinstance(result, requests.Response)
    assert result.status_code == 200


@parametrize(
    "params",
    [
        ({"query": "ebit", "limit": 100, "provider": "intrinio"}),
    ],
)
@pytest.mark.integration
def test_equity_fundamental_search_attributes(params, headers):
    params = {p: v for p, v in params.items() if v}

    query_str = get_querystring(params, [])
    url = f"http://0.0.0.0:8000/api/v1/equity/fundamental/search_attributes?{query_str}"
    result = requests.get(url, headers=headers, timeout=10)
    assert isinstance(result, requests.Response)
    assert result.status_code == 200


@parametrize(
    "params",
    [
        (
            {
                "provider": "intrinio",
                "symbol": "AAPL",
                "tag": "ebit",
                "frequency": "yearly",
                "limit": 1000,
                "tag_type": None,
                "start_date": "2013-01-01",
                "end_date": "2023-01-01",
                "sort": "desc",
            }
        ),
        (
            {
                "provider": "intrinio",
                "symbol": "AAPL",
                "tag": "ebit,ebitda,marketcap",
                "frequency": "yearly",
                "limit": 1000,
                "tag_type": None,
                "start_date": "2013-01-01",
                "end_date": "2023-01-01",
                "sort": "desc",
            }
        ),
        (
            {
                "provider": "intrinio",
                "symbol": "AAPL",
                "tag": ["ebit", "ebitda", "marketcap"],
                "frequency": "yearly",
                "limit": 1000,
                "tag_type": None,
                "start_date": "2013-01-01",
                "end_date": "2023-01-01",
                "sort": "desc",
            }
        ),
        (
            {
                "provider": "intrinio",
                "symbol": "AAPL,MSFT",
                "tag": "ebit,ebitda,marketcap",
                "frequency": "yearly",
                "limit": 1000,
                "tag_type": None,
                "start_date": "2013-01-01",
                "end_date": "2023-01-01",
                "sort": "desc",
            }
        ),
        (
            {
                "provider": "intrinio",
                "symbol": ["AAPL", "MSFT"],
                "tag": ["ebit", "ebitda", "marketcap"],
                "frequency": "yearly",
                "limit": 1000,
                "tag_type": None,
                "start_date": "2013-01-01",
                "end_date": "2023-01-01",
                "sort": "desc",
            }
        ),
    ],
)
@pytest.mark.integration
def test_equity_fundamental_historical_attributes(params, headers):
    params = {p: v for p, v in params.items() if v}

    query_str = get_querystring(params, [])
    url = f"http://0.0.0.0:8000/api/v1/equity/fundamental/historical_attributes?{query_str}"
    result = requests.get(url, headers=headers, timeout=10)
    assert isinstance(result, requests.Response)
    assert result.status_code == 200


@parametrize(
    "params",
    [
        (
            {
                "provider": "intrinio",
                "symbol": "AAPL",
                "tag": "ceo",
            }
        ),
        (
            {
                "provider": "intrinio",
                "symbol": "AAPL",
                "tag": "ebitda",
            }
        ),
        (
            {
                "provider": "intrinio",
                "symbol": "AAPL",
                "tag": "ceo,ebitda",
            }
        ),
        (
            {
                "provider": "intrinio",
                "symbol": "AAPL",
                "tag": ["ceo", "ebitda"],
            }
        ),
        (
            {
                "provider": "intrinio",
                "symbol": "AAPL,MSFT",
                "tag": ["ceo", "ebitda"],
            }
        ),
        (
            {
                "provider": "intrinio",
                "symbol": ["AAPL", "MSFT"],
                "tag": ["ceo", "ebitda"],
            }
        ),
    ],
)
@pytest.mark.integration
def test_equity_fundamental_latest_attributes(params, headers):
    params = {p: v for p, v in params.items() if v}

    query_str = get_querystring(params, [])
    url = f"http://0.0.0.0:8000/api/v1/equity/fundamental/latest_attributes?{query_str}"
    result = requests.get(url, headers=headers, timeout=10)
    assert isinstance(result, requests.Response)
    assert result.status_code == 200


@parametrize(
    "params",
    [
        ({"query": "AAPl", "is_symbol": True, "provider": "cboe", "use_cache": False}),
        ({"query": "Apple", "provider": "sec", "use_cache": False, "is_fund": False}),
        ({"query": "", "provider": "nasdaq", "use_cache": False, "is_etf": True}),
        ({"query": "gold", "provider": "intrinio", "active": True, "limit": 100}),
        ({"query": "gold", "provider": "tmx", "use_cache": False}),
    ],
)
@pytest.mark.integration
def test_equity_search(params, headers):
    params = {p: v for p, v in params.items() if v}

    query_str = get_querystring(params, [])
    url = f"http://0.0.0.0:8000/api/v1/equity/search?{query_str}"
    result = requests.get(url, headers=headers, timeout=10)
    assert isinstance(result, requests.Response)
    assert result.status_code == 200


@parametrize(
    "params",
    [
        (
            {
                "industry": "REIT",
                "sector": "Real Estate",
                "mktcap_min": None,
                "mktcap_max": None,
                "price_min": None,
                "price_max": None,
                "volume_min": None,
                "volume_max": None,
                "dividend_min": None,
                "dividend_max": None,
                "is_active": True,
                "is_etf": False,
                "beta_min": None,
                "beta_max": None,
                "country": "US",
                "exchange": "nyse",
                "limit": None,
                "provider": "fmp",
            }
        ),
    ],
)
@pytest.mark.integration
def test_equity_screener(params, headers):
    params = {p: v for p, v in params.items() if v}

    query_str = get_querystring(params, [])
    url = f"http://0.0.0.0:8000/api/v1/equity/screener?{query_str}"
    result = requests.get(url, headers=headers, timeout=10)
    assert isinstance(result, requests.Response)
    assert result.status_code == 200


@parametrize(
    "params",
    [
        ({"source": "iex", "provider": "intrinio", "symbol": "AAPL"}),
        ({"symbol": "AAPL", "provider": "fmp"}),
        ({"symbol": "AAPL", "provider": "cboe", "use_cache": False}),
        ({"symbol": "AAPL", "provider": "yfinance"}),
        ({"symbol": "AAPL:US", "provider": "tmx"}),
    ],
)
@pytest.mark.integration
def test_equity_price_quote(params, headers):
    params = {p: v for p, v in params.items() if v}

    query_str = get_querystring(params, [])
    url = f"http://0.0.0.0:8000/api/v1/equity/price/quote?{query_str}"
    result = requests.get(url, headers=headers, timeout=10)
    assert isinstance(result, requests.Response)
    assert result.status_code == 200


@parametrize(
    "params",
    [
        ({"symbol": "AAPL", "provider": "cboe"}),
        ({"symbol": "MSFT", "provider": "intrinio"}),
        ({"symbol": "AAPL,MSFT", "provider": "cboe"}),
        ({"symbol": "AAPL,MSFT", "provider": "intrinio"}),
        ({"symbol": "AAPL,MSFT", "provider": "finviz"}),
        ({"symbol": "AAPL,MSFT", "provider": "yfinance"}),
<<<<<<< HEAD
        ({"provider": "tmx", "symbol": "AAPL:US"}),
=======
        ({"symbol": "AAPL,MSFT", "provider": "fmp"}),
>>>>>>> 6c2aa62a
    ],
)
@pytest.mark.integration
def test_equity_profile(params, headers):
    params = {p: v for p, v in params.items() if v}

    query_str = get_querystring(params, [])
    url = f"http://0.0.0.0:8000/api/v1/equity/profile?{query_str}"
    result = requests.get(url, headers=headers, timeout=10)
    assert isinstance(result, requests.Response)
    assert result.status_code == 200


@parametrize(
    "params",
    [
        ({"sort": "desc", "provider": "yfinance"}),
        ({"provider": "tmx", "category": "52w_high"}),
    ],
)
@pytest.mark.integration
def test_equity_discovery_gainers(params, headers):
    params = {p: v for p, v in params.items() if v}

    query_str = get_querystring(params, [])
    url = f"http://0.0.0.0:8000/api/v1/equity/discovery/gainers?{query_str}"
    result = requests.get(url, headers=headers, timeout=10)
    assert isinstance(result, requests.Response)
    assert result.status_code == 200


@parametrize(
    "params",
    [({"sort": "desc", "provider": "yfinance"})],
)
@pytest.mark.integration
def test_equity_discovery_losers(params, headers):
    params = {p: v for p, v in params.items() if v}

    query_str = get_querystring(params, [])
    url = f"http://0.0.0.0:8000/api/v1/equity/discovery/losers?{query_str}"
    result = requests.get(url, headers=headers, timeout=10)
    assert isinstance(result, requests.Response)
    assert result.status_code == 200


@parametrize(
    "params",
    [({"sort": "desc", "provider": "yfinance"})],
)
@pytest.mark.integration
def test_equity_discovery_active(params, headers):
    params = {p: v for p, v in params.items() if v}

    query_str = get_querystring(params, [])
    url = f"http://0.0.0.0:8000/api/v1/equity/discovery/active?{query_str}"
    result = requests.get(url, headers=headers, timeout=10)
    assert isinstance(result, requests.Response)
    assert result.status_code == 200


@parametrize(
    "params",
    [
        ({"symbol": "AAPL", "provider": "fmp"}),
        ({"symbol": "AAPL,MSFT", "provider": "finviz"}),
    ],
)
@pytest.mark.integration
def test_equity_price_performance(params, headers):
    params = {p: v for p, v in params.items() if v}

    query_str = get_querystring(params, [])
    url = f"http://0.0.0.0:8000/api/v1/equity/price/performance?{query_str}"
    result = requests.get(url, headers=headers, timeout=10)
    assert isinstance(result, requests.Response)
    assert result.status_code == 200


@parametrize(
    "params",
    [({"sort": "desc", "provider": "yfinance"})],
)
@pytest.mark.integration
def test_equity_discovery_undervalued_large_caps(params, headers):
    params = {p: v for p, v in params.items() if v}

    query_str = get_querystring(params, [])
    url = f"http://0.0.0.0:8000/api/v1/equity/discovery/undervalued_large_caps?{query_str}"
    result = requests.get(url, headers=headers, timeout=10)
    assert isinstance(result, requests.Response)
    assert result.status_code == 200


@parametrize(
    "params",
    [({"sort": "desc", "provider": "yfinance"})],
)
@pytest.mark.integration
def test_equity_discovery_undervalued_growth(params, headers):
    params = {p: v for p, v in params.items() if v}

    query_str = get_querystring(params, [])
    url = f"http://0.0.0.0:8000/api/v1/equity/discovery/undervalued_growth?{query_str}"
    result = requests.get(url, headers=headers, timeout=10)
    assert isinstance(result, requests.Response)
    assert result.status_code == 200


@parametrize(
    "params",
    [({"sort": "desc", "provider": "yfinance"})],
)
@pytest.mark.integration
def test_equity_discovery_aggressive_small_caps(params, headers):
    params = {p: v for p, v in params.items() if v}

    query_str = get_querystring(params, [])
    url = (
        f"http://0.0.0.0:8000/api/v1/equity/discovery/aggressive_small_caps?{query_str}"
    )
    result = requests.get(url, headers=headers, timeout=10)
    assert isinstance(result, requests.Response)
    assert result.status_code == 200


@parametrize(
    "params",
    [({"sort": "desc", "provider": "yfinance"})],
)
@pytest.mark.integration
def test_equity_discovery_growth_tech(params, headers):
    params = {p: v for p, v in params.items() if v}

    query_str = get_querystring(params, [])
    url = f"http://0.0.0.0:8000/api/v1/equity/discovery/growth_tech?{query_str}"
    result = requests.get(url, headers=headers, timeout=10)
    assert isinstance(result, requests.Response)
    assert result.status_code == 200


@parametrize(
    "params",
    [({"limit": 10, "provider": "nasdaq"})],
)
@pytest.mark.integration
def test_equity_discovery_top_retail(params, headers):
    params = {p: v for p, v in params.items() if v}

    query_str = get_querystring(params, [])
    url = f"http://0.0.0.0:8000/api/v1/equity/discovery/top_retail?{query_str}"
    result = requests.get(url, headers=headers, timeout=10)
    assert isinstance(result, requests.Response)
    assert result.status_code == 200


@parametrize(
    "params",
    [({"provider": "seeking_alpha"})],
)
@pytest.mark.integration
def test_equity_discovery_upcoming_release_days(params, headers):
    params = {p: v for p, v in params.items() if v}

    query_str = get_querystring(params, [])
    url = (
        f"http://0.0.0.0:8000/api/v1/equity/discovery/upcoming_release_days?{query_str}"
    )
    result = requests.get(url, headers=headers, timeout=30)
    assert isinstance(result, requests.Response)
    assert result.status_code == 200


@parametrize(
    "params",
    [
        (
            {
                "start_date": None,
                "end_date": None,
                "limit": 10,
                "form_type": None,
                "is_done": None,
                "provider": "fmp",
            }
        ),
        (
            {
                "start_date": "2023-11-06",
                "end_date": "2023-11-07",
                "limit": 50,
                "form_type": "10-Q",
                "is_done": "true",
                "provider": "fmp",
            }
        ),
    ],
)
@pytest.mark.integration
def test_equity_discovery_filings(params, headers):
    params = {p: v for p, v in params.items() if v}

    query_str = get_querystring(params, [])
    url = f"http://0.0.0.0:8000/api/v1/equity/discovery/filings?{query_str}"
    result = requests.get(url, headers=headers, timeout=10)
    assert isinstance(result, requests.Response)
    assert result.status_code == 200


@parametrize(
    "params",
    [
        ({"symbol": "AAPL"}),
        ({"limit": 24, "provider": "sec", "symbol": "AAPL", "skip_reports": 1}),
    ],
)
@pytest.mark.integration
def test_equity_shorts_fails_to_deliver(params, headers):
    params = {p: v for p, v in params.items() if v}

    query_str = get_querystring(params, [])
    url = f"http://0.0.0.0:8000/api/v1/equity/shorts/fails_to_deliver?{query_str}"
    result = requests.get(url, headers=headers, timeout=20)
    assert isinstance(result, requests.Response)
    assert result.status_code == 200


@parametrize(
    "params",
    [({"symbol": "AAPL", "provider": "stockgrid"})],
)
@pytest.mark.integration
def test_equity_shorts_short_volume(params, headers):
    params = {p: v for p, v in params.items() if v}

    query_str = get_querystring(params, [])
    url = f"http://0.0.0.0:8000/api/v1/equity/shorts/short_volume?{query_str}"
    result = requests.get(url, headers=headers, timeout=10)
    assert isinstance(result, requests.Response)
    assert result.status_code == 200


@parametrize(
    "params",
    [({"symbol": "AAPL", "provider": "finra"})],
)
@pytest.mark.integration
def test_equity_shorts_short_interest(params, headers):
    params = {p: v for p, v in params.items() if v}

    query_str = get_querystring(params, [])
    url = f"http://0.0.0.0:8000/api/v1/equity/shorts/short_interest?{query_str}"
    result = requests.get(url, headers=headers, timeout=60)
    assert isinstance(result, requests.Response)
    assert result.status_code == 200


@parametrize(
    "params",
    [
        (
            {
                "symbol": "CLOV",
                "provider": "polygon",  # premium endpoint
                "timestamp_gt": "2023-10-26T15:20:00.000000000-04:00",
                "timestamp_lt": "2023-10-26T15:30:00.000000000-04:00",
                "limit": 5000,
                "timestamp_gte": None,
                "timestamp_lte": None,
                "date": None,
            }
        ),
    ],
)
@pytest.mark.integration
def test_equity_price_nbbo(params, headers):
    params = {p: v for p, v in params.items() if v}

    query_str = get_querystring(params, [])
    url = f"http://0.0.0.0:8000/api/v1/equity/price/nbbo?{query_str}"
    result = requests.get(url, headers=headers, timeout=40)
    assert isinstance(result, requests.Response)
    assert result.status_code == 200


@parametrize(
    "params",
    [
        ({"symbol": "AAPL"}),
        ({"tier": "T1", "is_ats": True, "provider": "finra", "symbol": "AAPL"}),
    ],
)
@pytest.mark.integration
def test_equity_darkpool_otc(params, headers):
    params = {p: v for p, v in params.items() if v}

    query_str = get_querystring(params, [])
    url = f"http://0.0.0.0:8000/api/v1/equity/darkpool/otc?{query_str}"

    try:
        result = requests.get(url, headers=headers, timeout=30)
    except requests.exceptions.Timeout:
        pytest.skip("Timeout: `equity/darkpool/otc` took too long to respond.")

    assert isinstance(result, requests.Response)
    assert result.status_code == 200


@parametrize(
    "params",
    [
        ({"provider": "fmp", "market": "EURONEXT"}),
        ({"provider": "polygon"}),  # premium endpoint
    ],
)
@pytest.mark.integration
def test_equity_market_snapshots(params, headers):
    params = {p: v for p, v in params.items() if v}

    query_str = get_querystring(params, [])
    url = f"http://0.0.0.0:8000/api/v1/equity/market_snapshots?{query_str}"
    result = requests.get(url, headers=headers, timeout=20)
    assert isinstance(result, requests.Response)
    assert result.status_code == 200


@parametrize(
    "params",
    [
        ({"symbol": "AAPL", "limit": 5, "provider": "fmp"}),
    ],
)
@pytest.mark.integration
def test_equity_fundamental_historical_eps(params, headers):
    params = {p: v for p, v in params.items() if v}

    query_str = get_querystring(params, [])
    url = f"http://0.0.0.0:8000/api/v1/equity/fundamental/historical_eps?{query_str}"
    result = requests.get(url, headers=headers, timeout=10)
    assert isinstance(result, requests.Response)
    assert result.status_code == 200


@parametrize(
    "params",
    [({"provider": "tiingo", "symbol": "AAPL", "limit": 10})],
)
@pytest.mark.integration
def test_equity_fundamental_trailing_dividend_yield(params, headers):
    params = {p: v for p, v in params.items() if v}

    query_str = get_querystring(params, [])
    url = f"http://0.0.0.0:8000/api/v1/equity/fundamental/trailing_dividend_yield?{query_str}"
    result = requests.get(url, headers=headers, timeout=10)
    assert isinstance(result, requests.Response)
    assert result.status_code == 200


@parametrize(
    "params",
    [
        (
            {
                "symbol": "AAPL",
                "statement_type": "income",
                "period": "quarter",
                "limit": 5,
                "fiscal_year": None,
                "provider": "intrinio",
            }
        ),
        (
            {
                "symbol": "AAPL",
                "statement_type": "cash",
                "period": "annual",
                "limit": 1,
                "fiscal_year": 2015,
                "provider": "intrinio",
            }
        ),
        (
            {
                "symbol": "AAPL",
                "statement_type": "balance",
                "period": "annual",
                "fiscal_year": None,
                "limit": 10,
                "provider": "intrinio",
            }
        ),
    ],
)
@pytest.mark.integration
def test_equity_fundamental_reported_financials(params, headers):
    params = {p: v for p, v in params.items() if v}

    query_str = get_querystring(params, [])
    url = (
        f"http://0.0.0.0:8000/api/v1/equity/fundamental/reported_financials?{query_str}"
    )
    result = requests.get(url, headers=headers, timeout=10)
    assert isinstance(result, requests.Response)
    assert result.status_code == 200<|MERGE_RESOLUTION|>--- conflicted
+++ resolved
@@ -1305,11 +1305,8 @@
         ({"symbol": "AAPL,MSFT", "provider": "intrinio"}),
         ({"symbol": "AAPL,MSFT", "provider": "finviz"}),
         ({"symbol": "AAPL,MSFT", "provider": "yfinance"}),
-<<<<<<< HEAD
         ({"provider": "tmx", "symbol": "AAPL:US"}),
-=======
         ({"symbol": "AAPL,MSFT", "provider": "fmp"}),
->>>>>>> 6c2aa62a
     ],
 )
 @pytest.mark.integration

"""Python interface integration tests for the equity extension."""
from datetime import time

import pytest
from extensions.tests.conftest import parametrize
from openbb_core.app.model.obbject import OBBject

# pylint: disable=too-many-lines,redefined-outer-name


# pylint: disable=import-outside-toplevel,inconsistent-return-statements
@pytest.fixture(scope="session")
def obb(pytestconfig):
    """Fixture to setup obb."""
    if pytestconfig.getoption("markexpr") != "not integration":
        import openbb

        return openbb.obb


@parametrize(
    "params",
    [
        ({"symbol": "AAPL", "period": "annual", "limit": 12}),
        (
            {
                "provider": "intrinio",
                "symbol": "AAPL",
                "period": "quarter",
                "fiscal_year": 2014,
                "limit": 2,
            }
        ),
        (
            {
                "provider": "polygon",
                "include_sources": True,
                "order": "asc",
                "sort": "filing_date",
                "symbol": "AAPL",
                "period": "annual",
                "limit": 12,
                "filing_date": "2022-10-27",
                "filing_date_lt": "2022-11-01",
                "filing_date_lte": "2022-11-01",
                "filing_date_gt": "2022-10-10",
                "filing_date_gte": "2022-10-10",
                "period_of_report_date": "2022-09-24",
                "period_of_report_date_lt": "2022-11-01",
                "period_of_report_date_lte": "2022-11-01",
                "period_of_report_date_gt": "2022-10-10",
                "period_of_report_date_gte": "2022-10-10",
            }
        ),
        (
            {
                "symbol": "AAPL",
                "period": "annual",
                "limit": 12,
                "provider": "fmp",
            }
        ),
        (
            {
                "symbol": "AAPL",
                "period": "annual",
                "limit": 12,
                "provider": "yfinance",
            }
        ),
    ],
)
@pytest.mark.integration
def test_equity_fundamental_balance(params, obb):
    result = obb.equity.fundamental.balance(**params)
    assert result
    assert isinstance(result, OBBject)
    assert len(result.results) > 0


@parametrize(
    "params",
    [
        ({"symbol": "AAPL", "limit": 10, "provider": "fmp"}),
    ],
)
@pytest.mark.integration
def test_equity_fundamental_balance_growth(params, obb):
    result = obb.equity.fundamental.balance_growth(**params)
    assert result
    assert isinstance(result, OBBject)
    assert len(result.results) > 0


@parametrize(
    "params",
    [
        ({"start_date": "2023-11-05", "end_date": "2023-11-10", "provider": "fmp"}),
        ({"start_date": "2023-11-05", "end_date": "2023-11-10", "provider": "nasdaq"}),
    ],
)
@pytest.mark.integration
def test_equity_calendar_dividend(params, obb):
    result = obb.equity.calendar.dividend(**params)
    assert result
    assert isinstance(result, OBBject)
    assert len(result.results) > 0


@parametrize(
    "params",
    [
        ({"start_date": "2023-11-05", "end_date": "2023-11-10", "provider": "fmp"}),
    ],
)
@pytest.mark.integration
def test_equity_calendar_splits(params, obb):
    result = obb.equity.calendar.splits(**params)
    assert result
    assert isinstance(result, OBBject)
    assert len(result.results) > 0


@parametrize(
    "params",
    [
        ({"start_date": "2023-11-09", "end_date": "2023-11-10", "provider": "fmp"}),
        ({"start_date": "2023-11-09", "end_date": "2023-11-10", "provider": "nasdaq"}),
    ],
)
@pytest.mark.integration
def test_equity_calendar_earnings(params, obb):
    result = obb.equity.calendar.earnings(**params)
    assert result
    assert isinstance(result, OBBject)
    assert len(result.results) > 0


@parametrize(
    "params",
    [
        (
            {
                "provider": "intrinio",
                "symbol": "AAPL",
                "period": "annual",
                "fiscal_year": None,
                "limit": 2,
            }
        ),
        (
            {
                "provider": "polygon",
                "include_sources": True,
                "order": "asc",
                "sort": "filing_date",
                "symbol": "AAPL",
                "period": "annual",
                "limit": 12,
                "filing_date": "2022-10-27",
                "filing_date_lt": "2022-11-01",
                "filing_date_lte": "2022-11-01",
                "filing_date_gt": "2022-10-10",
                "filing_date_gte": "2022-10-10",
                "period_of_report_date": "2022-09-24",
                "period_of_report_date_lt": "2022-11-01",
                "period_of_report_date_lte": "2022-11-01",
                "period_of_report_date_gt": "2022-10-10",
                "period_of_report_date_gte": "2022-10-10",
            }
        ),
        (
            {
                "symbol": "AAPL",
                "period": "annual",
                "limit": 12,
                "provider": "fmp",
            }
        ),
        (
            {
                "symbol": "AAPL",
                "period": "annual",
                "limit": 12,
                "provider": "yfinance",
            }
        ),
    ],
)
@pytest.mark.integration
def test_equity_fundamental_cash(params, obb):
    result = obb.equity.fundamental.cash(**params)
    assert result
    assert isinstance(result, OBBject)
    assert len(result.results) > 0


@parametrize(
    "params",
    [
        ({"symbol": "AAPL", "limit": 10, "provider": "fmp"}),
    ],
)
@pytest.mark.integration
def test_equity_fundamental_cash_growth(params, obb):
    result = obb.equity.fundamental.cash_growth(**params)
    assert result
    assert isinstance(result, OBBject)
    assert len(result.results) > 0


@parametrize(
    "params",
    [
        (
            {
                "symbol": "AAPL",
                "start_date": "2020-01-01",
                "end_date": "2021-01-01",
                "provider": "fmp",
            }
        ),
        (
            {
                "symbol": "AAPL",
                "provider": "fmp",
            }
        ),
        (
            {
                "symbol": "AAPL,MSFT",
                "provider": "fmp",
            }
        ),
    ],
)
@pytest.mark.integration
def test_equity_fundamental_management_compensation(params, obb):
    result = obb.equity.fundamental.management_compensation(**params)
    assert result
    assert isinstance(result, OBBject)
    assert len(result.results) > 0


@parametrize(
    "params",
    [
        ({"symbol": "AAPL", "provider": "fmp"}),
    ],
)
@pytest.mark.integration
def test_equity_fundamental_historical_splits(params, obb):
    result = obb.equity.fundamental.historical_splits(**params)
    assert result
    assert isinstance(result, OBBject)
    assert len(result.results) > 0


@parametrize(
    "params",
    [
        (
            {
                "symbol": "AAPL",
                "start_date": "2021-01-01",
                "end_date": "2023-06-06",
                "limit": 100,
                "provider": "intrinio",
            }
        ),
        (
            {
                "symbol": "AAPL",
                "start_date": "2021-01-01",
                "end_date": "2023-06-06",
                "provider": "fmp",
            }
        ),
        (
            {
                "symbol": "AAPL",
                "limit": 3,
                "provider": "intrinio",
            }
        ),
        (
            {
                "symbol": "AAPL",
                "provider": "fmp",
            }
        ),
        (
            {
                "symbol": "AAPL",
                "provider": "yfinance",
            }
        ),
    ],
)
@pytest.mark.integration
def test_equity_fundamental_dividends(params, obb):
    result = obb.equity.fundamental.dividends(**params)
    assert result
    assert isinstance(result, OBBject)
    assert len(result.results) > 0


@parametrize(
    "params",
    [
        ({"symbol": "AAPL", "provider": "fmp"}),
    ],
)
@pytest.mark.integration
def test_equity_fundamental_employee_count(params, obb):
    result = obb.equity.fundamental.employee_count(**params)
    assert result
    assert isinstance(result, OBBject)
    assert len(result.results) > 0


@parametrize(
    "params",
    [
        ({"symbol": "AAPL", "period": "annual", "limit": 30}),
    ],
)
@pytest.mark.integration
def test_equity_estimates_historical(params, obb):
    result = obb.equity.estimates.historical(**params)
    assert result
    assert isinstance(result, OBBject)
    assert len(result.results) > 0


@parametrize(
    "params",
    [
        ({"symbol": "AAPL", "period": "annual", "limit": 12}),
        (
            {
                "provider": "intrinio",
                "symbol": "AAPL",
                "period": "quarter",
                "fiscal_year": 2020,
                "limit": 4,
            }
        ),
        (
            {
                "provider": "polygon",
                "include_sources": True,
                "order": "asc",
                "sort": "filing_date",
                "symbol": "AAPL",
                "period": "annual",
                "limit": 12,
                "filing_date": "2022-10-27",
                "filing_date_lt": "2022-11-01",
                "filing_date_lte": "2022-11-01",
                "filing_date_gt": "2022-10-10",
                "filing_date_gte": "2022-10-10",
                "period_of_report_date": "2022-09-24",
                "period_of_report_date_lt": "2022-11-01",
                "period_of_report_date_lte": "2022-11-01",
                "period_of_report_date_gt": "2022-10-10",
                "period_of_report_date_gte": "2022-10-10",
            }
        ),
        (
            {
                "provider": "fmp",
                "symbol": "AAPL",
                "limit": 12,
                "period": "annual",
            }
        ),
        (
            {
                "provider": "yfinance",
                "symbol": "AAPL",
                "limit": 12,
                "period": "annual",
            }
        ),
    ],
)
@pytest.mark.integration
def test_equity_fundamental_income(params, obb):
    result = obb.equity.fundamental.income(**params)
    assert result
    assert isinstance(result, OBBject)
    assert len(result.results) > 0


@parametrize(
    "params",
    [({"symbol": "AAPL", "limit": 10, "period": "annual", "provider": "fmp"})],
)
@pytest.mark.integration
def test_equity_fundamental_income_growth(params, obb):
    result = obb.equity.fundamental.income_growth(**params)
    assert result
    assert isinstance(result, OBBject)
    assert len(result.results) > 0


@parametrize(
    "params",
    [
        (
            {
                "symbol": "AAPL",
                "limit": 10,
            }
        ),
        (
            {
                "provider": "fmp",
                "symbol": "AAPL",
                "limit": 10,
                "transaction_type": None,
            }
        ),
        (
            {
                "provider": "intrinio",
                "symbol": "AAPL",
                "limit": 10,
                "start_date": "2021-01-01",
                "end_date": "2023-06-06",
                "ownership_type": None,
                "sort_by": "updated_on",
            }
        ),
    ],
)
@pytest.mark.integration
def test_equity_ownership_insider_trading(params, obb):
    result = obb.equity.ownership.insider_trading(**params)
    assert result
    assert isinstance(result, OBBject)
    assert len(result.results) > 0


@parametrize(
    "params",
    [
        (
            {
                "symbol": "AAPL",
                "include_current_quarter": True,
                "date": "2021-09-30",
                "provider": "fmp",
            }
        ),
        (
            {
                "provider": "intrinio",
                "symbol": "AAPL",
                "limit": 100,
            }
        ),
    ],
)
@pytest.mark.integration
def test_equity_ownership_institutional(params, obb):
    result = obb.equity.ownership.institutional(**params)
    assert result
    assert isinstance(result, OBBject)
    assert len(result.results) > 0


@parametrize(
    "params",
    [
        (
            {
                "symbol": "",
                "start_date": "2023-01-01",
                "end_date": "2023-06-06",
                "limit": 100,
                "provider": "intrinio",
            }
        ),
        (
            {
                "start_date": "2023-01-01",
                "end_date": "2023-11-01",
                "status": "priced",
                "provider": "nasdaq",
                "is_spo": False,
            }
        ),
    ],
)
@pytest.mark.integration
def test_equity_calendar_ipo(params, obb):
    result = obb.equity.calendar.ipo(**params)
    assert result
    assert isinstance(result, OBBject)
    assert len(result.results) > 0


@parametrize(
    "params",
    [
        ({"symbol": "AAPL", "period": "annual", "limit": 100}),
        (
            {
                "provider": "fmp",
                "symbol": "AAPL",
                "period": "annual",
                "limit": 100,
                "with_ttm": False,
            }
        ),
        ({"provider": "intrinio", "symbol": "AAPL", "period": "annual", "limit": 100}),
<<<<<<< HEAD
        ({"provider": "yfinance", "symbol": "AAPL"}),
=======
        ({"provider": "finviz", "symbol": "AAPL,GOOG"}),
>>>>>>> 03197c9a
    ],
)
@pytest.mark.integration
def test_equity_fundamental_metrics(params, obb):
    result = obb.equity.fundamental.metrics(**params)
    assert result
    assert isinstance(result, OBBject)
    if isinstance(result.results, list):
        assert len(result.results) > 0
    else:
        assert result.results is not None


@parametrize(
    "params",
    [
        ({"symbol": "AAPL", "provider": "fmp"}),
        ({"symbol": "AAPL", "provider": "yfinance"}),
    ],
)
@pytest.mark.integration
def test_equity_fundamental_management(params, obb):
    result = obb.equity.fundamental.management(**params)
    assert result
    assert isinstance(result, OBBject)
    assert len(result.results) > 0


@parametrize(
    "params",
    [
        ({"symbol": "AAPL"}),
    ],
)
@pytest.mark.integration
def test_equity_fundamental_overview(params, obb):
    result = obb.equity.fundamental.overview(**params)
    assert result
    assert isinstance(result, OBBject)
    assert result.results is not None


@parametrize(
    "params",
    [
        ({"symbol": "AAPL", "date": "2023-01-01", "page": 1, "provider": "fmp"}),
    ],
)
@pytest.mark.integration
def test_equity_ownership_major_holders(params, obb):
    result = obb.equity.ownership.major_holders(**params)
    assert result
    assert isinstance(result, OBBject)
    assert len(result.results) > 0


@parametrize(
    "params",
    [
        ({"symbol": "AAPL", "limit": 10, "provider": "fmp"}),
        (
            {
                "symbol": "AAPL",
                "limit": 10,
                "provider": "benzinga",
                # optional provider params
                "fields": None,
                "date": None,
                "date_from": None,
                "date_to": None,
                "importance": None,
                "updated": None,
                "action": None,
                "analyst": None,
                "firm": None,
            }
        ),
        ({"symbol": "AAPL", "provider": "finviz"}),
    ],
)
@pytest.mark.integration
def test_equity_estimates_price_target(params, obb):
    result = obb.equity.estimates.price_target(**params)
    assert result
    assert isinstance(result, OBBject)
    assert result.results is not None


@parametrize(
    "params",
    [
        ({"symbol": "AAPL", "provider": "fmp"}),
        ({"symbol": "AAPL,AMZN,RELIANCE.NS", "provider": "yfinance"}),
    ],
)
@pytest.mark.integration
def test_equity_estimates_consensus(params, obb):
    result = obb.equity.estimates.consensus(**params)
    assert result
    assert isinstance(result, OBBject)
    assert result.results is not None


@parametrize(
    "params",
    [
        ({"symbol": "AAPL", "period": "annual", "limit": 12, "provider": "fmp"}),
        (
            {
                "symbol": "AAPL",
                "period": "ttm",
                "fiscal_year": None,
                "limit": 12,
                "provider": "intrinio",
            }
        ),
    ],
)
@pytest.mark.integration
def test_equity_fundamental_ratios(params, obb):
    result = obb.equity.fundamental.ratios(**params)
    assert result
    assert isinstance(result, OBBject)
    assert len(result.results) > 0


@parametrize(
    "params",
    [
        (
            {
                "symbol": "AAPL",
                "period": "annual",
                "structure": "flat",
                "provider": "fmp",
            }
        ),
    ],
)
@pytest.mark.integration
def test_equity_fundamental_revenue_per_geography(params, obb):
    result = obb.equity.fundamental.revenue_per_geography(**params)
    assert result
    assert isinstance(result, OBBject)
    assert len(result.results) > 0


@parametrize(
    "params",
    [
        (
            {
                "symbol": "AAPL",
                "period": "annual",
                "structure": "flat",
                "provider": "fmp",
            }
        ),
    ],
)
@pytest.mark.integration
def test_equity_fundamental_revenue_per_segment(params, obb):
    result = obb.equity.fundamental.revenue_per_segment(**params)
    assert result
    assert isinstance(result, OBBject)
    assert len(result.results) > 0


@parametrize(
    "params",
    [
        ({"symbol": "AAPL", "form_type": "1", "limit": 100, "provider": "fmp"}),
        (
            {
                "provider": "intrinio",
                "symbol": "AAPL",
                "start_date": "2021-01-01",
                "end_date": "2023-11-01",
                "form_type": None,
                "limit": 100,
                "thea_enabled": None,
            }
        ),
        (
            {
                "symbol": "AAPL",
                "limit": 3,
                "type": "8-K",
                "cik": None,
                "provider": "sec",
                "use_cache": False,
            }
        ),
        (
            {
                "cik": "0001067983",
                "limit": 3,
                "type": "10-Q",
                "symbol": None,
                "provider": "sec",
                "use_cache": False,
            }
        ),
    ],
)
@pytest.mark.integration
def test_equity_fundamental_filings(params, obb):
    result = obb.equity.fundamental.filings(**params)
    assert result
    assert isinstance(result, OBBject)
    assert len(result.results) > 0


@parametrize(
    "params",
    [
        ({"symbol": "AAPL", "provider": "fmp"}),
        ({"symbol": "AAPL", "provider": "intrinio"}),
        ({"symbol": "AAPL", "provider": "yfinance"}),
    ],
)
@pytest.mark.integration
def test_equity_ownership_share_statistics(params, obb):
    result = obb.equity.ownership.share_statistics(**params)
    assert result
    assert isinstance(result, OBBject)
    assert len(result.results) > 0


@parametrize(
    "params",
    [
        ({"symbol": "AAPL", "year": 2023}),
    ],
)
@pytest.mark.integration
def test_equity_fundamental_transcript(params, obb):
    result = obb.equity.fundamental.transcript(**params)
    assert result
    assert isinstance(result, OBBject)
    assert len(result.results) > 0


@parametrize(
    "params",
    [
        ({"symbol": "AAPL"}),
    ],
)
@pytest.mark.integration
def test_equity_compare_peers(params, obb):
    result = obb.equity.compare.peers(**params)
    assert result
    assert isinstance(result, OBBject)
    assert result.results is not None


@parametrize(
    "params",
    [({"group": "country", "metric": "overview", "provider": "finviz"})],
)
@pytest.mark.integration
def test_equity_compare_groups(params, obb):
    result = obb.equity.compare.groups(**params)
    assert result
    assert isinstance(result, OBBject)
    assert result.results is not None


@parametrize(
    "params",
    [
        (
            {
                "symbol": "AAPL",
                "start_date": "2023-01-01",
                "end_date": "2023-06-06",
                "interval": "1d",
            }
        ),
        (
            {
                "adjusted": True,
                "extended_hours": True,
                "month": "2023-01",
                "output_size": "full",
                "provider": "alpha_vantage",
                "symbol": "AAPL",
                "start_date": "2023-01-01",
                "end_date": "2023-01-02",
                "interval": "1m",
            }
        ),
        (
            {
                "adjusted": True,
                "extended_hours": False,
                "output_size": "full",
                "month": "2023-01",
                "provider": "alpha_vantage",
                "symbol": "AAPL",
                "start_date": "2023-01-01",
                "end_date": "2023-06-06",
                "interval": "1d",
            }
        ),
        (
            {
                "provider": "cboe",
                "symbol": "AAPL",
                "start_date": "2023-01-01",
                "end_date": "2023-01-02",
                "interval": "1m",
                "use_cache": False,
            }
        ),
        (
            {
                "provider": "cboe",
                "symbol": "AAPL",
                "start_date": "2023-01-01",
                "end_date": "2023-06-06",
                "interval": "1d",
                "use_cache": False,
            }
        ),
        (
            {
                "limit": "30",
                "provider": "fmp",
                "symbol": "AAPL",
                "start_date": "2023-01-02",
                "end_date": "2023-01-03",
                "interval": "1m",
            }
        ),
        (
            {
                "limit": "30",
                "provider": "fmp",
                "symbol": "AAPL",
                "start_date": "2023-01-01",
                "end_date": "2023-06-06",
                "interval": "1d",
            }
        ),
        (
            {
                "timezone": "UTC",
                "source": "realtime",
                "start_time": time(5, 30, 0),
                "end_time": time(12, 0, 0),
                "provider": "intrinio",
                "symbol": "AAPL",
                "start_date": "2023-06-01",
                "end_date": "2023-06-03",
                "interval": "1h",
            }
        ),
        (
            {
                "timezone": "UTC",
                "source": "realtime",
                "start_time": time(5, 30, 0),
                "end_time": time(12, 0, 0),
                "provider": "intrinio",
                "symbol": "AAPL",
                "start_date": "2023-01-01",
                "end_date": "2023-06-06",
                "interval": "1d",
            }
        ),
        (
            {
                "sort": "desc",
                "limit": "49999",
                "adjusted": "True",
                "provider": "polygon",
                "symbol": "AAPL",
                "start_date": "2023-01-01",
                "end_date": "2023-01-03",
                "interval": "1m",
            }
        ),
        (
            {
                "sort": "desc",
                "limit": "49999",
                "adjusted": "True",
                "provider": "polygon",
                "symbol": "AAPL",
                "start_date": "2023-01-01",
                "end_date": "2023-06-06",
                "interval": "1d",
            }
        ),
        (
            {
                "prepost": False,
                "include": True,
                "adjusted": False,
                "ignore_tz": True,
                "provider": "yfinance",
                "symbol": "AAPL",
                "start_date": "2023-06-01",
                "end_date": "2023-06-03",
                "interval": "1h",
            }
        ),
        (
            {
                "prepost": False,
                "include": True,
                "adjusted": False,
                "ignore_tz": True,
                "provider": "yfinance",
                "symbol": "AAPL",
                "start_date": "2023-01-01",
                "end_date": "2023-06-06",
                "interval": "1d",
            }
        ),
        (
            {
                "provider": "tiingo",
                "symbol": "AAPL",
                "start_date": "2023-01-01",
                "end_date": "2023-06-06",
                "interval": "1d",
            }
        ),
        (
            {
                "provider": "tiingo",
                "symbol": "AAPL",
                "start_date": "2023-01-01",
                "end_date": "2023-06-06",
                "interval": "1M",
            }
        ),
    ],
)
@pytest.mark.integration
def test_equity_price_historical(params, obb):
    if params.get("provider") == "alpha_vantage":
        pytest.skip("skipping alpha_vantage")

    result = obb.equity.price.historical(**params)
    assert result
    assert isinstance(result, OBBject)
    assert len(result.results) > 0


@parametrize(
    "params",
    [
        ({"symbol": "AAPL", "provider": "fmp"}),
    ],
)
@pytest.mark.integration
def test_equity_fundamental_multiples(params, obb):
    result = obb.equity.fundamental.multiples(**params)
    assert result
    assert isinstance(result, OBBject)
    assert len(result.results) > 0


@parametrize(
    "params",
    [
        ({"query": "ebit", "limit": 100, "provider": "intrinio"}),
    ],
)
@pytest.mark.integration
def test_equity_fundamental_search_attributes(params, obb):
    result = obb.equity.fundamental.search_attributes(**params)
    assert result
    assert isinstance(result, OBBject)
    assert len(result.results) > 0


@parametrize(
    "params",
    [
        (
            {
                "provider": "intrinio",
                "symbol": "AAPL",
                "tag": "ebit",
                "frequency": "yearly",
                "limit": 1000,
                "type": None,
                "start_date": "2013-01-01",
                "end_date": "2023-01-01",
                "sort": "desc",
            }
        ),
    ],
)
@pytest.mark.integration
def test_equity_fundamental_historical_attributes(params, obb):
    result = obb.equity.fundamental.historical_attributes(**params)
    assert result
    assert isinstance(result, OBBject)
    assert len(result.results) > 0


@parametrize(
    "params",
    [
        (
            {
                "symbol": "AAPL",
                "tag": "ceo",
            }
        ),
        (
            {
                "provider": "intrinio",
                "symbol": "AAPL",
                "tag": "ceo",
            }
        ),
        (
            {
                "provider": "intrinio",
                "symbol": "MSFT",
                "tag": "ebitda",
            }
        ),
    ],
)
@pytest.mark.integration
def test_equity_fundamental_latest_attributes(params, obb):
    result = obb.equity.fundamental.latest_attributes(**params)
    assert result
    assert isinstance(result, OBBject)
    if isinstance(result.results, list):
        assert len(result.results) > 0
    else:
        assert result.results is not None


@parametrize(
    "params",
    [
        ({"query": "AAPL", "is_symbol": True, "provider": "cboe", "use_cache": False}),
        ({"query": "Apple", "provider": "sec", "use_cache": False, "is_fund": False}),
        ({"query": "", "provider": "nasdaq", "use_cache": False, "is_etf": True}),
        ({"query": "gold", "provider": "intrinio", "active": True, "limit": 100}),
    ],
)
@pytest.mark.integration
def test_equity_search(params, obb):
    result = obb.equity.search(**params)
    assert result
    assert isinstance(result, OBBject)
    assert len(result.results) > 0


@parametrize(
    "params",
    [
        (
            {
                "industry": "REIT",
                "sector": "Real Estate",
                "mktcap_min": None,
                "mktcap_max": None,
                "price_min": None,
                "price_max": None,
                "volume_min": None,
                "volume_max": None,
                "dividend_min": None,
                "dividend_max": None,
                "is_active": True,
                "is_etf": False,
                "beta_min": None,
                "beta_max": None,
                "country": "US",
                "exchange": "nyse",
                "limit": None,
                "provider": "fmp",
            }
        ),
    ],
)
@pytest.mark.integration
def test_equity_screener(params, obb):
    result = obb.equity.screener(**params)
    assert result
    assert isinstance(result, OBBject)
    assert len(result.results) > 0


@parametrize(
    "params",
    [
        ({"symbol": "AAPL"}),
        ({"source": "iex", "provider": "intrinio", "symbol": "AAPL"}),
        ({"symbol": "AAPL", "provider": "fmp"}),
        ({"symbol": "AAPL", "provider": "cboe", "use_cache": False}),
        ({"symbol": "AAPL", "provider": "yfinance"}),
    ],
)
@pytest.mark.integration
def test_equity_price_quote(params, obb):
    result = obb.equity.price.quote(**params)
    assert result
    assert isinstance(result, OBBject)
    assert result.results is not None


@parametrize(
    "params",
    [
        ({"symbol": "AAPL", "provider": "cboe"}),
        ({"symbol": "MSFT", "provider": "intrinio"}),
        ({"symbol": "AAPL,MSFT", "provider": "cboe"}),
        ({"symbol": "AAPL,MSFT", "provider": "intrinio"}),
        ({"symbol": "AAPL,MSFT", "provider": "finviz"}),
        ({"symbol": "AAPL,MSFT", "provider": "yfinance"}),
    ],
)
@pytest.mark.integration
def test_equity_profile(params, obb):
    result = obb.equity.profile(**params)
    assert result
    assert isinstance(result, OBBject)
    if isinstance(result.results, list):
        assert len(result.results) > 0
    else:
        assert result.results is not None


@parametrize(
    "params",
    [({"sort": "desc"})],
)
@pytest.mark.integration
def test_equity_discovery_gainers(params, obb):
    params = {p: v for p, v in params.items() if v}

    result = obb.equity.discovery.gainers(**params)
    assert result
    assert isinstance(result, OBBject)
    assert len(result.results) > 0


@parametrize(
    "params",
    [({"sort": "desc"})],
)
@pytest.mark.integration
def test_equity_discovery_losers(params, obb):
    params = {p: v for p, v in params.items() if v}

    result = obb.equity.discovery.losers(**params)
    assert result
    assert isinstance(result, OBBject)
    assert len(result.results) > 0


@parametrize(
    "params",
    [({"sort": "desc"})],
)
@pytest.mark.integration
def test_equity_discovery_active(params, obb):
    params = {p: v for p, v in params.items() if v}

    result = obb.equity.discovery.active(**params)
    assert result
    assert isinstance(result, OBBject)
    assert len(result.results) > 0


@parametrize(
    "params",
    [
        ({"symbol": "AAPL", "provider": "fmp"}),
        ({"symbol": "AAPL,MSFT", "provider": "finviz"}),
    ],
)
@pytest.mark.integration
def test_equity_price_performance(params, obb):
    params = {p: v for p, v in params.items() if v}

    result = obb.equity.price.performance(**params)
    assert result
    assert isinstance(result, OBBject)
    assert len(result.results) > 0


@parametrize(
    "params",
    [({"sort": "desc", "provider": "yfinance"})],
)
@pytest.mark.integration
def test_equity_discovery_undervalued_large_caps(params, obb):
    params = {p: v for p, v in params.items() if v}

    result = obb.equity.discovery.undervalued_large_caps(**params)
    assert result
    assert isinstance(result, OBBject)
    assert len(result.results) > 0


@parametrize(
    "params",
    [({"sort": "desc", "provider": "yfinance"})],
)
@pytest.mark.integration
def test_equity_discovery_undervalued_growth(params, obb):
    params = {p: v for p, v in params.items() if v}

    result = obb.equity.discovery.undervalued_growth(**params)
    assert result
    assert isinstance(result, OBBject)
    assert len(result.results) > 0


@parametrize(
    "params",
    [({"sort": "desc", "provider": "yfinance"})],
)
@pytest.mark.integration
def test_equity_discovery_aggressive_small_caps(params, obb):
    params = {p: v for p, v in params.items() if v}

    result = obb.equity.discovery.aggressive_small_caps(**params)
    assert result
    assert isinstance(result, OBBject)
    assert len(result.results) > 0


@parametrize(
    "params",
    [({"sort": "desc", "provider": "yfinance"})],
)
@pytest.mark.integration
def test_equity_discovery_growth_tech(params, obb):
    params = {p: v for p, v in params.items() if v}

    result = obb.equity.discovery.growth_tech(**params)
    assert result
    assert isinstance(result, OBBject)
    assert len(result.results) > 0


@parametrize(
    "params",
    [({"limit": 10, "provider": "nasdaq"})],
)
@pytest.mark.integration
def test_equity_discovery_top_retail(params, obb):
    params = {p: v for p, v in params.items() if v}

    result = obb.equity.discovery.top_retail(**params)
    assert result
    assert isinstance(result, OBBject)
    assert len(result.results) > 0


@parametrize(
    "params",
    [({"provider": "seeking_alpha"})],
)
@pytest.mark.integration
def test_equity_discovery_upcoming_release_days(params, obb):
    params = {p: v for p, v in params.items() if v}

    result = obb.equity.discovery.upcoming_release_days(**params)
    assert result
    assert isinstance(result, OBBject)
    assert len(result.results) > 0


@parametrize(
    "params",
    [
        (
            {
                "start_date": None,
                "end_date": None,
                "limit": 10,
                "form_type": None,
                "is_done": None,
                "provider": "fmp",
            }
        ),
        (
            {
                "start_date": "2023-11-06",
                "end_date": "2023-11-07",
                "limit": 50,
                "form_type": "10-Q",
                "is_done": "true",
                "provider": "fmp",
            }
        ),
    ],
)
@pytest.mark.integration
def test_equity_discovery_filings(params, obb):
    params = {p: v for p, v in params.items() if v}

    result = obb.equity.discovery.filings(**params)
    assert result
    assert isinstance(result, OBBject)
    if isinstance(result.results, list):
        assert len(result.results) > 0
    else:
        assert result.results is not None


@parametrize(
    "params",
    [
        ({"symbol": "AAPL"}),
        ({"limit": 24, "provider": "sec", "symbol": "AAPL", "skip_reports": 1}),
    ],
)
@pytest.mark.integration
def test_equity_shorts_fails_to_deliver(params, obb):
    params = {p: v for p, v in params.items() if v}

    result = obb.equity.shorts.fails_to_deliver(**params)
    assert result
    assert isinstance(result, OBBject)
    assert len(result.results) > 0


@parametrize(
    "params",
    [({"symbol": "AAPL", "provider": "stockgrid"})],
)
@pytest.mark.integration
def test_equity_shorts_short_volume(params, obb):
    params = {p: v for p, v in params.items() if v}

    result = obb.equity.shorts.short_volume(**params)
    assert result
    assert isinstance(result, OBBject)
    assert len(result.results) > 0


@parametrize(
    "params",
    [({"symbol": "AAPL", "provider": "finra"})],
)
@pytest.mark.integration
def test_equity_shorts_short_interest(params, obb):
    params = {p: v for p, v in params.items() if v}

    result = obb.equity.shorts.short_interest(**params)
    assert result
    assert isinstance(result, OBBject)
    assert len(result.results) > 0


@parametrize(
    "params",
    [
        (
            {
                "symbol": "CLOV",
                "provider": "polygon",  # premium endpoint
                "timestamp_gt": "2023-10-26T15:20:00.000000000-04:00",
                "timestamp_lt": "2023-10-26T15:30:00.000000000-04:00",
                "limit": 5000,
                "timestamp_gte": None,
                "timestamp_lte": None,
                "date": None,
            }
        ),
    ],
)
@pytest.mark.integration
def test_equity_price_nbbo(params, obb):
    result = obb.equity.price.nbbo(**params)
    assert result
    assert isinstance(result, OBBject)
    assert len(result.results) > 0


@parametrize(
    "params",
    [
        ({"symbol": "AAPL"}),
        ({"tier": "T1", "is_ats": True, "provider": "finra", "symbol": "AAPL"}),
    ],
)
@pytest.mark.integration
def test_equity_darkpool_otc(params, obb):
    params = {p: v for p, v in params.items() if v}

    result = obb.equity.darkpool.otc(**params)
    assert result
    assert isinstance(result, OBBject)
    assert len(result.results) > 0


@parametrize(
    "params",
    [
        ({"provider": "fmp", "market": "EURONEXT"}),
        ({"provider": "polygon"}),  # premium endpoint
    ],
)
@pytest.mark.integration
def test_equity_market_snapshots(params, obb):
    result = obb.equity.market_snapshots(**params)
    assert result
    assert isinstance(result, OBBject)
    assert len(result.results) > 0


@parametrize(
    "params",
    [
        ({"symbol": "AAPL", "limit": 5, "provider": "fmp"}),
    ],
)
@pytest.mark.integration
def test_equity_fundamental_historical_eps(params, obb):
    params = {p: v for p, v in params.items() if v}

    result = obb.equity.fundamental.historical_eps(**params)
    assert result
    assert isinstance(result, OBBject)
    assert len(result.results) > 0


@parametrize(
    "params",
    [({"provider": "tiingo", "symbol": "AAPL", "limit": 10})],
)
@pytest.mark.integration
def test_equity_fundamental_trailing_dividend_yield(params, obb):
    params = {p: v for p, v in params.items() if v}

    result = obb.equity.fundamental.trailing_dividend_yield(**params)
    assert result
    assert isinstance(result, OBBject)
    assert len(result.results) > 0


@parametrize(
    "params",
    [
        (
            {
                "symbol": "AAPL",
                "statement_type": "income",
                "period": "quarter",
                "limit": 5,
                "fiscal_year": None,
                "provider": "intrinio",
            }
        ),
        (
            {
                "symbol": "AAPL",
                "statement_type": "cash",
                "period": "annual",
                "limit": 1,
                "fiscal_year": 2015,
                "provider": "intrinio",
            }
        ),
        (
            {
                "symbol": "AAPL",
                "statement_type": "balance",
                "period": "annual",
                "fiscal_year": None,
                "limit": 10,
                "provider": "intrinio",
            }
        ),
    ],
)
@pytest.mark.integration
def test_equity_fundamental_reported_financials(params, obb):
    params = {p: v for p, v in params.items() if v}

    result = obb.equity.fundamental.reported_financials(**params)
    assert result
    assert isinstance(result, OBBject)
    assert len(result.results) > 0<|MERGE_RESOLUTION|>--- conflicted
+++ resolved
@@ -516,11 +516,8 @@
             }
         ),
         ({"provider": "intrinio", "symbol": "AAPL", "period": "annual", "limit": 100}),
-<<<<<<< HEAD
         ({"provider": "yfinance", "symbol": "AAPL"}),
-=======
         ({"provider": "finviz", "symbol": "AAPL,GOOG"}),
->>>>>>> 03197c9a
     ],
 )
 @pytest.mark.integration

--- conflicted
+++ resolved
@@ -26,11 +26,7 @@
             {
                 "provider": "intrinio",
                 "symbol": "AAPL",
-<<<<<<< HEAD
-                "period": "annual",
-=======
                 "period": "quarter",
->>>>>>> 80f5cbfd
                 "fiscal_year": 2014,
                 "limit": 2,
             }

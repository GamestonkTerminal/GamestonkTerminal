--- conflicted
+++ resolved
@@ -1373,16 +1373,11 @@
     assert len(result.results) > 0
 
 
-<<<<<<< HEAD
 @pytest.mark.parametrize(
-=======
-@parametrize(
->>>>>>> 3eaf0d2e
-    "params",
-    [
-        (
-            {
-<<<<<<< HEAD
+    "params",
+    [
+        (
+            {
                 "provider": "intrinio",
                 "symbol": "AAPL",
                 "start_date": "2022-01-01",
@@ -1436,7 +1431,13 @@
     assert result
     assert isinstance(result, OBBject)
     assert len(result.model_dump()["results"]) > 0
-=======
+
+
+@parametrize(
+    "params",
+    [
+        (
+            {
                 "symbol": "AAPL",
                 "statement_type": "income",
                 "period": "quarter",
@@ -1474,5 +1475,4 @@
     result = obb.equity.fundamental.reported_financials(**params)
     assert result
     assert isinstance(result, OBBject)
-    assert len(result.results) > 0
->>>>>>> 3eaf0d2e
+    assert len(result.results) > 0
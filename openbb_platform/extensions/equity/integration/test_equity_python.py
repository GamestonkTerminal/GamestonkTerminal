--- conflicted
+++ resolved
@@ -1390,8 +1390,6 @@
                 "provider": "nasdaq",
             }
         ),
-<<<<<<< HEAD
-=======
         (
             {
                 "metric": "overview",
@@ -1408,7 +1406,6 @@
                 "provider": "finviz",
             }
         ),
->>>>>>> 3e24fd6b
     ],
 )
 @pytest.mark.integration
@@ -1934,8 +1931,6 @@
     result = obb.equity.compare.company_facts(**params)
     assert result
     assert isinstance(result, OBBject)
-<<<<<<< HEAD
-=======
     assert len(result.results) > 0
 
 
@@ -1960,5 +1955,4 @@
     result = obb.equity.historical_market_cap(**params)
     assert result
     assert isinstance(result, OBBject)
->>>>>>> 3e24fd6b
     assert len(result.results) > 0
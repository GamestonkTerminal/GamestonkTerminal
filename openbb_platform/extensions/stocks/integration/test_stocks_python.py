"""Test stocks extension."""
from datetime import time

import pytest
from openbb_core.app.model.obbject import OBBject


@pytest.fixture(scope="session")
def obb(pytestconfig):
    """Fixture to setup obb."""

    if pytestconfig.getoption("markexpr") != "not integration":
        import openbb

        return openbb.obb


@pytest.mark.parametrize(
    "params",
    [
        ({"symbol": "AAPL", "period": "annual", "limit": 12}),
        (
            {
                "type": "reported",
                "year": 2022,
                "provider": "intrinio",
                "symbol": "AAPL",
                "period": "annual",
                "limit": 12,
            }
        ),
        (
            {
                "company_name": "Apple Inc.",
                "company_name_search": "Apple Inc.",
                "sic": "3571",
                "include_sources": True,
                "order": "asc",
                "sort": "filing_date",
                "provider": "polygon",
                "symbol": "AAPL",
                "period": "annual",
                "limit": 12,
                "filing_date": "2022-10-27",
                "filing_date_lt": "2022-11-01",
                "filing_date_lte": "2022-11-01",
                "filing_date_gt": "2022-10-10",
                "filing_date_gte": "2022-10-10",
                "period_of_report_date": "2022-09-24",
                "period_of_report_date_lt": "2022-11-01",
                "period_of_report_date_lte": "2022-11-01",
                "period_of_report_date_gt": "2022-10-10",
                "period_of_report_date_gte": "2022-10-10",
            }
        ),
        (
            {
                "symbol": "AAPL",
                "period": "annual",
                "limit": 12,
                "provider": "fmp",
                "cik": "0000320193",
            }
        ),
        (
            {
                "symbol": "AAPL",
                "period": "annual",
                "limit": 12,
                "provider": "yfinance",
            }
        ),
    ],
)
@pytest.mark.integration
def test_stocks_fa_balance(params, obb):
    result = obb.stocks.fa.balance(**params)
    assert result
    assert isinstance(result, OBBject)
    assert len(result.results) > 0


@pytest.mark.parametrize(
    "params",
    [
        ({"symbol": "AAPL", "limit": 10}),
    ],
)
@pytest.mark.integration
def test_stocks_fa_balance_growth(params, obb):
    result = obb.stocks.fa.balance_growth(**params)
    assert result
    assert isinstance(result, OBBject)
    assert len(result.results) > 0


@pytest.mark.parametrize(
    "params",
    [
        (
            {
                "start_date": "2023-01-01",
                "end_date": "2023-06-06",
            }
        ),
    ],
)
@pytest.mark.integration
def test_stocks_fa_cal(params, obb):
    result = obb.stocks.fa.cal(**params)
    assert result
    assert isinstance(result, OBBject)
    assert len(result.results) > 0


@pytest.mark.parametrize(
    "params",
    [
        ({"symbol": "AAPL", "period": "annual", "limit": 12}),
        (
            {
                "type": "reported",
                "year": 2022,
                "provider": "intrinio",
                "symbol": "AAPL",
                "period": "annual",
                "limit": 12,
            }
        ),
        (
            {
                "company_name": "Apple Inc.",
                "company_name_search": "Apple Inc.",
                "sic": "3571",
                "include_sources": True,
                "order": "asc",
                "sort": "filing_date",
                "provider": "polygon",
                "symbol": "AAPL",
                "period": "annual",
                "limit": 12,
                "filing_date": "2022-10-27",
                "filing_date_lt": "2022-11-01",
                "filing_date_lte": "2022-11-01",
                "filing_date_gt": "2022-10-10",
                "filing_date_gte": "2022-10-10",
                "period_of_report_date": "2022-09-24",
                "period_of_report_date_lt": "2022-11-01",
                "period_of_report_date_lte": "2022-11-01",
                "period_of_report_date_gt": "2022-10-10",
                "period_of_report_date_gte": "2022-10-10",
            }
        ),
        (
            {
                "symbol": "AAPL",
                "period": "annual",
                "limit": 12,
                "provider": "fmp",
                "cik": "0000320193",
            }
        ),
        (
            {
                "symbol": "AAPL",
                "period": "annual",
                "limit": 12,
                "provider": "yfinance",
            }
        ),
    ],
)
@pytest.mark.integration
def test_stocks_fa_cash(params, obb):
    result = obb.stocks.fa.cash(**params)
    assert result
    assert isinstance(result, OBBject)
    assert len(result.results) > 0


@pytest.mark.parametrize(
    "params",
    [
        ({"symbol": "AAPL", "limit": 10}),
    ],
)
@pytest.mark.integration
def test_stocks_fa_cash_growth(params, obb):
    result = obb.stocks.fa.cash_growth(**params)
    assert result
    assert isinstance(result, OBBject)
    assert len(result.results) > 0


@pytest.mark.parametrize(
    "params",
    [
        ({"symbol": "AAPL"}),
    ],
)
@pytest.mark.integration
def test_stocks_fa_comp(params, obb):
    result = obb.stocks.fa.comp(**params)
    assert result
    assert isinstance(result, OBBject)
    assert len(result.results) > 0


@pytest.mark.parametrize(
    "params",
    [
        (
            {
                "start_date": "2023-01-01",
                "end_date": "2023-06-06",
            }
        ),
    ],
)
@pytest.mark.integration
def test_stocks_fa_comsplit(params, obb):
    result = obb.stocks.fa.comsplit(**params)
    assert result
    assert isinstance(result, OBBject)
    assert len(result.results) > 0


@pytest.mark.parametrize(
    "params",
    [
        ({"symbol": "AAPL"}),
    ],
)
@pytest.mark.integration
def test_stocks_fa_divs(params, obb):
    result = obb.stocks.fa.divs(**params)
    assert result
    assert isinstance(result, OBBject)
    assert len(result.results) > 0


@pytest.mark.parametrize(
    "params",
    [
        ({"symbol": "AAPL", "limit": 50}),
    ],
)
@pytest.mark.integration
def test_stocks_fa_earning(params, obb):
    result = obb.stocks.fa.earning(**params)
    assert result
    assert isinstance(result, OBBject)
    assert len(result.results) > 0


@pytest.mark.parametrize(
    "params",
    [
        ({"symbol": "AAPL"}),
    ],
)
@pytest.mark.integration
def test_stocks_fa_emp(params, obb):
    result = obb.stocks.fa.emp(**params)
    assert result
    assert isinstance(result, OBBject)
    assert len(result.results) > 0


@pytest.mark.parametrize(
    "params",
    [
        ({"symbol": "AAPL", "period": "annual", "limit": 30}),
    ],
)
@pytest.mark.integration
def test_stocks_fa_est(params, obb):
    result = obb.stocks.fa.est(**params)
    assert result
    assert isinstance(result, OBBject)
    assert len(result.results) > 0


@pytest.mark.parametrize(
    "params",
    [
        ({"symbol": "AAPL", "period": "annual", "limit": 12}),
        (
            {
                "type": "reported",
                "year": 2022,
                "provider": "intrinio",
                "symbol": "AAPL",
                "period": "annual",
                "limit": 12,
            }
        ),
        (
            {
                "company_name": "Apple Inc.",
                "company_name_search": "Apple Inc.",
                "sic": "3571",
                "include_sources": True,
                "order": "asc",
                "sort": "filing_date",
                "provider": "polygon",
                "symbol": "AAPL",
                "period": "annual",
                "limit": 12,
                "filing_date": "2022-10-27",
                "filing_date_lt": "2022-11-01",
                "filing_date_lte": "2022-11-01",
                "filing_date_gt": "2022-10-10",
                "filing_date_gte": "2022-10-10",
                "period_of_report_date": "2022-09-24",
                "period_of_report_date_lt": "2022-11-01",
                "period_of_report_date_lte": "2022-11-01",
                "period_of_report_date_gt": "2022-10-10",
                "period_of_report_date_gte": "2022-10-10",
            }
        ),
        (
            {
                "provider": "fmp",
                "symbol": "AAPL",
                "limit": 12,
                "period": "annual",
                "cik": "0000320193",
            }
        ),
        (
            {
                "provider": "yfinance",
                "symbol": "AAPL",
                "limit": 12,
                "period": "annual",
            }
        ),
    ],
)
@pytest.mark.integration
def test_stocks_fa_income(params, obb):
    result = obb.stocks.fa.income(**params)
    assert result
    assert isinstance(result, OBBject)
    assert len(result.results) > 0


@pytest.mark.parametrize(
    "params",
    [({"symbol": "AAPL", "limit": 10, "period": "annual"})],
)
@pytest.mark.integration
def test_stocks_fa_income_growth(params, obb):
    result = obb.stocks.fa.income_growth(**params)
    assert result
    assert isinstance(result, OBBject)
    assert len(result.results) > 0


@pytest.mark.parametrize(
    "params",
    [
        (
            {
                "symbol": "AAPL",
                "transactionType": "P-Purchase",
                "page": 1,
            }
        ),
    ],
)
@pytest.mark.integration
def test_stocks_fa_ins(params, obb):
    result = obb.stocks.fa.ins(**params)
    assert result
    assert isinstance(result, OBBject)
    assert len(result.results) > 0


@pytest.mark.parametrize(
    "params",
    [
        (
            {
                "symbol": "AAPL",
                "include_current_quarter": True,
                "date": "2021-09-30",
            }
        ),
    ],
)
@pytest.mark.integration
def test_stocks_fa_ins_own(params, obb):
    result = obb.stocks.fa.ins_own(**params)
    assert result
    assert isinstance(result, OBBject)
    assert len(result.results) > 0


@pytest.mark.parametrize(
    "params",
    [
        ({"symbol": "AAPL", "period": "annual", "limit": 100}),
    ],
)
@pytest.mark.integration
def test_stocks_fa_metrics(params, obb):
    result = obb.stocks.fa.metrics(**params)
    assert result
    assert isinstance(result, OBBject)
    assert len(result.results) > 0


@pytest.mark.parametrize(
    "params",
    [
        ({"symbol": "AAPL"}),
    ],
)
@pytest.mark.integration
def test_stocks_fa_mgmt(params, obb):
    result = obb.stocks.fa.mgmt(**params)
    assert result
    assert isinstance(result, OBBject)
    assert len(result.results) > 0


@pytest.mark.parametrize(
    "params",
    [
        ({"symbol": "AAPL"}),
    ],
)
@pytest.mark.integration
def test_stocks_fa_overview(params, obb):
    result = obb.stocks.fa.overview(**params)
    assert result
    assert isinstance(result, OBBject)


@pytest.mark.parametrize(
    "params",
    [
        ({"symbol": "AAPL", "date": "2023-01-01", "page": 1}),
    ],
)
@pytest.mark.integration
def test_stocks_fa_own(params, obb):
    result = obb.stocks.fa.own(**params)
    assert result
    assert isinstance(result, OBBject)
    assert len(result.results) > 0


@pytest.mark.parametrize(
    "params",
    [
        ({"symbol": "AAPL"}),
    ],
)
@pytest.mark.integration
def test_stocks_fa_pt(params, obb):
    result = obb.stocks.fa.pt(**params)
    assert result
    assert isinstance(result, OBBject)


@pytest.mark.parametrize(
    "params",
    [
        ({"symbol": "AAPL"}),
        ({"with_grade": True, "provider": "fmp", "symbol": "AAPL"}),
    ],
)
@pytest.mark.integration
def test_stocks_fa_pta(params, obb):
    result = obb.stocks.fa.pta(**params)
    assert result
    assert isinstance(result, OBBject)
    assert len(result.results) > 0


@pytest.mark.parametrize(
    "params",
    [
        ({"symbol": "AAPL", "period": "annual", "limit": 12}),
    ],
)
@pytest.mark.integration
def test_stocks_fa_ratios(params, obb):
    result = obb.stocks.fa.ratios(**params)
    assert result
    assert isinstance(result, OBBject)
    assert len(result.results) > 0


@pytest.mark.parametrize(
    "params",
    [
        ({"symbol": "AAPL", "period": "annual", "structure": "flat"}),
    ],
)
@pytest.mark.integration
def test_stocks_fa_revgeo(params, obb):
    result = obb.stocks.fa.revgeo(**params)
    assert result
    assert isinstance(result, OBBject)
    assert len(result.results) > 0


@pytest.mark.parametrize(
    "params",
    [
        ({"symbol": "AAPL", "period": "annual", "structure": "flat"}),
    ],
)
@pytest.mark.integration
def test_stocks_fa_revseg(params, obb):
    result = obb.stocks.fa.revseg(**params)
    assert result
    assert isinstance(result, OBBject)
    assert len(result.results) > 0


@pytest.mark.parametrize(
    "params",
    [
        ({"symbol": "AAPL", "type": "1", "page": 1, "limit": 100, "provider": "fmp"}),
        (
            {
                "symbol": "AAPL",
                "type": "10-K",
                "limit": 100,
                "cik": None,
                "use_cache": False,
                "provider": "sec",
            }
        ),
    ],
)
@pytest.mark.integration
def test_stocks_fa_filings(params, obb):
    result = obb.stocks.fa.filings(**params)
    assert result
    assert isinstance(result, OBBject)
    assert len(result.results) > 0


@pytest.mark.parametrize(
    "params",
    [
        ({"symbol": "AAPL"}),
    ],
)
@pytest.mark.integration
def test_stocks_fa_shrs(params, obb):
    result = obb.stocks.fa.shrs(**params)
    assert result
    assert isinstance(result, OBBject)
    assert len(result.results) > 0


@pytest.mark.parametrize(
    "params",
    [
        ({"symbol": "AAPL"}),
    ],
)
@pytest.mark.integration
def test_stocks_fa_split(params, obb):
    result = obb.stocks.fa.split(**params)
    assert result
    assert isinstance(result, OBBject)
    assert len(result.results) > 0


@pytest.mark.parametrize(
    "params",
    [
        ({"symbol": "AAPL", "year": 2023, "quarter": 1}),
    ],
)
@pytest.mark.integration
def test_stocks_fa_transcript(params, obb):
    result = obb.stocks.fa.transcript(**params)
    assert result
    assert isinstance(result, OBBject)
    assert len(result.results) > 0


@pytest.mark.parametrize(
    "params",
    [
        ({"symbol": "AAPL"}),
    ],
)
@pytest.mark.integration
def test_stocks_ca_peers(params, obb):
    result = obb.stocks.ca.peers(**params)
    assert result
    assert isinstance(result, OBBject)


@pytest.mark.parametrize(
    "params",
    [
        ({"symbol": "AAPL"}),
        ({"date": "2023-01-25", "provider": "intrinio", "symbol": "AAPL"}),
        ({"provider": "cboe", "symbol": "AAPL"}),
    ],
)
@pytest.mark.integration
def test_stocks_options_chains(params, obb):
    result = obb.stocks.options.chains(**params)
    assert result
    assert isinstance(result, OBBject)
    assert len(result.results) > 0


@pytest.mark.parametrize(
    "params",
    [
        (
            {
                "symbol": "AAPL",
                "start_date": "2023-01-01",
                "end_date": "2023-06-06",
                "interval": "1d",
            }
        ),
        (
            {
                "adjusted": True,
                "extended_hours": True,
                "month": "2023-01",
                "output_size": "full",
                "provider": "alpha_vantage",
                "symbol": "AAPL",
                "start_date": "2023-01-01",
                "end_date": "2023-01-02",
                "interval": "1m",
            }
        ),
        (
            {
                "adjusted": True,
                "extended_hours": False,
                "output_size": "full",
                "month": "2023-01",
                "provider": "alpha_vantage",
                "symbol": "AAPL",
                "start_date": "2023-01-01",
                "end_date": "2023-06-06",
                "interval": "1d",
            }
        ),
        (
            {
                "provider": "cboe",
                "symbol": "AAPL",
                "start_date": "2023-01-01",
                "end_date": "2023-01-02",
                "interval": "1m",
            }
        ),
        (
            {
                "provider": "cboe",
                "symbol": "AAPL",
                "start_date": "2023-01-01",
                "end_date": "2023-06-06",
                "interval": "1d",
            }
        ),
        (
            {
                "limit": "30",
                "provider": "fmp",
                "symbol": "AAPL",
                "start_date": "2023-01-01",
                "end_date": "2023-01-02",
                "interval": "1m",
            }
        ),
        (
            {
                "limit": "30",
                "provider": "fmp",
                "symbol": "AAPL",
                "start_date": "2023-01-01",
                "end_date": "2023-06-06",
                "interval": "1d",
            }
        ),
        (
            {
                "timezone": "UTC",
                "source": "realtime",
                "start_time": time(5, 30, 0),
                "end_time": time(12, 0, 0),
                "provider": "intrinio",
                "symbol": "AAPL",
                "start_date": "2023-06-01",
                "end_date": "2023-06-03",
                "interval": "1h",
            }
        ),
        (
            {
                "timezone": "UTC",
                "source": "realtime",
                "start_time": time(5, 30, 0),
                "end_time": time(12, 0, 0),
                "provider": "intrinio",
                "symbol": "AAPL",
                "start_date": "2023-01-01",
                "end_date": "2023-06-06",
                "interval": "1d",
            }
        ),
        (
            {
                "sort": "desc",
                "limit": "49999",
                "adjusted": "True",
                "provider": "polygon",
                "symbol": "AAPL",
                "start_date": "2023-01-01",
                "end_date": "2023-01-03",
                "interval": "1m",
            }
        ),
        (
            {
                "sort": "desc",
                "limit": "49999",
                "adjusted": "True",
                "provider": "polygon",
                "symbol": "AAPL",
                "start_date": "2023-01-01",
                "end_date": "2023-06-06",
                "interval": "1d",
            }
        ),
        (
            {
                "prepost": False,
                "include": True,
                "adjusted": False,
                "back_adjust": False,
                "ignore_tz": True,
                "provider": "yfinance",
                "symbol": "AAPL",
                "start_date": "2023-06-01",
                "end_date": "2023-06-03",
                "interval": "1h",
            }
        ),
        (
            {
                "prepost": False,
                "include": True,
                "adjusted": False,
                "back_adjust": False,
                "ignore_tz": True,
                "provider": "yfinance",
                "symbol": "AAPL",
                "start_date": "2023-01-01",
                "end_date": "2023-06-06",
                "interval": "1d",
            }
        ),
    ],
)
@pytest.mark.integration
def test_stocks_load(params, obb):
    if params.get("provider") == "alpha_vantage":
        pytest.skip("skipping alpha_vantage")

    result = obb.stocks.load(**params)
    assert result
    assert isinstance(result, OBBject)
    assert len(result.results) > 0


@pytest.mark.parametrize(
    "params",
    [
        ({"symbols": "AAPL,MSFT", "limit": 20}),
        (
            {
                "display": "full",
                "date": "2023-01-01",
                "start_date": "2023-01-01",
                "end_date": "2023-06-06",
                "updated_since": 1,
                "published_since": 1,
                "sort": "created",
                "order": "desc",
                "isin": "US0378331005",
                "cusip": "037833100",
                "channels": "General",
                "topics": "AAPL",
                "authors": "Benzinga Insights",
                "content_types": "headline",
                "provider": "benzinga",
                "symbols": "AAPL,MSFT",
                "limit": 20,
            }
        ),
        (
            {
                "published_utc": "2023-01-01",
                "order": "desc",
                "provider": "polygon",
                "symbols": "AAPL",
                "limit": 20,
            }
        ),
        (
            {
                "provider": "fmp",
                "symbols": "AAPL",
                "limit": 20,
                "page": 1,
            }
        ),
        (
            {
                "provider": "yfinance",
                "symbols": "AAPL",
                "limit": 20,
            }
        ),
        (
            {
                "provider": "intrinio",
                "symbols": "AAPL",
                "limit": 20,
            }
        ),
    ],
)
@pytest.mark.integration
def test_stocks_news(params, obb):
    result = obb.stocks.news(**params)
    assert result
    assert isinstance(result, OBBject)


@pytest.mark.parametrize(
    "params",
    [
        ({"symbol": "AAPL", "limit": 100}),
    ],
)
@pytest.mark.integration
def test_stocks_multiples(params, obb):
    result = obb.stocks.multiples(**params)
    assert result
    assert isinstance(result, OBBject)
    assert len(result.results) > 0


@pytest.mark.parametrize(
    "params",
    [
        ({"query": "AAPL", "is_symbol": True, "provider": "cboe"}),
        ({"query": "Apple", "provider": "sec", "use_cache": False, "is_fund": False}),
    ],
)
@pytest.mark.integration
def test_stocks_search(params, obb):
    result = obb.stocks.search(**params)
    assert result
    assert isinstance(result, OBBject)
    assert len(result.results) > 0


@pytest.mark.parametrize(
    "params",
    [
        ({"symbol": "AAPL"}),
        ({"source": "iex", "provider": "intrinio", "symbol": "AAPL"}),
        ({"symbol": "AAPL", "provider": "fmp"}),
    ],
)
@pytest.mark.integration
def test_stocks_quote(params, obb):
    result = obb.stocks.quote(**params)
    assert result
    assert isinstance(result, OBBject)


@pytest.mark.parametrize(
    "params",
    [
        ({"symbol": "AAPL", "provider": "cboe"}),
    ],
)
@pytest.mark.integration
def test_stocks_info(params, obb):
    result = obb.stocks.info(**params)
    assert result
    assert isinstance(result, OBBject)
    assert len(result.results) > 0


@pytest.mark.parametrize(
    "params",
    [
        ({"symbol": "AAPL", "limit": 3, "provider": "sec", "skip_reports": None}),
    ],
)
@pytest.mark.integration
def test_stocks_ftd(params, obb):
    result = obb.stocks.fa.shrs(**params)
    assert result
    assert isinstance(result, OBBject)
    assert len(result.results) > 0


@pytest.mark.parametrize(
    "params",
<<<<<<< HEAD
    [
        (
            {
                "symbol": "CLOV",
                "timestamp": "2023-10-26",
                "provider": "polygon",
                "limit": 1000,
                "timestamp_lte": None,
                "timestamp_gte": None,
                "timestamp_gt": None,
                "timestamp_lt": None,
            }
        ),
        (
            {
                "symbol": "CLOV",
                "provider": "polygon",
                "timestamp_gt": "2023-10-26T15:20:00.000000000-04:00",
                "timestamp_lt": "2023-10-26T15:30:00.000000000-04:00",
                "limit": 5000,
                "timestamp_gte": None,
                "timestamp_lte": None,
                "timestamp": None,
            }
        ),
    ],
)
@pytest.mark.integration
def test_stocks_nbbo(params, obb):
    result = obb.stocks.nbbo(**params)
=======
    [({"symbol": "AAPL,NVDA,QQQ,INTC", "provider": "fmp"})],
)
@pytest.mark.integration
def test_stocks_price_performance(params, obb):
    params = {p: v for p, v in params.items() if v}

    result = obb.stocks.price_performance(**params)
>>>>>>> 435ed78c
    assert result
    assert isinstance(result, OBBject)
    assert len(result.results) > 0<|MERGE_RESOLUTION|>--- conflicted
+++ resolved
@@ -923,7 +923,20 @@
 
 @pytest.mark.parametrize(
     "params",
-<<<<<<< HEAD
+    [({"symbol": "AAPL,NVDA,QQQ,INTC", "provider": "fmp"})],
+)
+@pytest.mark.integration
+def test_stocks_price_performance(params, obb):
+    params = {p: v for p, v in params.items() if v}
+
+    result = obb.stocks.price_performance(**params)
+    assert result
+    assert isinstance(result, OBBject)
+    assert len(result.results) > 0
+
+
+@pytest.mark.parametrize(
+    "params",
     [
         (
             {
@@ -954,15 +967,6 @@
 @pytest.mark.integration
 def test_stocks_nbbo(params, obb):
     result = obb.stocks.nbbo(**params)
-=======
-    [({"symbol": "AAPL,NVDA,QQQ,INTC", "provider": "fmp"})],
-)
-@pytest.mark.integration
-def test_stocks_price_performance(params, obb):
-    params = {p: v for p, v in params.items() if v}
-
-    result = obb.stocks.price_performance(**params)
->>>>>>> 435ed78c
     assert result
     assert isinstance(result, OBBject)
     assert len(result.results) > 0
--- conflicted
+++ resolved
@@ -976,7 +976,21 @@
 
 @pytest.mark.parametrize(
     "params",
-<<<<<<< HEAD
+    [({"symbol": "AAPL,NVDA,QQQ,INTC", "provider": "fmp"})],
+)
+@pytest.mark.integration
+def test_stocks_price_performance(params, headers):
+    params = {p: v for p, v in params.items() if v}
+
+    query_str = get_querystring(params, [])
+    url = f"http://0.0.0.0:8000/api/v1/stocks/price_performance?{query_str}"
+    result = requests.get(url, headers=headers, timeout=10)
+    assert isinstance(result, requests.Response)
+    assert result.status_code == 200
+
+
+@pytest.mark.parametrize(
+    "params",
     [
         (
             {
@@ -1010,16 +1024,6 @@
 
     query_str = get_querystring(params, [])
     url = f"http://0.0.0.0:8000/api/v1/stocks/calendar_ipo?{query_str}"
-=======
-    [({"symbol": "AAPL,NVDA,QQQ,INTC", "provider": "fmp"})],
-)
-@pytest.mark.integration
-def test_stocks_price_performance(params, headers):
-    params = {p: v for p, v in params.items() if v}
-
-    query_str = get_querystring(params, [])
-    url = f"http://0.0.0.0:8000/api/v1/stocks/price_performance?{query_str}"
->>>>>>> 435ed78c
     result = requests.get(url, headers=headers, timeout=10)
     assert isinstance(result, requests.Response)
     assert result.status_code == 200
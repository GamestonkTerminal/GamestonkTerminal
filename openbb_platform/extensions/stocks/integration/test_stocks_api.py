--- conflicted
+++ resolved
@@ -954,8 +954,6 @@
     url = f"http://0.0.0.0:8000/api/v1/stocks/info?{query_str}"
     result = requests.get(url, headers=headers, timeout=10)
     assert isinstance(result, requests.Response)
-<<<<<<< HEAD
-=======
     assert result.status_code == 200
 
 
@@ -1059,5 +1057,4 @@
     url = f"http://0.0.0.0:8000/api/v1/stocks/calendar_ipo?{query_str}"
     result = requests.get(url, headers=headers, timeout=10)
     assert isinstance(result, requests.Response)
->>>>>>> a52d196b
     assert result.status_code == 200
"""ETF Router."""

from openbb_core.app.model.command_context import CommandContext
from openbb_core.app.model.obbject import OBBject
from openbb_core.app.provider_interface import (
    ExtraParams,
    ProviderChoices,
    StandardParams,
)
from openbb_core.app.query import Query
from openbb_core.app.router import Router
from pydantic import BaseModel

from openbb_etf.disc.disc_router import router as disc_router

<<<<<<< HEAD
=======
router = Router(prefix="")
router.include_router(disc_router)

>>>>>>> 0a99b559
# pylint: disable=unused-argument


@router.command(model="EtfSearch")
def search(
    cc: CommandContext,
    provider_choices: ProviderChoices,
    standard_params: StandardParams,
    extra_params: ExtraParams,
) -> OBBject[BaseModel]:
    """Search for ETFs.

    An empty query returns the full list of ETFs from the provider.
    """
    return OBBject(results=Query(**locals()).execute())


@router.command(model="EtfHistorical")
def historical(
    cc: CommandContext,
    provider_choices: ProviderChoices,
    standard_params: StandardParams,
    extra_params: ExtraParams,
) -> OBBject[BaseModel]:
    """ETF Historical Market Price."""
    return OBBject(results=Query(**locals()).execute())


@router.command(model="EtfInfo")
def info(
    cc: CommandContext,
    provider_choices: ProviderChoices,
    standard_params: StandardParams,
    extra_params: ExtraParams,
) -> OBBject[BaseModel]:
    """ETF Information Overview."""
    return OBBject(results=Query(**locals()).execute())


@router.command(model="EtfSectors")
def sectors(
    cc: CommandContext,
    provider_choices: ProviderChoices,
    standard_params: StandardParams,
    extra_params: ExtraParams,
) -> OBBject[BaseModel]:
    """ETF Sector weighting."""
    return OBBject(results=Query(**locals()).execute())


<<<<<<< HEAD
@router.command(model="EtfHoldings")
def holdings(
=======
@router.command(model="PricePerformance")
def price_performance(
>>>>>>> 0a99b559
    cc: CommandContext,
    provider_choices: ProviderChoices,
    standard_params: StandardParams,
    extra_params: ExtraParams,
) -> OBBject[BaseModel]:
<<<<<<< HEAD
    """Get the holdings for an individual ETF."""
    return OBBject(results=Query(**locals()).execute())


@router.command(model="EtfHoldingsDate")
def holdings_date(
    cc: CommandContext,
    provider_choices: ProviderChoices,
    standard_params: StandardParams,
    extra_params: ExtraParams,
) -> OBBject[BaseModel]:
    """Get the holdings for an individual ETF."""
=======
    """Price performance as a return, over different periods."""
>>>>>>> 0a99b559
    return OBBject(results=Query(**locals()).execute())<|MERGE_RESOLUTION|>--- conflicted
+++ resolved
@@ -13,12 +13,9 @@
 
 from openbb_etf.disc.disc_router import router as disc_router
 
-<<<<<<< HEAD
-=======
 router = Router(prefix="")
 router.include_router(disc_router)
 
->>>>>>> 0a99b559
 # pylint: disable=unused-argument
 
 
@@ -69,21 +66,27 @@
     return OBBject(results=Query(**locals()).execute())
 
 
-<<<<<<< HEAD
-@router.command(model="EtfHoldings")
-def holdings(
-=======
 @router.command(model="PricePerformance")
 def price_performance(
->>>>>>> 0a99b559
     cc: CommandContext,
     provider_choices: ProviderChoices,
     standard_params: StandardParams,
     extra_params: ExtraParams,
 ) -> OBBject[BaseModel]:
-<<<<<<< HEAD
+    """Price performance as a return, over different periods."""
+    return OBBject(results=Query(**locals()).execute())
+
+
+@router.command(model="EtfHoldings")
+def holdings(
+    cc: CommandContext,
+    provider_choices: ProviderChoices,
+    standard_params: StandardParams,
+    extra_params: ExtraParams,
+) -> OBBject[BaseModel]:
     """Get the holdings for an individual ETF."""
     return OBBject(results=Query(**locals()).execute())
+
 
 
 @router.command(model="EtfHoldingsDate")
@@ -93,8 +96,5 @@
     standard_params: StandardParams,
     extra_params: ExtraParams,
 ) -> OBBject[BaseModel]:
-    """Get the holdings for an individual ETF."""
-=======
-    """Price performance as a return, over different periods."""
->>>>>>> 0a99b559
+    """Get the holdings filing date for an individual ETF."""
     return OBBject(results=Query(**locals()).execute())
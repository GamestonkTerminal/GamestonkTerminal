--- conflicted
+++ resolved
@@ -20,13 +20,9 @@
 
 @pytest.mark.parametrize(
     "params",
-<<<<<<< HEAD
-    [({"query": None, "provider": "fmp"})],
-=======
     [
         ({"query": "", "provider": "fmp"}),
     ],
->>>>>>> 96a20a61
 )
 @pytest.mark.integration
 def test_etf_search(params, headers):

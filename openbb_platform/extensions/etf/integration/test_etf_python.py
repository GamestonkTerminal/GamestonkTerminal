--- conflicted
+++ resolved
@@ -126,11 +126,10 @@
         ),
         (
             {
-                "symbol": "VOO",
-                "date": "2023-03-31",
+                "symbol": "SILJ",
+                "date": "2019-12-31",
                 "cik": None,
                 "provider": "fmp",
-<<<<<<< HEAD
             }
         ),
         (
@@ -147,8 +146,6 @@
                 "date": "2021-06-30",
                 "provider": "sec",
                 "use_cache": False,
-=======
->>>>>>> 5cc5cce2
             }
         ),
     ],
@@ -236,13 +233,8 @@
 @pytest.mark.parametrize(
     "params",
     [
-<<<<<<< HEAD
         ({"symbol": "SPY", "provider": "fmp"}),
         ({"symbol": "QQQ", "provider": "fmp"}),
-=======
-        ({"symbol": "qqq", "provider": "fmp"}),
-        ({"symbol": "spy", "provider": "fmp"}),
->>>>>>> 5cc5cce2
     ],
 )
 @pytest.mark.integration

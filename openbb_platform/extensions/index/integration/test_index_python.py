"""Test economy extension."""

import pytest
from extensions.tests.conftest import parametrize
from openbb_core.app.model.obbject import OBBject


@pytest.fixture(scope="session")
def obb(pytestconfig):  # pylint: disable=inconsistent-return-statements
    """Fixture to setup obb."""

    if pytestconfig.getoption("markexpr") != "not integration":
        import openbb  # pylint: disable=import-outside-toplevel

        return openbb.obb


# pylint: disable=redefined-outer-name


@parametrize(
    "params",
    [
<<<<<<< HEAD
        ({"symbol": "dowjones", "provider": "fmp"}),
        ({"symbol": "^TX60", "provider": "tmx", "use_cache": False}),
=======
        ({"index": "dowjones", "provider": "fmp"}),
        ({"index": "BUKBUS", "provider": "cboe"}),
>>>>>>> e7798c21
    ],
)
@pytest.mark.integration
def test_index_constituents(params, obb):
    result = obb.index.constituents(**params)
    assert result
    assert isinstance(result, OBBject)
    assert len(result.results) > 0


@parametrize(
    "params",
    [
        (
            {
                "interval": "1m",
                "provider": "cboe",
                "symbol": "AAVE100",
                "start_date": "2023-01-01",
                "end_date": "2023-06-06",
                "use_cache": False,
            }
        ),
        (
            {
                "interval": "1d",
                "provider": "cboe",
                "symbol": "AAVE100",
                "start_date": "2023-01-01",
                "end_date": "2023-06-06",
                "use_cache": False,
            }
        ),
        (
            {
                "interval": "1min",
                "provider": "fmp",
                "symbol": "^DJI",
                "start_date": "2023-01-01",
                "end_date": "2023-06-06",
                "timeseries": 1,
                "sort": "desc",
            }
        ),
        (
            {
                "interval": "1day",
                "provider": "fmp",
                "symbol": "^DJI",
                "start_date": "2023-01-01",
                "end_date": "2023-06-06",
                "timeseries": 1,
                "sort": "desc",
            }
        ),
        (
            {
                "timespan": "minute",
                "sort": "desc",
                "limit": 49999,
                "adjusted": True,
                "multiplier": 1,
                "provider": "polygon",
                "symbol": "NDX",
                "start_date": "2023-01-01",
                "end_date": "2023-06-06",
            }
        ),
        (
            {
                "timespan": "day",
                "sort": "desc",
                "limit": 49999,
                "adjusted": True,
                "multiplier": 1,
                "provider": "polygon",
                "symbol": "NDX",
                "start_date": "2023-01-01",
                "end_date": "2023-06-06",
            }
        ),
        (
            {
                "interval": "1d",
                "period": "max",
                "prepost": True,
                "rounding": True,
                "provider": "yfinance",
                "symbol": "DJI",
                "start_date": "2023-01-01",
                "end_date": "2023-06-06",
            }
        ),
        (
            {
                "provider": "intrinio",
                "start_date": "2023-01-01",
                "end_date": "2023-06-06",
                "symbol": "DJI",
                "sort": "desc",
                "limit": 100,
            }
        ),
    ],
)
@pytest.mark.integration
def test_index_price_historical(params, obb):
    result = obb.index.price.historical(**params)
    assert result
    assert isinstance(result, OBBject)
    assert len(result.results) > 0


@parametrize(
    "params",
    [
        (
            {
                "symbol": "AAVE100",
                "start_date": "2023-01-01",
                "end_date": "2023-06-06",
            }
        ),
        (
            {
                "interval": "1m",
                "provider": "cboe",
                "symbol": "AAVE100",
                "start_date": "2023-01-01",
                "end_date": "2023-06-06",
                "use_cache": True,
            }
        ),
        (
            {
                "interval": "1d",
                "provider": "cboe",
                "symbol": "AAVE100",
                "start_date": "2023-01-01",
                "end_date": "2023-06-06",
                "use_cache": False,
            }
        ),
        (
            {
                "interval": "1min",
                "provider": "fmp",
                "symbol": "^DJI",
                "start_date": "2023-01-01",
                "end_date": "2023-06-06",
                "timeseries": 1,
                "sort": "desc",
            }
        ),
        (
            {
                "interval": "1day",
                "provider": "fmp",
                "symbol": "^DJI",
                "start_date": "2023-01-01",
                "end_date": "2023-06-06",
                "timeseries": 1,
                "sort": "desc",
            }
        ),
        (
            {
                "timespan": "minute",
                "sort": "desc",
                "limit": 49999,
                "adjusted": True,
                "multiplier": 1,
                "provider": "polygon",
                "symbol": "NDX",
                "start_date": "2023-01-01",
                "end_date": "2023-06-06",
            }
        ),
        (
            {
                "timespan": "day",
                "sort": "desc",
                "limit": 49999,
                "adjusted": True,
                "multiplier": 1,
                "provider": "polygon",
                "symbol": "NDX",
                "start_date": "2023-01-01",
                "end_date": "2023-06-06",
            }
        ),
        (
            {
                "interval": "1d",
                "period": "max",
                "prepost": True,
                "rounding": True,
                "provider": "yfinance",
                "symbol": "DJI",
                "start_date": "2023-01-01",
                "end_date": "2023-06-06",
            }
        ),
        (
            {
                "provider": "intrinio",
                "start_date": "2023-01-01",
                "end_date": "2023-06-06",
                "symbol": "$DJI",
                "tag": "level",
                "sort": "desc",
                "limit": 100,
                "type": None,
            }
        ),
    ],
)
@pytest.mark.integration
def test_index_market(params, obb):
    result = obb.index.market(**params)
    assert result
    assert isinstance(result, OBBject)
    assert len(result.results) > 0


@parametrize(
    "params",
    [
        ({}),
        ({"provider": "cboe", "use_cache": False}),
        ({"provider": "fmp"}),
        ({"provider": "yfinance"}),
        ({"provider": "tmx", "use_cache": False}),
    ],
)
@pytest.mark.integration
def test_index_available(params, obb):
    result = obb.index.available(**params)
    assert result
    assert isinstance(result, OBBject)
    assert len(result.results) > 0


@parametrize(
    "params",
    [
<<<<<<< HEAD
        ({"query": "D", "is_symbol": True, "provider": "cboe"}),
        ({"europe": True, "provider": "cboe", "query": "A", "is_symbol": False}),
=======
        ({"query": "D", "is_symbol": True, "use_cache": False, "provider": "cboe"}),
>>>>>>> e7798c21
    ],
)
@pytest.mark.integration
def test_index_search(params, obb):
    result = obb.index.search(**params)
    assert result
    assert isinstance(result, OBBject)
    assert len(result.results) > 0


@parametrize(
    "params",
    [
        ({"region": "us", "provider": "cboe"}),
<<<<<<< HEAD
        ({"provider": "tmx", "region": "ca", "use_cache": False}),
=======
>>>>>>> e7798c21
    ],
)
@pytest.mark.integration
def test_index_snapshots(params, obb):
    result = obb.index.snapshots(**params)
    assert result
    assert isinstance(result, OBBject)
    assert len(result.results) > 0


@parametrize(
    "params",
    [
        (
            {
                "series_name": "PE Ratio by Month",
                "start_date": "2023-01-01",
                "end_date": "2023-06-06",
                "collapse": "monthly",
                "transform": "diff",
                "provider": "nasdaq",
            }
        ),
    ],
)
@pytest.mark.integration
def test_index_sp500_multiples(params, obb):
    result = obb.index.sp500_multiples(**params)
    assert result
    assert isinstance(result, OBBject)
    assert len(result.results) > 0


@parametrize(
    "params",
    [
        ({"symbol": "^TX60", "provider": "tmx"}),
    ],
)
@pytest.mark.integration
def test_index_sectors(params, obb):
    result = obb.index.sectors(**params)
    assert result
    assert isinstance(result, OBBject)
    assert len(result.results) > 0<|MERGE_RESOLUTION|>--- conflicted
+++ resolved
@@ -21,13 +21,9 @@
 @parametrize(
     "params",
     [
-<<<<<<< HEAD
         ({"symbol": "dowjones", "provider": "fmp"}),
+        ({"index": "BUKBUS", "provider": "cboe", "provider": "fmp"}),
         ({"symbol": "^TX60", "provider": "tmx", "use_cache": False}),
-=======
-        ({"index": "dowjones", "provider": "fmp"}),
-        ({"index": "BUKBUS", "provider": "cboe"}),
->>>>>>> e7798c21
     ],
 )
 @pytest.mark.integration
@@ -274,12 +270,7 @@
 @parametrize(
     "params",
     [
-<<<<<<< HEAD
-        ({"query": "D", "is_symbol": True, "provider": "cboe"}),
-        ({"europe": True, "provider": "cboe", "query": "A", "is_symbol": False}),
-=======
-        ({"query": "D", "is_symbol": True, "use_cache": False, "provider": "cboe"}),
->>>>>>> e7798c21
+        ({"query": "D", "is_symbol": True, "provider": "cboe", "use_cache": False, "provider": "cboe"}),
     ],
 )
 @pytest.mark.integration
@@ -294,10 +285,7 @@
     "params",
     [
         ({"region": "us", "provider": "cboe"}),
-<<<<<<< HEAD
         ({"provider": "tmx", "region": "ca", "use_cache": False}),
-=======
->>>>>>> e7798c21
     ],
 )
 @pytest.mark.integration

--- conflicted
+++ resolved
@@ -421,11 +421,7 @@
             description="Multiple countries can be passed in as a list.",
             parameters={
                 "country": "united_kingdom,germany",
-<<<<<<< HEAD
                 "frequency": "quarter",
-=======
-                "frequency": "quarterly",
->>>>>>> 919d5a60
                 "provider": "oecd",
             },
         ),
@@ -438,7 +434,6 @@
     extra_params: ExtraParams,
 ) -> OBBject:
     """Get the Share Price Index by country from the OECD Short-Term Economics Statistics."""
-<<<<<<< HEAD
     return await OBBject.from_query(Query(**locals()))
 
 
@@ -463,6 +458,4 @@
     extra_params: ExtraParams,
 ) -> OBBject:
     """Get the House Price Index by country from the OECD Short-Term Economics Statistics."""
-=======
->>>>>>> 919d5a60
     return await OBBject.from_query(Query(**locals()))
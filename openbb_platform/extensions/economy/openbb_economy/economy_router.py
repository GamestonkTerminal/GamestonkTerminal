"""Economy Router."""
from openbb_core.app.model.command_context import CommandContext
from openbb_core.app.model.obbject import OBBject
from openbb_core.app.provider_interface import (
    ExtraParams,
    ProviderChoices,
    StandardParams,
)
from openbb_core.app.query import Query
from openbb_core.app.router import Router
from pydantic import BaseModel

from openbb_economy.gdp.gdp_router import router as gdp_router

router = Router(prefix="")
router.include_router(gdp_router)

# pylint: disable=unused-argument


@router.command(model="EconomicCalendar")
async def calendar(
    cc: CommandContext,
    provider_choices: ProviderChoices,
    standard_params: StandardParams,
    extra_params: ExtraParams,
) -> OBBject[BaseModel]:
    """Economic Calendar."""
    return await OBBject.from_query(Query(**locals()))


@router.command(model="ConsumerPriceIndex")
async def cpi(
    cc: CommandContext,
    provider_choices: ProviderChoices,
    standard_params: StandardParams,
    extra_params: ExtraParams,
) -> OBBject[BaseModel]:
    """Consumer Price Index (CPI).  Returns either the rescaled index value, or a rate of change (inflation)."""
    return await OBBject.from_query(Query(**locals()))


@router.command(model="RiskPremium")
async def risk_premium(
    cc: CommandContext,
    provider_choices: ProviderChoices,
    standard_params: StandardParams,
    extra_params: ExtraParams,
) -> OBBject[BaseModel]:
    """Historical Market Risk Premium."""
    return await OBBject.from_query(Query(**locals()))


@router.command(model="BalanceOfPayments")
async def balance_of_payments(
    cc: CommandContext,
    provider_choices: ProviderChoices,
    standard_params: StandardParams,
    extra_params: ExtraParams,
) -> OBBject[BaseModel]:
    """Balance of Payments Reports."""
    return await OBBject.from_query(Query(**locals()))


@router.command(model="FredSearch")
async def fred_search(
    cc: CommandContext,
    provider_choices: ProviderChoices,
    standard_params: StandardParams,
    extra_params: ExtraParams,
) -> OBBject[BaseModel]:
    """
<<<<<<< HEAD
    Search for FRED series or economic releases by ID or query.
=======
    Search for FRED series or economic releases by ID or string.
>>>>>>> 974bb8bb
    This does not return the observation values, only the metadata.
    Use this function to find series IDs for `fred_series()`.
    """
    return await OBBject.from_query(Query(**locals()))


@router.command(model="FredSeries")
async def fred_series(
    cc: CommandContext,
    provider_choices: ProviderChoices,
    standard_params: StandardParams,
    extra_params: ExtraParams,
) -> OBBject[BaseModel]:
    """Get data by series ID from FRED."""
    return await OBBject.from_query(Query(**locals()))<|MERGE_RESOLUTION|>--- conflicted
+++ resolved
@@ -70,11 +70,7 @@
     extra_params: ExtraParams,
 ) -> OBBject[BaseModel]:
     """
-<<<<<<< HEAD
-    Search for FRED series or economic releases by ID or query.
-=======
     Search for FRED series or economic releases by ID or string.
->>>>>>> 974bb8bb
     This does not return the observation values, only the metadata.
     Use this function to find series IDs for `fred_series()`.
     """

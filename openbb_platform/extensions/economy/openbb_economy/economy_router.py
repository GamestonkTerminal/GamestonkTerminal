--- conflicted
+++ resolved
@@ -160,10 +160,7 @@
     standard_params: StandardParams,
     extra_params: ExtraParams,
 ) -> OBBject[BaseModel]:
-<<<<<<< HEAD
     """Fred Historical. Historical close values for selected Fred indices."""
-=======
-    """Fred Historical."""
     return OBBject(results=Query(**locals()).execute())
 
 
@@ -197,5 +194,4 @@
     extra_params: ExtraParams,
 ) -> OBBject[BaseModel]:
     """GDP Data."""
->>>>>>> 2ba872e1
     return OBBject(results=Query(**locals()).execute())
--- conflicted
+++ resolved
@@ -676,13 +676,6 @@
     [
         (
             {
-<<<<<<< HEAD
-                "country": "united_states,united_kingdom",
-                "frequency": "monthly",
-                "provider": "oecd",
-                "start_date": "2022-01-01",
-                "end_date": "2024-04-01",
-=======
                 "date": None,
                 "provider": "federal_reserve",
                 "holding_type": "all_treasury",
@@ -701,13 +694,37 @@
                 "monthly": False,
                 "cusip": None,
                 "wam": True,
->>>>>>> 00852216
-            }
-        ),
-    ],
-)
-@pytest.mark.integration
-<<<<<<< HEAD
+            }
+        ),
+    ],
+)
+@pytest.mark.integration
+def test_economy_central_bank_holdings(params, headers):
+    """Test the economy central bank holdings."""
+    params = {p: v for p, v in params.items() if v}
+
+    query_str = get_querystring(params, [])
+    url = f"http://0.0.0.0:8000/api/v1/economy/central_bank_holdings?{query_str}"
+    result = requests.get(url, headers=headers, timeout=5)
+    assert isinstance(result, requests.Response)
+    assert result.status_code == 200
+
+
+@parametrize(
+    "params",
+    [
+        (
+            {
+                "country": "united_states,united_kingdom",
+                "frequency": "monthly",
+                "provider": "oecd",
+                "start_date": "2022-01-01",
+                "end_date": "2024-04-01",
+            }
+        ),
+    ],
+)
+@pytest.mark.integration
 def test_economy_share_price_index(params, headers):
     """Test the economy share price index."""
     params = {p: v for p, v in params.items() if v}
@@ -715,14 +732,5 @@
     query_str = get_querystring(params, [])
     url = f"http://0.0.0.0:8000/api/v1/economy/share_price_index?{query_str}"
     result = requests.get(url, headers=headers, timeout=10)
-=======
-def test_economy_central_bank_holdings(params, headers):
-    """Test the economy central bank holdings."""
-    params = {p: v for p, v in params.items() if v}
-
-    query_str = get_querystring(params, [])
-    url = f"http://0.0.0.0:8000/api/v1/economy/central_bank_holdings?{query_str}"
-    result = requests.get(url, headers=headers, timeout=5)
->>>>>>> 00852216
     assert isinstance(result, requests.Response)
     assert result.status_code == 200
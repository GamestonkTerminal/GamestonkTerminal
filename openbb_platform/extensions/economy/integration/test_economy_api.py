--- conflicted
+++ resolved
@@ -957,33 +957,43 @@
         (
             {
                 "provider": "fred",
-<<<<<<< HEAD
+                "date": "2024-06-01,2023-06-01",
+                "category": "avg_earnings_hourly",
+            }
+        ),
+    ],
+)
+@pytest.mark.integration
+def test_economy_survey_nonfarm_payrolls(params, headers):
+    """Test the economy survey nonfarm payrolls endpoint"""
+    params = {p: v for p, v in params.items() if v}
+
+    query_str = get_querystring(params, [])
+    url = f"http://0.0.0.0:8000/api/v1/economy/survey/nonfarm_payrolls?{query_str}"
+    result = requests.get(url, headers=headers, timeout=10)
+    assert isinstance(result, requests.Response)
+    assert result.status_code == 200
+
+
+@parametrize(
+    "params",
+    [
+        (
+            {
+                "provider": "fred",
                 "date": "2024-05-01,2024-04-01,2023-05-01",
                 "category": "pce_price_index",
-=======
-                "date": "2024-06-01,2023-06-01",
-                "category": "avg_earnings_hourly",
->>>>>>> 91dd57f2
-            }
-        ),
-    ],
-)
-@pytest.mark.integration
-<<<<<<< HEAD
+            }
+        ),
+    ],
+)
+@pytest.mark.integration
 def test_economy_pce(params, headers):
     """Test the economy pce endpoint"""
     params = {p: v for p, v in params.items() if v}
 
     query_str = get_querystring(params, [])
     url = f"http://0.0.0.0:8000/api/v1/economy/pce?{query_str}"
-=======
-def test_economy_survey_nonfarm_payrolls(params, headers):
-    """Test the economy survey nonfarm payrolls endpoint"""
-    params = {p: v for p, v in params.items() if v}
-
-    query_str = get_querystring(params, [])
-    url = f"http://0.0.0.0:8000/api/v1/economy/survey/nonfarm_payrolls?{query_str}"
->>>>>>> 91dd57f2
     result = requests.get(url, headers=headers, timeout=10)
     assert isinstance(result, requests.Response)
     assert result.status_code == 200
"""Test Economy API."""

import base64

import pytest
import requests
from extensions.tests.conftest import parametrize
from openbb_core.env import Env
from openbb_core.provider.utils.helpers import get_querystring


@pytest.fixture(scope="session")
def headers():
    """Get the headers for the API request."""
    userpass = f"{Env().API_USERNAME}:{Env().API_PASSWORD}"
    userpass_bytes = userpass.encode("ascii")
    base64_bytes = base64.b64encode(userpass_bytes)

    return {"Authorization": f"Basic {base64_bytes.decode('ascii')}"}


# pylint: disable=redefined-outer-name


@parametrize(
    "params",
    [
        (
            {
                "provider": "nasdaq",
                "start_date": "2023-10-24",
                "end_date": "2023-11-03",
                "country": "united_states,japan",
            }
        ),
        (
            {
                "provider": "tradingeconomics",
                "start_date": "2023-01-01",
                "end_date": "2023-06-06",
                "country": "mexico,sweden",
                "importance": "low",
                "group": "gdp",
                "calendar_id": None,
            }
        ),
        (
            {
                "provider": "fmp",
                "start_date": "2023-10-24",
                "end_date": "2023-11-03",
            }
        ),
    ],
)
@pytest.mark.integration
def test_economy_calendar(params, headers):
    """Test the economy calendar endpoint."""
    params = {p: v for p, v in params.items() if v}

    query_str = get_querystring(params, [])
    url = f"http://0.0.0.0:8000/api/v1/economy/calendar?{query_str}"
    result = requests.get(url, headers=headers, timeout=10)
    assert isinstance(result, requests.Response)
    assert result.status_code == 200


@parametrize(
    "params",
    [
        (
            {
                "country": "spain",
                "transform": "yoy",
                "frequency": "annual",
                "harmonized": False,
                "start_date": "2020-01-01",
                "end_date": "2023-06-06",
                "provider": "fred",
            }
        ),
        (
            {
                "country": "portugal,spain",
                "transform": "period",
                "frequency": "monthly",
                "harmonized": True,
                "start_date": "2023-01-01",
                "end_date": "2023-06-06",
                "provider": "fred",
            }
        ),
        (
            {
                "country": "portugal,spain",
                "transform": "yoy",
                "frequency": "quarter",
                "harmonized": False,
                "start_date": "2020-01-01",
                "end_date": "2023-06-06",
                "provider": "oecd",
                "expenditure": "transport",
            }
        ),
    ],
)
@pytest.mark.integration
def test_economy_cpi(params, headers):
    """Test the economy CPI endpoint."""
    params = {p: v for p, v in params.items() if v}

    query_str = get_querystring(params, [])
    url = f"http://0.0.0.0:8000/api/v1/economy/cpi?{query_str}"
    result = requests.get(url, headers=headers, timeout=10)
    assert isinstance(result, requests.Response)
    assert result.status_code == 200


@parametrize(
    "params",
    [({"provider": "fmp"})],
)
@pytest.mark.integration
def test_economy_risk_premium(params, headers):
    """Test the economy risk premium endpoint."""
    params = {p: v for p, v in params.items() if v}

    query_str = get_querystring(params, [])
    url = f"http://0.0.0.0:8000/api/v1/economy/risk_premium?{query_str}"
    result = requests.get(url, headers=headers, timeout=10)
    assert isinstance(result, requests.Response)
    assert result.status_code == 200


@parametrize(
    "params",
    [
        (
            {
                "country": "united_states",
                "provider": "oecd",
                "frequency": "annual",
                "start_date": None,
                "end_date": None,
                "units": "volume",
            }
        ),
    ],
)
@pytest.mark.integration
def test_economy_gdp_forecast(params, headers):
    """Test the economy GDP forecast endpoint."""
    params = {p: v for p, v in params.items() if v}

    query_str = get_querystring(params, [])
    url = f"http://0.0.0.0:8000/api/v1/economy/gdp/forecast?{query_str}"
    result = requests.get(url, headers=headers, timeout=20)
    assert isinstance(result, requests.Response)
    assert result.status_code == 200


@parametrize(
    "params",
    [
        (
            {
                "country": "united_states",
                "start_date": "2023-01-01",
                "end_date": "2023-06-06",
                "provider": "econdb",
                "use_cache": False,
            }
        ),
        (
            {
                "country": "united_states",
                "provider": "oecd",
                "units": "level",
                "frequency": "quarter",
                "price_base": "volume",
                "start_date": "2023-01-01",
                "end_date": "2023-06-06",
            }
        ),
    ],
)
@pytest.mark.integration
def test_economy_gdp_nominal(params, headers):
    """Test the economy GDP nominal endpoint."""
    params = {p: v for p, v in params.items() if v}

    query_str = get_querystring(params, [])
    url = f"http://0.0.0.0:8000/api/v1/economy/gdp/nominal?{query_str}"
    result = requests.get(url, headers=headers, timeout=20)
    assert isinstance(result, requests.Response)
    assert result.status_code == 200


@parametrize(
    "params",
    [
        (
            {
                "country": "united_states",
                "frequency": "quarter",
                "start_date": "2023-01-01",
                "end_date": "2023-12-31",
                "provider": "oecd",
            }
        ),
        (
            {
                "country": "united_states",
                "provider": "econdb",
                "start_date": "2023-01-01",
                "end_date": "2023-12-31",
                "use_cache": False,
            }
        ),
    ],
)
@pytest.mark.integration
def test_economy_gdp_real(params, headers):
    """Test the economy GDP real endpoint."""
    params = {p: v for p, v in params.items() if v}

    query_str = get_querystring(params, [])
    url = f"http://0.0.0.0:8000/api/v1/economy/gdp/real?{query_str}"
    result = requests.get(url, headers=headers, timeout=10)
    assert isinstance(result, requests.Response)
    assert result.status_code == 200


@parametrize(
    "params",
    [
        (
            {
                "report_type": "summary",
                "frequency": "monthly",
                "country": None,
                "provider": "ecb",
            }
        ),
        (
            {
                "report_type": "direct_investment",
                "frequency": "monthly",
                "country": None,
                "provider": "ecb",
            }
        ),
        (
            {
                "report_type": "main",
                "frequency": "quarterly",
                "country": "united_states",
                "provider": "ecb",
            }
        ),
        (
            {
                "country": "united_states",
                "start_date": None,
                "end_date": None,
                "provider": "fred",
            }
        ),
    ],
)
@pytest.mark.integration
def test_economy_balance_of_payments(params, headers):
    """Test the economy balance of payments endpoint."""
    params = {p: v for p, v in params.items() if v}

    query_str = get_querystring(params, [])
    url = f"http://0.0.0.0:8000/api/v1/economy/balance_of_payments?{query_str}"
    result = requests.get(url, headers=headers, timeout=10)
    assert isinstance(result, requests.Response)
    assert result.status_code == 200


@parametrize(
    "params",
    [
        (
            {
                "query": None,
                "is_release": False,
                "release_id": 15,
                "offset": 0,
                "limit": 1000,
                "filter_variable": "frequency",
                "filter_value": "Monthly",
                "tag_names": "nsa",
                "exclude_tag_names": None,
                "series_id": None,
                "provider": "fred",
            }
        ),
        (
            {
                "query": "GDP",
                "is_release": True,
                "release_id": None,
                "offset": 0,
                "limit": 1000,
                "filter_variable": None,
                "filter_value": None,
                "tag_names": None,
                "exclude_tag_names": None,
                "series_id": None,
                "provider": "fred",
            }
        ),
        (
            {
                "query": None,
                "is_release": False,
                "release_id": None,
                "offset": None,
                "limit": None,
                "filter_variable": None,
                "filter_value": None,
                "tag_names": None,
                "exclude_tag_names": None,
                "series_id": None,
                "provider": "fred",
            }
        ),
        (
            {
                "query": None,
                "is_release": False,
                "release_id": None,
                "offset": None,
                "limit": None,
                "filter_variable": None,
                "filter_value": None,
                "tag_names": None,
                "exclude_tag_names": None,
                "series_id": "NYICLAIMS",
                "provider": "fred",
            }
        ),
    ],
)
@pytest.mark.integration
def test_economy_fred_search(params, headers):
    """Test the economy FRED search endpoint."""
    params = {p: v for p, v in params.items() if v}

    query_str = get_querystring(params, [])
    url = f"http://0.0.0.0:8000/api/v1/economy/fred_search?{query_str}"
    result = requests.get(url, headers=headers, timeout=10)
    assert isinstance(result, requests.Response)
    assert result.status_code == 200


@parametrize(
    "params",
    [
        (
            {
                "symbol": "SP500",
                "start_date": None,
                "end_date": None,
                "limit": 10000,
                "frequency": "q",
                "aggregation_method": "eop",
                "transform": "chg",
                "provider": "fred",
            }
        ),
        (
            {
                "symbol": "FEDFUNDS",
                "start_date": None,
                "end_date": None,
                "limit": 10000,
                "all_pages": True,
                "provider": "intrinio",
                "sleep": None,
            }
        ),
    ],
)
@pytest.mark.integration
def test_economy_fred_series(params, headers):
    """Test the economy FRED series endpoint."""
    params = {p: v for p, v in params.items() if v}

    query_str = get_querystring(params, [])
    url = f"http://0.0.0.0:8000/api/v1/economy/fred_series?{query_str}"
    result = requests.get(url, headers=headers, timeout=10)
    assert isinstance(result, requests.Response)
    assert result.status_code == 200


@parametrize(
    "params",
    [
        ({"start_date": "2023-01-01", "end_date": "2023-06-06", "adjusted": True}),
        (
            {
                "provider": "federal_reserve",
                "start_date": "2023-01-01",
                "end_date": "2023-06-06",
                "adjusted": True,
            }
        ),
    ],
)
@pytest.mark.integration
def test_economy_money_measures(params, headers):
    """Test the economy money measures endpoint."""
    params = {p: v for p, v in params.items() if v}

    query_str = get_querystring(params, [])
    url = f"http://0.0.0.0:8000/api/v1/economy/money_measures?{query_str}"
    result = requests.get(url, headers=headers, timeout=10)
    assert isinstance(result, requests.Response)
    assert result.status_code == 200


@parametrize(
    "params",
    [
        (
            {
                "country": "united_states",
                "sex": "total",
                "frequency": "monthly",
                "age": "total",
                "seasonal_adjustment": True,
                "provider": "oecd",
                "start_date": "2023-01-01",
                "end_date": "2023-06-06",
            }
        ),
    ],
)
@pytest.mark.integration
def test_economy_unemployment(params, headers):
    """Test the economy unemployment endpoint."""
    params = {p: v for p, v in params.items() if v}

    query_str = get_querystring(params, [])
    url = f"http://0.0.0.0:8000/api/v1/economy/unemployment?{query_str}"
    result = requests.get(url, headers=headers, timeout=10)
    assert isinstance(result, requests.Response)
    assert result.status_code == 200


@parametrize(
    "params",
    [
        (
            {
                "country": "united_states",
                "adjustment": "amplitude",
                "growth_rate": False,
                "provider": "oecd",
                "start_date": "2023-01-01",
                "end_date": "2023-06-06",
            }
        ),
    ],
)
@pytest.mark.integration
def test_economy_composite_leading_indicator(params, headers):
    """Test the economy composite leading indicator endpoint."""
    params = {p: v for p, v in params.items() if v}

    query_str = get_querystring(params, [])
    url = f"http://0.0.0.0:8000/api/v1/economy/composite_leading_indicator?{query_str}"
    result = requests.get(url, headers=headers, timeout=10)
    assert isinstance(result, requests.Response)
    assert result.status_code == 200


@parametrize(
    "params",
    [
        ({"start_date": "2023-01-01", "end_date": "2023-06-06", "provider": "oecd"}),
        (
            {
                "country": "united_states",
                "frequency": "monthly",
                "provider": "oecd",
                "start_date": "2023-01-01",
                "end_date": "2023-06-06",
            }
        ),
    ],
)
@pytest.mark.integration
def test_economy_short_term_interest_rate(params, headers):
    """Test the economy short term interest rate endpoint."""
    params = {p: v for p, v in params.items() if v}

    query_str = get_querystring(params, [])
    url = f"http://0.0.0.0:8000/api/v1/economy/short_term_interest_rate?{query_str}"
    result = requests.get(url, headers=headers, timeout=30)
    assert isinstance(result, requests.Response)
    assert result.status_code == 200


@parametrize(
    "params",
    [
        ({"start_date": "2023-01-01", "end_date": "2023-06-06", "provider": "oecd"}),
        (
            {
                "country": "united_states",
                "frequency": "monthly",
                "provider": "oecd",
                "start_date": "2023-01-01",
                "end_date": "2023-06-06",
            }
        ),
    ],
)
@pytest.mark.integration
def test_economy_long_term_interest_rate(params, headers):
    """Test the economy long term interest rate endpoint."""
    params = {p: v for p, v in params.items() if v}

    query_str = get_querystring(params, [])
    url = f"http://0.0.0.0:8000/api/v1/economy/long_term_interest_rate?{query_str}"
    result = requests.get(url, headers=headers, timeout=10)
    assert isinstance(result, requests.Response)
    assert result.status_code == 200


@parametrize(
    argnames="params",
    argvalues=[
        (
            {
                "symbol": "156241",
                "is_series_group": True,
                "start_date": "2000-01-01",
                "end_date": None,
                "frequency": "w",
                "units": "Number",
                "region_type": "state",
                "season": "nsa",
                "aggregation_method": "eop",
                "transform": "ch1",
                "provider": "fred",
                "limit": None,
            }
        ),
        (
            {
                "symbol": "CAICLAIMS",
                "is_series_group": False,
                "start_date": "1990-01-01",
                "end_date": "2010-01-01",
                "frequency": None,
                "units": None,
                "region_type": None,
                "season": None,
                "aggregation_method": None,
                "transform": None,
                "provider": "fred",
                "limit": None,
            }
        ),
    ],
)
@pytest.mark.integration
def test_economy_fred_regional(params, headers):
    """Test the economy FRED regional endpoint."""
    params = {p: v for p, v in params.items() if v}

    query_str = get_querystring(params, [])
    url = f"http://0.0.0.0:8000/api/v1/economy/fred_regional?{query_str}"
    result = requests.get(url, headers=headers, timeout=10)
    assert isinstance(result, requests.Response)
    assert result.status_code == 200


@parametrize(
    "params",
    [
        (
            {
                "provider": "econdb",
                "country": "us,uk,jp",
                "symbol": "GDP,GDEBT",
                "transform": None,
                "start_date": "2022-01-01",
                "end_date": "2024-01-01",
                "use_cache": False,
                "frequency": None,
            }
        ),
        (
            {
                "provider": "econdb",
                "country": None,
                "symbol": "MAIN",
                "transform": None,
                "start_date": "2022-01-01",
                "end_date": "2024-01-01",
                "use_cache": False,
                "frequency": "quarter",
            }
        ),
    ],
)
@pytest.mark.integration
def test_economy_indicators(params, headers):
    """Test the economy indicators."""
    params = {p: v for p, v in params.items() if v}

    query_str = get_querystring(params, [])
    url = f"http://0.0.0.0:8000/api/v1/economy/indicators?{query_str}"
    result = requests.get(url, headers=headers, timeout=20)
    assert isinstance(result, requests.Response)
    assert result.status_code == 200


@parametrize(
    "params",
    [
        ({"provider": "econdb", "use_cache": False}),
    ],
)
@pytest.mark.integration
def test_economy_available_indicators(params, headers):
    """Test the economy available indicators."""
    params = {p: v for p, v in params.items() if v}

    query_str = get_querystring(params, [])
    url = f"http://0.0.0.0:8000/api/v1/economy/available_indicators?{query_str}"
    result = requests.get(url, headers=headers, timeout=5)
    assert isinstance(result, requests.Response)
    assert result.status_code == 200


@parametrize(
    "params",
    [
        (
            {
                "provider": "econdb",
                "country": "us,uk,jp",
                "latest": True,
                "use_cache": False,
            }
        ),
    ],
)
@pytest.mark.integration
def test_economy_country_profile(params, headers):
    """Test the economy country profile."""
    params = {p: v for p, v in params.items() if v}

    query_str = get_querystring(params, [])
    url = f"http://0.0.0.0:8000/api/v1/economy/country_profile?{query_str}"
    result = requests.get(url, headers=headers, timeout=30)
    assert isinstance(result, requests.Response)
    assert result.status_code == 200


@parametrize(
    "params",
    [
        (
            {
                "date": None,
                "provider": "federal_reserve",
                "holding_type": "all_treasury",
                "summary": False,
                "monthly": False,
                "cusip": None,
                "wam": False,
            }
        ),
        (
            {
                "date": None,
                "provider": "federal_reserve",
                "holding_type": "all_agency",
                "summary": False,
                "monthly": False,
                "cusip": None,
                "wam": True,
            }
        ),
    ],
)
@pytest.mark.integration
def test_economy_central_bank_holdings(params, headers):
    """Test the economy central bank holdings."""
    params = {p: v for p, v in params.items() if v}

    query_str = get_querystring(params, [])
    url = f"http://0.0.0.0:8000/api/v1/economy/central_bank_holdings?{query_str}"
    result = requests.get(url, headers=headers, timeout=5)
    assert isinstance(result, requests.Response)
    assert result.status_code == 200


@parametrize(
    "params",
    [
        (
            {
                "country": "united_states,united_kingdom",
                "frequency": "monthly",
                "provider": "oecd",
                "start_date": "2022-01-01",
                "end_date": "2024-04-01",
            }
        ),
    ],
)
@pytest.mark.integration
def test_economy_share_price_index(params, headers):
    """Test the economy share price index."""
    params = {p: v for p, v in params.items() if v}

    query_str = get_querystring(params, [])
    url = f"http://0.0.0.0:8000/api/v1/economy/share_price_index?{query_str}"
    result = requests.get(url, headers=headers, timeout=10)
    assert isinstance(result, requests.Response)
    assert result.status_code == 200


@parametrize(
    "params",
    [
        (
            {
                "country": "united_states,united_kingdom",
                "frequency": "quarter",
                "provider": "oecd",
                "start_date": "2022-01-01",
                "end_date": "2024-04-01",
                "transform": "index",
            }
        ),
    ],
)
@pytest.mark.integration
def test_economy_house_price_index(params, headers):
    """Test the economy house price index."""
    params = {p: v for p, v in params.items() if v}

    query_str = get_querystring(params, [])
    url = f"http://0.0.0.0:8000/api/v1/economy/house_price_index?{query_str}"
    result = requests.get(url, headers=headers, timeout=10)
    assert isinstance(result, requests.Response)
    assert result.status_code == 200


@parametrize(
    "params",
    [
        (
            {
                "country": "united_states,united_kingdom",
                "frequency": "monthly",
                "provider": "oecd",
                "start_date": "2022-01-01",
                "end_date": "2024-04-01",
            }
        ),
    ],
)
@pytest.mark.integration
def test_economy_immediate_interest_rate(params, headers):
    """Test the economy immediate_interest_rate."""
    params = {p: v for p, v in params.items() if v}

    query_str = get_querystring(params, [])
    url = f"http://0.0.0.0:8000/api/v1/economy/immediate_interest_rate?{query_str}"
    result = requests.get(url, headers=headers, timeout=10)
    assert isinstance(result, requests.Response)
    assert result.status_code == 200


@parametrize(
    "params",
    [
        (
            {
                "country": "united_states",
                "frequency": "monthly",
                "provider": "oecd",
                "start_date": "2023-01-01",
                "end_date": "2023-06-06",
                "duration": "long",
            }
        ),
    ],
)
@pytest.mark.integration
def test_economy_interest_rates(params, headers):
    """Test the economy interest rates endpoint."""
    params = {p: v for p, v in params.items() if v}

    query_str = get_querystring(params, [])
    url = f"http://0.0.0.0:8000/api/v1/economy/interest_rates?{query_str}"
    result = requests.get(url, headers=headers, timeout=30)
    assert isinstance(result, requests.Response)
    assert result.status_code == 200


@parametrize(
    "params",
    [
        (
            {
                "country": "united_states",
                "item": "meats",
                "region": "all_city",
                "frequency": "annual",
                "provider": "fred",
                "start_date": "2022-01-01",
                "end_date": "2024-04-01",
                "transform": "pc1",
            }
        ),
    ],
)
@pytest.mark.integration
def test_economy_retail_prices(params, headers):
    """Test the economy retail_prices."""
    params = {p: v for p, v in params.items() if v}

    query_str = get_querystring(params, [])
    url = f"http://0.0.0.0:8000/api/v1/economy/retail_prices?{query_str}"
    result = requests.get(url, headers=headers, timeout=10)
    assert isinstance(result, requests.Response)
    assert result.status_code == 200


@parametrize(
    "params",
    [
        (
            {
                "frequency": None,
                "provider": "fred",
                "start_date": "2022-01-01",
                "end_date": "2024-04-01",
                "transform": None,
                "aggregation_method": None,
            }
        ),
    ],
)
@pytest.mark.integration
def test_economy_survey_university_of_michigan(params, headers):
    """Test the economy survey university_of_michigan endpoint."""
    params = {p: v for p, v in params.items() if v}

    query_str = get_querystring(params, [])
    url = (
        f"http://0.0.0.0:8000/api/v1/economy/survey/university_of_michigan?{query_str}"
    )
    result = requests.get(url, headers=headers, timeout=10)
    assert isinstance(result, requests.Response)
    assert result.status_code == 200


@parametrize(
    "params",
    [
        (
            {
                "category": "auto",
                "provider": "fred",
                "start_date": "2022-01-01",
                "end_date": "2024-04-01",
            }
        ),
    ],
)
@pytest.mark.integration
def test_economy_survey_sloos(params, headers):
    """Test the economy survey sloos endpoint."""
    params = {p: v for p, v in params.items() if v}

    query_str = get_querystring(params, [])
    url = f"http://0.0.0.0:8000/api/v1/economy/survey/sloos?{query_str}"
    result = requests.get(url, headers=headers, timeout=10)
    assert isinstance(result, requests.Response)
    assert result.status_code == 200


@parametrize(
    "params",
    [
        (
            {
                "provider": "fred",
                "start_date": "2024-01-01",
                "end_date": "2024-04-01",
                "transform": None,
                "aggregation_method": None,
                "frequency": None,
            }
        ),
    ],
)
@pytest.mark.integration
def test_economy_survey_economic_conditions_chicago(params, headers):
    """Test the economy survey economic_conditions_chicago endpoint."""
    params = {p: v for p, v in params.items() if v}

    query_str = get_querystring(params, [])
    url = f"http://0.0.0.0:8000/api/v1/economy/survey/economic_conditions_chicago?{query_str}"
    result = requests.get(url, headers=headers, timeout=10)
    assert isinstance(result, requests.Response)
    assert result.status_code == 200


@parametrize(
    "params",
    [
        (
            {
                "provider": "fred",
                "topic": "business_outlook,new_orders",
                "start_date": "2024-01-01",
                "end_date": "2024-04-01",
                "transform": None,
                "aggregation_method": None,
                "frequency": None,
            }
        ),
    ],
)
@pytest.mark.integration
def test_economy_survey_manufacturing_outlook_texas(params, headers):
    """Test the economy survey manufacturing outlook texas endpoint"""
    params = {p: v for p, v in params.items() if v}

    query_str = get_querystring(params, [])
    url = f"http://0.0.0.0:8000/api/v1/economy/survey/manufacturing_outlook_texas?{query_str}"
    result = requests.get(url, headers=headers, timeout=10)
    assert isinstance(result, requests.Response)
    assert result.status_code == 200


@parametrize(
    "params",
    [
        (
            {
                "provider": "federal_reserve",
                "start_date": "2024-01-01",
                "end_date": "2024-04-01",
                "category": "cmbs",
            }
        ),
    ],
)
@pytest.mark.integration
def test_economy_primary_dealer_positioning(params, headers):
    """Test the economy primary dealer positioning endpoint"""
    params = {p: v for p, v in params.items() if v}

    query_str = get_querystring(params, [])
    url = f"http://0.0.0.0:8000/api/v1/economy/primary_dealer_positioning?{query_str}"
    result = requests.get(url, headers=headers, timeout=10)
    assert isinstance(result, requests.Response)
    assert result.status_code == 200


@parametrize(
    "params",
    [
        (
            {
                "provider": "fred",
                "date": "2024-06-01,2023-06-01",
                "category": "avg_earnings_hourly",
            }
        ),
    ],
)
@pytest.mark.integration
def test_economy_survey_nonfarm_payrolls(params, headers):
    """Test the economy survey nonfarm payrolls endpoint"""
    params = {p: v for p, v in params.items() if v}

    query_str = get_querystring(params, [])
    url = f"http://0.0.0.0:8000/api/v1/economy/survey/nonfarm_payrolls?{query_str}"
    result = requests.get(url, headers=headers, timeout=10)
    assert isinstance(result, requests.Response)
    assert result.status_code == 200


@parametrize(
    "params",
    [
        (
            {
                "provider": "fred",
                "date": "2024-05-01,2024-04-01,2023-05-01",
                "category": "pce_price_index",
            }
        ),
    ],
)
@pytest.mark.integration
def test_economy_pce(params, headers):
    """Test the economy pce endpoint"""
    params = {p: v for p, v in params.items() if v}

    query_str = get_querystring(params, [])
    url = f"http://0.0.0.0:8000/api/v1/economy/pce?{query_str}"
    result = requests.get(url, headers=headers, timeout=10)
    assert isinstance(result, requests.Response)
    assert result.status_code == 200


@parametrize(
    "params",
    [
        (
            {
                "provider": "fred",
                "date": None,
                "release_id": "14",
                "element_id": "7930",
            }
        ),
        (
            {
                "provider": "fred",
                "date": None,
                "release_id": "14",
                "element_id": None,
            }
        ),
    ],
)
@pytest.mark.integration
def test_economy_fred_release_table(params, headers):
    """Test the economy fred release table"""
    params = {p: v for p, v in params.items() if v}

    query_str = get_querystring(params, [])
    url = f"http://0.0.0.0:8000/api/v1/economy/fred_release_table?{query_str}"
    result = requests.get(url, headers=headers, timeout=10)
    assert isinstance(result, requests.Response)
    assert result.status_code == 200


@parametrize(
    "params",
    [
        (
            {
                "provider": "bls",
                "query": "gasoline;seattle;average price",
                "category": "cpi",
                "include_extras": False,
                "include_code_map": False,
            }
        ),
    ],
)
@pytest.mark.integration
def test_economy_survey_bls_search(params, headers):
    """Test the economy survey bls search endpoint."""
    params = {p: v for p, v in params.items() if v}

    query_str = get_querystring(params, [])
    url = f"http://0.0.0.0:8000/api/v1/economy/survey/bls_search?{query_str}"
    result = requests.get(url, headers=headers, timeout=10)
    assert isinstance(result, requests.Response)
    assert result.status_code == 200


@parametrize(
    "params",
    [
        (
            {
                "provider": "bls",
                "symbol": "APUS49D74714,APUS49D74715,APUS49D74716",
                "start_date": "2024-01-01",
                "end_date": "2024-07-01",
                "aspects": False,
                "calculations": True,
                "annual_average": True,
            }
        ),
    ],
)
@pytest.mark.integration
def test_economy_survey_bls_series(params, headers):
    """Test the economy survey bls search endpoint."""
    params = {p: v for p, v in params.items() if v}

    query_str = get_querystring(params, [])
    url = f"http://0.0.0.0:8000/api/v1/economy/survey/bls_series?{query_str}"
    result = requests.get(url, headers=headers, timeout=10)
    assert isinstance(result, requests.Response)
    assert result.status_code == 200


@parametrize(
    "params",
    [
        (
            {
                "provider": "econdb",
                "country": "IN,CN",
            }
        ),
    ],
)
@pytest.mark.integration
def test_economy_export_destinations(params, headers):
    """Test the economy export destinations endpoint."""
    params = {p: v for p, v in params.items() if v}

    query_str = get_querystring(params, [])
    url = f"http://0.0.0.0:8000/api/v1/economy/export_destinations?{query_str}"
    result = requests.get(url, headers=headers, timeout=10)
    assert isinstance(result, requests.Response)
    assert result.status_code == 200


@parametrize(
    "params",
    [
        (
            {
<<<<<<< HEAD
                "provider": "econdb",
                "start_date": None,
                "end_date": None,
=======
                "provider": "federal_reserve",
                "start_date": None,
                "end_date": None,
                "asset_class": "mbs",
                "unit": "value",
>>>>>>> 57863e56
            }
        ),
    ],
)
@pytest.mark.integration
<<<<<<< HEAD
def test_economy_port_volume(params, headers):
    """Test the economy port volume endpoint."""
    params = {p: v for p, v in params.items() if v}

    query_str = get_querystring(params, [])
    url = f"http://0.0.0.0:8000/api/v1/economy/port_volume?{query_str}"
=======
def test_economy_primary_dealer_fails(params, headers):
    """Test the economy primary dealer fails endpoint."""
    params = {p: v for p, v in params.items() if v}

    query_str = get_querystring(params, [])
    url = f"http://0.0.0.0:8000/api/v1/economy/primary_dealer_fails?{query_str}"
>>>>>>> 57863e56
    result = requests.get(url, headers=headers, timeout=10)
    assert isinstance(result, requests.Response)
    assert result.status_code == 200<|MERGE_RESOLUTION|>--- conflicted
+++ resolved
@@ -1137,37 +1137,46 @@
     [
         (
             {
-<<<<<<< HEAD
-                "provider": "econdb",
-                "start_date": None,
-                "end_date": None,
-=======
                 "provider": "federal_reserve",
                 "start_date": None,
                 "end_date": None,
                 "asset_class": "mbs",
                 "unit": "value",
->>>>>>> 57863e56
-            }
-        ),
-    ],
-)
-@pytest.mark.integration
-<<<<<<< HEAD
+            }
+        ),
+    ],
+)
+@pytest.mark.integration
+def test_economy_primary_dealer_fails(params, headers):
+    """Test the economy primary dealer fails endpoint."""
+    params = {p: v for p, v in params.items() if v}
+
+    query_str = get_querystring(params, [])
+    url = f"http://0.0.0.0:8000/api/v1/economy/primary_dealer_fails?{query_str}"
+    result = requests.get(url, headers=headers, timeout=10)
+    assert isinstance(result, requests.Response)
+    assert result.status_code == 200
+
+
+@parametrize(
+    "params",
+    [
+        (
+            {
+                "provider": "econdb",
+                "start_date": None,
+                "end_date": None,
+            }
+        ),
+    ],
+)
+@pytest.mark.integration
 def test_economy_port_volume(params, headers):
     """Test the economy port volume endpoint."""
     params = {p: v for p, v in params.items() if v}
 
     query_str = get_querystring(params, [])
     url = f"http://0.0.0.0:8000/api/v1/economy/port_volume?{query_str}"
-=======
-def test_economy_primary_dealer_fails(params, headers):
-    """Test the economy primary dealer fails endpoint."""
-    params = {p: v for p, v in params.items() if v}
-
-    query_str = get_querystring(params, [])
-    url = f"http://0.0.0.0:8000/api/v1/economy/primary_dealer_fails?{query_str}"
->>>>>>> 57863e56
     result = requests.get(url, headers=headers, timeout=10)
     assert isinstance(result, requests.Response)
     assert result.status_code == 200
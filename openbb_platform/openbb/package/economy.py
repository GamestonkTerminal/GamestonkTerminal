### THIS FILE IS AUTO-GENERATED. DO NOT EDIT. ###

import datetime
from typing import List, Literal, Optional, Union

from openbb_core.app.model.field import OpenBBField
from openbb_core.app.model.obbject import OBBject
from openbb_core.app.static.container import Container
from openbb_core.app.static.utils.decorators import exception_handler, validate
from openbb_core.app.static.utils.filters import filter_inputs
from typing_extensions import Annotated


class ROUTER_economy(Container):
    """/economy
    available_indicators
    calendar
    composite_leading_indicator
    country_profile
    cpi
    fred_regional
    fred_search
    fred_series
    /gdp
    indicators
    long_term_interest_rate
    money_measures
    risk_premium
    short_term_interest_rate
    unemployment
    """

    def __repr__(self) -> str:
        return self.__doc__ or ""

    @exception_handler
    @validate
    def available_indicators(
        self,
        provider: Annotated[
            Optional[Literal["econdb"]],
            OpenBBField(
                description="The provider to use for the query, by default None.\n    If None, the provider specified in defaults is selected or 'econdb' if there is\n    no default."
            ),
        ] = None,
        **kwargs
    ) -> OBBject:
        """Get the available economic indicators for a provider.

        Parameters
        ----------
        provider : Optional[Literal['econdb']]
            The provider to use for the query, by default None.
            If None, the provider specified in defaults is selected or 'econdb' if there is
            no default.
        use_cache : bool
            Whether to use cache or not, by default is True The cache of indicator symbols will persist for one week. (provider: econdb)

        Returns
        -------
        OBBject
            results : List[AvailableIndicators]
                Serializable results.
            provider : Optional[Literal['econdb']]
                Provider name.
            warnings : Optional[List[Warning_]]
                List of warnings.
            chart : Optional[Chart]
                Chart object.
            extra : Dict[str, Any]
                Extra info.

        AvailableIndicators
        -------------------
        symbol_root : Optional[str]
            The root symbol representing the indicator.
        symbol : Optional[str]
            Symbol representing the entity requested in the data. The root symbol with additional codes.
        country : Optional[str]
            The name of the country, region, or entity represented by the symbol.
        iso : Optional[str]
            The ISO code of the country, region, or entity represented by the symbol.
        description : Optional[str]
            The description of the indicator.
        frequency : Optional[str]
            The frequency of the indicator data.
        currency : Optional[str]
            The currency, or unit, the data is based in. (provider: econdb)
        scale : Optional[str]
            The scale of the data. (provider: econdb)
        multiplier : Optional[int]
            The multiplier of the data to arrive at whole units. (provider: econdb)
        transformation : Optional[str]
            Transformation type. (provider: econdb)
        source : Optional[str]
            The original source of the data. (provider: econdb)
        first_date : Optional[date]
            The first date of the data. (provider: econdb)
        last_date : Optional[date]
            The last date of the data. (provider: econdb)
        last_insert_timestamp : Optional[datetime]
            The time of the last update. Data is typically reported with a lag. (provider: econdb)

        Examples
        --------
        >>> from openbb import obb
        >>> obb.economy.available_indicators(provider='econdb')
        """  # noqa: E501

        return self._run(
            "/economy/available_indicators",
            **filter_inputs(
                provider_choices={
                    "provider": self._get_provider(
                        provider,
                        "/economy/available_indicators",
                        ("econdb",),
                    )
                },
                standard_params={},
                extra_params=kwargs,
            )
        )

    @exception_handler
    @validate
    def calendar(
        self,
        start_date: Annotated[
            Union[datetime.date, None, str],
            OpenBBField(description="Start date of the data, in YYYY-MM-DD format."),
        ] = None,
        end_date: Annotated[
            Union[datetime.date, None, str],
            OpenBBField(description="End date of the data, in YYYY-MM-DD format."),
        ] = None,
        provider: Annotated[
            Optional[Literal["fmp", "tradingeconomics"]],
            OpenBBField(
                description="The provider to use for the query, by default None.\n    If None, the provider specified in defaults is selected or 'fmp' if there is\n    no default."
            ),
        ] = None,
        **kwargs
    ) -> OBBject:
        """Get the upcoming, or historical, economic calendar of global events.

        Parameters
        ----------
        start_date : Union[datetime.date, None, str]
            Start date of the data, in YYYY-MM-DD format.
        end_date : Union[datetime.date, None, str]
            End date of the data, in YYYY-MM-DD format.
        provider : Optional[Literal['fmp', 'tradingeconomics']]
            The provider to use for the query, by default None.
            If None, the provider specified in defaults is selected or 'fmp' if there is
            no default.
        country : Optional[str]
            Country of the event. Multiple comma separated items allowed. (provider: tradingeconomics)
        importance : Optional[Literal['Low', 'Medium', 'High']]
            Importance of the event. (provider: tradingeconomics)
        group : Optional[Literal['interest rate', 'inflation', 'bonds', 'consumer', 'gdp', 'government', 'housing', 'labour', 'markets', 'money', 'prices', 'trade', 'business']]
            Grouping of events (provider: tradingeconomics)

        Returns
        -------
        OBBject
            results : List[EconomicCalendar]
                Serializable results.
            provider : Optional[Literal['fmp', 'tradingeconomics']]
                Provider name.
            warnings : Optional[List[Warning_]]
                List of warnings.
            chart : Optional[Chart]
                Chart object.
            extra : Dict[str, Any]
                Extra info.

        EconomicCalendar
        ----------------
        date : Optional[datetime]
            The date of the data.
        country : Optional[str]
            Country of event.
        event : Optional[str]
            Event name.
        reference : Optional[str]
            Abbreviated period for which released data refers to.
        source : Optional[str]
            Source of the data.
        sourceurl : Optional[str]
            Source URL.
        actual : Optional[Union[str, float]]
            Latest released value.
        previous : Optional[Union[str, float]]
            Value for the previous period after the revision (if revision is applicable).
        consensus : Optional[Union[str, float]]
            Average forecast among a representative group of economists.
        forecast : Optional[Union[str, float]]
            Trading Economics projections
        url : Optional[str]
            Trading Economics URL
        importance : Optional[Union[Literal[0, 1, 2, 3], str]]
            Importance of the event. 1-Low, 2-Medium, 3-High
        currency : Optional[str]
            Currency of the data.
        unit : Optional[str]
            Unit of the data.
        change : Optional[float]
            Value change since previous. (provider: fmp)
        change_percent : Optional[float]
            Percentage change since previous. (provider: fmp)
        updated_at : Optional[datetime]
            Last updated timestamp. (provider: fmp)
        created_at : Optional[datetime]
            Created at timestamp. (provider: fmp)

        Examples
        --------
        >>> from openbb import obb
        >>> # By default, the calendar will be forward-looking.
        >>> obb.economy.calendar(provider='fmp')
        >>> obb.economy.calendar(provider='fmp', start_date='2020-03-01', end_date='2020-03-31')
        """  # noqa: E501

        return self._run(
            "/economy/calendar",
            **filter_inputs(
                provider_choices={
                    "provider": self._get_provider(
                        provider,
                        "/economy/calendar",
                        ("fmp", "tradingeconomics"),
                    )
                },
                standard_params={
                    "start_date": start_date,
                    "end_date": end_date,
                },
                extra_params=kwargs,
                info={
                    "country": {"tradingeconomics": {"multiple_items_allowed": True}}
                },
            )
        )

    @exception_handler
    @validate
    def composite_leading_indicator(
        self,
        start_date: Annotated[
            Union[datetime.date, None, str],
            OpenBBField(description="Start date of the data, in YYYY-MM-DD format."),
        ] = None,
        end_date: Annotated[
            Union[datetime.date, None, str],
            OpenBBField(description="End date of the data, in YYYY-MM-DD format."),
        ] = None,
        provider: Annotated[
            Optional[Literal["oecd"]],
            OpenBBField(
                description="The provider to use for the query, by default None.\n    If None, the provider specified in defaults is selected or 'oecd' if there is\n    no default."
            ),
        ] = None,
        **kwargs
    ) -> OBBject:
        """Use the composite leading indicator (CLI).

        It is designed to provide early signals of turning points
        in business cycles showing fluctuation of the economic activity around its long term potential level.

        CLIs show short-term economic movements in qualitative rather than quantitative terms.


        Parameters
        ----------
        start_date : Union[datetime.date, None, str]
            Start date of the data, in YYYY-MM-DD format.
        end_date : Union[datetime.date, None, str]
            End date of the data, in YYYY-MM-DD format.
        provider : Optional[Literal['oecd']]
            The provider to use for the query, by default None.
            If None, the provider specified in defaults is selected or 'oecd' if there is
            no default.
        country : Literal['united_states', 'united_kingdom', 'japan', 'mexico', 'indonesia', 'australia', 'brazil', 'canada', 'italy', 'germany', 'turkey', 'france', 'south_africa', 'south_korea', 'spain', 'india', 'china', 'g7', 'g20', 'all']
            Country to get GDP for. (provider: oecd)

        Returns
        -------
        OBBject
            results : List[CLI]
                Serializable results.
            provider : Optional[Literal['oecd']]
                Provider name.
            warnings : Optional[List[Warning_]]
                List of warnings.
            chart : Optional[Chart]
                Chart object.
            extra : Dict[str, Any]
                Extra info.

        CLI
        ---
        date : Optional[date]
            The date of the data.
        value : Optional[float]
            CLI value
        country : Optional[str]
            Country for which CLI is given

        Examples
        --------
        >>> from openbb import obb
        >>> obb.economy.composite_leading_indicator(provider='oecd')
        >>> obb.economy.composite_leading_indicator(country='all', provider='oecd')
        """  # noqa: E501

        return self._run(
            "/economy/composite_leading_indicator",
            **filter_inputs(
                provider_choices={
                    "provider": self._get_provider(
                        provider,
                        "/economy/composite_leading_indicator",
                        ("oecd",),
                    )
                },
                standard_params={
                    "start_date": start_date,
                    "end_date": end_date,
                },
                extra_params=kwargs,
            )
        )

    @exception_handler
    @validate
    def country_profile(
        self,
        country: Annotated[
            Union[str, List[str]],
            OpenBBField(
                description="The country to get data. Multiple comma separated items allowed."
            ),
        ],
        provider: Annotated[
            Optional[Literal["econdb"]],
            OpenBBField(
                description="The provider to use for the query, by default None.\n    If None, the provider specified in defaults is selected or 'econdb' if there is\n    no default."
            ),
        ] = None,
        **kwargs
    ) -> OBBject:
        """Get a profile of country statistics and economic indicators.

        Parameters
        ----------
        country : Union[str, List[str]]
            The country to get data. Multiple comma separated items allowed.
        provider : Optional[Literal['econdb']]
            The provider to use for the query, by default None.
            If None, the provider specified in defaults is selected or 'econdb' if there is
            no default.
        latest : bool
            If True, return only the latest data. If False, return all available data for each indicator. (provider: econdb)
        use_cache : bool
            If True, the request will be cached for one day.Using cache is recommended to avoid needlessly requesting the same data. (provider: econdb)

        Returns
        -------
        OBBject
            results : List[CountryProfile]
                Serializable results.
            provider : Optional[Literal['econdb']]
                Provider name.
            warnings : Optional[List[Warning_]]
                List of warnings.
            chart : Optional[Chart]
                Chart object.
            extra : Dict[str, Any]
                Extra info.

        CountryProfile
        --------------
        country : str

        population : Optional[int]
            Population.
        gdp_usd : Optional[float]
            Gross Domestic Product, in billions of USD.
        gdp_qoq : Optional[float]
            GDP growth quarter-over-quarter change, as a normalized percent.
        gdp_yoy : Optional[float]
            GDP growth year-over-year change, as a normalized percent.
        cpi_yoy : Optional[float]
            Consumer Price Index year-over-year change, as a normalized percent.
        core_yoy : Optional[float]
            Core Consumer Price Index year-over-year change, as a normalized percent.
        retail_sales_yoy : Optional[float]
            Retail Sales year-over-year change, as a normalized percent.
        industrial_production_yoy : Optional[float]
            Industrial Production year-over-year change, as a normalized percent.
        policy_rate : Optional[float]
            Short term policy rate, as a normalized percent.
        yield_10y : Optional[float]
            10-year government bond yield, as a normalized percent.
        govt_debt_gdp : Optional[float]
            Government debt as a percent (normalized) of GDP.
        current_account_gdp : Optional[float]
            Current account balance as a percent (normalized) of GDP.
        jobless_rate : Optional[float]
            Unemployment rate, as a normalized percent.

        Examples
        --------
        >>> from openbb import obb
        >>> obb.economy.country_profile(provider='econdb', country='united_kingdom')
        >>> # Enter the country as the full name, or iso code. If `latest` is False, the complete history for each series is returned.
        >>> obb.economy.country_profile(country='united_states,jp', latest=False, provider='econdb')
        """  # noqa: E501

        return self._run(
            "/economy/country_profile",
            **filter_inputs(
                provider_choices={
                    "provider": self._get_provider(
                        provider,
                        "/economy/country_profile",
                        ("econdb",),
                    )
                },
                standard_params={
                    "country": country,
                },
                extra_params=kwargs,
                info={"country": {"econdb": {"multiple_items_allowed": True}}},
            )
        )

    @exception_handler
    @validate
    def cpi(
        self,
        country: Annotated[
            Union[str, List[str]],
            OpenBBField(
                description="The country to get data. Multiple comma separated items allowed.",
                choices=[
                    "australia",
                    "austria",
                    "belgium",
                    "brazil",
                    "bulgaria",
                    "canada",
                    "chile",
                    "china",
                    "croatia",
                    "cyprus",
                    "czech_republic",
                    "denmark",
                    "estonia",
                    "euro_area",
                    "finland",
                    "france",
                    "germany",
                    "greece",
                    "hungary",
                    "iceland",
                    "india",
                    "indonesia",
                    "ireland",
                    "israel",
                    "italy",
                    "japan",
                    "korea",
                    "latvia",
                    "lithuania",
                    "luxembourg",
                    "malta",
                    "mexico",
                    "netherlands",
                    "new_zealand",
                    "norway",
                    "poland",
                    "portugal",
                    "romania",
                    "russian_federation",
                    "slovak_republic",
                    "slovakia",
                    "slovenia",
                    "south_africa",
                    "spain",
                    "sweden",
                    "switzerland",
                    "turkey",
                    "united_kingdom",
                    "united_states",
                ],
            ),
        ],
        units: Annotated[
            Literal["growth_previous", "growth_same", "index_2015"],
            OpenBBField(
                description="The unit of measurement for the data.\n    Options:\n    - `growth_previous`: Percent growth from the previous period.\n      If monthly data, this is month-over-month, etc\n    - `growth_same`: Percent growth from the same period in the previous year.\n      If looking at monthly data, this would be year-over-year, etc.\n    - `index_2015`: Rescaled index value, such that the value in 2015 is 100."
            ),
        ] = "growth_same",
        frequency: Annotated[
            Literal["monthly", "quarter", "annual"],
            OpenBBField(
                description="The frequency of the data.\n    Options: `monthly`, `quarter`, and `annual`."
            ),
        ] = "monthly",
        harmonized: Annotated[
            bool, OpenBBField(description="Whether you wish to obtain harmonized data.")
        ] = False,
        start_date: Annotated[
            Union[datetime.date, None, str],
            OpenBBField(description="Start date of the data, in YYYY-MM-DD format."),
        ] = None,
        end_date: Annotated[
            Union[datetime.date, None, str],
            OpenBBField(description="End date of the data, in YYYY-MM-DD format."),
        ] = None,
        provider: Annotated[
            Optional[Literal["fred"]],
            OpenBBField(
                description="The provider to use for the query, by default None.\n    If None, the provider specified in defaults is selected or 'fred' if there is\n    no default."
            ),
        ] = None,
        **kwargs
    ) -> OBBject:
        """Get Consumer Price Index (CPI).

        Returns either the rescaled index value, or a rate of change (inflation).


        Parameters
        ----------
        country : Union[str, List[str]]
            The country to get data. Multiple comma separated items allowed.
        units : Literal['growth_previous', 'growth_same', 'index_2015']
            The unit of measurement for the data.
            Options:
            - `growth_previous`: Percent growth from the previous period.
              If monthly data, this is month-over-month, etc
            - `growth_same`: Percent growth from the same period in the previous year.
              If looking at monthly data, this would be year-over-year, etc.
            - `index_2015`: Rescaled index value, such that the value in 2015 is 100.
        frequency : Literal['monthly', 'quarter', 'annual']
            The frequency of the data.
            Options: `monthly`, `quarter`, and `annual`.
        harmonized : bool
            Whether you wish to obtain harmonized data.
        start_date : Union[datetime.date, None, str]
            Start date of the data, in YYYY-MM-DD format.
        end_date : Union[datetime.date, None, str]
            End date of the data, in YYYY-MM-DD format.
        provider : Optional[Literal['fred']]
            The provider to use for the query, by default None.
            If None, the provider specified in defaults is selected or 'fred' if there is
            no default.

        Returns
        -------
        OBBject
            results : List[ConsumerPriceIndex]
                Serializable results.
            provider : Optional[Literal['fred']]
                Provider name.
            warnings : Optional[List[Warning_]]
                List of warnings.
            chart : Optional[Chart]
                Chart object.
            extra : Dict[str, Any]
                Extra info.

        ConsumerPriceIndex
        ------------------
        date : date
            The date of the data.

        Examples
        --------
        >>> from openbb import obb
        >>> obb.economy.cpi(country='japan,china,turkey', provider='fred')
        >>> # Use the `units` parameter to define the reference period for the change in values.
        >>> obb.economy.cpi(country='united_states,united_kingdom', units='growth_previous', provider='fred')
        """  # noqa: E501

        return self._run(
            "/economy/cpi",
            **filter_inputs(
                provider_choices={
                    "provider": self._get_provider(
                        provider,
                        "/economy/cpi",
                        ("fred",),
                    )
                },
                standard_params={
                    "country": country,
                    "units": units,
                    "frequency": frequency,
                    "harmonized": harmonized,
                    "start_date": start_date,
                    "end_date": end_date,
                },
                extra_params=kwargs,
                info={"country": {"fred": {"multiple_items_allowed": True}}},
            )
        )

    @exception_handler
    @validate
    def fred_regional(
        self,
        symbol: Annotated[str, OpenBBField(description="Symbol to get data for.")],
        start_date: Annotated[
            Union[datetime.date, None, str],
            OpenBBField(description="Start date of the data, in YYYY-MM-DD format."),
        ] = None,
        end_date: Annotated[
            Union[datetime.date, None, str],
            OpenBBField(description="End date of the data, in YYYY-MM-DD format."),
        ] = None,
        limit: Annotated[
            Optional[int],
            OpenBBField(description="The number of data entries to return."),
        ] = 100000,
        provider: Annotated[
            Optional[Literal["fred"]],
            OpenBBField(
                description="The provider to use for the query, by default None.\n    If None, the provider specified in defaults is selected or 'fred' if there is\n    no default."
            ),
        ] = None,
        **kwargs
    ) -> OBBject:
        """Query the Geo Fred API for regional economic data by series group.

        The series group ID is found by using `fred_search` and the `series_id` parameter.


        Parameters
        ----------
        symbol : str
            Symbol to get data for.
        start_date : Union[datetime.date, None, str]
            Start date of the data, in YYYY-MM-DD format.
        end_date : Union[datetime.date, None, str]
            End date of the data, in YYYY-MM-DD format.
        limit : Optional[int]
            The number of data entries to return.
        provider : Optional[Literal['fred']]
            The provider to use for the query, by default None.
            If None, the provider specified in defaults is selected or 'fred' if there is
            no default.
        is_series_group : bool
            When True, the symbol provided is for a series_group, else it is for a series ID. (provider: fred)
        region_type : Optional[Literal['bea', 'msa', 'frb', 'necta', 'state', 'country', 'county', 'censusregion']]
            The type of regional data. Parameter is only valid when `is_series_group` is True. (provider: fred)
        season : Optional[Literal['SA', 'NSA', 'SSA']]
            The seasonal adjustments to the data. Parameter is only valid when `is_series_group` is True. (provider: fred)
        units : Optional[str]
            The units of the data. This should match the units returned from searching by series ID. An incorrect field will not necessarily return an error. Parameter is only valid when `is_series_group` is True. (provider: fred)
        frequency : Optional[Literal['d', 'w', 'bw', 'm', 'q', 'sa', 'a', 'wef', 'weth', 'wew', 'wetu', 'wem', 'wesu', 'wesa', 'bwew', 'bwem']]

                Frequency aggregation to convert high frequency data to lower frequency.
                Parameter is only valid when `is_series_group` is True.
                    a = Annual
                    sa= Semiannual
                    q = Quarterly
                    m = Monthly
                    w = Weekly
                    d = Daily
                    wef = Weekly, Ending Friday
                    weth = Weekly, Ending Thursday
                    wew = Weekly, Ending Wednesday
                    wetu = Weekly, Ending Tuesday
                    wem = Weekly, Ending Monday
                    wesu = Weekly, Ending Sunday
                    wesa = Weekly, Ending Saturday
                    bwew = Biweekly, Ending Wednesday
                    bwem = Biweekly, Ending Monday
                 (provider: fred)
        aggregation_method : Literal['avg', 'sum', 'eop']

                A key that indicates the aggregation method used for frequency aggregation.
                This parameter has no affect if the frequency parameter is not set.
                Only valid when `is_series_group` is True.
                    avg = Average
                    sum = Sum
                    eop = End of Period
                 (provider: fred)
        transform : Literal['lin', 'chg', 'ch1', 'pch', 'pc1', 'pca', 'cch', 'cca', 'log']

                Transformation type. Only valid when `is_series_group` is True.
                    lin = Levels (No transformation)
                    chg = Change
                    ch1 = Change from Year Ago
                    pch = Percent Change
                    pc1 = Percent Change from Year Ago
                    pca = Compounded Annual Rate of Change
                    cch = Continuously Compounded Rate of Change
                    cca = Continuously Compounded Annual Rate of Change
                    log = Natural Log
                 (provider: fred)

        Returns
        -------
        OBBject
            results : List[FredRegional]
                Serializable results.
            provider : Optional[Literal['fred']]
                Provider name.
            warnings : Optional[List[Warning_]]
                List of warnings.
            chart : Optional[Chart]
                Chart object.
            extra : Dict[str, Any]
                Extra info.

        FredRegional
        ------------
        date : date
            The date of the data.
        region : Optional[str]
            The name of the region. (provider: fred)
        code : Optional[Union[int, str]]
            The code of the region. (provider: fred)
        value : Optional[Union[int, float]]
            The obersvation value. The units are defined in the search results by series ID. (provider: fred)
        series_id : Optional[str]
            The individual series ID for the region. (provider: fred)

        Examples
        --------
        >>> from openbb import obb
        >>> obb.economy.fred_regional(symbol='NYICLAIMS', provider='fred')
        >>> # With a date, time series data is returned.
        >>> obb.economy.fred_regional(symbol='NYICLAIMS', start_date='2021-01-01', end_date='2021-12-31', limit=10, provider='fred')
        """  # noqa: E501

        return self._run(
            "/economy/fred_regional",
            **filter_inputs(
                provider_choices={
                    "provider": self._get_provider(
                        provider,
                        "/economy/fred_regional",
                        ("fred",),
                    )
                },
                standard_params={
                    "symbol": symbol,
                    "start_date": start_date,
                    "end_date": end_date,
                    "limit": limit,
                },
                extra_params=kwargs,
            )
        )

    @exception_handler
    @validate
    def fred_search(
        self,
        query: Annotated[
            Optional[str], OpenBBField(description="The search word(s).")
        ] = None,
        provider: Annotated[
            Optional[Literal["fred"]],
            OpenBBField(
                description="The provider to use for the query, by default None.\n    If None, the provider specified in defaults is selected or 'fred' if there is\n    no default."
            ),
        ] = None,
        **kwargs
    ) -> OBBject:
        """Search for FRED series or economic releases by ID or string.

        This does not return the observation values, only the metadata.
        Use this function to find series IDs for `fred_series()`.


        Parameters
        ----------
        query : Optional[str]
            The search word(s).
        provider : Optional[Literal['fred']]
            The provider to use for the query, by default None.
            If None, the provider specified in defaults is selected or 'fred' if there is
            no default.
        is_release : Optional[bool]
            Is release?  If True, other search filter variables are ignored. If no query text or release_id is supplied, this defaults to True. (provider: fred)
        release_id : Optional[Union[int, str]]
            A specific release ID to target. (provider: fred)
        limit : Optional[int]
            The number of data entries to return. (1-1000) (provider: fred)
        offset : Optional[Annotated[int, Ge(ge=0)]]
            Offset the results in conjunction with limit. (provider: fred)
        filter_variable : Optional[Literal['frequency', 'units', 'seasonal_adjustment']]
            Filter by an attribute. (provider: fred)
        filter_value : Optional[str]
            String value to filter the variable by.  Used in conjunction with filter_variable. (provider: fred)
        tag_names : Optional[str]
            A semicolon delimited list of tag names that series match all of.  Example: 'japan;imports' (provider: fred)
        exclude_tag_names : Optional[str]
            A semicolon delimited list of tag names that series match none of.  Example: 'imports;services'. Requires that variable tag_names also be set to limit the number of matching series. (provider: fred)
        series_id : Optional[str]
            A FRED Series ID to return series group information for. This returns the required information to query for regional data. Not all series that are in FRED have geographical data. Entering a value for series_id will override all other parameters. Multiple series_ids can be separated by commas. (provider: fred)

        Returns
        -------
        OBBject
            results : List[FredSearch]
                Serializable results.
            provider : Optional[Literal['fred']]
                Provider name.
            warnings : Optional[List[Warning_]]
                List of warnings.
            chart : Optional[Chart]
                Chart object.
            extra : Dict[str, Any]
                Extra info.

        FredSearch
        ----------
        release_id : Optional[Union[int, str]]
            The release ID for queries.
        series_id : Optional[str]
            The series ID for the item in the release.
        name : Optional[str]
            The name of the release.
        title : Optional[str]
            The title of the series.
        observation_start : Optional[date]
            The date of the first observation in the series.
        observation_end : Optional[date]
            The date of the last observation in the series.
        frequency : Optional[str]
            The frequency of the data.
        frequency_short : Optional[str]
            Short form of the data frequency.
        units : Optional[str]
            The units of the data.
        units_short : Optional[str]
            Short form of the data units.
        seasonal_adjustment : Optional[str]
            The seasonal adjustment of the data.
        seasonal_adjustment_short : Optional[str]
            Short form of the data seasonal adjustment.
        last_updated : Optional[datetime]
            The datetime of the last update to the data.
        notes : Optional[str]
            Description of the release.
        press_release : Optional[bool]
            If the release is a press release.
        url : Optional[str]
            URL to the release.
        popularity : Optional[int]
            Popularity of the series (provider: fred)
        group_popularity : Optional[int]
            Group popularity of the release (provider: fred)
        region_type : Optional[str]
            The region type of the series. (provider: fred)
        series_group : Optional[Union[int, str]]
            The series group ID of the series. This value is used to query for regional data. (provider: fred)

        Examples
        --------
        >>> from openbb import obb
        >>> obb.economy.fred_search(provider='fred')
        """  # noqa: E501

        return self._run(
            "/economy/fred_search",
            **filter_inputs(
                provider_choices={
                    "provider": self._get_provider(
                        provider,
                        "/economy/fred_search",
                        ("fred",),
                    )
                },
                standard_params={
                    "query": query,
                },
                extra_params=kwargs,
            )
        )

    @exception_handler
    @validate
    def fred_series(
        self,
        symbol: Annotated[
            Union[str, List[str]],
            OpenBBField(
                description="Symbol to get data for. Multiple comma separated items allowed."
            ),
        ],
        start_date: Annotated[
            Union[datetime.date, None, str],
            OpenBBField(description="Start date of the data, in YYYY-MM-DD format."),
        ] = None,
        end_date: Annotated[
            Union[datetime.date, None, str],
            OpenBBField(description="End date of the data, in YYYY-MM-DD format."),
        ] = None,
        limit: Annotated[
            Optional[int],
            OpenBBField(description="The number of data entries to return."),
        ] = 100000,
        provider: Annotated[
            Optional[Literal["fred", "intrinio"]],
            OpenBBField(
                description="The provider to use for the query, by default None.\n    If None, the provider specified in defaults is selected or 'fred' if there is\n    no default."
            ),
        ] = None,
        **kwargs
    ) -> OBBject:
        """Get data by series ID from FRED.

        Parameters
        ----------
        symbol : Union[str, List[str]]
            Symbol to get data for. Multiple comma separated items allowed.
        start_date : Union[datetime.date, None, str]
            Start date of the data, in YYYY-MM-DD format.
        end_date : Union[datetime.date, None, str]
            End date of the data, in YYYY-MM-DD format.
        limit : Optional[int]
            The number of data entries to return.
        provider : Optional[Literal['fred', 'intrinio']]
            The provider to use for the query, by default None.
            If None, the provider specified in defaults is selected or 'fred' if there is
            no default.
        frequency : Optional[Literal['a', 'q', 'm', 'w', 'd', 'wef', 'weth', 'wew', 'wetu', 'wem', 'wesu', 'wesa', 'bwew', 'bwem']]

                Frequency aggregation to convert high frequency data to lower frequency.
                    None = No change
                    a = Annual
                    q = Quarterly
                    m = Monthly
                    w = Weekly
                    d = Daily
                    wef = Weekly, Ending Friday
                    weth = Weekly, Ending Thursday
                    wew = Weekly, Ending Wednesday
                    wetu = Weekly, Ending Tuesday
                    wem = Weekly, Ending Monday
                    wesu = Weekly, Ending Sunday
                    wesa = Weekly, Ending Saturday
                    bwew = Biweekly, Ending Wednesday
                    bwem = Biweekly, Ending Monday
                 (provider: fred)
        aggregation_method : Optional[Literal['avg', 'sum', 'eop']]

                A key that indicates the aggregation method used for frequency aggregation.
                This parameter has no affect if the frequency parameter is not set.
                    avg = Average
                    sum = Sum
                    eop = End of Period
                 (provider: fred)
        transform : Optional[Literal['chg', 'ch1', 'pch', 'pc1', 'pca', 'cch', 'cca', 'log']]

                Transformation type
                    None = No transformation
                    chg = Change
                    ch1 = Change from Year Ago
                    pch = Percent Change
                    pc1 = Percent Change from Year Ago
                    pca = Compounded Annual Rate of Change
                    cch = Continuously Compounded Rate of Change
                    cca = Continuously Compounded Annual Rate of Change
                    log = Natural Log
                 (provider: fred)
        all_pages : Optional[bool]
            Returns all pages of data from the API call at once. (provider: intrinio)
        sleep : Optional[float]
            Time to sleep between requests to avoid rate limiting. (provider: intrinio)

        Returns
        -------
        OBBject
            results : List[FredSeries]
                Serializable results.
            provider : Optional[Literal['fred', 'intrinio']]
                Provider name.
            warnings : Optional[List[Warning_]]
                List of warnings.
            chart : Optional[Chart]
                Chart object.
            extra : Dict[str, Any]
                Extra info.

        FredSeries
        ----------
        date : date
            The date of the data.
        value : Optional[float]
            Value of the index. (provider: intrinio)

        Examples
        --------
        >>> from openbb import obb
        >>> obb.economy.fred_series(symbol='NFCI', provider='fred')
        >>> # Multiple series can be passed in as a list.
        >>> obb.economy.fred_series(symbol='NFCI,STLFSI4', provider='fred')
        >>> # Use the `transform` parameter to transform the data as change, log, or percent change.
        >>> obb.economy.fred_series(symbol='CBBTCUSD', transform='pc1', provider='fred')
        """  # noqa: E501

        return self._run(
            "/economy/fred_series",
            **filter_inputs(
                provider_choices={
                    "provider": self._get_provider(
                        provider,
                        "/economy/fred_series",
                        ("fred", "intrinio"),
                    )
                },
                standard_params={
                    "symbol": symbol,
                    "start_date": start_date,
                    "end_date": end_date,
                    "limit": limit,
                },
                extra_params=kwargs,
<<<<<<< HEAD
                info={
                    "symbol": {"fred": {"multiple_items_allowed": True}},
                    "limit": {"fred": {}},
                },
=======
                info={"symbol": {"fred": {"multiple_items_allowed": True}}},
>>>>>>> 4b17252b
            )
        )

    @property
    def gdp(self):
        # pylint: disable=import-outside-toplevel
        from . import economy_gdp

        return economy_gdp.ROUTER_economy_gdp(command_runner=self._command_runner)

    @exception_handler
    @validate
    def indicators(
        self,
        symbol: Annotated[
            Union[str, List[str]],
            OpenBBField(
                description="Symbol to get data for. The base symbol for the indicator (e.g. GDP, CPI, etc.). Multiple comma separated items allowed."
            ),
        ],
        country: Annotated[
            Union[str, None, List[Optional[str]]],
            OpenBBField(
                description="The country to get data. The country represented by the indicator, if available. Multiple comma separated items allowed."
            ),
        ] = None,
        start_date: Annotated[
            Union[datetime.date, None, str],
            OpenBBField(description="Start date of the data, in YYYY-MM-DD format."),
        ] = None,
        end_date: Annotated[
            Union[datetime.date, None, str],
            OpenBBField(description="End date of the data, in YYYY-MM-DD format."),
        ] = None,
        provider: Annotated[
            Optional[Literal["econdb"]],
            OpenBBField(
                description="The provider to use for the query, by default None.\n    If None, the provider specified in defaults is selected or 'econdb' if there is\n    no default."
            ),
        ] = None,
        **kwargs
    ) -> OBBject:
        """Get economic indicators by country and indicator.

        Parameters
        ----------
        symbol : Union[str, List[str]]
            Symbol to get data for. The base symbol for the indicator (e.g. GDP, CPI, etc.). Multiple comma separated items allowed.
        country : Union[str, None, List[Optional[str]]]
            The country to get data. The country represented by the indicator, if available. Multiple comma separated items allowed.
        start_date : Union[datetime.date, None, str]
            Start date of the data, in YYYY-MM-DD format.
        end_date : Union[datetime.date, None, str]
            End date of the data, in YYYY-MM-DD format.
        provider : Optional[Literal['econdb']]
            The provider to use for the query, by default None.
            If None, the provider specified in defaults is selected or 'econdb' if there is
            no default.
        transform : Optional[Literal['toya', 'tpop', 'tusd', 'tpgp']]
            The transformation to apply to the data, default is None.

            tpop: Change from previous period
            toya: Change from one year ago
            tusd: Values as US dollars
            tpgp: Values as a percent of GDP

            Only 'tpop' and 'toya' are applicable to all indicators. Applying transformations across multiple indicators/countries may produce unexpected results.
            This is because not all indicators are compatible with all transformations, and the original units and scale differ between entities.
            `tusd` should only be used where values are currencies. (provider: econdb)
        frequency : Literal['annual', 'quarter', 'month']
            The frequency of the data, default is 'quarter'. Only valid when 'symbol' is 'main'. (provider: econdb)
        use_cache : bool
            If True, the request will be cached for one day. Using cache is recommended to avoid needlessly requesting the same data. (provider: econdb)

        Returns
        -------
        OBBject
            results : List[EconomicIndicators]
                Serializable results.
            provider : Optional[Literal['econdb']]
                Provider name.
            warnings : Optional[List[Warning_]]
                List of warnings.
            chart : Optional[Chart]
                Chart object.
            extra : Dict[str, Any]
                Extra info.

        EconomicIndicators
        ------------------
        date : date
            The date of the data.
        symbol_root : Optional[str]
            The root symbol for the indicator (e.g. GDP).
        symbol : Optional[str]
            Symbol representing the entity requested in the data.
        country : Optional[str]
            The country represented by the data.
        value : Optional[Union[int, float]]


        Examples
        --------
        >>> from openbb import obb
        >>> obb.economy.indicators(provider='econdb', symbol='PCOCO')
        >>> # Enter the country as the full name, or iso code. Use `available_indicators()` to get a list of supported indicators from EconDB.
        >>> obb.economy.indicators(symbol='CPI', country='united_states,jp', provider='econdb')
        >>> # Use the `main` symbol to get the group of main indicators for a country.
        >>> obb.economy.indicators(provider='econdb', symbol='main', country='eu')
        """  # noqa: E501

        return self._run(
            "/economy/indicators",
            **filter_inputs(
                provider_choices={
                    "provider": self._get_provider(
                        provider,
                        "/economy/indicators",
                        ("econdb",),
                    )
                },
                standard_params={
                    "symbol": symbol,
                    "country": country,
                    "start_date": start_date,
                    "end_date": end_date,
                },
                extra_params=kwargs,
                info={
                    "symbol": {"econdb": {"multiple_items_allowed": True}},
                    "country": {"econdb": {"multiple_items_allowed": True}},
                },
            )
        )

    @exception_handler
    @validate
    def long_term_interest_rate(
        self,
        start_date: Annotated[
            Union[datetime.date, None, str],
            OpenBBField(description="Start date of the data, in YYYY-MM-DD format."),
        ] = None,
        end_date: Annotated[
            Union[datetime.date, None, str],
            OpenBBField(description="End date of the data, in YYYY-MM-DD format."),
        ] = None,
        provider: Annotated[
            Optional[Literal["oecd"]],
            OpenBBField(
                description="The provider to use for the query, by default None.\n    If None, the provider specified in defaults is selected or 'oecd' if there is\n    no default."
            ),
        ] = None,
        **kwargs
    ) -> OBBject:
        """Get Long-term interest rates that refer to government bonds maturing in ten years.

        Rates are mainly determined by the price charged by the lender, the risk from the borrower and the
        fall in the capital value. Long-term interest rates are generally averages of daily rates,
        measured as a percentage. These interest rates are implied by the prices at which the government bonds are
        traded on financial markets, not the interest rates at which the loans were issued.
        In all cases, they refer to bonds whose capital repayment is guaranteed by governments.
        Long-term interest rates are one of the determinants of business investment.
        Low long-term interest rates encourage investment in new equipment and high interest rates discourage it.
        Investment is, in turn, a major source of economic growth.


        Parameters
        ----------
        start_date : Union[datetime.date, None, str]
            Start date of the data, in YYYY-MM-DD format.
        end_date : Union[datetime.date, None, str]
            End date of the data, in YYYY-MM-DD format.
        provider : Optional[Literal['oecd']]
            The provider to use for the query, by default None.
            If None, the provider specified in defaults is selected or 'oecd' if there is
            no default.
        country : Literal['belgium', 'ireland', 'mexico', 'indonesia', 'new_zealand', 'japan', 'united_kingdom', 'france', 'chile', 'canada', 'netherlands', 'united_states', 'south_korea', 'norway', 'austria', 'south_africa', 'denmark', 'switzerland', 'hungary', 'luxembourg', 'australia', 'germany', 'sweden', 'iceland', 'turkey', 'greece', 'israel', 'czech_republic', 'latvia', 'slovenia', 'poland', 'estonia', 'lithuania', 'portugal', 'costa_rica', 'slovakia', 'finland', 'spain', 'russia', 'euro_area19', 'colombia', 'italy', 'india', 'china', 'croatia', 'all']
            Country to get GDP for. (provider: oecd)
        frequency : Literal['monthly', 'quarterly', 'annual']
            Frequency to get interest rate for for. (provider: oecd)

        Returns
        -------
        OBBject
            results : List[LTIR]
                Serializable results.
            provider : Optional[Literal['oecd']]
                Provider name.
            warnings : Optional[List[Warning_]]
                List of warnings.
            chart : Optional[Chart]
                Chart object.
            extra : Dict[str, Any]
                Extra info.

        LTIR
        ----
        date : Optional[date]
            The date of the data.
        value : Optional[float]
            Interest rate (given as a whole number, i.e 10=10%)
        country : Optional[str]
            Country for which interest rate is given

        Examples
        --------
        >>> from openbb import obb
        >>> obb.economy.long_term_interest_rate(provider='oecd')
        >>> obb.economy.long_term_interest_rate(country='all', frequency='quarterly', provider='oecd')
        """  # noqa: E501

        return self._run(
            "/economy/long_term_interest_rate",
            **filter_inputs(
                provider_choices={
                    "provider": self._get_provider(
                        provider,
                        "/economy/long_term_interest_rate",
                        ("oecd",),
                    )
                },
                standard_params={
                    "start_date": start_date,
                    "end_date": end_date,
                },
                extra_params=kwargs,
            )
        )

    @exception_handler
    @validate
    def money_measures(
        self,
        start_date: Annotated[
            Union[datetime.date, None, str],
            OpenBBField(description="Start date of the data, in YYYY-MM-DD format."),
        ] = None,
        end_date: Annotated[
            Union[datetime.date, None, str],
            OpenBBField(description="End date of the data, in YYYY-MM-DD format."),
        ] = None,
        adjusted: Annotated[
            Optional[bool],
            OpenBBField(description="Whether to return seasonally adjusted data."),
        ] = True,
        provider: Annotated[
            Optional[Literal["federal_reserve"]],
            OpenBBField(
                description="The provider to use for the query, by default None.\n    If None, the provider specified in defaults is selected or 'federal_reserve' if there is\n    no default."
            ),
        ] = None,
        **kwargs
    ) -> OBBject:
        """Get Money Measures (M1/M2 and components).

        The Federal Reserve publishes as part of the H.6 Release.


        Parameters
        ----------
        start_date : Union[datetime.date, None, str]
            Start date of the data, in YYYY-MM-DD format.
        end_date : Union[datetime.date, None, str]
            End date of the data, in YYYY-MM-DD format.
        adjusted : Optional[bool]
            Whether to return seasonally adjusted data.
        provider : Optional[Literal['federal_reserve']]
            The provider to use for the query, by default None.
            If None, the provider specified in defaults is selected or 'federal_reserve' if there is
            no default.

        Returns
        -------
        OBBject
            results : List[MoneyMeasures]
                Serializable results.
            provider : Optional[Literal['federal_reserve']]
                Provider name.
            warnings : Optional[List[Warning_]]
                List of warnings.
            chart : Optional[Chart]
                Chart object.
            extra : Dict[str, Any]
                Extra info.

        MoneyMeasures
        -------------
        month : date
            The date of the data.
        M1 : float
            Value of the M1 money supply in billions.
        M2 : float
            Value of the M2 money supply in billions.
        currency : Optional[float]
            Value of currency in circulation in billions.
        demand_deposits : Optional[float]
            Value of demand deposits in billions.
        retail_money_market_funds : Optional[float]
            Value of retail money market funds in billions.
        other_liquid_deposits : Optional[float]
            Value of other liquid deposits in billions.
        small_denomination_time_deposits : Optional[float]
            Value of small denomination time deposits in billions.

        Examples
        --------
        >>> from openbb import obb
        >>> obb.economy.money_measures(provider='federal_reserve')
        >>> obb.economy.money_measures(adjusted=False, provider='federal_reserve')
        """  # noqa: E501

        return self._run(
            "/economy/money_measures",
            **filter_inputs(
                provider_choices={
                    "provider": self._get_provider(
                        provider,
                        "/economy/money_measures",
                        ("federal_reserve",),
                    )
                },
                standard_params={
                    "start_date": start_date,
                    "end_date": end_date,
                    "adjusted": adjusted,
                },
                extra_params=kwargs,
            )
        )

    @exception_handler
    @validate
    def risk_premium(
        self,
        provider: Annotated[
            Optional[Literal["fmp"]],
            OpenBBField(
                description="The provider to use for the query, by default None.\n    If None, the provider specified in defaults is selected or 'fmp' if there is\n    no default."
            ),
        ] = None,
        **kwargs
    ) -> OBBject:
        """Get Market Risk Premium by country.

        Parameters
        ----------
        provider : Optional[Literal['fmp']]
            The provider to use for the query, by default None.
            If None, the provider specified in defaults is selected or 'fmp' if there is
            no default.

        Returns
        -------
        OBBject
            results : List[RiskPremium]
                Serializable results.
            provider : Optional[Literal['fmp']]
                Provider name.
            warnings : Optional[List[Warning_]]
                List of warnings.
            chart : Optional[Chart]
                Chart object.
            extra : Dict[str, Any]
                Extra info.

        RiskPremium
        -----------
        country : str
            Market country.
        continent : Optional[str]
            Continent of the country.
        total_equity_risk_premium : Optional[Annotated[float, Gt(gt=0)]]
            Total equity risk premium for the country.
        country_risk_premium : Optional[Annotated[float, Ge(ge=0)]]
            Country-specific risk premium.

        Examples
        --------
        >>> from openbb import obb
        >>> obb.economy.risk_premium(provider='fmp')
        """  # noqa: E501

        return self._run(
            "/economy/risk_premium",
            **filter_inputs(
                provider_choices={
                    "provider": self._get_provider(
                        provider,
                        "/economy/risk_premium",
                        ("fmp",),
                    )
                },
                standard_params={},
                extra_params=kwargs,
            )
        )

    @exception_handler
    @validate
    def short_term_interest_rate(
        self,
        start_date: Annotated[
            Union[datetime.date, None, str],
            OpenBBField(description="Start date of the data, in YYYY-MM-DD format."),
        ] = None,
        end_date: Annotated[
            Union[datetime.date, None, str],
            OpenBBField(description="End date of the data, in YYYY-MM-DD format."),
        ] = None,
        provider: Annotated[
            Optional[Literal["oecd"]],
            OpenBBField(
                description="The provider to use for the query, by default None.\n    If None, the provider specified in defaults is selected or 'oecd' if there is\n    no default."
            ),
        ] = None,
        **kwargs
    ) -> OBBject:
        """Get Short-term interest rates.

        They are the rates at which short-term borrowings are effected between
        financial institutions or the rate at which short-term government paper is issued or traded in the market.

        Short-term interest rates are generally averages of daily rates, measured as a percentage.
        Short-term interest rates are based on three-month money market rates where available.
        Typical standardised names are "money market rate" and "treasury bill rate".


        Parameters
        ----------
        start_date : Union[datetime.date, None, str]
            Start date of the data, in YYYY-MM-DD format.
        end_date : Union[datetime.date, None, str]
            End date of the data, in YYYY-MM-DD format.
        provider : Optional[Literal['oecd']]
            The provider to use for the query, by default None.
            If None, the provider specified in defaults is selected or 'oecd' if there is
            no default.
        country : Literal['belgium', 'ireland', 'mexico', 'indonesia', 'new_zealand', 'japan', 'united_kingdom', 'france', 'chile', 'canada', 'netherlands', 'united_states', 'south_korea', 'norway', 'austria', 'south_africa', 'denmark', 'switzerland', 'hungary', 'luxembourg', 'australia', 'germany', 'sweden', 'iceland', 'turkey', 'greece', 'israel', 'czech_republic', 'latvia', 'slovenia', 'poland', 'estonia', 'lithuania', 'portugal', 'costa_rica', 'slovakia', 'finland', 'spain', 'russia', 'euro_area19', 'colombia', 'italy', 'india', 'china', 'croatia', 'all']
            Country to get GDP for. (provider: oecd)
        frequency : Literal['monthly', 'quarterly', 'annual']
            Frequency to get interest rate for for. (provider: oecd)

        Returns
        -------
        OBBject
            results : List[STIR]
                Serializable results.
            provider : Optional[Literal['oecd']]
                Provider name.
            warnings : Optional[List[Warning_]]
                List of warnings.
            chart : Optional[Chart]
                Chart object.
            extra : Dict[str, Any]
                Extra info.

        STIR
        ----
        date : Optional[date]
            The date of the data.
        value : Optional[float]
            Interest rate (given as a whole number, i.e 10=10%)
        country : Optional[str]
            Country for which interest rate is given

        Examples
        --------
        >>> from openbb import obb
        >>> obb.economy.short_term_interest_rate(provider='oecd')
        >>> obb.economy.short_term_interest_rate(country='all', frequency='quarterly', provider='oecd')
        """  # noqa: E501

        return self._run(
            "/economy/short_term_interest_rate",
            **filter_inputs(
                provider_choices={
                    "provider": self._get_provider(
                        provider,
                        "/economy/short_term_interest_rate",
                        ("oecd",),
                    )
                },
                standard_params={
                    "start_date": start_date,
                    "end_date": end_date,
                },
                extra_params=kwargs,
            )
        )

    @exception_handler
    @validate
    def unemployment(
        self,
        start_date: Annotated[
            Union[datetime.date, None, str],
            OpenBBField(description="Start date of the data, in YYYY-MM-DD format."),
        ] = None,
        end_date: Annotated[
            Union[datetime.date, None, str],
            OpenBBField(description="End date of the data, in YYYY-MM-DD format."),
        ] = None,
        provider: Annotated[
            Optional[Literal["oecd"]],
            OpenBBField(
                description="The provider to use for the query, by default None.\n    If None, the provider specified in defaults is selected or 'oecd' if there is\n    no default."
            ),
        ] = None,
        **kwargs
    ) -> OBBject:
        """Get global unemployment data.

        Parameters
        ----------
        start_date : Union[datetime.date, None, str]
            Start date of the data, in YYYY-MM-DD format.
        end_date : Union[datetime.date, None, str]
            End date of the data, in YYYY-MM-DD format.
        provider : Optional[Literal['oecd']]
            The provider to use for the query, by default None.
            If None, the provider specified in defaults is selected or 'oecd' if there is
            no default.
        country : Literal['colombia', 'new_zealand', 'united_kingdom', 'italy', 'luxembourg', 'euro_area19', 'sweden', 'oecd', 'south_africa', 'denmark', 'canada', 'switzerland', 'slovakia', 'hungary', 'portugal', 'spain', 'france', 'czech_republic', 'costa_rica', 'japan', 'slovenia', 'russia', 'austria', 'latvia', 'netherlands', 'israel', 'iceland', 'united_states', 'ireland', 'mexico', 'germany', 'greece', 'turkey', 'australia', 'poland', 'south_korea', 'chile', 'finland', 'european_union27_2020', 'norway', 'lithuania', 'euro_area20', 'estonia', 'belgium', 'brazil', 'indonesia', 'all']
            Country to get GDP for. (provider: oecd)
        sex : Literal['total', 'male', 'female']
            Sex to get unemployment for. (provider: oecd)
        frequency : Literal['monthly', 'quarterly', 'annual']
            Frequency to get unemployment for. (provider: oecd)
        age : Literal['total', '15-24', '15-64', '25-54', '55-64']
            Age group to get unemployment for. Total indicates 15 years or over (provider: oecd)
        seasonal_adjustment : bool
            Whether to get seasonally adjusted unemployment. Defaults to False. (provider: oecd)

        Returns
        -------
        OBBject
            results : List[Unemployment]
                Serializable results.
            provider : Optional[Literal['oecd']]
                Provider name.
            warnings : Optional[List[Warning_]]
                List of warnings.
            chart : Optional[Chart]
                Chart object.
            extra : Dict[str, Any]
                Extra info.

        Unemployment
        ------------
        date : Optional[date]
            The date of the data.
        value : Optional[float]
            Unemployment rate (given as a whole number, i.e 10=10%)
        country : Optional[str]
            Country for which unemployment rate is given

        Examples
        --------
        >>> from openbb import obb
        >>> obb.economy.unemployment(provider='oecd')
        >>> obb.economy.unemployment(country='all', frequency='quarterly', provider='oecd')
        >>> # Demographics for the statistics are selected with the `age` parameter.
        >>> obb.economy.unemployment(country='all', frequency='quarterly', age='25-54', provider='oecd')
        """  # noqa: E501

        return self._run(
            "/economy/unemployment",
            **filter_inputs(
                provider_choices={
                    "provider": self._get_provider(
                        provider,
                        "/economy/unemployment",
                        ("oecd",),
                    )
                },
                standard_params={
                    "start_date": start_date,
                    "end_date": end_date,
                },
                extra_params=kwargs,
            )
        )<|MERGE_RESOLUTION|>--- conflicted
+++ resolved
@@ -339,7 +339,7 @@
         country: Annotated[
             Union[str, List[str]],
             OpenBBField(
-                description="The country to get data. Multiple comma separated items allowed."
+                description="The country to get data. Multiple comma separated items allowed for provider(s): econdb."
             ),
         ],
         provider: Annotated[
@@ -355,7 +355,7 @@
         Parameters
         ----------
         country : Union[str, List[str]]
-            The country to get data. Multiple comma separated items allowed.
+            The country to get data. Multiple comma separated items allowed for provider(s): econdb.
         provider : Optional[Literal['econdb']]
             The provider to use for the query, by default None.
             If None, the provider specified in defaults is selected or 'econdb' if there is
@@ -443,7 +443,7 @@
         country: Annotated[
             Union[str, List[str]],
             OpenBBField(
-                description="The country to get data. Multiple comma separated items allowed.",
+                description="The country to get data. Multiple comma separated items allowed for provider(s): fred.",
                 choices=[
                     "australia",
                     "austria",
@@ -536,7 +536,7 @@
         Parameters
         ----------
         country : Union[str, List[str]]
-            The country to get data. Multiple comma separated items allowed.
+            The country to get data. Multiple comma separated items allowed for provider(s): fred.
         units : Literal['growth_previous', 'growth_same', 'index_2015']
             The unit of measurement for the data.
             Options:
@@ -894,7 +894,7 @@
         symbol: Annotated[
             Union[str, List[str]],
             OpenBBField(
-                description="Symbol to get data for. Multiple comma separated items allowed."
+                description="Symbol to get data for. Multiple comma separated items allowed for provider(s): fred."
             ),
         ],
         start_date: Annotated[
@@ -922,7 +922,7 @@
         Parameters
         ----------
         symbol : Union[str, List[str]]
-            Symbol to get data for. Multiple comma separated items allowed.
+            Symbol to get data for. Multiple comma separated items allowed for provider(s): fred.
         start_date : Union[datetime.date, None, str]
             Start date of the data, in YYYY-MM-DD format.
         end_date : Union[datetime.date, None, str]
@@ -1026,14 +1026,7 @@
                     "limit": limit,
                 },
                 extra_params=kwargs,
-<<<<<<< HEAD
-                info={
-                    "symbol": {"fred": {"multiple_items_allowed": True}},
-                    "limit": {"fred": {}},
-                },
-=======
                 info={"symbol": {"fred": {"multiple_items_allowed": True}}},
->>>>>>> 4b17252b
             )
         )
 
@@ -1051,13 +1044,13 @@
         symbol: Annotated[
             Union[str, List[str]],
             OpenBBField(
-                description="Symbol to get data for. The base symbol for the indicator (e.g. GDP, CPI, etc.). Multiple comma separated items allowed."
+                description="Symbol to get data for. The base symbol for the indicator (e.g. GDP, CPI, etc.). Multiple comma separated items allowed for provider(s): econdb."
             ),
         ],
         country: Annotated[
             Union[str, None, List[Optional[str]]],
             OpenBBField(
-                description="The country to get data. The country represented by the indicator, if available. Multiple comma separated items allowed."
+                description="The country to get data. The country represented by the indicator, if available. Multiple comma separated items allowed for provider(s): econdb."
             ),
         ] = None,
         start_date: Annotated[
@@ -1081,9 +1074,9 @@
         Parameters
         ----------
         symbol : Union[str, List[str]]
-            Symbol to get data for. The base symbol for the indicator (e.g. GDP, CPI, etc.). Multiple comma separated items allowed.
+            Symbol to get data for. The base symbol for the indicator (e.g. GDP, CPI, etc.). Multiple comma separated items allowed for provider(s): econdb.
         country : Union[str, None, List[Optional[str]]]
-            The country to get data. The country represented by the indicator, if available. Multiple comma separated items allowed.
+            The country to get data. The country represented by the indicator, if available. Multiple comma separated items allowed for provider(s): econdb.
         start_date : Union[datetime.date, None, str]
             Start date of the data, in YYYY-MM-DD format.
         end_date : Union[datetime.date, None, str]

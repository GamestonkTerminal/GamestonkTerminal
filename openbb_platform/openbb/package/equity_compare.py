--- conflicted
+++ resolved
@@ -133,13 +133,9 @@
                     "fact": fact,
                 },
                 extra_params=kwargs,
-<<<<<<< HEAD
-                info={"symbol": {"sec": {"multiple_items_allowed": True}}},
-=======
                 info={
                     "symbol": {"sec": {"multiple_items_allowed": True, "choices": None}}
                 },
->>>>>>> 3e24fd6b
             )
         )
 

### THIS FILE IS AUTO-GENERATED. DO NOT EDIT. ###

import datetime
from typing import List, Literal, Optional, Union

from openbb_core.app.model.custom_parameter import OpenBBCustomParameter
from openbb_core.app.model.obbject import OBBject
from openbb_core.app.static.container import Container
from openbb_core.app.static.utils.decorators import exception_handler, validate
from openbb_core.app.static.utils.filters import filter_inputs
from typing_extensions import Annotated


class ROUTER_equity_price(Container):
    """/equity/price
    historical
    nbbo
    performance
    quote
    """

    def __repr__(self) -> str:
        return self.__doc__ or ""

    @exception_handler
    @validate
    def historical(
        self,
        symbol: Annotated[
            Union[str, List[str]],
            OpenBBCustomParameter(
                description="Symbol to get data for. Multiple items allowed for provider(s): alpha_vantage, cboe, fmp, polygon, tiingo, tmx, tradier, yfinance."
            ),
        ],
        interval: Annotated[
            Optional[str],
            OpenBBCustomParameter(description="Time interval of the data to return."),
        ] = "1d",
        start_date: Annotated[
            Union[datetime.date, None, str],
            OpenBBCustomParameter(
                description="Start date of the data, in YYYY-MM-DD format."
            ),
        ] = None,
        end_date: Annotated[
            Union[datetime.date, None, str],
            OpenBBCustomParameter(
                description="End date of the data, in YYYY-MM-DD format."
            ),
        ] = None,
        chart: Annotated[
            bool,
            OpenBBCustomParameter(
                description="Whether to create a chart or not, by default False."
            ),
        ] = False,
        provider: Annotated[
            Optional[
                Literal[
                    "alpha_vantage",
                    "cboe",
                    "fmp",
                    "intrinio",
                    "polygon",
                    "tiingo",
                    "tmx",
                    "tradier",
                    "yfinance",
                ]
            ],
            OpenBBCustomParameter(
                description="The provider to use for the query, by default None.\n    If None, the provider specified in defaults is selected or 'alpha_vantage' if there is\n    no default."
            ),
        ] = None,
        **kwargs
    ) -> OBBject:
        """Get historical price data for a given stock. This includes open, high, low, close, and volume.

        Parameters
        ----------
        symbol : Union[str, List[str]]
            Symbol to get data for. Multiple items allowed for provider(s): alpha_vantage, cboe, fmp, polygon, tiingo, tmx, tradier, yfinance.
        interval : Optional[str]
            Time interval of the data to return.
        start_date : Union[datetime.date, None, str]
            Start date of the data, in YYYY-MM-DD format.
        end_date : Union[datetime.date, None, str]
            End date of the data, in YYYY-MM-DD format.
        chart : bool
            Whether to create a chart or not, by default False.
        provider : Optional[Literal['alpha_vantage', 'cboe', 'fmp', 'intrinio', 'pol...
            The provider to use for the query, by default None.
            If None, the provider specified in defaults is selected or 'alpha_vantage' if there is
            no default.
        adjustment : Union[Literal['splits_only', 'splits_and_dividends', 'unadjusted'], Literal['splits_only', 'unadjusted'], Literal['splits_only', 'splits_and_dividends']]
            The adjustment factor to apply. 'splits_only' is not supported for intraday data. (provider: alpha_vantage);
            The adjustment factor to apply. Default is splits only. (provider: polygon);
            The adjustment factor to apply. Only valid for daily data. (provider: tmx);
            The adjustment factor to apply. Default is splits only. (provider: yfinance)
        extended_hours : Optional[bool]
            Include Pre and Post market data. (provider: alpha_vantage, polygon, tradier, yfinance)
        adjusted : bool
            This field is deprecated (4.1.5) and will be removed in a future version. Use 'adjustment' set as 'splits_and_dividends' instead. (provider: alpha_vantage, yfinance)
        use_cache : bool
            When True, the company directories will be cached for 24 hours and are used to validate symbols. The results of the function are not cached. Set as False to bypass. (provider: cboe)
        start_time : Optional[datetime.time]
            Return intervals starting at the specified time on the `start_date` formatted as 'HH:MM:SS'. (provider: intrinio)
        end_time : Optional[datetime.time]
            Return intervals stopping at the specified time on the `end_date` formatted as 'HH:MM:SS'. (provider: intrinio)
        timezone : Optional[str]
            Timezone of the data, in the IANA format (Continent/City). (provider: intrinio)
        source : Literal['realtime', 'delayed', 'nasdaq_basic']
            The source of the data. (provider: intrinio)
        sort : Literal['asc', 'desc']
            Sort order of the data. This impacts the results in combination with the 'limit' parameter. The results are always returned in ascending order by date. (provider: polygon)
        limit : int
            The number of data entries to return. (provider: polygon)
        include_actions : bool
            Include dividends and stock splits in results. (provider: yfinance)
        prepost : bool
            This field is deprecated (4.1.5) and will be removed in a future version. Use 'extended_hours' as True instead. (provider: yfinance)

        Returns
        -------
        OBBject
            results : List[EquityHistorical]
                Serializable results.
            provider : Optional[Literal['alpha_vantage', 'cboe', 'fmp', 'intrinio', 'polygon', 'tiingo', 'tmx', 'tradier', 'yfinance']]
                Provider name.
            warnings : Optional[List[Warning_]]
                List of warnings.
            chart : Optional[Chart]
                Chart object.
            extra : Dict[str, Any]
                Extra info.

        EquityHistorical
        ----------------
        date : Union[date, datetime]
            The date of the data.
        open : float
            The open price.
        high : float
            The high price.
        low : float
            The low price.
        close : float
            The close price.
        volume : Optional[Union[float, int]]
            The trading volume.
        vwap : Optional[float]
            Volume Weighted Average Price over the period.
        adj_close : Optional[Union[Annotated[float, Gt(gt=0)], float]]
            The adjusted close price. (provider: alpha_vantage, fmp, intrinio, tiingo)
        dividend : Optional[Union[Annotated[float, Ge(ge=0)], float]]
            Dividend amount, if a dividend was paid. (provider: alpha_vantage, intrinio, tiingo, yfinance)
        split_ratio : Optional[Union[Annotated[float, Ge(ge=0)], float]]
            Split coefficient, if a split occurred. (provider: alpha_vantage);
            Ratio of the equity split, if a split occurred. (provider: intrinio);
            Ratio of the equity split, if a split occurred. (provider: tiingo);
            Ratio of the equity split, if a split occurred. (provider: yfinance)
        calls_volume : Optional[int]
            Number of calls traded during the most recent trading period. Only valid if interval is 1m. (provider: cboe)
        puts_volume : Optional[int]
            Number of puts traded during the most recent trading period. Only valid if interval is 1m. (provider: cboe)
        total_options_volume : Optional[int]
            Total number of options traded during the most recent trading period. Only valid if interval is 1m. (provider: cboe)
        unadjusted_volume : Optional[float]
            Unadjusted volume of the symbol. (provider: fmp)
        change : Optional[float]
            Change in the price from the previous close. (provider: fmp);
            Change in the price of the symbol from the previous day. (provider: intrinio);
            Change in price. (provider: tmx)
        change_percent : Optional[float]
            Change in the price from the previous close, as a normalized percent. (provider: fmp);
            Percent change in the price of the symbol from the previous day. (provider: intrinio);
            Change in price, as a normalized percentage. (provider: tmx)
        average : Optional[float]
            Average trade price of an individual equity during the interval. (provider: intrinio)
        adj_open : Optional[float]
            The adjusted open price. (provider: intrinio, tiingo)
        adj_high : Optional[float]
            The adjusted high price. (provider: intrinio, tiingo)
        adj_low : Optional[float]
            The adjusted low price. (provider: intrinio, tiingo)
        adj_volume : Optional[float]
            The adjusted volume. (provider: intrinio, tiingo)
        fifty_two_week_high : Optional[float]
            52 week high price for the symbol. (provider: intrinio)
        fifty_two_week_low : Optional[float]
            52 week low price for the symbol. (provider: intrinio)
        factor : Optional[float]
            factor by which to multiply equity prices before this date, in order to calculate historically-adjusted equity prices. (provider: intrinio)
        close_time : Optional[datetime]
            The timestamp that represents the end of the interval span. (provider: intrinio)
        interval : Optional[str]
            The data time frequency. (provider: intrinio)
        intra_period : Optional[bool]
            If true, the equity price represents an unfinished period (be it day, week, quarter, month, or year), meaning that the close price is the latest price available, not the official close price for the period (provider: intrinio)
        transactions : Optional[Union[Annotated[int, Gt(gt=0)], int]]
            Number of transactions for the symbol in the time period. (provider: polygon);
            Total number of transactions recorded. (provider: tmx)
        transactions_value : Optional[float]
            Nominal value of recorded transactions. (provider: tmx)
        last_price : Optional[float]
            The last price of the equity. (provider: tradier)

        Examples
        --------
        >>> from openbb import obb
        >>> obb.equity.price.historical(symbol='AAPL', provider='fmp')
        >>> obb.equity.price.historical(symbol='AAPL', interval='1d', provider='intrinio')
        """  # noqa: E501

        return self._run(
            "/equity/price/historical",
            **filter_inputs(
                provider_choices={
                    "provider": self._get_provider(
                        provider,
                        "/equity/price/historical",
                        (
                            "alpha_vantage",
                            "cboe",
                            "fmp",
                            "intrinio",
                            "polygon",
                            "tiingo",
                            "tmx",
                            "tradier",
                            "yfinance",
                        ),
                    )
                },
                standard_params={
                    "symbol": symbol,
                    "interval": interval,
                    "start_date": start_date,
                    "end_date": end_date,
                },
                extra_params=kwargs,
                chart=chart,
                extra_info={
                    "symbol": {
                        "multiple_items_allowed": [
                            "alpha_vantage",
                            "cboe",
                            "fmp",
                            "polygon",
                            "tiingo",
                            "tmx",
                            "tradier",
                            "yfinance",
                        ]
                    }
                },
            )
        )

    @exception_handler
    @validate
    def nbbo(
        self,
        symbol: Annotated[
            str, OpenBBCustomParameter(description="Symbol to get data for.")
        ],
        provider: Annotated[
            Optional[Literal["polygon"]],
            OpenBBCustomParameter(
                description="The provider to use for the query, by default None.\n    If None, the provider specified in defaults is selected or 'polygon' if there is\n    no default."
            ),
        ] = None,
        **kwargs
    ) -> OBBject:
        """Get the National Best Bid and Offer for a given stock.

        Parameters
        ----------
        symbol : str
            Symbol to get data for.
        provider : Optional[Literal['polygon']]
            The provider to use for the query, by default None.
            If None, the provider specified in defaults is selected or 'polygon' if there is
            no default.
        limit : int
            The number of data entries to return. Up to ten million records will be returned. Pagination occurs in groups of 50,000. Remaining limit values will always return 50,000 more records unless it is the last page. High volume tickers will require multiple max requests for a single day's NBBO records. Expect stocks, like SPY, to approach 1GB in size, per day, as a raw CSV. Splitting large requests into chunks is recommended for full-day requests of high-volume symbols. (provider: polygon)
        date : Optional[datetime.date]
            A specific date to get data for. Use bracketed the timestamp parameters to specify exact time ranges. (provider: polygon)
        timestamp_lt : Optional[Union[datetime.datetime, str]]
            Query by datetime, less than. Either a date with the format 'YYYY-MM-DD' or a TZ-aware timestamp string, 'YYYY-MM-DDTH:M:S.000000000-04:00'. Include all nanoseconds and the 'T' between the day and hour. (provider: polygon)
        timestamp_gt : Optional[Union[datetime.datetime, str]]
            Query by datetime, greater than. Either a date with the format 'YYYY-MM-DD' or a TZ-aware timestamp string, 'YYYY-MM-DDTH:M:S.000000000-04:00'. Include all nanoseconds and the 'T' between the day and hour. (provider: polygon)
        timestamp_lte : Optional[Union[datetime.datetime, str]]
            Query by datetime, less than or equal to. Either a date with the format 'YYYY-MM-DD' or a TZ-aware timestamp string, 'YYYY-MM-DDTH:M:S.000000000-04:00'. Include all nanoseconds and the 'T' between the day and hour. (provider: polygon)
        timestamp_gte : Optional[Union[datetime.datetime, str]]
            Query by datetime, greater than or equal to. Either a date with the format 'YYYY-MM-DD' or a TZ-aware timestamp string, 'YYYY-MM-DDTH:M:S.000000000-04:00'. Include all nanoseconds and the 'T' between the day and hour. (provider: polygon)

        Returns
        -------
        OBBject
            results : List[EquityNBBO]
                Serializable results.
            provider : Optional[Literal['polygon']]
                Provider name.
            warnings : Optional[List[Warning_]]
                List of warnings.
            chart : Optional[Chart]
                Chart object.
            extra : Dict[str, Any]
                Extra info.

        EquityNBBO
        ----------
        ask_exchange : str
            The exchange ID for the ask.
        ask : float
            The last ask price.
        ask_size : int

                The ask size. This represents the number of round lot orders at the given ask price.
                The normal round lot size is 100 shares.
                An ask size of 2 means there are 200 shares available to purchase at the given ask price.

        bid_size : int
            The bid size in round lots.
        bid : float
            The last bid price.
        bid_exchange : str
            The exchange ID for the bid.
        tape : Optional[str]
            The exchange tape. (provider: polygon)
        conditions : Optional[Union[str, List[int], List[str]]]
            A list of condition codes. (provider: polygon)
        indicators : Optional[List[int]]
            A list of indicator codes. (provider: polygon)
        sequence_num : Optional[int]
            The sequence number represents the sequence in which message events happened. These are increasing and unique per ticker symbol, but will not always be sequential (e.g., 1, 2, 6, 9, 10, 11) (provider: polygon)
        participant_timestamp : Optional[datetime]
            The nanosecond accuracy Participant/Exchange Unix Timestamp. This is the timestamp of when the quote was actually generated at the exchange. (provider: polygon)
        sip_timestamp : Optional[datetime]
            The nanosecond accuracy SIP Unix Timestamp. This is the timestamp of when the SIP received this quote from the exchange which produced it. (provider: polygon)
        trf_timestamp : Optional[datetime]
            The nanosecond accuracy TRF (Trade Reporting Facility) Unix Timestamp. This is the timestamp of when the trade reporting facility received this quote. (provider: polygon)

        Examples
        --------
        >>> from openbb import obb
        >>> obb.equity.price.nbbo(symbol='AAPL', provider='polygon')
        """  # noqa: E501

        return self._run(
            "/equity/price/nbbo",
            **filter_inputs(
                provider_choices={
                    "provider": self._get_provider(
                        provider,
                        "/equity/price/nbbo",
                        ("polygon",),
                    )
                },
                standard_params={
                    "symbol": symbol,
                },
                extra_params=kwargs,
            )
        )

    @exception_handler
    @validate
    def performance(
        self,
        symbol: Annotated[
            Union[str, List[str]],
            OpenBBCustomParameter(
                description="Symbol to get data for. Multiple items allowed for provider(s): finviz, fmp."
            ),
        ],
        provider: Annotated[
            Optional[Literal["finviz", "fmp"]],
            OpenBBCustomParameter(
                description="The provider to use for the query, by default None.\n    If None, the provider specified in defaults is selected or 'finviz' if there is\n    no default."
            ),
        ] = None,
        **kwargs
    ) -> OBBject:
        """Get price performance data for a given stock. This includes price changes for different time periods.

        Parameters
        ----------
        symbol : Union[str, List[str]]
            Symbol to get data for. Multiple items allowed for provider(s): finviz, fmp.
        provider : Optional[Literal['finviz', 'fmp']]
            The provider to use for the query, by default None.
            If None, the provider specified in defaults is selected or 'finviz' if there is
            no default.

        Returns
        -------
        OBBject
            results : List[PricePerformance]
                Serializable results.
            provider : Optional[Literal['finviz', 'fmp']]
                Provider name.
            warnings : Optional[List[Warning_]]
                List of warnings.
            chart : Optional[Chart]
                Chart object.
            extra : Dict[str, Any]
                Extra info.

        PricePerformance
        ----------------
        symbol : Optional[str]
            Symbol representing the entity requested in the data.
        one_day : Optional[float]
            One-day return.
        wtd : Optional[float]
            Week to date return.
        one_week : Optional[float]
            One-week return.
        mtd : Optional[float]
            Month to date return.
        one_month : Optional[float]
            One-month return.
        qtd : Optional[float]
            Quarter to date return.
        three_month : Optional[float]
            Three-month return.
        six_month : Optional[float]
            Six-month return.
        ytd : Optional[float]
            Year to date return.
        one_year : Optional[float]
            One-year return.
        two_year : Optional[float]
            Two-year return.
        three_year : Optional[float]
            Three-year return.
        four_year : Optional[float]
            Four-year
        five_year : Optional[float]
            Five-year return.
        ten_year : Optional[float]
            Ten-year return.
        max : Optional[float]
            Return from the beginning of the time series.
<<<<<<< HEAD
        volatility_week : Optional[float]
            One-week realized volatility, as a normalized percent. (provider: finviz)
        volatility_month : Optional[float]
            One-month realized volatility, as a normalized percent. (provider: finviz)
        price : Optional[float]
            Last Price. (provider: finviz)
        volume : Optional[float]
            Current volume. (provider: finviz)
        average_volume : Optional[float]
            Average daily volume. (provider: finviz)
        relative_volume : Optional[float]
            Relative volume as a ratio of current volume to average volume. (provider: finviz)
        analyst_recommendation : Optional[float]
            The analyst consensus, on a scale of 1-5 where 1 is a buy and 5 is a sell. (provider: finviz)
=======
>>>>>>> 9dcad447

        Examples
        --------
        >>> from openbb import obb
        >>> obb.equity.price.performance(symbol='AAPL', provider='fmp')
        """  # noqa: E501

        return self._run(
            "/equity/price/performance",
            **filter_inputs(
                provider_choices={
                    "provider": self._get_provider(
                        provider,
                        "/equity/price/performance",
                        ("finviz", "fmp"),
                    )
                },
                standard_params={
                    "symbol": symbol,
                },
                extra_params=kwargs,
                extra_info={"symbol": {"multiple_items_allowed": ["finviz", "fmp"]}},
            )
        )

    @exception_handler
    @validate
    def quote(
        self,
        symbol: Annotated[
            Union[str, List[str]],
            OpenBBCustomParameter(
                description="Symbol to get data for. This endpoint will accept multiple symbols separated by commas. Multiple items allowed for provider(s): cboe, fmp, intrinio, tmx, tradier, yfinance."
            ),
        ],
        provider: Annotated[
            Optional[Literal["cboe", "fmp", "intrinio", "tmx", "tradier", "yfinance"]],
            OpenBBCustomParameter(
                description="The provider to use for the query, by default None.\n    If None, the provider specified in defaults is selected or 'cboe' if there is\n    no default."
            ),
        ] = None,
        **kwargs
    ) -> OBBject:
        """Get the latest quote for a given stock. Quote includes price, volume, and other data.

        Parameters
        ----------
        symbol : Union[str, List[str]]
            Symbol to get data for. This endpoint will accept multiple symbols separated by commas. Multiple items allowed for provider(s): cboe, fmp, intrinio, tmx, tradier, yfinance.
        provider : Optional[Literal['cboe', 'fmp', 'intrinio', 'tmx', 'tradier', 'yf...
            The provider to use for the query, by default None.
            If None, the provider specified in defaults is selected or 'cboe' if there is
            no default.
        use_cache : bool
            When True, the company directories will be cached for 24 hours and are used to validate symbols. The results of the function are not cached. Set as False to bypass. (provider: cboe)
        source : Literal['iex', 'bats', 'bats_delayed', 'utp_delayed', 'cta_a_delayed', 'cta_b_delayed', 'intrinio_mx', 'intrinio_mx_plus', 'delayed_sip']
            Source of the data. (provider: intrinio)

        Returns
        -------
        OBBject
            results : List[EquityQuote]
                Serializable results.
            provider : Optional[Literal['cboe', 'fmp', 'intrinio', 'tmx', 'tradier', 'yfinance']]
                Provider name.
            warnings : Optional[List[Warning_]]
                List of warnings.
            chart : Optional[Chart]
                Chart object.
            extra : Dict[str, Any]
                Extra info.

        EquityQuote
        -----------
        symbol : str
            Symbol representing the entity requested in the data.
        asset_type : Optional[str]
            Type of asset - i.e, stock, ETF, etc.
        name : Optional[str]
            Name of the company or asset.
        exchange : Optional[str]
            The name or symbol of the venue where the data is from.
        bid : Optional[float]
            Price of the top bid order.
        bid_size : Optional[int]
            This represents the number of round lot orders at the given price. The normal round lot size is 100 shares. A size of 2 means there are 200 shares available at the given price.
        bid_exchange : Optional[str]
            The specific trading venue where the purchase order was placed.
        ask : Optional[float]
            Price of the top ask order.
        ask_size : Optional[int]
            This represents the number of round lot orders at the given price. The normal round lot size is 100 shares. A size of 2 means there are 200 shares available at the given price.
        ask_exchange : Optional[str]
            The specific trading venue where the sale order was placed.
        quote_conditions : Optional[Union[str, int, List[str], List[int]]]
            Conditions or condition codes applicable to the quote.
        quote_indicators : Optional[Union[str, int, List[str], List[int]]]
            Indicators or indicator codes applicable to the participant quote related to the price bands for the issue, or the affect the quote has on the NBBO.
        sales_conditions : Optional[Union[str, int, List[str], List[int]]]
            Conditions or condition codes applicable to the sale.
        sequence_number : Optional[int]
            The sequence number represents the sequence in which message events happened. These are increasing and unique per ticker symbol, but will not always be sequential (e.g., 1, 2, 6, 9, 10, 11).
        market_center : Optional[str]
            The ID of the UTP participant that originated the message.
        participant_timestamp : Optional[datetime]
            Timestamp for when the quote was generated by the exchange.
        trf_timestamp : Optional[datetime]
            Timestamp for when the TRF (Trade Reporting Facility) received the message.
        sip_timestamp : Optional[datetime]
            Timestamp for when the SIP (Security Information Processor) received the message from the exchange.
        last_price : Optional[float]
            Price of the last trade.
        last_tick : Optional[str]
            Whether the last sale was an up or down tick.
        last_size : Optional[int]
            Size of the last trade.
        last_timestamp : Optional[datetime]
            Date and Time when the last price was recorded.
        open : Optional[float]
            The open price.
        high : Optional[float]
            The high price.
        low : Optional[float]
            The low price.
        close : Optional[float]
            The close price.
        volume : Optional[Union[int, float]]
            The trading volume.
        exchange_volume : Optional[Union[int, float]]
            Volume of shares exchanged during the trading day on the specific exchange.
        prev_close : Optional[float]
            The previous close price.
        change : Optional[float]
            Change in price from previous close.
        change_percent : Optional[float]
            Change in price as a normalized percentage.
        year_high : Optional[float]
            The one year high (52W High).
        year_low : Optional[float]
            The one year low (52W Low).
        iv30 : Optional[float]
            The 30-day implied volatility of the stock. (provider: cboe)
        iv30_change : Optional[float]
            Change in 30-day implied volatility of the stock. (provider: cboe)
        iv30_change_percent : Optional[float]
            Change in 30-day implied volatility of the stock as a normalized percentage value. (provider: cboe)
        iv30_annual_high : Optional[float]
            The 1-year high of 30-day implied volatility. (provider: cboe)
        hv30_annual_high : Optional[float]
            The 1-year high of 30-day realized volatility. (provider: cboe)
        iv30_annual_low : Optional[float]
            The 1-year low of 30-day implied volatility. (provider: cboe)
        hv30_annual_low : Optional[float]
            The 1-year low of 30-dayrealized volatility. (provider: cboe)
        iv60_annual_high : Optional[float]
            The 1-year high of 60-day implied volatility. (provider: cboe)
        hv60_annual_high : Optional[float]
            The 1-year high of 60-day realized volatility. (provider: cboe)
        iv60_annual_low : Optional[float]
            The 1-year low of 60-day implied volatility. (provider: cboe)
        hv60_annual_low : Optional[float]
            The 1-year low of 60-day realized volatility. (provider: cboe)
        iv90_annual_high : Optional[float]
            The 1-year high of 90-day implied volatility. (provider: cboe)
        hv90_annual_high : Optional[float]
            The 1-year high of 90-day realized volatility. (provider: cboe)
        iv90_annual_low : Optional[float]
            The 1-year low of 90-day implied volatility. (provider: cboe)
        hv90_annual_low : Optional[float]
            The 1-year low of 90-day realized volatility. (provider: cboe)
        price_avg50 : Optional[float]
            50 day moving average price. (provider: fmp)
        price_avg200 : Optional[float]
            200 day moving average price. (provider: fmp)
        avg_volume : Optional[int]
            Average volume over the last 10 trading days. (provider: fmp)
        market_cap : Optional[Union[float, int]]
            Market cap of the company. (provider: fmp);
            Market capitalization. (provider: tmx)
        shares_outstanding : Optional[int]
            Number of shares outstanding. (provider: fmp, tmx)
        eps : Optional[Union[float, str]]
            Earnings per share. (provider: fmp, tmx)
        pe : Optional[Union[float, str]]
            Price earnings ratio. (provider: fmp, tmx)
        earnings_announcement : Optional[Union[datetime, str]]
            Upcoming earnings announcement date. (provider: fmp)
        is_darkpool : Optional[bool]
            Whether or not the current trade is from a darkpool. (provider: intrinio)
        source : Optional[str]
            Source of the Intrinio data. (provider: intrinio)
        updated_on : Optional[datetime]
            Date and Time when the data was last updated. (provider: intrinio)
        security : Optional[IntrinioSecurity]
            Security details related to the quote. (provider: intrinio)
        security_type : Optional[str]
            The issuance type of the asset. (provider: tmx)
        sector : Optional[str]
            The sector of the asset. (provider: tmx)
        industry_category : Optional[str]
            The industry category of the asset. (provider: tmx)
        industry_group : Optional[str]
            The industry group of the asset. (provider: tmx)
        vwap : Optional[float]
            Volume Weighted Average Price over the period. (provider: tmx)
        ma_21 : Optional[float]
            Twenty-one day moving average. (provider: tmx)
        ma_50 : Optional[float]
            Fifty day moving average. (provider: tmx)
        ma_200 : Optional[float]
            Two-hundred day moving average. (provider: tmx)
        volume_avg_10d : Optional[int]
            Ten day average volume. (provider: tmx)
        volume_avg_30d : Optional[int]
            Thirty day average volume. (provider: tmx)
        volume_avg_50d : Optional[int]
            Fifty day average volume. (provider: tmx)
        market_cap_all_classes : Optional[int]
            Market capitalization of all share classes. (provider: tmx)
        div_amount : Optional[float]
            The most recent dividend amount. (provider: tmx)
        div_currency : Optional[str]
            The currency the dividend is paid in. (provider: tmx)
        div_yield : Optional[float]
            The dividend yield as a normalized percentage. (provider: tmx)
        div_freq : Optional[str]
            The frequency of dividend payments. (provider: tmx)
        div_ex_date : Optional[date]
            The ex-dividend date. (provider: tmx)
        div_pay_date : Optional[date]
            The next dividend ayment date. (provider: tmx)
        div_growth_3y : Optional[Union[str, float]]
            The three year dividend growth as a normalized percentage. (provider: tmx)
        div_growth_5y : Optional[Union[str, float]]
            The five year dividend growth as a normalized percentage. (provider: tmx)
        debt_to_equity : Optional[Union[str, float]]
            The debt to equity ratio. (provider: tmx)
        price_to_book : Optional[Union[str, float]]
            The price to book ratio. (provider: tmx)
        price_to_cf : Optional[Union[str, float]]
            The price to cash flow ratio. (provider: tmx)
        return_on_equity : Optional[Union[str, float]]
            The return on equity, as a normalized percentage. (provider: tmx)
        return_on_assets : Optional[Union[str, float]]
            The return on assets, as a normalized percentage. (provider: tmx)
        beta : Optional[Union[str, float]]
            The beta relative to the TSX Composite. (provider: tmx)
        alpha : Optional[Union[str, float]]
            The alpha relative to the TSX Composite. (provider: tmx)
        shares_escrow : Optional[int]
            The number of shares held in escrow. (provider: tmx)
        shares_total : Optional[int]
            The total number of shares outstanding from all classes. (provider: tmx)
        last_volume : Optional[int]
            The last trade volume. (provider: tradier)
        volume_avg : Optional[int]
            The average daily trading volume. (provider: tradier)
        bid_timestamp : Optional[datetime]
            Timestamp of the bid price. (provider: tradier)
        ask_timestamp : Optional[datetime]
            Timestamp of the ask price. (provider: tradier)
        greeks_timestamp : Optional[datetime]
            Timestamp of the greeks data. (provider: tradier)
        underlying : Optional[str]
            The underlying symbol for the option. (provider: tradier)
        root_symbol : Optional[str]
            The root symbol for the option. (provider: tradier)
        option_type : Optional[Literal['call', 'put']]
            Type of option - call or put. (provider: tradier)
        contract_size : Optional[int]
            The number of shares in a standard contract. (provider: tradier)
        expiration_type : Optional[str]
            The expiration type of the option - i.e, standard, weekly, etc. (provider: tradier)
        expiration_date : Optional[date]
            The expiration date of the option. (provider: tradier)
        strike : Optional[float]
            The strike price of the option. (provider: tradier)
        open_interest : Optional[int]
            The number of open contracts for the option. (provider: tradier)
        bid_iv : Optional[float]
            Implied volatility of the bid price. (provider: tradier)
        ask_iv : Optional[float]
            Implied volatility of the ask price. (provider: tradier)
        mid_iv : Optional[float]
            Mid-point implied volatility of the option. (provider: tradier)
        orats_final_iv : Optional[float]
            ORATS final implied volatility of the option. (provider: tradier)
        delta : Optional[float]
            Delta of the option. (provider: tradier)
        gamma : Optional[float]
            Gamma of the option. (provider: tradier)
        theta : Optional[float]
            Theta of the option. (provider: tradier)
        vega : Optional[float]
            Vega of the option. (provider: tradier)
        rho : Optional[float]
            Rho of the option. (provider: tradier)
        phi : Optional[float]
            Phi of the option. (provider: tradier)
        ma_50d : Optional[float]
            50-day moving average price. (provider: yfinance)
        ma_200d : Optional[float]
            200-day moving average price. (provider: yfinance)
        volume_average : Optional[float]
            Average daily trading volume. (provider: yfinance)
        volume_average_10d : Optional[float]
            Average daily trading volume in the last 10 days. (provider: yfinance)
        currency : Optional[str]
            Currency of the price. (provider: yfinance)

        Examples
        --------
        >>> from openbb import obb
        >>> obb.equity.price.quote(symbol='AAPL', provider='fmp')
        """  # noqa: E501

        return self._run(
            "/equity/price/quote",
            **filter_inputs(
                provider_choices={
                    "provider": self._get_provider(
                        provider,
                        "/equity/price/quote",
                        ("cboe", "fmp", "intrinio", "tmx", "tradier", "yfinance"),
                    )
                },
                standard_params={
                    "symbol": symbol,
                },
                extra_params=kwargs,
                extra_info={
                    "symbol": {
                        "multiple_items_allowed": [
                            "cboe",
                            "fmp",
                            "intrinio",
                            "tmx",
                            "tradier",
                            "yfinance",
                        ]
                    }
                },
            )
        )<|MERGE_RESOLUTION|>--- conflicted
+++ resolved
@@ -444,7 +444,6 @@
             Ten-year return.
         max : Optional[float]
             Return from the beginning of the time series.
-<<<<<<< HEAD
         volatility_week : Optional[float]
             One-week realized volatility, as a normalized percent. (provider: finviz)
         volatility_month : Optional[float]
@@ -459,8 +458,6 @@
             Relative volume as a ratio of current volume to average volume. (provider: finviz)
         analyst_recommendation : Optional[float]
             The analyst consensus, on a scale of 1-5 where 1 is a buy and 5 is a sell. (provider: finviz)
-=======
->>>>>>> 9dcad447
 
         Examples
         --------

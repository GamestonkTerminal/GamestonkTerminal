### THIS FILE IS AUTO-GENERATED. DO NOT EDIT. ###

import datetime
from typing import List, Literal, Optional, Union

from openbb_core.app.model.field import OpenBBField
from openbb_core.app.model.obbject import OBBject
from openbb_core.app.static.container import Container
from openbb_core.app.static.utils.decorators import exception_handler, validate
from openbb_core.app.static.utils.filters import filter_inputs
from typing_extensions import Annotated


class ROUTER_economy_survey(Container):
    """/economy/survey
    bls_search
    bls_series
    economic_conditions_chicago
    manufacturing_outlook_texas
    nonfarm_payrolls
    sloos
    university_of_michigan
    """

    def __repr__(self) -> str:
        return self.__doc__ or ""

    @exception_handler
    @validate
    def bls_search(
        self,
<<<<<<< HEAD
        query: Annotated[
            str,
            OpenBBField(
                description="The search word(s). Use semi-colon to separate multiple queries as an & operator."
            ),
        ] = "",
        provider: Annotated[
            Optional[Literal["bls"]],
            OpenBBField(
                description="The provider to use, by default None. If None, the priority list configured in the settings is used. Default priority: bls."
            ),
        ] = None,
=======
        query: Annotated[str, OpenBBField(description="The search word(s). Use semi-colon to separate multiple queries as an & operator.")] = "",
        provider: Annotated[Optional[Literal["bls"]], OpenBBField(description="The provider to use, by default None. If None, the priority list configured in the settings is used. Default priority: bls.")] = None,
>>>>>>> 4bc5cd08
        **kwargs
    ) -> OBBject:
        """Search BLS surveys by category and keyword or phrase to identify BLS series IDs.

        Parameters
        ----------
        query : str
            The search word(s). Use semi-colon to separate multiple queries as an & operator.
        provider : Optional[Literal['bls']]
            The provider to use, by default None. If None, the priority list configured in the settings is used. Default priority: bls.
        category : Optional[Literal['cpi', 'pce', 'ppi', 'ip', 'jolts', 'nfp', 'cps', 'lfs', 'wages', 'ec', 'sla', 'bed', 'tu']]
            The category of BLS survey to search within.
                An empty search query will return all series within the category. Options are:
<<<<<<< HEAD

            cpi - Consumer Price Index

            pce - Personal Consumption Expenditure

            ppi - Producer Price Index

            ip - Industry Productivity

            jolts - Job Openings and Labor Turnover Survey

            nfp - Nonfarm Payrolls

            cps - Current Population Survey

            lfs - Labor Force Statistics

            wages - Wages

            ec - Employer Costs

            sla - State and Local Area Employment

            bed - Business Employment Dynamics

=======
                
            cpi - Consumer Price Index
                
            pce - Personal Consumption Expenditure
                
            ppi - Producer Price Index
                
            ip - Industry Productivity
                
            jolts - Job Openings and Labor Turnover Survey
                
            nfp - Nonfarm Payrolls
                
            cps - Current Population Survey
                
            lfs - Labor Force Statistics
                
            wages - Wages
                
            ec - Employer Costs
                
            sla - State and Local Area Employment
                
            bed - Business Employment Dynamics
                
>>>>>>> 4bc5cd08
            tu - Time Use
                 (provider: bls)
        include_extras : bool
            Include additional information in the search results. Extra fields returned are metadata and vary by survey. Fields are undefined strings that typically have names ending with '_code'. (provider: bls)
        include_code_map : bool
            When True, includes the complete code map for eaçh survey in the category, returned separately as a nested JSON to the `extras['results_metadata']` property of the response. Example content is the NAICS industry map for PPI surveys. Each code is a value within the 'symbol' of the time series. (provider: bls)

        Returns
        -------
        OBBject
            results : List[BlsSearch]
                Serializable results.
            provider : Optional[Literal['bls']]
                Provider name.
            warnings : Optional[List[Warning_]]
                List of warnings.
            chart : Optional[Chart]
                Chart object.
            extra : Dict[str, Any]
                Extra info.

        BlsSearch
        ---------
        symbol : str
<<<<<<< HEAD
            Symbol representing the entity requested in the data.
        title : Optional[str]
            The title of the series.
        survey_name : Optional[str]
            The name of the survey.
=======
            Symbol representing the entity requested in the data. 
        title : Optional[str]
            The title of the series. 
        survey_name : Optional[str]
            The name of the survey. 
>>>>>>> 4bc5cd08

        Examples
        --------
        >>> from openbb import obb
        >>> obb.economy.survey.bls_search(provider='bls', category='cpi')
        >>> # Use semi-colon to separate multiple queries as an & operator.
        >>> obb.economy.survey.bls_search(provider='bls', category='cpi', query='seattle;gasoline')
        """  # noqa: E501

        return self._run(
            "/economy/survey/bls_search",
            **filter_inputs(
                provider_choices={
                    "provider": self._get_provider(
                        provider,
                        "economy.survey.bls_search",
                        ("bls",),
                    )
                },
                standard_params={
                    "query": query,
                },
                extra_params=kwargs,
<<<<<<< HEAD
                info={
                    "category": {
                        "bls": {
                            "multiple_items_allowed": False,
                            "choices": [
                                "cpi",
                                "pce",
                                "ppi",
                                "ip",
                                "jolts",
                                "nfp",
                                "cps",
                                "lfs",
                                "wages",
                                "ec",
                                "sla",
                                "bed",
                                "tu",
                            ],
                        }
                    }
                },
=======
                info={"category": {"bls": {"multiple_items_allowed": False, "choices": ["cpi", "pce", "ppi", "ip", "jolts", "nfp", "cps", "lfs", "wages", "ec", "sla", "bed", "tu"]}}},
>>>>>>> 4bc5cd08
            )
        )

    @exception_handler
    @validate
    def bls_series(
        self,
<<<<<<< HEAD
        symbol: Annotated[
            Union[str, List[str]],
            OpenBBField(
                description="Symbol to get data for. Multiple comma separated items allowed for provider(s): bls."
            ),
        ],
        start_date: Annotated[
            Union[datetime.date, None, str],
            OpenBBField(description="Start date of the data, in YYYY-MM-DD format."),
        ] = None,
        end_date: Annotated[
            Union[datetime.date, None, str],
            OpenBBField(description="End date of the data, in YYYY-MM-DD format."),
        ] = None,
        provider: Annotated[
            Optional[Literal["bls"]],
            OpenBBField(
                description="The provider to use, by default None. If None, the priority list configured in the settings is used. Default priority: bls."
            ),
        ] = None,
=======
        symbol: Annotated[Union[str, List[str]], OpenBBField(description="Symbol to get data for. Multiple comma separated items allowed for provider(s): bls.")],
        start_date: Annotated[Union[datetime.date, None, str], OpenBBField(description="Start date of the data, in YYYY-MM-DD format.")] = None,
        end_date: Annotated[Union[datetime.date, None, str], OpenBBField(description="End date of the data, in YYYY-MM-DD format.")] = None,
        provider: Annotated[Optional[Literal["bls"]], OpenBBField(description="The provider to use, by default None. If None, the priority list configured in the settings is used. Default priority: bls.")] = None,
>>>>>>> 4bc5cd08
        **kwargs
    ) -> OBBject:
        """Get time series data for one, or more, BLS series IDs.

        Parameters
        ----------
        symbol : Union[str, List[str]]
            Symbol to get data for. Multiple comma separated items allowed for provider(s): bls.
        start_date : Union[date, None, str]
            Start date of the data, in YYYY-MM-DD format.
        end_date : Union[date, None, str]
            End date of the data, in YYYY-MM-DD format.
        provider : Optional[Literal['bls']]
            The provider to use, by default None. If None, the priority list configured in the settings is used. Default priority: bls.
        calculations : bool
            Include calculations in the response, if available. Default is True. (provider: bls)
        annual_average : bool
            Include annual averages in the response, if available. Default is False. (provider: bls)
        aspects : bool
            Include all aspects associated with a data point for a given BLS series ID, if available. Returned with the series metadata, under `extras` of the response object. Default is False. (provider: bls)

        Returns
        -------
        OBBject
            results : List[BlsSeries]
                Serializable results.
            provider : Optional[Literal['bls']]
                Provider name.
            warnings : Optional[List[Warning_]]
                List of warnings.
            chart : Optional[Chart]
                Chart object.
            extra : Dict[str, Any]
                Extra info.

        BlsSeries
        ---------
        date : date
<<<<<<< HEAD
            The date of the data.
        symbol : str
            Symbol representing the entity requested in the data.
        title : Optional[str]
            Title of the series.
        value : Optional[float]
            Observation value for the symbol and date.
=======
            The date of the data. 
        symbol : str
            Symbol representing the entity requested in the data. 
        title : Optional[str]
            Title of the series. 
        value : Optional[float]
            Observation value for the symbol and date. 
>>>>>>> 4bc5cd08
        change_1_m : Optional[float]
            One month change in value. (provider: bls)
        change_3_m : Optional[float]
            Three month change in value. (provider: bls)
        change_6_m : Optional[float]
            Six month change in value. (provider: bls)
        change_12_m : Optional[float]
            One year change in value. (provider: bls)
        change_percent_1_m : Optional[float]
            One month change in percent. (provider: bls)
        change_percent_3_m : Optional[float]
            Three month change in percent. (provider: bls)
        change_percent_6_m : Optional[float]
            Six month change in percent. (provider: bls)
        change_percent_12_m : Optional[float]
            One year change in percent. (provider: bls)
        latest : Optional[bool]
            Latest value indicator. (provider: bls)
        footnotes : Optional[str]
            Footnotes accompanying the value. (provider: bls)

        Examples
        --------
        >>> from openbb import obb
        >>> obb.economy.survey.bls_series(provider='bls', symbol='CES0000000001')
        """  # noqa: E501

        return self._run(
            "/economy/survey/bls_series",
            **filter_inputs(
                provider_choices={
                    "provider": self._get_provider(
                        provider,
                        "economy.survey.bls_series",
                        ("bls",),
                    )
                },
                standard_params={
                    "symbol": symbol,
                    "start_date": start_date,
                    "end_date": end_date,
                },
                extra_params=kwargs,
<<<<<<< HEAD
                info={
                    "symbol": {"bls": {"multiple_items_allowed": True, "choices": None}}
                },
=======
                info={"symbol": {"bls": {"multiple_items_allowed": True, "choices": None}}},
>>>>>>> 4bc5cd08
            )
        )

    @exception_handler
    @validate
    def economic_conditions_chicago(
        self,
        start_date: Annotated[Union[datetime.date, None, str], OpenBBField(description="Start date of the data, in YYYY-MM-DD format.")] = None,
        end_date: Annotated[Union[datetime.date, None, str], OpenBBField(description="End date of the data, in YYYY-MM-DD format.")] = None,
        provider: Annotated[Optional[Literal["fred"]], OpenBBField(description="The provider to use, by default None. If None, the priority list configured in the settings is used. Default priority: fred.")] = None,
        **kwargs
    ) -> OBBject:
        """Get The Survey Of Economic Conditions For The Chicago Region.

        Parameters
        ----------
        start_date : Union[date, None, str]
            Start date of the data, in YYYY-MM-DD format.
        end_date : Union[date, None, str]
            End date of the data, in YYYY-MM-DD format.
        provider : Optional[Literal['fred']]
            The provider to use, by default None. If None, the priority list configured in the settings is used. Default priority: fred.
        frequency : Optional[Literal['annual', 'quarter']]
            Frequency aggregation to convert monthly data to lower frequency. None is monthly. (provider: fred)
        aggregation_method : Optional[Literal['avg', 'sum', 'eop']]
            A key that indicates the aggregation method used for frequency aggregation.
                
            avg = Average
                
            sum = Sum
                
            eop = End of Period
                 (provider: fred)
        transform : Optional[Literal['chg', 'ch1', 'pch', 'pc1', 'pca', 'cch', 'cca', 'log']]
            Transformation type
                
            None = No transformation
                
            chg = Change
                
            ch1 = Change from Year Ago
                
            pch = Percent Change
                
            pc1 = Percent Change from Year Ago
                
            pca = Compounded Annual Rate of Change
                
            cch = Continuously Compounded Rate of Change
                
            cca = Continuously Compounded Annual Rate of Change
                
            log = Natural Log
                 (provider: fred)

        Returns
        -------
        OBBject
            results : List[SurveyOfEconomicConditionsChicago]
                Serializable results.
            provider : Optional[Literal['fred']]
                Provider name.
            warnings : Optional[List[Warning_]]
                List of warnings.
            chart : Optional[Chart]
                Chart object.
            extra : Dict[str, Any]
                Extra info.

        SurveyOfEconomicConditionsChicago
        ---------------------------------
        date : date
            The date of the data. 
        activity_index : Optional[float]
            Activity Index. 
        one_year_outlook : Optional[float]
            One Year Outlook Index. 
        manufacturing_activity : Optional[float]
            Manufacturing Activity Index. 
        non_manufacturing_activity : Optional[float]
            Non-Manufacturing Activity Index. 
        capital_expenditures_expectations : Optional[float]
            Capital Expenditures Expectations Index. 
        hiring_expectations : Optional[float]
            Hiring Expectations Index. 
        current_hiring : Optional[float]
            Current Hiring Index. 
        labor_costs : Optional[float]
            Labor Costs Index. 
        non_labor_costs : Optional[float]
            Non-Labor Costs Index. 

        Examples
        --------
        >>> from openbb import obb
        >>> obb.economy.survey.economic_conditions_chicago(provider='fred')
        """  # noqa: E501

        return self._run(
            "/economy/survey/economic_conditions_chicago",
            **filter_inputs(
                provider_choices={
                    "provider": self._get_provider(
                        provider,
                        "economy.survey.economic_conditions_chicago",
                        ("fred",),
                    )
                },
                standard_params={
                    "start_date": start_date,
                    "end_date": end_date,
                },
                extra_params=kwargs,
            )
        )

    @exception_handler
    @validate
    def manufacturing_outlook_texas(
        self,
        start_date: Annotated[Union[datetime.date, None, str], OpenBBField(description="Start date of the data, in YYYY-MM-DD format.")] = None,
        end_date: Annotated[Union[datetime.date, None, str], OpenBBField(description="End date of the data, in YYYY-MM-DD format.")] = None,
        provider: Annotated[Optional[Literal["fred"]], OpenBBField(description="The provider to use, by default None. If None, the priority list configured in the settings is used. Default priority: fred.")] = None,
        **kwargs
    ) -> OBBject:
        """Get The Manufacturing Outlook Survey For The Texas Region.

        Parameters
        ----------
        start_date : Union[date, None, str]
            Start date of the data, in YYYY-MM-DD format.
        end_date : Union[date, None, str]
            End date of the data, in YYYY-MM-DD format.
        provider : Optional[Literal['fred']]
            The provider to use, by default None. If None, the priority list configured in the settings is used. Default priority: fred.
        topic : Union[Literal['business_activity', 'business_outlook', 'capex', 'prices_paid', 'production', 'inventory', 'new_orders', 'new_orders_growth', 'unfilled_orders', 'shipments', 'delivery_time', 'employment', 'wages', 'hours_worked'], str]
            The topic for the survey response. Multiple comma separated items allowed. (provider: fred)
        frequency : Optional[Literal['annual', 'quarter']]
            
                Frequency aggregation to convert monthly data to lower frequency. None is monthly.
                 (provider: fred)
        aggregation_method : Optional[Literal['avg', 'sum', 'eop']]
            
                A key that indicates the aggregation method used for frequency aggregation.
                    avg = Average
                    sum = Sum
                    eop = End of Period
                 (provider: fred)
        transform : Optional[Literal['chg', 'ch1', 'pch', 'pc1', 'pca', 'cch', 'cca', 'log']]
            
                Transformation type
                    None = No transformation
                    chg = Change
                    ch1 = Change from Year Ago
                    pch = Percent Change
                    pc1 = Percent Change from Year Ago
                    pca = Compounded Annual Rate of Change
                    cch = Continuously Compounded Rate of Change
                    cca = Continuously Compounded Annual Rate of Change
                    log = Natural Log
                 (provider: fred)

        Returns
        -------
        OBBject
            results : List[ManufacturingOutlookTexas]
                Serializable results.
            provider : Optional[Literal['fred']]
                Provider name.
            warnings : Optional[List[Warning_]]
                List of warnings.
            chart : Optional[Chart]
                Chart object.
            extra : Dict[str, Any]
                Extra info.

        ManufacturingOutlookTexas
        -------------------------
        date : date
            The date of the data. 
        topic : Optional[str]
            Topic of the survey response. 
        diffusion_index : Optional[float]
            Diffusion Index. 
        percent_reporting_increase : Optional[float]
            Percent of respondents reporting an increase over the last month. 
        percent_reporting_decrease : Optional[float]
            Percent of respondents reporting a decrease over the last month. 
        percent_reporting_no_change : Optional[float]
            Percent of respondents reporting no change over the last month. 

        Examples
        --------
        >>> from openbb import obb
        >>> obb.economy.survey.manufacturing_outlook_texas(provider='fred')
        >>> obb.economy.survey.manufacturing_outlook_texas(topic='business_outlook,new_orders', transform='pc1', provider='fred')
        """  # noqa: E501

        return self._run(
            "/economy/survey/manufacturing_outlook_texas",
            **filter_inputs(
                provider_choices={
                    "provider": self._get_provider(
                        provider,
                        "economy.survey.manufacturing_outlook_texas",
                        ("fred",),
                    )
                },
                standard_params={
                    "start_date": start_date,
                    "end_date": end_date,
                },
                extra_params=kwargs,
                info={"topic": {"fred": {"multiple_items_allowed": True, "choices": ["business_activity", "business_outlook", "capex", "prices_paid", "production", "inventory", "new_orders", "new_orders_growth", "unfilled_orders", "shipments", "delivery_time", "employment", "wages", "hours_worked"]}}},
            )
        )

    @exception_handler
    @validate
    def nonfarm_payrolls(
        self,
        date: Annotated[Union[str, datetime.date, None, List[Union[str, datetime.date, None]]], OpenBBField(description="A specific date to get data for. Default is the latest report. Multiple comma separated items allowed for provider(s): fred.")] = None,
        provider: Annotated[Optional[Literal["fred"]], OpenBBField(description="The provider to use, by default None. If None, the priority list configured in the settings is used. Default priority: fred.")] = None,
        **kwargs
    ) -> OBBject:
        """Get Nonfarm Payrolls Survey.

        Parameters
        ----------
        date : Union[str, date, None, List[Union[str, date, None]]]
            A specific date to get data for. Default is the latest report. Multiple comma separated items allowed for provider(s): fred.
        provider : Optional[Literal['fred']]
            The provider to use, by default None. If None, the priority list configured in the settings is used. Default priority: fred.
        category : Literal['employees_nsa', 'employees_sa', 'employees_production_and_nonsupervisory', 'employees_women', 'employees_women_percent', 'avg_hours', 'avg_hours_production_and_nonsupervisory', 'avg_hours_overtime', 'avg_hours_overtime_production_and_nonsupervisory', 'avg_earnings_hourly', 'avg_earnings_hourly_production_and_nonsupervisory', 'avg_earnings_weekly', 'avg_earnings_weekly_production_and_nonsupervisory', 'index_weekly_hours', 'index_weekly_hours_production_and_nonsupervisory', 'index_weekly_payrolls', 'index_weekly_payrolls_production_and_nonsupervisory']
            The category to query. (provider: fred)

        Returns
        -------
        OBBject
            results : List[NonFarmPayrolls]
                Serializable results.
            provider : Optional[Literal['fred']]
                Provider name.
            warnings : Optional[List[Warning_]]
                List of warnings.
            chart : Optional[Chart]
                Chart object.
            extra : Dict[str, Any]
                Extra info.

        NonFarmPayrolls
        ---------------
        date : date
            The date of the data. 
        symbol : str
            Symbol representing the entity requested in the data. 
        value : float
            
        name : Optional[str]
            The name of the series. (provider: fred)
        element_id : Optional[str]
            The element id in the parent/child relationship. (provider: fred)
        parent_id : Optional[str]
            The parent id in the parent/child relationship. (provider: fred)
        children : Optional[str]
            The element_id of each child, as a comma-separated string. (provider: fred)
        level : Optional[int]
            The indentation level of the element. (provider: fred)

        Examples
        --------
        >>> from openbb import obb
        >>> obb.economy.survey.nonfarm_payrolls(provider='fred')
        >>> obb.economy.survey.nonfarm_payrolls(category='avg_hours', provider='fred')
        """  # noqa: E501

        return self._run(
            "/economy/survey/nonfarm_payrolls",
            **filter_inputs(
                provider_choices={
                    "provider": self._get_provider(
                        provider,
                        "economy.survey.nonfarm_payrolls",
                        ("fred",),
                    )
                },
                standard_params={
                    "date": date,
                },
                extra_params=kwargs,
                info={"date": {"fred": {"multiple_items_allowed": True, "choices": None}}},
            )
        )

    @exception_handler
    @validate
    def sloos(
        self,
        start_date: Annotated[Union[datetime.date, None, str], OpenBBField(description="Start date of the data, in YYYY-MM-DD format.")] = None,
        end_date: Annotated[Union[datetime.date, None, str], OpenBBField(description="End date of the data, in YYYY-MM-DD format.")] = None,
        provider: Annotated[Optional[Literal["fred"]], OpenBBField(description="The provider to use, by default None. If None, the priority list configured in the settings is used. Default priority: fred.")] = None,
        **kwargs
    ) -> OBBject:
        """Get Senior Loan Officers Opinion Survey.

        Parameters
        ----------
        start_date : Union[date, None, str]
            Start date of the data, in YYYY-MM-DD format.
        end_date : Union[date, None, str]
            End date of the data, in YYYY-MM-DD format.
        provider : Optional[Literal['fred']]
            The provider to use, by default None. If None, the priority list configured in the settings is used. Default priority: fred.
        category : Literal['spreads', 'consumer', 'auto', 'credit_card', 'firms', 'mortgage', 'commercial_real_estate', 'standards', 'demand', 'foreign_banks']
            Category of survey response. (provider: fred)
        transform : Optional[Literal['chg', 'ch1', 'pch', 'pc1', 'pca', 'cch', 'cca', 'log']]
            
                Transformation type
                    None = No transformation
                    chg = Change
                    ch1 = Change from Year Ago
                    pch = Percent Change
                    pc1 = Percent Change from Year Ago
                    pca = Compounded Annual Rate of Change
                    cch = Continuously Compounded Rate of Change
                    cca = Continuously Compounded Annual Rate of Change
                    log = Natural Log
                 (provider: fred)

        Returns
        -------
        OBBject
            results : List[SeniorLoanOfficerSurvey]
                Serializable results.
            provider : Optional[Literal['fred']]
                Provider name.
            warnings : Optional[List[Warning_]]
                List of warnings.
            chart : Optional[Chart]
                Chart object.
            extra : Dict[str, Any]
                Extra info.

        SeniorLoanOfficerSurvey
        -----------------------
        date : date
            The date of the data. 
        symbol : Optional[str]
            Symbol representing the entity requested in the data. 
        value : float
            Survey value. 
        title : Optional[str]
            Survey title. 

        Examples
        --------
        >>> from openbb import obb
        >>> obb.economy.survey.sloos(provider='fred')
        >>> obb.economy.survey.sloos(category='credit_card', provider='fred')
        """  # noqa: E501

        return self._run(
            "/economy/survey/sloos",
            **filter_inputs(
                provider_choices={
                    "provider": self._get_provider(
                        provider,
                        "economy.survey.sloos",
                        ("fred",),
                    )
                },
                standard_params={
                    "start_date": start_date,
                    "end_date": end_date,
                },
                extra_params=kwargs,
            )
        )

    @exception_handler
    @validate
    def university_of_michigan(
        self,
        start_date: Annotated[Union[datetime.date, None, str], OpenBBField(description="Start date of the data, in YYYY-MM-DD format.")] = None,
        end_date: Annotated[Union[datetime.date, None, str], OpenBBField(description="End date of the data, in YYYY-MM-DD format.")] = None,
        provider: Annotated[Optional[Literal["fred"]], OpenBBField(description="The provider to use, by default None. If None, the priority list configured in the settings is used. Default priority: fred.")] = None,
        **kwargs
    ) -> OBBject:
        """Get University of Michigan Consumer Sentiment and Inflation Expectations Surveys.

        Parameters
        ----------
        start_date : Union[date, None, str]
            Start date of the data, in YYYY-MM-DD format.
        end_date : Union[date, None, str]
            End date of the data, in YYYY-MM-DD format.
        provider : Optional[Literal['fred']]
            The provider to use, by default None. If None, the priority list configured in the settings is used. Default priority: fred.
        frequency : Optional[Literal['annual', 'quarter']]
            Frequency aggregation to convert monthly data to lower frequency. None is monthly. (provider: fred)
        aggregation_method : Optional[Literal['avg', 'sum', 'eop']]
            A key that indicates the aggregation method used for frequency aggregation.
                
            avg = Average
                
            sum = Sum
                
            eop = End of Period
                 (provider: fred)
        transform : Optional[Literal['chg', 'ch1', 'pch', 'pc1', 'pca', 'cch', 'cca', 'log']]
            Transformation type
                
            None = No transformation
                
            chg = Change
                
            ch1 = Change from Year Ago
                
            pch = Percent Change
                
            pc1 = Percent Change from Year Ago
                
            pca = Compounded Annual Rate of Change
                
            cch = Continuously Compounded Rate of Change
                
            cca = Continuously Compounded Annual Rate of Change
                
            log = Natural Log
                 (provider: fred)

        Returns
        -------
        OBBject
            results : List[UniversityOfMichigan]
                Serializable results.
            provider : Optional[Literal['fred']]
                Provider name.
            warnings : Optional[List[Warning_]]
                List of warnings.
            chart : Optional[Chart]
                Chart object.
            extra : Dict[str, Any]
                Extra info.

        UniversityOfMichigan
        --------------------
        date : date
            The date of the data. 
        consumer_sentiment : Optional[float]
            Index of the results of the University of Michigan's monthly Survey of Consumers, which is used to estimate future spending and saving.  (1966:Q1=100). 
        inflation_expectation : Optional[float]
            Median expected price change next 12 months, Surveys of Consumers. 

        Examples
        --------
        >>> from openbb import obb
        >>> obb.economy.survey.university_of_michigan(provider='fred')
        """  # noqa: E501

        return self._run(
            "/economy/survey/university_of_michigan",
            **filter_inputs(
                provider_choices={
                    "provider": self._get_provider(
                        provider,
                        "economy.survey.university_of_michigan",
                        ("fred",),
                    )
                },
                standard_params={
                    "start_date": start_date,
                    "end_date": end_date,
                },
                extra_params=kwargs,
            )
        )<|MERGE_RESOLUTION|>--- conflicted
+++ resolved
@@ -29,23 +29,8 @@
     @validate
     def bls_search(
         self,
-<<<<<<< HEAD
-        query: Annotated[
-            str,
-            OpenBBField(
-                description="The search word(s). Use semi-colon to separate multiple queries as an & operator."
-            ),
-        ] = "",
-        provider: Annotated[
-            Optional[Literal["bls"]],
-            OpenBBField(
-                description="The provider to use, by default None. If None, the priority list configured in the settings is used. Default priority: bls."
-            ),
-        ] = None,
-=======
         query: Annotated[str, OpenBBField(description="The search word(s). Use semi-colon to separate multiple queries as an & operator.")] = "",
         provider: Annotated[Optional[Literal["bls"]], OpenBBField(description="The provider to use, by default None. If None, the priority list configured in the settings is used. Default priority: bls.")] = None,
->>>>>>> 4bc5cd08
         **kwargs
     ) -> OBBject:
         """Search BLS surveys by category and keyword or phrase to identify BLS series IDs.
@@ -59,59 +44,31 @@
         category : Optional[Literal['cpi', 'pce', 'ppi', 'ip', 'jolts', 'nfp', 'cps', 'lfs', 'wages', 'ec', 'sla', 'bed', 'tu']]
             The category of BLS survey to search within.
                 An empty search query will return all series within the category. Options are:
-<<<<<<< HEAD
-
+                
             cpi - Consumer Price Index
-
+                
             pce - Personal Consumption Expenditure
-
+                
             ppi - Producer Price Index
-
+                
             ip - Industry Productivity
-
+                
             jolts - Job Openings and Labor Turnover Survey
-
+                
             nfp - Nonfarm Payrolls
-
+                
             cps - Current Population Survey
-
+                
             lfs - Labor Force Statistics
-
+                
             wages - Wages
-
+                
             ec - Employer Costs
-
+                
             sla - State and Local Area Employment
-
+                
             bed - Business Employment Dynamics
-
-=======
-                
-            cpi - Consumer Price Index
-                
-            pce - Personal Consumption Expenditure
-                
-            ppi - Producer Price Index
-                
-            ip - Industry Productivity
-                
-            jolts - Job Openings and Labor Turnover Survey
-                
-            nfp - Nonfarm Payrolls
-                
-            cps - Current Population Survey
-                
-            lfs - Labor Force Statistics
-                
-            wages - Wages
-                
-            ec - Employer Costs
-                
-            sla - State and Local Area Employment
-                
-            bed - Business Employment Dynamics
-                
->>>>>>> 4bc5cd08
+                
             tu - Time Use
                  (provider: bls)
         include_extras : bool
@@ -136,19 +93,11 @@
         BlsSearch
         ---------
         symbol : str
-<<<<<<< HEAD
-            Symbol representing the entity requested in the data.
-        title : Optional[str]
-            The title of the series.
-        survey_name : Optional[str]
-            The name of the survey.
-=======
             Symbol representing the entity requested in the data. 
         title : Optional[str]
             The title of the series. 
         survey_name : Optional[str]
             The name of the survey. 
->>>>>>> 4bc5cd08
 
         Examples
         --------
@@ -172,32 +121,7 @@
                     "query": query,
                 },
                 extra_params=kwargs,
-<<<<<<< HEAD
-                info={
-                    "category": {
-                        "bls": {
-                            "multiple_items_allowed": False,
-                            "choices": [
-                                "cpi",
-                                "pce",
-                                "ppi",
-                                "ip",
-                                "jolts",
-                                "nfp",
-                                "cps",
-                                "lfs",
-                                "wages",
-                                "ec",
-                                "sla",
-                                "bed",
-                                "tu",
-                            ],
-                        }
-                    }
-                },
-=======
                 info={"category": {"bls": {"multiple_items_allowed": False, "choices": ["cpi", "pce", "ppi", "ip", "jolts", "nfp", "cps", "lfs", "wages", "ec", "sla", "bed", "tu"]}}},
->>>>>>> 4bc5cd08
             )
         )
 
@@ -205,33 +129,10 @@
     @validate
     def bls_series(
         self,
-<<<<<<< HEAD
-        symbol: Annotated[
-            Union[str, List[str]],
-            OpenBBField(
-                description="Symbol to get data for. Multiple comma separated items allowed for provider(s): bls."
-            ),
-        ],
-        start_date: Annotated[
-            Union[datetime.date, None, str],
-            OpenBBField(description="Start date of the data, in YYYY-MM-DD format."),
-        ] = None,
-        end_date: Annotated[
-            Union[datetime.date, None, str],
-            OpenBBField(description="End date of the data, in YYYY-MM-DD format."),
-        ] = None,
-        provider: Annotated[
-            Optional[Literal["bls"]],
-            OpenBBField(
-                description="The provider to use, by default None. If None, the priority list configured in the settings is used. Default priority: bls."
-            ),
-        ] = None,
-=======
         symbol: Annotated[Union[str, List[str]], OpenBBField(description="Symbol to get data for. Multiple comma separated items allowed for provider(s): bls.")],
         start_date: Annotated[Union[datetime.date, None, str], OpenBBField(description="Start date of the data, in YYYY-MM-DD format.")] = None,
         end_date: Annotated[Union[datetime.date, None, str], OpenBBField(description="End date of the data, in YYYY-MM-DD format.")] = None,
         provider: Annotated[Optional[Literal["bls"]], OpenBBField(description="The provider to use, by default None. If None, the priority list configured in the settings is used. Default priority: bls.")] = None,
->>>>>>> 4bc5cd08
         **kwargs
     ) -> OBBject:
         """Get time series data for one, or more, BLS series IDs.
@@ -270,15 +171,6 @@
         BlsSeries
         ---------
         date : date
-<<<<<<< HEAD
-            The date of the data.
-        symbol : str
-            Symbol representing the entity requested in the data.
-        title : Optional[str]
-            Title of the series.
-        value : Optional[float]
-            Observation value for the symbol and date.
-=======
             The date of the data. 
         symbol : str
             Symbol representing the entity requested in the data. 
@@ -286,7 +178,6 @@
             Title of the series. 
         value : Optional[float]
             Observation value for the symbol and date. 
->>>>>>> 4bc5cd08
         change_1_m : Optional[float]
             One month change in value. (provider: bls)
         change_3_m : Optional[float]
@@ -330,13 +221,7 @@
                     "end_date": end_date,
                 },
                 extra_params=kwargs,
-<<<<<<< HEAD
-                info={
-                    "symbol": {"bls": {"multiple_items_allowed": True, "choices": None}}
-                },
-=======
                 info={"symbol": {"bls": {"multiple_items_allowed": True, "choices": None}}},
->>>>>>> 4bc5cd08
             )
         )
 

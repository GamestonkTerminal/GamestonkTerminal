### THIS FILE IS AUTO-GENERATED. DO NOT EDIT. ###

from openbb_core.app.static.container import Container
from openbb_core.app.model.obbject import OBBject
from openbb_core.app.model.custom_parameter import OpenBBCustomParameter
import openbb_provider
import pandas
import datetime
import pydantic
from pydantic import BaseModel
from inspect import Parameter
import typing
from typing import List, Dict, Union, Optional, Literal
from annotated_types import Ge, Le, Gt, Lt
import typing_extensions
from openbb_core.app.utils import df_to_basemodel
from openbb_core.app.static.decorators import validate

from openbb_core.app.static.filters import filter_inputs

from openbb_provider.abstract.data import Data
import openbb_core.app.model.command_context
import openbb_core.app.model.obbject
import types


class ROUTER_news(Container):
    """/news
    globalnews
    """

    def __repr__(self) -> str:
        return self.__doc__ or ""

    @validate
    def globalnews(
        self,
        limit: typing_extensions.Annotated[
            int, OpenBBCustomParameter(description="Number of articles to return.")
        ] = 20,
        provider: Union[Literal["benzinga", "fmp", "intrinio"], None] = None,
        **kwargs
    ) -> OBBject[List[Data]]:
        """Global News. Global news data.

        Parameters
        ----------
        limit : int
            Number of articles to return.
        provider : Union[Literal['benzinga', 'fmp', 'intrinio'], None]
            The provider to use for the query, by default None.
            If None, the provider specified in defaults is selected or 'benzinga' if there is
            no default.
        display : Literal['headline', 'abstract', 'full']
            Specify headline only (headline), headline + teaser (abstract), or headline + full body (full). (provider: benzinga)
        date : Optional[Union[str]]
            Date of the news to retrieve. (provider: benzinga)
        start_date : Optional[Union[str]]
            Start date of the news to retrieve. (provider: benzinga)
        end_date : Optional[Union[str]]
            End date of the news to retrieve. (provider: benzinga)
        updated_since : Optional[Union[int]]
            Number of seconds since the news was updated. (provider: benzinga)
        published_since : Optional[Union[int]]
            Number of seconds since the news was published. (provider: benzinga)
        sort : Optional[Union[Literal['id', 'created', 'updated']]]
            Key to sort the news by. (provider: benzinga)
        order : Optional[Union[Literal['asc', 'desc']]]
            Order to sort the news by. (provider: benzinga)
        isin : Optional[Union[str]]
            The ISIN of the news to retrieve. (provider: benzinga)
        cusip : Optional[Union[str]]
            The CUSIP of the news to retrieve. (provider: benzinga)
        channels : Optional[Union[str]]
            Channels of the news to retrieve. (provider: benzinga)
        topics : Optional[Union[str]]
            Topics of the news to retrieve. (provider: benzinga)
        authors : Optional[Union[str]]
            Authors of the news to retrieve. (provider: benzinga)
        content_types : Optional[Union[str]]
            Content types of the news to retrieve. (provider: benzinga)

        Returns
        -------
        OBBject
            results : Union[List[GlobalNews]]
                Serializable results.
            provider : Union[Literal['benzinga', 'fmp', 'intrinio'], None]
                Provider name.
            warnings : Optional[List[Warning_]]
                List of warnings.
            chart : Optional[Chart]
                Chart object.
            extra: Dict[str, Any]
                Extra info.

        GlobalNews
        ----------
        date : datetime
            Published date of the news.
        title : str
            Title of the news.
        images : Optional[Union[List[Dict[str, str]]]]
            Images associated with the news.
        text : Optional[Union[str]]
            Text/body of the news.
        url : Optional[Union[str]]
            URL of the news.
        id : Optional[Union[str]]
            ID of the news. (provider: benzinga); Article ID. (provider: intrinio)
        author : Optional[Union[str]]
            Author of the news. (provider: benzinga)
        teaser : Optional[Union[str]]
            Teaser of the news. (provider: benzinga)
        channels : Optional[Union[str]]
            Channels associated with the news. (provider: benzinga)
        stocks : Optional[Union[str]]
            Stocks associated with the news. (provider: benzinga)
        tags : Optional[Union[str]]
            Tags associated with the news. (provider: benzinga)
        updated : Optional[Union[datetime]]
            None
        site : Optional[Union[str]]
            Site of the news. (provider: fmp)
        company : Optional[Union[Dict[str, Any]]]
            Company details related to the news article. (provider: intrinio)
<<<<<<< HEAD
        Example
        --------

=======

        Example
        -------
>>>>>>> f500231b
        >>> from openbb import obb
        >>> obb.news.globalnews(limit=20)
        """  # noqa: E501

        inputs = filter_inputs(
            provider_choices={
                "provider": provider,
            },
            standard_params={
                "limit": limit,
            },
            extra_params=kwargs,
        )

        return self._run(
            "/news/globalnews",
            **inputs,
        )<|MERGE_RESOLUTION|>--- conflicted
+++ resolved
@@ -124,15 +124,9 @@
             Site of the news. (provider: fmp)
         company : Optional[Union[Dict[str, Any]]]
             Company details related to the news article. (provider: intrinio)
-<<<<<<< HEAD
-        Example
-        --------
-
-=======
 
         Example
         -------
->>>>>>> f500231b
         >>> from openbb import obb
         >>> obb.news.globalnews(limit=20)
         """  # noqa: E501

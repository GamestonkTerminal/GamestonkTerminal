### THIS FILE IS AUTO-GENERATED. DO NOT EDIT. ###

from openbb_core.app.static.container import Container
from openbb_core.app.model.obbject import OBBject
from openbb_core.app.model.custom_parameter import OpenBBCustomParameter
import openbb_provider
import pandas
import datetime
import pydantic
from pydantic import BaseModel
from inspect import Parameter
import typing
from typing import List, Dict, Union, Optional, Literal
from annotated_types import Ge, Le, Gt, Lt
import typing_extensions
from openbb_core.app.utils import df_to_basemodel
from openbb_core.app.static.decorators import validate

from openbb_core.app.static.filters import filter_inputs

from openbb_provider.abstract.data import Data
import openbb_core.app.model.command_context
import openbb_core.app.model.obbject
import types


class ROUTER_stocks_options(Container):
    """/stocks/options
    chains
    """

    def __repr__(self) -> str:
        return self.__doc__ or ""

    @validate
    def chains(
        self,
        symbol: typing_extensions.Annotated[
            Union[str, List[str]],
            OpenBBCustomParameter(description="Symbol to get data for."),
        ],
        provider: Union[Literal["cboe", "intrinio"], None] = None,
        **kwargs
    ) -> OBBject[List[Data]]:
        """Get the complete options chain for a ticker.

        Parameters
        ----------
        symbol : str
            Symbol to get data for.
        provider : Union[Literal['cboe', 'intrinio'], None]
            The provider to use for the query, by default None.
            If None, the provider specified in defaults is selected or 'cboe' if there is
            no default.
        date : Optional[Union[datetime.date]]
            Date for which the options chains are returned. (provider: intrinio)

        Returns
        -------
        OBBject
            results : Union[List[OptionsChains]]
                Serializable results.
            provider : Union[Literal['cboe', 'intrinio'], None]
                Provider name.
            warnings : Optional[List[Warning_]]
                List of warnings.
            chart : Optional[Chart]
                Chart object.
            extra: Dict[str, Any]
                Extra info.

        OptionsChains
        -------------
        contract_symbol : str
            Contract symbol for the option.
        symbol : Optional[Union[str]]
            Underlying symbol for the option.
        expiration : date
            Expiration date of the contract.
        strike : float
            Strike price of the contract.
        option_type : str
            Call or Put.
        eod_date : Optional[Union[date]]
            Date for which the options chains are returned.
        close : Optional[Union[float]]
            Close price for the option that day.
        close_bid : Optional[Union[float]]
            The closing bid price for the option that day.
        close_ask : Optional[Union[float]]
            The closing ask price for the option that day.
        volume : Optional[Union[float]]
            Current trading volume on the contract.
        open : Optional[Union[float]]
            Opening price of the option.
        open_bid : Optional[Union[float]]
            The opening bid price for the option that day.
        open_ask : Optional[Union[float]]
            The opening ask price for the option that day.
        open_interest : Optional[Union[float]]
            Open interest on the contract.
        high : Optional[Union[float]]
            High price of the option.
        low : Optional[Union[float]]
            Low price of the option.
        mark : Optional[Union[float]]
            The mid-price between the latest bid-ask spread.
        ask_high : Optional[Union[float]]
            The highest ask price for the option that day.
        ask_low : Optional[Union[float]]
            The lowest ask price for the option that day.
        bid_high : Optional[Union[float]]
            The highest bid price for the option that day.
        bid_low : Optional[Union[float]]
            The lowest bid price for the option that day.
        implied_volatility : Optional[Union[float]]
            Implied volatility of the option.
        delta : Optional[Union[float]]
            Delta of the option.
        gamma : Optional[Union[float]]
            Gamma of the option.
        theta : Optional[Union[float]]
            Theta of the option.
        vega : Optional[Union[float]]
            Vega of the option.
        bid_size : Optional[Union[int]]
            Bid size for the option. (provider: cboe)
        ask_size : Optional[Union[int]]
            Ask size for the option. (provider: cboe)
        theoretical : Optional[Union[float]]
            Theoretical value of the option. (provider: cboe)
        last_trade_price : Optional[Union[float]]
            Last trade price of the option. (provider: cboe)
        tick : Optional[Union[str]]
            Whether the last tick was up or down in price. (provider: cboe)
        prev_close : Optional[Union[float]]
            Previous closing price of the option. (provider: cboe)
        change : Optional[Union[float]]
            Change in  price of the option. (provider: cboe)
        change_percent : Optional[Union[float]]
            Change, in percent, of the option. (provider: cboe)
        rho : Optional[Union[float]]
            Rho of the option. (provider: cboe)
        last_trade_timestamp : Optional[Union[datetime]]
            Last trade timestamp of the option. (provider: cboe)
        dte : Optional[Union[int]]
            Days to expiration for the option. (provider: cboe)
<<<<<<< HEAD
        Example
        --------

=======

        Example
        -------
>>>>>>> f500231b
        >>> from openbb import obb
        >>> obb.stocks.options.chains(symbol=AAPL)
        """  # noqa: E501

        inputs = filter_inputs(
            provider_choices={
                "provider": provider,
            },
            standard_params={
                "symbol": ",".join(symbol) if isinstance(symbol, list) else symbol,
            },
            extra_params=kwargs,
        )

        return self._run(
            "/stocks/options/chains",
            **inputs,
        )<|MERGE_RESOLUTION|>--- conflicted
+++ resolved
@@ -145,15 +145,9 @@
             Last trade timestamp of the option. (provider: cboe)
         dte : Optional[Union[int]]
             Days to expiration for the option. (provider: cboe)
-<<<<<<< HEAD
-        Example
-        --------
-
-=======
 
         Example
         -------
->>>>>>> f500231b
         >>> from openbb import obb
         >>> obb.stocks.options.chains(symbol=AAPL)
         """  # noqa: E501

### THIS FILE IS AUTO-GENERATED. DO NOT EDIT. ###

import datetime
from typing import List, Literal, Optional, Union

from openbb_core.app.model.field import OpenBBField
from openbb_core.app.model.obbject import OBBject
from openbb_core.app.static.container import Container
from openbb_core.app.static.utils.decorators import exception_handler, validate
from openbb_core.app.static.utils.filters import filter_inputs
from typing_extensions import Annotated


class ROUTER_etf(Container):
    """/etf
    countries
    equity_exposure
    historical
    holdings
    holdings_date
    info
    price_performance
    search
    sectors
    """

    def __repr__(self) -> str:
        return self.__doc__ or ""

    @exception_handler
    @validate
    def countries(
        self,
        symbol: Annotated[
            Union[str, List[str]],
            OpenBBField(
                description="Symbol to get data for. (ETF) Multiple comma separated items allowed for provider(s): fmp."
            ),
        ],
        provider: Annotated[
            Optional[Literal["fmp"]],
            OpenBBField(
                description="The provider to use, by default None. If None, the priority list configured in the settings is used. Default priority: fmp."
            ),
        ] = None,
        **kwargs
    ) -> OBBject:
        """ETF Country weighting.

        Parameters
        ----------
        symbol : Union[str, List[str]]
            Symbol to get data for. (ETF) Multiple comma separated items allowed for provider(s): fmp.
        provider : Optional[Literal['fmp']]
            The provider to use, by default None. If None, the priority list configured in the settings is used. Default priority: fmp.

        Returns
        -------
        OBBject
            results : List[EtfCountries]
                Serializable results.
            provider : Optional[Literal['fmp']]
                Provider name.
            warnings : Optional[List[Warning_]]
                List of warnings.
            chart : Optional[Chart]
                Chart object.
            extra : Dict[str, Any]
                Extra info.

        EtfCountries
        ------------
        country : str
            The country of the exposure.  Corresponding values are normalized percentage points.

        Examples
        --------
        >>> from openbb import obb
        >>> obb.etf.countries(symbol='VT', provider='fmp')
        """  # noqa: E501

        return self._run(
            "/etf/countries",
            **filter_inputs(
                provider_choices={
                    "provider": self._get_provider(
                        provider,
                        "etf.countries",
                        ("fmp",),
                    )
                },
                standard_params={
                    "symbol": symbol,
                },
                extra_params=kwargs,
                info={
                    "symbol": {"fmp": {"multiple_items_allowed": True, "choices": None}}
                },
            )
        )

    @exception_handler
    @validate
    def equity_exposure(
        self,
        symbol: Annotated[
            Union[str, List[str]],
            OpenBBField(
                description="Symbol to get data for. (Stock) Multiple comma separated items allowed for provider(s): fmp."
            ),
        ],
        provider: Annotated[
            Optional[Literal["fmp"]],
            OpenBBField(
                description="The provider to use, by default None. If None, the priority list configured in the settings is used. Default priority: fmp."
            ),
        ] = None,
        **kwargs
    ) -> OBBject:
        """Get the exposure to ETFs for a specific stock.

        Parameters
        ----------
        symbol : Union[str, List[str]]
            Symbol to get data for. (Stock) Multiple comma separated items allowed for provider(s): fmp.
        provider : Optional[Literal['fmp']]
            The provider to use, by default None. If None, the priority list configured in the settings is used. Default priority: fmp.

        Returns
        -------
        OBBject
            results : List[EtfEquityExposure]
                Serializable results.
            provider : Optional[Literal['fmp']]
                Provider name.
            warnings : Optional[List[Warning_]]
                List of warnings.
            chart : Optional[Chart]
                Chart object.
            extra : Dict[str, Any]
                Extra info.

        EtfEquityExposure
        -----------------
        equity_symbol : str
            The symbol of the equity requested.
        etf_symbol : str
            The symbol of the ETF with exposure to the requested equity.
        shares : Optional[float]
            The number of shares held in the ETF.
        weight : Optional[float]
            The weight of the equity in the ETF, as a normalized percent.
        market_value : Optional[Union[int, float]]
            The market value of the equity position in the ETF.

        Examples
        --------
        >>> from openbb import obb
        >>> obb.etf.equity_exposure(symbol='MSFT', provider='fmp')
        >>> # This function accepts multiple tickers.
        >>> obb.etf.equity_exposure(symbol='MSFT,AAPL', provider='fmp')
        """  # noqa: E501

        return self._run(
            "/etf/equity_exposure",
            **filter_inputs(
                provider_choices={
                    "provider": self._get_provider(
                        provider,
                        "etf.equity_exposure",
                        ("fmp",),
                    )
                },
                standard_params={
                    "symbol": symbol,
                },
                extra_params=kwargs,
                info={
                    "symbol": {"fmp": {"multiple_items_allowed": True, "choices": None}}
                },
            )
        )

    @exception_handler
    @validate
    def historical(
        self,
        symbol: Annotated[
            Union[str, List[str]],
            OpenBBField(
                description="Symbol to get data for. Multiple comma separated items allowed for provider(s): fmp, polygon, tiingo, yfinance."
            ),
        ],
        start_date: Annotated[
            Union[datetime.date, None, str],
            OpenBBField(description="Start date of the data, in YYYY-MM-DD format."),
        ] = None,
        end_date: Annotated[
            Union[datetime.date, None, str],
            OpenBBField(description="End date of the data, in YYYY-MM-DD format."),
        ] = None,
        provider: Annotated[
            Optional[Literal["fmp", "intrinio", "polygon", "tiingo", "yfinance"]],
            OpenBBField(
                description="The provider to use, by default None. If None, the priority list configured in the settings is used. Default priority: fmp, intrinio, polygon, tiingo, yfinance."
            ),
        ] = None,
        **kwargs
    ) -> OBBject:
        """ETF Historical Market Price.

        Parameters
        ----------
        symbol : Union[str, List[str]]
            Symbol to get data for. Multiple comma separated items allowed for provider(s): fmp, polygon, tiingo, yfinance.
        start_date : Union[date, None, str]
            Start date of the data, in YYYY-MM-DD format.
        end_date : Union[date, None, str]
            End date of the data, in YYYY-MM-DD format.
        provider : Optional[Literal['fmp', 'intrinio', 'polygon', 'tiingo', 'yfinance']]
            The provider to use, by default None. If None, the priority list configured in the settings is used. Default priority: fmp, intrinio, polygon, tiingo, yfinance.
        interval : Union[Literal['1m', '5m', '15m', '30m', '1h', '4h', '1d'], Literal['1m', '5m', '10m', '15m', '30m', '60m', '1h', '1d', '1W', '1M', '1Q', '1Y'], str, Literal['1d', '1W', '1M', '1Y'], Literal['1m', '2m', '5m', '15m', '30m', '60m', '90m', '1h', '1d', '5d', '1W', '1M', '1Q']]
            Time interval of the data to return. (provider: fmp, intrinio, polygon, tiingo, yfinance)
        start_time : Optional[datetime.time]
            Return intervals starting at the specified time on the `start_date` formatted as 'HH:MM:SS'. (provider: intrinio)
        end_time : Optional[datetime.time]
            Return intervals stopping at the specified time on the `end_date` formatted as 'HH:MM:SS'. (provider: intrinio)
        timezone : Optional[str]
            Timezone of the data, in the IANA format (Continent/City). (provider: intrinio)
        source : Literal['realtime', 'delayed', 'nasdaq_basic']
            The source of the data. (provider: intrinio)
        adjustment : Union[Literal['splits_only', 'unadjusted'], Literal['splits_only', 'splits_and_dividends']]
            The adjustment factor to apply. Default is splits only. (provider: polygon, yfinance)
        extended_hours : bool
            Include Pre and Post market data. (provider: polygon, yfinance)
        sort : Literal['asc', 'desc']
            Sort order of the data. This impacts the results in combination with the 'limit' parameter. The results are always returned in ascending order by date. (provider: polygon)
        limit : int
            The number of data entries to return. (provider: polygon)
        include_actions : bool
            Include dividends and stock splits in results. (provider: yfinance)

        Returns
        -------
        OBBject
            results : List[EtfHistorical]
                Serializable results.
            provider : Optional[Literal['fmp', 'intrinio', 'polygon', 'tiingo', 'yfinance']]
                Provider name.
            warnings : Optional[List[Warning_]]
                List of warnings.
            chart : Optional[Chart]
                Chart object.
            extra : Dict[str, Any]
                Extra info.

        EtfHistorical
        -------------
        date : Union[date, datetime]
            The date of the data.
        open : float
            The open price.
        high : float
            The high price.
        low : float
            The low price.
        close : float
            The close price.
        volume : Optional[Union[int, float]]
            The trading volume.
        vwap : Optional[float]
            Volume Weighted Average Price over the period.
        adj_close : Optional[float]
            The adjusted close price. (provider: fmp, intrinio, tiingo)
        unadjusted_volume : Optional[float]
            Unadjusted volume of the symbol. (provider: fmp)
        change : Optional[float]
            Change in the price from the previous close. (provider: fmp);
            Change in the price of the symbol from the previous day. (provider: intrinio)
        change_percent : Optional[float]
            Change in the price from the previous close, as a normalized percent. (provider: fmp);
            Percent change in the price of the symbol from the previous day. (provider: intrinio)
        average : Optional[float]
            Average trade price of an individual equity during the interval. (provider: intrinio)
        adj_open : Optional[float]
            The adjusted open price. (provider: intrinio, tiingo)
        adj_high : Optional[float]
            The adjusted high price. (provider: intrinio, tiingo)
        adj_low : Optional[float]
            The adjusted low price. (provider: intrinio, tiingo)
        adj_volume : Optional[float]
            The adjusted volume. (provider: intrinio, tiingo)
        fifty_two_week_high : Optional[float]
            52 week high price for the symbol. (provider: intrinio)
        fifty_two_week_low : Optional[float]
            52 week low price for the symbol. (provider: intrinio)
        factor : Optional[float]
            factor by which to multiply equity prices before this date, in order to calculate historically-adjusted equity prices. (provider: intrinio)
        split_ratio : Optional[float]
            Ratio of the equity split, if a split occurred. (provider: intrinio, tiingo, yfinance)
        dividend : Optional[float]
            Dividend amount, if a dividend was paid. (provider: intrinio, tiingo, yfinance)
        close_time : Optional[datetime]
            The timestamp that represents the end of the interval span. (provider: intrinio)
        interval : Optional[str]
            The data time frequency. (provider: intrinio)
        intra_period : Optional[bool]
            If true, the equity price represents an unfinished period (be it day, week, quarter, month, or year), meaning that the close price is the latest price available, not the official close price for the period (provider: intrinio)
        transactions : Optional[Annotated[int, Gt(gt=0)]]
            Number of transactions for the symbol in the time period. (provider: polygon)

        Examples
        --------
        >>> from openbb import obb
        >>> obb.etf.historical(symbol='SPY', provider='fmp')
        >>> obb.etf.historical(symbol='SPY', provider='yfinance')
        >>> # This function accepts multiple tickers.
        >>> obb.etf.historical(symbol='SPY,IWM,QQQ,DJIA', provider='yfinance')
        """  # noqa: E501

        return self._run(
            "/etf/historical",
            **filter_inputs(
                provider_choices={
                    "provider": self._get_provider(
                        provider,
                        "etf.historical",
                        ("fmp", "intrinio", "polygon", "tiingo", "yfinance"),
                    )
                },
                standard_params={
                    "symbol": symbol,
                    "start_date": start_date,
                    "end_date": end_date,
                },
                extra_params=kwargs,
                info={
                    "symbol": {
<<<<<<< HEAD
                        "fmp": {"multiple_items_allowed": True, "choices": None},
                        "intrinio": {
                            "multiple_items_allowed": False,
                            "choices": [
                                "1m",
                                "5m",
                                "10m",
                                "15m",
                                "30m",
                                "60m",
                                "1h",
                                "1d",
                                "1W",
                                "1M",
                                "1Q",
                                "1Y",
                            ],
                        },
                        "polygon": {"multiple_items_allowed": True, "choices": None},
                        "tiingo": {"multiple_items_allowed": True, "choices": None},
                        "yfinance": {"multiple_items_allowed": True, "choices": None},
                    },
                    "interval": {
                        "fmp": {
                            "multiple_items_allowed": False,
                            "choices": ["1m", "5m", "15m", "30m", "1h", "4h", "1d"],
                        },
                        "tiingo": {
                            "multiple_items_allowed": False,
                            "choices": ["1m", "5m", "15m", "30m", "1h", "4h", "1d"],
                        },
                        "yfinance": {
                            "multiple_items_allowed": False,
                            "choices": [
                                "1m",
                                "2m",
                                "5m",
                                "15m",
                                "30m",
                                "60m",
                                "90m",
                                "1h",
                                "1d",
                                "5d",
                                "1W",
                                "1M",
                                "1Q",
                            ],
                        },
                    },
=======
                        "fmp": {"multiple_items_allowed": True},
                        "polygon": {"multiple_items_allowed": True},
                        "tiingo": {"multiple_items_allowed": True},
                        "yfinance": {"multiple_items_allowed": True},
                    }
>>>>>>> eaeadbce
                },
            )
        )

    @exception_handler
    @validate
    def holdings(
        self,
        symbol: Annotated[
            str, OpenBBField(description="Symbol to get data for. (ETF)")
        ],
        provider: Annotated[
            Optional[Literal["fmp", "intrinio", "sec"]],
            OpenBBField(
                description="The provider to use, by default None. If None, the priority list configured in the settings is used. Default priority: fmp, intrinio, sec."
            ),
        ] = None,
        **kwargs
    ) -> OBBject:
        """Get the holdings for an individual ETF.

        Parameters
        ----------
        symbol : str
            Symbol to get data for. (ETF)
        provider : Optional[Literal['fmp', 'intrinio', 'sec']]
            The provider to use, by default None. If None, the priority list configured in the settings is used. Default priority: fmp, intrinio, sec.
        date : Optional[Union[str, datetime.date]]
            A specific date to get data for. Entering a date will attempt to return the NPORT-P filing for the entered date. This needs to be _exactly_ the date of the filing. Use the holdings_date command/endpoint to find available filing dates for the ETF. (provider: fmp);
            A specific date to get data for. (provider: intrinio);
            A specific date to get data for.  The date represents the period ending. The date entered will return the closest filing. (provider: sec)
        cik : Optional[str]
            The CIK of the filing entity. Overrides symbol. (provider: fmp)
        use_cache : bool
            Whether or not to use cache for the request. (provider: sec)

        Returns
        -------
        OBBject
            results : List[EtfHoldings]
                Serializable results.
            provider : Optional[Literal['fmp', 'intrinio', 'sec']]
                Provider name.
            warnings : Optional[List[Warning_]]
                List of warnings.
            chart : Optional[Chart]
                Chart object.
            extra : Dict[str, Any]
                Extra info.

        EtfHoldings
        -----------
        symbol : Optional[str]
            Symbol representing the entity requested in the data. (ETF)
        name : Optional[str]
            Name of the ETF holding.
        lei : Optional[str]
            The LEI of the holding. (provider: fmp, sec)
        title : Optional[str]
            The title of the holding. (provider: fmp)
        cusip : Optional[str]
            The CUSIP of the holding. (provider: fmp, sec)
        isin : Optional[str]
            The ISIN of the holding. (provider: fmp, intrinio, sec)
        balance : Optional[int]
            The balance of the holding, in shares or units. (provider: fmp);
            The number of units of the security held, if available. (provider: intrinio);
            The balance of the holding. (provider: sec)
        units : Optional[Union[str, float]]
            The type of units. (provider: fmp);
            The units of the holding. (provider: sec)
        currency : Optional[str]
            The currency of the holding. (provider: fmp, sec)
        value : Optional[float]
            The value of the holding, in dollars. (provider: fmp, intrinio, sec)
        weight : Optional[float]
            The weight of the holding, as a normalized percent. (provider: fmp, intrinio);
            The weight of the holding in ETF in %. (provider: sec)
        payoff_profile : Optional[str]
            The payoff profile of the holding. (provider: fmp, sec)
        asset_category : Optional[str]
            The asset category of the holding. (provider: fmp, sec)
        issuer_category : Optional[str]
            The issuer category of the holding. (provider: fmp, sec)
        country : Optional[str]
            The country of the holding. (provider: fmp, intrinio, sec)
        is_restricted : Optional[str]
            Whether the holding is restricted. (provider: fmp, sec)
        fair_value_level : Optional[int]
            The fair value level of the holding. (provider: fmp, sec)
        is_cash_collateral : Optional[str]
            Whether the holding is cash collateral. (provider: fmp, sec)
        is_non_cash_collateral : Optional[str]
            Whether the holding is non-cash collateral. (provider: fmp, sec)
        is_loan_by_fund : Optional[str]
            Whether the holding is loan by fund. (provider: fmp, sec)
        cik : Optional[str]
            The CIK of the filing. (provider: fmp)
        acceptance_datetime : Optional[str]
            The acceptance datetime of the filing. (provider: fmp)
        updated : Optional[Union[date, datetime]]
            The date the data was updated. (provider: fmp);
            The 'as_of' date for the holding. (provider: intrinio)
        security_type : Optional[str]
            The type of instrument for this holding. Examples(Bond='BOND', Equity='EQUI') (provider: intrinio)
        ric : Optional[str]
            The Reuters Instrument Code. (provider: intrinio)
        sedol : Optional[str]
            The Stock Exchange Daily Official List. (provider: intrinio)
        share_class_figi : Optional[str]
            The OpenFIGI symbol for the holding. (provider: intrinio)
        maturity_date : Optional[date]
            The maturity date for the debt security, if available. (provider: intrinio, sec)
        contract_expiry_date : Optional[date]
            Expiry date for the futures contract held, if available. (provider: intrinio)
        coupon : Optional[float]
            The coupon rate of the debt security, if available. (provider: intrinio)
        unit : Optional[str]
            The units of the 'balance' field. (provider: intrinio)
        units_per_share : Optional[float]
            Number of units of the security held per share outstanding of the ETF, if available. (provider: intrinio)
        face_value : Optional[float]
            The face value of the debt security, if available. (provider: intrinio)
        derivatives_value : Optional[float]
            The notional value of derivatives contracts held. (provider: intrinio)
        other_id : Optional[str]
            Internal identifier for the holding. (provider: sec)
        loan_value : Optional[float]
            The loan value of the holding. (provider: sec)
        issuer_conditional : Optional[str]
            The issuer conditions of the holding. (provider: sec)
        asset_conditional : Optional[str]
            The asset conditions of the holding. (provider: sec)
        coupon_kind : Optional[str]
            The type of coupon for the debt security. (provider: sec)
        rate_type : Optional[str]
            The type of rate for the debt security, floating or fixed. (provider: sec)
        annualized_return : Optional[float]
            The annualized return on the debt security. (provider: sec)
        is_default : Optional[str]
            If the debt security is defaulted. (provider: sec)
        in_arrears : Optional[str]
            If the debt security is in arrears. (provider: sec)
        is_paid_kind : Optional[str]
            If the debt security payments are paid in kind. (provider: sec)
        derivative_category : Optional[str]
            The derivative category of the holding. (provider: sec)
        counterparty : Optional[str]
            The counterparty of the derivative. (provider: sec)
        underlying_name : Optional[str]
            The name of the underlying asset associated with the derivative. (provider: sec)
        option_type : Optional[str]
            The type of option. (provider: sec)
        derivative_payoff : Optional[str]
            The payoff profile of the derivative. (provider: sec)
        expiry_date : Optional[date]
            The expiry or termination date of the derivative. (provider: sec)
        exercise_price : Optional[float]
            The exercise price of the option. (provider: sec)
        exercise_currency : Optional[str]
            The currency of the option exercise price. (provider: sec)
        shares_per_contract : Optional[float]
            The number of shares per contract. (provider: sec)
        delta : Optional[Union[str, float]]
            The delta of the option. (provider: sec)
        rate_type_rec : Optional[str]
            The type of rate for receivable portion of the swap. (provider: sec)
        receive_currency : Optional[str]
            The receive currency of the swap. (provider: sec)
        upfront_receive : Optional[float]
            The upfront amount received of the swap. (provider: sec)
        floating_rate_index_rec : Optional[str]
            The floating rate index for receivable portion of the swap. (provider: sec)
        floating_rate_spread_rec : Optional[float]
            The floating rate spread for reveivable portion of the swap. (provider: sec)
        rate_tenor_rec : Optional[str]
            The rate tenor for receivable portion of the swap. (provider: sec)
        rate_tenor_unit_rec : Optional[Union[int, str]]
            The rate tenor unit for receivable portion of the swap. (provider: sec)
        reset_date_rec : Optional[str]
            The reset date for receivable portion of the swap. (provider: sec)
        reset_date_unit_rec : Optional[Union[int, str]]
            The reset date unit for receivable portion of the swap. (provider: sec)
        rate_type_pmnt : Optional[str]
            The type of rate for payment portion of the swap. (provider: sec)
        payment_currency : Optional[str]
            The payment currency of the swap. (provider: sec)
        upfront_payment : Optional[float]
            The upfront amount received of the swap. (provider: sec)
        floating_rate_index_pmnt : Optional[str]
            The floating rate index for payment portion of the swap. (provider: sec)
        floating_rate_spread_pmnt : Optional[float]
            The floating rate spread for payment portion of the swap. (provider: sec)
        rate_tenor_pmnt : Optional[str]
            The rate tenor for payment portion of the swap. (provider: sec)
        rate_tenor_unit_pmnt : Optional[Union[int, str]]
            The rate tenor unit for payment portion of the swap. (provider: sec)
        reset_date_pmnt : Optional[str]
            The reset date for payment portion of the swap. (provider: sec)
        reset_date_unit_pmnt : Optional[Union[int, str]]
            The reset date unit for payment portion of the swap. (provider: sec)
        repo_type : Optional[str]
            The type of repo. (provider: sec)
        is_cleared : Optional[str]
            If the repo is cleared. (provider: sec)
        is_tri_party : Optional[str]
            If the repo is tri party. (provider: sec)
        principal_amount : Optional[float]
            The principal amount of the repo. (provider: sec)
        principal_currency : Optional[str]
            The currency of the principal amount. (provider: sec)
        collateral_type : Optional[str]
            The collateral type of the repo. (provider: sec)
        collateral_amount : Optional[float]
            The collateral amount of the repo. (provider: sec)
        collateral_currency : Optional[str]
            The currency of the collateral amount. (provider: sec)
        exchange_currency : Optional[str]
            The currency of the exchange rate. (provider: sec)
        exchange_rate : Optional[float]
            The exchange rate. (provider: sec)
        currency_sold : Optional[str]
            The currency sold in a Forward Derivative. (provider: sec)
        currency_amount_sold : Optional[float]
            The amount of currency sold in a Forward Derivative. (provider: sec)
        currency_bought : Optional[str]
            The currency bought in a Forward Derivative. (provider: sec)
        currency_amount_bought : Optional[float]
            The amount of currency bought in a Forward Derivative. (provider: sec)
        notional_amount : Optional[float]
            The notional amount of the derivative. (provider: sec)
        notional_currency : Optional[str]
            The currency of the derivative's notional amount. (provider: sec)
        unrealized_gain : Optional[float]
            The unrealized gain or loss on the derivative. (provider: sec)

        Examples
        --------
        >>> from openbb import obb
        >>> obb.etf.holdings(symbol='XLK', provider='fmp')
        >>> # Including a date (FMP, SEC) will return the holdings as per NPORT-P filings.
        >>> obb.etf.holdings(symbol='XLK', date='2022-03-31', provider='fmp')
        >>> # The same data can be returned from the SEC directly.
        >>> obb.etf.holdings(symbol='XLK', date='2022-03-31', provider='sec')
        """  # noqa: E501

        return self._run(
            "/etf/holdings",
            **filter_inputs(
                provider_choices={
                    "provider": self._get_provider(
                        provider,
                        "etf.holdings",
                        ("fmp", "intrinio", "sec"),
                    )
                },
                standard_params={
                    "symbol": symbol,
                },
                extra_params=kwargs,
            )
        )

    @exception_handler
    @validate
    def holdings_date(
        self,
        symbol: Annotated[
            str, OpenBBField(description="Symbol to get data for. (ETF)")
        ],
        provider: Annotated[
            Optional[Literal["fmp"]],
            OpenBBField(
                description="The provider to use, by default None. If None, the priority list configured in the settings is used. Default priority: fmp."
            ),
        ] = None,
        **kwargs
    ) -> OBBject:
        """Use this function to get the holdings dates, if available.

        Parameters
        ----------
        symbol : str
            Symbol to get data for. (ETF)
        provider : Optional[Literal['fmp']]
            The provider to use, by default None. If None, the priority list configured in the settings is used. Default priority: fmp.
        cik : Optional[str]
            The CIK of the filing entity. Overrides symbol. (provider: fmp)

        Returns
        -------
        OBBject
            results : List[EtfHoldingsDate]
                Serializable results.
            provider : Optional[Literal['fmp']]
                Provider name.
            warnings : Optional[List[Warning_]]
                List of warnings.
            chart : Optional[Chart]
                Chart object.
            extra : Dict[str, Any]
                Extra info.

        EtfHoldingsDate
        ---------------
        date : date
            The date of the data.

        Examples
        --------
        >>> from openbb import obb
        >>> obb.etf.holdings_date(symbol='XLK', provider='fmp')
        """  # noqa: E501

        return self._run(
            "/etf/holdings_date",
            **filter_inputs(
                provider_choices={
                    "provider": self._get_provider(
                        provider,
                        "etf.holdings_date",
                        ("fmp",),
                    )
                },
                standard_params={
                    "symbol": symbol,
                },
                extra_params=kwargs,
            )
        )

    @exception_handler
    @validate
    def info(
        self,
        symbol: Annotated[
            Union[str, List[str]],
            OpenBBField(
                description="Symbol to get data for. (ETF) Multiple comma separated items allowed for provider(s): fmp, intrinio, yfinance."
            ),
        ],
        provider: Annotated[
            Optional[Literal["fmp", "intrinio", "yfinance"]],
            OpenBBField(
                description="The provider to use, by default None. If None, the priority list configured in the settings is used. Default priority: fmp, intrinio, yfinance."
            ),
        ] = None,
        **kwargs
    ) -> OBBject:
        """ETF Information Overview.

        Parameters
        ----------
        symbol : Union[str, List[str]]
            Symbol to get data for. (ETF) Multiple comma separated items allowed for provider(s): fmp, intrinio, yfinance.
        provider : Optional[Literal['fmp', 'intrinio', 'yfinance']]
            The provider to use, by default None. If None, the priority list configured in the settings is used. Default priority: fmp, intrinio, yfinance.

        Returns
        -------
        OBBject
            results : List[EtfInfo]
                Serializable results.
            provider : Optional[Literal['fmp', 'intrinio', 'yfinance']]
                Provider name.
            warnings : Optional[List[Warning_]]
                List of warnings.
            chart : Optional[Chart]
                Chart object.
            extra : Dict[str, Any]
                Extra info.

        EtfInfo
        -------
        symbol : str
            Symbol representing the entity requested in the data. (ETF)
        name : Optional[str]
            Name of the ETF.
        description : Optional[str]
            Description of the fund.
        inception_date : Optional[str]
            Inception date of the ETF.
        issuer : Optional[str]
            Company of the ETF. (provider: fmp);
            Issuer of the ETF. (provider: intrinio)
        cusip : Optional[str]
            CUSIP of the ETF. (provider: fmp)
        isin : Optional[str]
            ISIN of the ETF. (provider: fmp);
            International Securities Identification Number (ISIN). (provider: intrinio)
        domicile : Optional[str]
            Domicile of the ETF. (provider: fmp);
            2 letter ISO country code for the country where the ETP is domiciled. (provider: intrinio)
        asset_class : Optional[str]
            Asset class of the ETF. (provider: fmp);
            Captures the underlying nature of the securities in the Exchanged Traded Product (ETP). (provider: intrinio)
        aum : Optional[float]
            Assets under management. (provider: fmp)
        nav : Optional[float]
            Net asset value of the ETF. (provider: fmp)
        nav_currency : Optional[str]
            Currency of the ETF's net asset value. (provider: fmp)
        expense_ratio : Optional[float]
            The expense ratio, as a normalized percent. (provider: fmp)
        holdings_count : Optional[int]
            Number of holdings. (provider: fmp)
        avg_volume : Optional[float]
            Average daily trading volume. (provider: fmp)
        website : Optional[str]
            Website of the issuer. (provider: fmp)
        fund_listing_date : Optional[date]
            The date on which the Exchange Traded Product (ETP) or share class of the ETP is listed on a specific exchange. (provider: intrinio)
        data_change_date : Optional[date]
            The last date on which there was a change in a classifications data field for this ETF. (provider: intrinio)
        etn_maturity_date : Optional[date]
            If the product is an ETN, this field identifies the maturity date for the ETN. (provider: intrinio)
        is_listed : Optional[bool]
            If true, the ETF is still listed on an exchange. (provider: intrinio)
        close_date : Optional[date]
            The date on which the ETF was de-listed if it is no longer listed. (provider: intrinio)
        exchange : Optional[str]
            The exchange Market Identifier Code (MIC). (provider: intrinio);
            The exchange the fund is listed on. (provider: yfinance)
        ric : Optional[str]
            Reuters Instrument Code (RIC). (provider: intrinio)
        sedol : Optional[str]
            Stock Exchange Daily Official List (SEDOL). (provider: intrinio)
        figi_symbol : Optional[str]
            Financial Instrument Global Identifier (FIGI) symbol. (provider: intrinio)
        share_class_figi : Optional[str]
            Financial Instrument Global Identifier (FIGI). (provider: intrinio)
        firstbridge_id : Optional[str]
            The FirstBridge unique identifier for the Exchange Traded Fund (ETF). (provider: intrinio)
        firstbridge_parent_id : Optional[str]
            The FirstBridge unique identifier for the parent Exchange Traded Fund (ETF), if applicable. (provider: intrinio)
        intrinio_id : Optional[str]
            Intrinio unique identifier for the security. (provider: intrinio)
        intraday_nav_symbol : Optional[str]
            Intraday Net Asset Value (NAV) symbol. (provider: intrinio)
        primary_symbol : Optional[str]
            The primary ticker field is used for Exchange Traded Products (ETPs) that have multiple listings and share classes. If an ETP has multiple listings or share classes, the same primary ticker is assigned to all the listings and share classes. (provider: intrinio)
        etp_structure_type : Optional[str]
            Classifies Exchange Traded Products (ETPs) into very broad categories based on its legal structure. (provider: intrinio)
        legal_structure : Optional[str]
            Legal structure of the fund. (provider: intrinio)
        etn_issuing_bank : Optional[str]
            If the product is an Exchange Traded Note (ETN), this field identifies the issuing bank. (provider: intrinio)
        fund_family : Optional[str]
            This field identifies the fund family to which the ETF belongs, as categorized by the ETF Sponsor. (provider: intrinio);
            The fund family. (provider: yfinance)
        investment_style : Optional[str]
            Investment style of the ETF. (provider: intrinio)
        derivatives_based : Optional[str]
            This field is populated if the ETF holds either listed or over-the-counter derivatives in its portfolio. (provider: intrinio)
        income_category : Optional[str]
            Identifies if an Exchange Traded Fund (ETF) falls into a category that is specifically designed to provide a high yield or income (provider: intrinio)
        other_asset_types : Optional[str]
            If 'asset_class' field is classified as 'Other Asset Types' this field captures the specific category of the underlying assets. (provider: intrinio)
        single_category_designation : Optional[str]
            This categorization is created for those users who want every ETF to be 'forced' into a single bucket, so that the assets for all categories will always sum to the total market. (provider: intrinio)
        beta_type : Optional[str]
            This field identifies whether an ETF provides 'Traditional' beta exposure or 'Smart' beta exposure. ETFs that are active (i.e. non-indexed), leveraged / inverse or have a proprietary quant model (i.e. that don't provide indexed exposure to a targeted factor) are classified separately. (provider: intrinio)
        beta_details : Optional[str]
            This field provides further detail within the traditional and smart beta categories. (provider: intrinio)
        market_cap_range : Optional[str]
            Equity ETFs are classified as falling into categories based on the description of their investment strategy in the prospectus. Examples ('Mega Cap', 'Large Cap', 'Mid Cap', etc.) (provider: intrinio)
        market_cap_weighting_type : Optional[str]
            For ETFs that take the value 'Market Cap Weighted' in the 'index_weighting_scheme' field, this field provides detail on the market cap weighting type. (provider: intrinio)
        index_weighting_scheme : Optional[str]
            For ETFs that track an underlying index, this field provides detail on the index weighting type. (provider: intrinio)
        index_linked : Optional[str]
            This field identifies whether an ETF is index linked or active. (provider: intrinio)
        index_name : Optional[str]
            This field identifies the name of the underlying index tracked by the ETF, if applicable. (provider: intrinio)
        index_symbol : Optional[str]
            This field identifies the OpenFIGI ticker for the Index underlying the ETF. (provider: intrinio)
        parent_index : Optional[str]
            This field identifies the name of the parent index, which represents the broader universe from which the index underlying the ETF is created, if applicable. (provider: intrinio)
        index_family : Optional[str]
            This field identifies the index family to which the index underlying the ETF belongs. The index family is represented as categorized by the index provider. (provider: intrinio)
        broader_index_family : Optional[str]
            This field identifies the broader index family to which the index underlying the ETF belongs. The broader index family is represented as categorized by the index provider. (provider: intrinio)
        index_provider : Optional[str]
            This field identifies the Index provider for the index underlying the ETF, if applicable. (provider: intrinio)
        index_provider_code : Optional[str]
            This field provides the First Bridge code for each Index provider, corresponding to the index underlying the ETF if applicable. (provider: intrinio)
        replication_structure : Optional[str]
            The replication structure of the Exchange Traded Product (ETP). (provider: intrinio)
        growth_value_tilt : Optional[str]
            Classifies equity ETFs as either 'Growth' or Value' based on the stated style tilt in the ETF prospectus. Equity ETFs that do not have a stated style tilt are classified as 'Core / Blend'. (provider: intrinio)
        growth_type : Optional[str]
            For ETFs that are classified as 'Growth' in 'growth_value_tilt', this field further identifies those where the stocks in the ETF are both selected and weighted based on their growth (style factor) scores. (provider: intrinio)
        value_type : Optional[str]
            For ETFs that are classified as 'Value' in 'growth_value_tilt', this field further identifies those where the stocks in the ETF are both selected and weighted based on their value (style factor) scores. (provider: intrinio)
        sector : Optional[str]
            For equity ETFs that aim to provide targeted exposure to a sector or industry, this field identifies the Sector that it provides the exposure to. (provider: intrinio)
        industry : Optional[str]
            For equity ETFs that aim to provide targeted exposure to an industry, this field identifies the Industry that it provides the exposure to. (provider: intrinio)
        industry_group : Optional[str]
            For equity ETFs that aim to provide targeted exposure to a sub-industry, this field identifies the sub-Industry that it provides the exposure to. (provider: intrinio)
        cross_sector_theme : Optional[str]
            For equity ETFs that aim to provide targeted exposure to a specific investment theme that cuts across GICS sectors, this field identifies the specific cross-sector theme. Examples ('Agri-business', 'Natural Resources', 'Green Investing', etc.) (provider: intrinio)
        natural_resources_type : Optional[str]
            For ETFs that are classified as 'Natural Resources' in the 'cross_sector_theme' field, this field provides further detail on the type of Natural Resources exposure. (provider: intrinio)
        us_or_excludes_us : Optional[str]
            Takes the value of 'Domestic' for US exposure, 'International' for non-US exposure and 'Global' for exposure that includes all regions including the US. (provider: intrinio)
        developed_emerging : Optional[str]
            This field identifies the stage of development of the markets that the ETF provides exposure to. (provider: intrinio)
        specialized_region : Optional[str]
            This field is populated if the ETF provides targeted exposure to a specific type of geography-based grouping that does not fall into a specific country or continent grouping. Examples ('BRIC', 'Chindia', etc.) (provider: intrinio)
        continent : Optional[str]
            This field is populated if the ETF provides targeted exposure to a specific continent or country within that Continent. (provider: intrinio)
        latin_america_sub_group : Optional[str]
            For ETFs that are classified as 'Latin America' in the 'continent' field, this field provides further detail on the type of regional exposure. (provider: intrinio)
        europe_sub_group : Optional[str]
            For ETFs that are classified as 'Europe' in the 'continent' field, this field provides further detail on the type of regional exposure. (provider: intrinio)
        asia_sub_group : Optional[str]
            For ETFs that are classified as 'Asia' in the 'continent' field, this field provides further detail on the type of regional exposure. (provider: intrinio)
        specific_country : Optional[str]
            This field is populated if the ETF provides targeted exposure to a specific country. (provider: intrinio)
        china_listing_location : Optional[str]
            For ETFs that are classified as 'China' in the 'country' field, this field provides further detail on the type of exposure in the underlying securities. (provider: intrinio)
        us_state : Optional[str]
            Takes the value of a US state if the ETF provides targeted exposure to the municipal bonds or equities of companies. (provider: intrinio)
        real_estate : Optional[str]
            For ETFs that provide targeted real estate exposure, this field is populated if the ETF provides targeted exposure to a specific segment of the real estate market. (provider: intrinio)
        fundamental_weighting_type : Optional[str]
            For ETFs that take the value 'Fundamental Weighted' in the 'index_weighting_scheme' field, this field provides detail on the fundamental weighting methodology. (provider: intrinio)
        dividend_weighting_type : Optional[str]
            For ETFs that take the value 'Dividend Weighted' in the 'index_weighting_scheme' field, this field provides detail on the dividend weighting methodology. (provider: intrinio)
        bond_type : Optional[str]
            For ETFs where 'asset_class_type' is 'Bonds', this field provides detail on the type of bonds held in the ETF. (provider: intrinio)
        government_bond_types : Optional[str]
            For bond ETFs that take the value 'Treasury & Government' in 'bond_type', this field provides detail on the exposure. (provider: intrinio)
        municipal_bond_region : Optional[str]
            For bond ETFs that take the value 'Municipal' in 'bond_type', this field provides additional detail on the geographic exposure. (provider: intrinio)
        municipal_vrdo : Optional[bool]
            For bond ETFs that take the value 'Municipal' in 'bond_type', this field identifies those ETFs that specifically provide exposure to Variable Rate Demand Obligations. (provider: intrinio)
        mortgage_bond_types : Optional[str]
            For bond ETFs that take the value 'Mortgage' in 'bond_type', this field provides additional detail on the type of underlying securities. (provider: intrinio)
        bond_tax_status : Optional[str]
            For all US bond ETFs, this field provides additional detail on the tax treatment of the underlying securities. (provider: intrinio)
        credit_quality : Optional[str]
            For all bond ETFs, this field helps to identify if the ETF provides targeted exposure to securities of a specific credit quality range. (provider: intrinio)
        average_maturity : Optional[str]
            For all bond ETFs, this field helps to identify if the ETF provides targeted exposure to securities of a specific maturity range. (provider: intrinio)
        specific_maturity_year : Optional[int]
            For all bond ETFs that take the value 'Specific Maturity Year' in the 'average_maturity' field, this field specifies the calendar year. (provider: intrinio)
        commodity_types : Optional[str]
            For ETFs where 'asset_class_type' is 'Commodities', this field provides detail on the type of commodities held in the ETF. (provider: intrinio)
        energy_type : Optional[str]
            For ETFs where 'commodity_type' is 'Energy', this field provides detail on the type of energy exposure provided by the ETF. (provider: intrinio)
        agricultural_type : Optional[str]
            For ETFs where 'commodity_type' is 'Agricultural', this field provides detail on the type of agricultural exposure provided by the ETF. (provider: intrinio)
        livestock_type : Optional[str]
            For ETFs where 'commodity_type' is 'Livestock', this field provides detail on the type of livestock exposure provided by the ETF. (provider: intrinio)
        metal_type : Optional[str]
            For ETFs where 'commodity_type' is 'Gold & Metals', this field provides detail on the type of exposure provided by the ETF. (provider: intrinio)
        inverse_leveraged : Optional[str]
            This field is populated if the ETF provides inverse or leveraged exposure. (provider: intrinio)
        target_date_multi_asset_type : Optional[str]
            For ETFs where 'asset_class_type' is 'Target Date / MultiAsset', this field provides detail on the type of commodities held in the ETF. (provider: intrinio)
        currency_pair : Optional[str]
            This field is populated if the ETF's strategy involves providing exposure to the movements of a currency or involves hedging currency exposure. (provider: intrinio)
        social_environmental_type : Optional[str]
            This field is populated if the ETF's strategy involves providing exposure to a specific social or environmental theme. (provider: intrinio)
        clean_energy_type : Optional[str]
            This field is populated if the ETF has a value of 'Clean Energy' in the 'social_environmental_type' field. (provider: intrinio)
        dividend_type : Optional[str]
            This field is populated if the ETF has an intended investment objective of holding dividend-oriented stocks as stated in the prospectus. (provider: intrinio)
        regular_dividend_payor_type : Optional[str]
            This field is populated if the ETF has a value of'Dividend - Regular Payors' in the 'dividend_type' field. (provider: intrinio)
        quant_strategies_type : Optional[str]
            This field is populated if the ETF has either an index-linked or active strategy that is based on a proprietary quantitative strategy. (provider: intrinio)
        other_quant_models : Optional[str]
            For ETFs where 'quant_strategies_type' is 'Other Quant Model', this field provides the name of the specific proprietary quant model used as the underlying strategy for the ETF. (provider: intrinio)
        hedge_fund_type : Optional[str]
            For ETFs where 'other_asset_types' is 'Hedge Fund Replication', this field provides detail on the type of hedge fund replication strategy. (provider: intrinio)
        excludes_financials : Optional[bool]
            For equity ETFs, identifies those ETFs where the underlying fund holdings will not hold financials stocks, based on the funds intended objective. (provider: intrinio)
        excludes_technology : Optional[bool]
            For equity ETFs, identifies those ETFs where the underlying fund holdings will not hold technology stocks, based on the funds intended objective. (provider: intrinio)
        holds_only_nyse_stocks : Optional[bool]
            If true, the ETF is an equity ETF and holds only stocks listed on NYSE. (provider: intrinio)
        holds_only_nasdaq_stocks : Optional[bool]
            If true, the ETF is an equity ETF and holds only stocks listed on Nasdaq. (provider: intrinio)
        holds_mlp : Optional[bool]
            If true, the ETF's investment objective explicitly specifies that it holds MLPs as an intended part of its investment strategy. (provider: intrinio)
        holds_preferred_stock : Optional[bool]
            If true, the ETF's investment objective explicitly specifies that it holds preferred stock as an intended part of its investment strategy. (provider: intrinio)
        holds_closed_end_funds : Optional[bool]
            If true, the ETF's investment objective explicitly specifies that it holds closed end funds as an intended part of its investment strategy. (provider: intrinio)
        holds_adr : Optional[bool]
            If true, he ETF's investment objective explicitly specifies that it holds American Depositary Receipts (ADRs) as an intended part of its investment strategy. (provider: intrinio)
        laddered : Optional[bool]
            For bond ETFs, this field identifies those ETFs that specifically hold bonds in a laddered structure, where the bonds are scheduled to mature in an annual, sequential structure. (provider: intrinio)
        zero_coupon : Optional[bool]
            For bond ETFs, this field identifies those ETFs that specifically hold zero coupon Treasury Bills. (provider: intrinio)
        floating_rate : Optional[bool]
            For bond ETFs, this field identifies those ETFs that specifically hold floating rate bonds. (provider: intrinio)
        build_america_bonds : Optional[bool]
            For municipal bond ETFs, this field identifies those ETFs that specifically hold Build America Bonds. (provider: intrinio)
        dynamic_futures_roll : Optional[bool]
            If the product holds futures contracts, this field identifies those products where the roll strategy is dynamic (rather than entirely rules based), so as to minimize roll costs. (provider: intrinio)
        currency_hedged : Optional[bool]
            This field is populated if the ETF's strategy involves hedging currency exposure. (provider: intrinio)
        includes_short_exposure : Optional[bool]
            This field is populated if the ETF has short exposure in any of its holdings e.g. in a long/short or inverse ETF. (provider: intrinio)
        ucits : Optional[bool]
            If true, the Exchange Traded Product (ETP) is Undertakings for the Collective Investment in Transferable Securities (UCITS) compliant (provider: intrinio)
        registered_countries : Optional[str]
            The list of countries where the ETF is legally registered for sale. This may differ from where the ETF is domiciled or traded, particularly in Europe. (provider: intrinio)
        issuer_country : Optional[str]
            2 letter ISO country code for the country where the issuer is located. (provider: intrinio)
        listing_country : Optional[str]
            2 letter ISO country code for the country of the primary listing. (provider: intrinio)
        listing_region : Optional[str]
            Geographic region in the country of the primary listing falls. (provider: intrinio)
        bond_currency_denomination : Optional[str]
            For all bond ETFs, this field provides additional detail on the currency denomination of the underlying securities. (provider: intrinio)
        base_currency : Optional[str]
            Base currency in which NAV is reported. (provider: intrinio)
        listing_currency : Optional[str]
            Listing currency of the Exchange Traded Product (ETP) in which it is traded. Reported using the 3-digit ISO currency code. (provider: intrinio)
        number_of_holdings : Optional[int]
            The number of holdings in the ETF. (provider: intrinio)
        month_end_assets : Optional[float]
            Net assets in millions of dollars as of the most recent month end. (provider: intrinio)
        net_expense_ratio : Optional[float]
            Gross expense net of Fee Waivers, as a percentage of net assets as published by the ETF issuer. (provider: intrinio)
        etf_portfolio_turnover : Optional[float]
            The percentage of positions turned over in the last 12 months. (provider: intrinio)
        fund_type : Optional[str]
            The legal type of fund. (provider: yfinance)
        category : Optional[str]
            The fund category. (provider: yfinance)
        exchange_timezone : Optional[str]
            The timezone of the exchange. (provider: yfinance)
        currency : Optional[str]
            The currency in which the fund is listed. (provider: yfinance)
        nav_price : Optional[float]
            The net asset value per unit of the fund. (provider: yfinance)
        total_assets : Optional[int]
            The total value of assets held by the fund. (provider: yfinance)
        trailing_pe : Optional[float]
            The trailing twelve month P/E ratio of the fund's assets. (provider: yfinance)
        dividend_yield : Optional[float]
            The dividend yield of the fund, as a normalized percent. (provider: yfinance)
        dividend_rate_ttm : Optional[float]
            The trailing twelve month annual dividend rate of the fund, in currency units. (provider: yfinance)
        dividend_yield_ttm : Optional[float]
            The trailing twelve month annual dividend yield of the fund, as a normalized percent. (provider: yfinance)
        year_high : Optional[float]
            The fifty-two week high price. (provider: yfinance)
        year_low : Optional[float]
            The fifty-two week low price. (provider: yfinance)
        ma_50d : Optional[float]
            50-day moving average price. (provider: yfinance)
        ma_200d : Optional[float]
            200-day moving average price. (provider: yfinance)
        return_ytd : Optional[float]
            The year-to-date return of the fund, as a normalized percent. (provider: yfinance)
        return_3y_avg : Optional[float]
            The three year average return of the fund, as a normalized percent. (provider: yfinance)
        return_5y_avg : Optional[float]
            The five year average return of the fund, as a normalized percent. (provider: yfinance)
        beta_3y_avg : Optional[float]
            The three year average beta of the fund. (provider: yfinance)
        volume_avg : Optional[float]
            The average daily trading volume of the fund. (provider: yfinance)
        volume_avg_10d : Optional[float]
            The average daily trading volume of the fund over the past ten days. (provider: yfinance)
        bid : Optional[float]
            The current bid price. (provider: yfinance)
        bid_size : Optional[float]
            The current bid size. (provider: yfinance)
        ask : Optional[float]
            The current ask price. (provider: yfinance)
        ask_size : Optional[float]
            The current ask size. (provider: yfinance)
        open : Optional[float]
            The open price of the most recent trading session. (provider: yfinance)
        high : Optional[float]
            The highest price of the most recent trading session. (provider: yfinance)
        low : Optional[float]
            The lowest price of the most recent trading session. (provider: yfinance)
        volume : Optional[int]
            The trading volume of the most recent trading session. (provider: yfinance)
        prev_close : Optional[float]
            The previous closing price. (provider: yfinance)

        Examples
        --------
        >>> from openbb import obb
        >>> obb.etf.info(symbol='SPY', provider='fmp')
        >>> # This function accepts multiple tickers.
        >>> obb.etf.info(symbol='SPY,IWM,QQQ,DJIA', provider='fmp')
        """  # noqa: E501

        return self._run(
            "/etf/info",
            **filter_inputs(
                provider_choices={
                    "provider": self._get_provider(
                        provider,
                        "etf.info",
                        ("fmp", "intrinio", "yfinance"),
                    )
                },
                standard_params={
                    "symbol": symbol,
                },
                extra_params=kwargs,
                info={
                    "symbol": {
                        "fmp": {"multiple_items_allowed": True, "choices": None},
                        "intrinio": {"multiple_items_allowed": True, "choices": None},
                        "yfinance": {"multiple_items_allowed": True, "choices": None},
                    }
                },
            )
        )

    @exception_handler
    @validate
    def price_performance(
        self,
        symbol: Annotated[
            Union[str, List[str]],
            OpenBBField(
                description="Symbol to get data for. Multiple comma separated items allowed for provider(s): fmp, intrinio."
            ),
        ],
        provider: Annotated[
            Optional[Literal["fmp", "intrinio"]],
            OpenBBField(
                description="The provider to use, by default None. If None, the priority list configured in the settings is used. Default priority: fmp, intrinio."
            ),
        ] = None,
        **kwargs
    ) -> OBBject:
        """Price performance as a return, over different periods.

        Parameters
        ----------
        symbol : Union[str, List[str]]
            Symbol to get data for. Multiple comma separated items allowed for provider(s): fmp, intrinio.
        provider : Optional[Literal['fmp', 'intrinio']]
            The provider to use, by default None. If None, the priority list configured in the settings is used. Default priority: fmp, intrinio.
        return_type : Literal['trailing', 'calendar']
            The type of returns to return, a trailing or calendar window. (provider: intrinio)
        adjustment : Literal['splits_only', 'splits_and_dividends']
            The adjustment factor, 'splits_only' will return pure price performance. (provider: intrinio)

        Returns
        -------
        OBBject
            results : List[EtfPricePerformance]
                Serializable results.
            provider : Optional[Literal['fmp', 'intrinio']]
                Provider name.
            warnings : Optional[List[Warning_]]
                List of warnings.
            chart : Optional[Chart]
                Chart object.
            extra : Dict[str, Any]
                Extra info.

        EtfPricePerformance
        -------------------
        symbol : Optional[str]
            Symbol representing the entity requested in the data.
        one_day : Optional[float]
            One-day return.
        wtd : Optional[float]
            Week to date return.
        one_week : Optional[float]
            One-week return.
        mtd : Optional[float]
            Month to date return.
        one_month : Optional[float]
            One-month return.
        qtd : Optional[float]
            Quarter to date return.
        three_month : Optional[float]
            Three-month return.
        six_month : Optional[float]
            Six-month return.
        ytd : Optional[float]
            Year to date return.
        one_year : Optional[float]
            One-year return.
        two_year : Optional[float]
            Two-year return.
        three_year : Optional[float]
            Three-year return.
        four_year : Optional[float]
            Four-year
        five_year : Optional[float]
            Five-year return.
        ten_year : Optional[float]
            Ten-year return.
        max : Optional[float]
            Return from the beginning of the time series.
        max_annualized : Optional[float]
            Annualized rate of return from inception. (provider: intrinio)
        volatility_one_year : Optional[float]
            Trailing one-year annualized volatility. (provider: intrinio)
        volatility_three_year : Optional[float]
            Trailing three-year annualized volatility. (provider: intrinio)
        volatility_five_year : Optional[float]
            Trailing five-year annualized volatility. (provider: intrinio)
        volume : Optional[int]
            The trading volume. (provider: intrinio)
        volume_avg_30 : Optional[float]
            The one-month average daily volume. (provider: intrinio)
        volume_avg_90 : Optional[float]
            The three-month average daily volume. (provider: intrinio)
        volume_avg_180 : Optional[float]
            The six-month average daily volume. (provider: intrinio)
        beta : Optional[float]
            Beta compared to the S&P 500. (provider: intrinio)
        nav : Optional[float]
            Net asset value per share. (provider: intrinio)
        year_high : Optional[float]
            The 52-week high price. (provider: intrinio)
        year_low : Optional[float]
            The 52-week low price. (provider: intrinio)
        market_cap : Optional[float]
            The market capitalization. (provider: intrinio)
        shares_outstanding : Optional[int]
            The number of shares outstanding. (provider: intrinio)
        updated : Optional[date]
            The date of the data. (provider: intrinio)

        Examples
        --------
        >>> from openbb import obb
        >>> obb.etf.price_performance(symbol='QQQ', provider='fmp')
        >>> obb.etf.price_performance(symbol='SPY,QQQ,IWM,DJIA', provider='fmp')
        """  # noqa: E501

        return self._run(
            "/etf/price_performance",
            **filter_inputs(
                provider_choices={
                    "provider": self._get_provider(
                        provider,
                        "etf.price_performance",
                        ("fmp", "intrinio"),
                    )
                },
                standard_params={
                    "symbol": symbol,
                },
                extra_params=kwargs,
                info={
                    "symbol": {
                        "fmp": {"multiple_items_allowed": True, "choices": None},
                        "intrinio": {"multiple_items_allowed": True, "choices": None},
                    }
                },
            )
        )

    @exception_handler
    @validate
    def search(
        self,
        query: Annotated[Optional[str], OpenBBField(description="Search query.")] = "",
        provider: Annotated[
            Optional[Literal["fmp", "intrinio"]],
            OpenBBField(
                description="The provider to use, by default None. If None, the priority list configured in the settings is used. Default priority: fmp, intrinio."
            ),
        ] = None,
        **kwargs
    ) -> OBBject:
        """Search for ETFs.

        An empty query returns the full list of ETFs from the provider.


        Parameters
        ----------
        query : Optional[str]
            Search query.
        provider : Optional[Literal['fmp', 'intrinio']]
            The provider to use, by default None. If None, the priority list configured in the settings is used. Default priority: fmp, intrinio.
        exchange : Optional[Union[Literal['AMEX', 'NYSE', 'NASDAQ', 'ETF', 'TSX', 'EURONEXT'], Literal['xnas', 'arcx', 'bats', 'xnys', 'bvmf', 'xshg', 'xshe', 'xhkg', 'xbom', 'xnse', 'xidx', 'tase', 'xkrx', 'xkls', 'xmex', 'xses', 'roco', 'xtai', 'xbkk', 'xist']]]
            The exchange code the ETF trades on. (provider: fmp);
            Target a specific exchange by providing the MIC code. (provider: intrinio)
        is_active : Optional[Literal[True, False]]
            Whether the ETF is actively trading. (provider: fmp)

        Returns
        -------
        OBBject
            results : List[EtfSearch]
                Serializable results.
            provider : Optional[Literal['fmp', 'intrinio']]
                Provider name.
            warnings : Optional[List[Warning_]]
                List of warnings.
            chart : Optional[Chart]
                Chart object.
            extra : Dict[str, Any]
                Extra info.

        EtfSearch
        ---------
        symbol : str
            Symbol representing the entity requested in the data.(ETF)
        name : Optional[str]
            Name of the ETF.
        market_cap : Optional[float]
            The market cap of the ETF. (provider: fmp)
        sector : Optional[str]
            The sector of the ETF. (provider: fmp)
        industry : Optional[str]
            The industry of the ETF. (provider: fmp)
        beta : Optional[float]
            The beta of the ETF. (provider: fmp)
        price : Optional[float]
            The current price of the ETF. (provider: fmp)
        last_annual_dividend : Optional[float]
            The last annual dividend paid. (provider: fmp)
        volume : Optional[float]
            The current trading volume of the ETF. (provider: fmp)
        exchange : Optional[str]
            The exchange code the ETF trades on. (provider: fmp);
            The exchange MIC code. (provider: intrinio)
        exchange_name : Optional[str]
            The full name of the exchange the ETF trades on. (provider: fmp)
        country : Optional[str]
            The country the ETF is registered in. (provider: fmp)
        actively_trading : Optional[Literal[True, False]]
            Whether the ETF is actively trading. (provider: fmp)
        figi_ticker : Optional[str]
            The OpenFIGI ticker. (provider: intrinio)
        ric : Optional[str]
            The Reuters Instrument Code. (provider: intrinio)
        isin : Optional[str]
            The International Securities Identification Number. (provider: intrinio)
        sedol : Optional[str]
            The Stock Exchange Daily Official List. (provider: intrinio)
        intrinio_id : Optional[str]
            The unique Intrinio ID for the security. (provider: intrinio)

        Examples
        --------
        >>> from openbb import obb
        >>> # An empty query returns the full list of ETFs from the provider.
        >>> obb.etf.search(provider='fmp')
        >>> # The query will return results from text-based fields containing the term.
        >>> obb.etf.search(query='commercial real estate', provider='fmp')
        """  # noqa: E501

        return self._run(
            "/etf/search",
            **filter_inputs(
                provider_choices={
                    "provider": self._get_provider(
                        provider,
                        "etf.search",
                        ("fmp", "intrinio"),
                    )
                },
                standard_params={
                    "query": query,
                },
                extra_params=kwargs,
            )
        )

    @exception_handler
    @validate
    def sectors(
        self,
        symbol: Annotated[
            str, OpenBBField(description="Symbol to get data for. (ETF)")
        ],
        provider: Annotated[
            Optional[Literal["fmp"]],
            OpenBBField(
                description="The provider to use, by default None. If None, the priority list configured in the settings is used. Default priority: fmp."
            ),
        ] = None,
        **kwargs
    ) -> OBBject:
        """ETF Sector weighting.

        Parameters
        ----------
        symbol : str
            Symbol to get data for. (ETF)
        provider : Optional[Literal['fmp']]
            The provider to use, by default None. If None, the priority list configured in the settings is used. Default priority: fmp.

        Returns
        -------
        OBBject
            results : List[EtfSectors]
                Serializable results.
            provider : Optional[Literal['fmp']]
                Provider name.
            warnings : Optional[List[Warning_]]
                List of warnings.
            chart : Optional[Chart]
                Chart object.
            extra : Dict[str, Any]
                Extra info.

        EtfSectors
        ----------
        sector : str
            Sector of exposure.
        weight : Optional[float]
            Exposure of the ETF to the sector in normalized percentage points.

        Examples
        --------
        >>> from openbb import obb
        >>> obb.etf.sectors(symbol='SPY', provider='fmp')
        """  # noqa: E501

        return self._run(
            "/etf/sectors",
            **filter_inputs(
                provider_choices={
                    "provider": self._get_provider(
                        provider,
                        "etf.sectors",
                        ("fmp",),
                    )
                },
                standard_params={
                    "symbol": symbol,
                },
                extra_params=kwargs,
            )
        )<|MERGE_RESOLUTION|>--- conflicted
+++ resolved
@@ -336,7 +336,6 @@
                 extra_params=kwargs,
                 info={
                     "symbol": {
-<<<<<<< HEAD
                         "fmp": {"multiple_items_allowed": True, "choices": None},
                         "intrinio": {
                             "multiple_items_allowed": False,
@@ -387,13 +386,6 @@
                             ],
                         },
                     },
-=======
-                        "fmp": {"multiple_items_allowed": True},
-                        "polygon": {"multiple_items_allowed": True},
-                        "tiingo": {"multiple_items_allowed": True},
-                        "yfinance": {"multiple_items_allowed": True},
-                    }
->>>>>>> eaeadbce
                 },
             )
         )

### THIS FILE IS AUTO-GENERATED. DO NOT EDIT. ###

import datetime
from typing import List, Literal, Optional, Union

from openbb_core.app.model.custom_parameter import OpenBBCustomParameter
from openbb_core.app.model.obbject import OBBject
from openbb_core.app.static.container import Container
from openbb_core.app.static.utils.decorators import exception_handler, validate
from openbb_core.app.static.utils.filters import filter_inputs
from typing_extensions import Annotated


class ROUTER_etf(Container):
    """/etf
    countries
    equity_exposure
    historical
    holdings
    holdings_date
    holdings_performance
    info
    price_performance
    search
    sectors
    """

    def __repr__(self) -> str:
        return self.__doc__ or ""

    @exception_handler
    @validate
    def countries(
        self,
        symbol: Annotated[
            Union[str, List[str]],
            OpenBBCustomParameter(
                description="Symbol to get data for. (ETF) Multiple items allowed for provider(s): fmp."
            ),
        ],
        provider: Optional[Literal["fmp"]] = None,
        **kwargs
    ) -> OBBject:
        """ETF Country weighting.

        Parameters
        ----------
        symbol : Union[str, List[str]]
            Symbol to get data for. (ETF) Multiple items allowed for provider(s): fmp.
        provider : Optional[Literal['fmp']]
            The provider to use for the query, by default None.
            If None, the provider specified in defaults is selected or 'fmp' if there is
            no default.

        Returns
        -------
        OBBject
            results : List[EtfCountries]
                Serializable results.
            provider : Optional[Literal['fmp']]
                Provider name.
            warnings : Optional[List[Warning_]]
                List of warnings.
            chart : Optional[Chart]
                Chart object.
            extra : Dict[str, Any]
                Extra info.

        EtfCountries
        ------------
        country : str
            The country of the exposure.  Corresponding values are normalized percentage points.

        Examples
        --------
        >>> from openbb import obb
        >>> obb.etf.countries(symbol='VT')
        """  # noqa: E501

        return self._run(
            "/etf/countries",
            **filter_inputs(
                provider_choices={
                    "provider": self._get_provider(
                        provider,
                        "/etf/countries",
                        ("fmp",),
                    )
                },
                standard_params={
                    "symbol": symbol,
                },
                extra_params=kwargs,
                extra_info={"symbol": {"multiple_items_allowed": ["fmp"]}},
            )
        )

    @exception_handler
    @validate
    def equity_exposure(
        self,
        symbol: Annotated[
            Union[str, List[str]],
            OpenBBCustomParameter(
                description="Symbol to get data for. (Stock) Multiple items allowed for provider(s): fmp."
            ),
        ],
        provider: Optional[Literal["fmp"]] = None,
        **kwargs
    ) -> OBBject:
        """Get the exposure to ETFs for a specific stock.

        Parameters
        ----------
        symbol : Union[str, List[str]]
            Symbol to get data for. (Stock) Multiple items allowed for provider(s): fmp.
        provider : Optional[Literal['fmp']]
            The provider to use for the query, by default None.
            If None, the provider specified in defaults is selected or 'fmp' if there is
            no default.

        Returns
        -------
        OBBject
            results : List[EtfEquityExposure]
                Serializable results.
            provider : Optional[Literal['fmp']]
                Provider name.
            warnings : Optional[List[Warning_]]
                List of warnings.
            chart : Optional[Chart]
                Chart object.
            extra : Dict[str, Any]
                Extra info.

        EtfEquityExposure
        -----------------
        equity_symbol : str
            The symbol of the equity requested.
        etf_symbol : str
            The symbol of the ETF with exposure to the requested equity.
        shares : Optional[int]
            The number of shares held in the ETF.
        weight : Optional[float]
            The weight of the equity in the ETF, as a normalized percent.
        market_value : Optional[Union[float, int]]
            The market value of the equity position in the ETF.

        Examples
        --------
        >>> from openbb import obb
        >>> obb.etf.equity_exposure(symbol='MSFT')
        >>> # This function accepts multiple tickers.
        >>> obb.etf.equity_exposure(symbol='MSFT,AAPL', provider='fmp')
        """  # noqa: E501

        return self._run(
            "/etf/equity_exposure",
            **filter_inputs(
                provider_choices={
                    "provider": self._get_provider(
                        provider,
                        "/etf/equity_exposure",
                        ("fmp",),
                    )
                },
                standard_params={
                    "symbol": symbol,
                },
                extra_params=kwargs,
                extra_info={"symbol": {"multiple_items_allowed": ["fmp"]}},
            )
        )

    @exception_handler
    @validate
    def historical(
        self,
        symbol: Annotated[
            Union[str, List[str]],
            OpenBBCustomParameter(
                description="Symbol to get data for. Multiple items allowed for provider(s): fmp, polygon, tiingo, yfinance."
            ),
        ],
        interval: Annotated[
            Optional[str],
            OpenBBCustomParameter(description="Time interval of the data to return."),
        ] = "1d",
        start_date: Annotated[
            Union[datetime.date, None, str],
            OpenBBCustomParameter(
                description="Start date of the data, in YYYY-MM-DD format."
            ),
        ] = None,
        end_date: Annotated[
            Union[datetime.date, None, str],
            OpenBBCustomParameter(
                description="End date of the data, in YYYY-MM-DD format."
            ),
        ] = None,
        provider: Optional[
            Literal["fmp", "intrinio", "polygon", "tiingo", "yfinance"]
        ] = None,
        **kwargs
    ) -> OBBject:
        """ETF Historical Market Price.

        Parameters
        ----------
        symbol : Union[str, List[str]]
            Symbol to get data for. Multiple items allowed for provider(s): fmp, polygon, tiingo, yfinance.
        interval : Optional[str]
            Time interval of the data to return.
        start_date : Union[datetime.date, None, str]
            Start date of the data, in YYYY-MM-DD format.
        end_date : Union[datetime.date, None, str]
            End date of the data, in YYYY-MM-DD format.
        provider : Optional[Literal['fmp', 'intrinio', 'polygon', 'tiingo', 'yfinanc...
            The provider to use for the query, by default None.
            If None, the provider specified in defaults is selected or 'fmp' if there is
            no default.
        start_time : Optional[datetime.time]
            Return intervals starting at the specified time on the `start_date` formatted as 'HH:MM:SS'. (provider: intrinio)
        end_time : Optional[datetime.time]
            Return intervals stopping at the specified time on the `end_date` formatted as 'HH:MM:SS'. (provider: intrinio)
        timezone : Optional[str]
            Timezone of the data, in the IANA format (Continent/City). (provider: intrinio)
        source : Literal['realtime', 'delayed', 'nasdaq_basic']
            The source of the data. (provider: intrinio)
        adjustment : Union[Literal['splits_only', 'unadjusted'], Literal['splits_only', 'splits_and_dividends']]
            The adjustment factor to apply. Default is splits only. (provider: polygon, yfinance)
        extended_hours : bool
            Include Pre and Post market data. (provider: polygon, yfinance)
        sort : Literal['asc', 'desc']
            Sort order of the data. This impacts the results in combination with the 'limit' parameter. The results are always returned in ascending order by date. (provider: polygon)
        limit : int
            The number of data entries to return. (provider: polygon)
        include_actions : bool
            Include dividends and stock splits in results. (provider: yfinance)

        Returns
        -------
        OBBject
            results : List[EtfHistorical]
                Serializable results.
            provider : Optional[Literal['fmp', 'intrinio', 'polygon', 'tiingo', 'yfinance']]
                Provider name.
            warnings : Optional[List[Warning_]]
                List of warnings.
            chart : Optional[Chart]
                Chart object.
            extra : Dict[str, Any]
                Extra info.

        EtfHistorical
        -------------
        date : Union[date, datetime]
            The date of the data.
        open : float
            The open price.
        high : float
            The high price.
        low : float
            The low price.
        close : float
            The close price.
        volume : Optional[Union[float, int]]
            The trading volume.
        vwap : Optional[float]
            Volume Weighted Average Price over the period.
        adj_close : Optional[float]
            The adjusted close price. (provider: fmp, intrinio, tiingo)
        unadjusted_volume : Optional[float]
            Unadjusted volume of the symbol. (provider: fmp)
        change : Optional[float]
            Change in the price from the previous close. (provider: fmp);
            Change in the price of the symbol from the previous day. (provider: intrinio)
        change_percent : Optional[float]
            Change in the price from the previous close, as a normalized percent. (provider: fmp);
            Percent change in the price of the symbol from the previous day. (provider: intrinio)
        average : Optional[float]
            Average trade price of an individual equity during the interval. (provider: intrinio)
        adj_open : Optional[float]
            The adjusted open price. (provider: intrinio, tiingo)
        adj_high : Optional[float]
            The adjusted high price. (provider: intrinio, tiingo)
        adj_low : Optional[float]
            The adjusted low price. (provider: intrinio, tiingo)
        adj_volume : Optional[float]
            The adjusted volume. (provider: intrinio, tiingo)
        fifty_two_week_high : Optional[float]
            52 week high price for the symbol. (provider: intrinio)
        fifty_two_week_low : Optional[float]
            52 week low price for the symbol. (provider: intrinio)
        factor : Optional[float]
            factor by which to multiply equity prices before this date, in order to calculate historically-adjusted equity prices. (provider: intrinio)
        split_ratio : Optional[float]
            Ratio of the equity split, if a split occurred. (provider: intrinio, tiingo, yfinance)
        dividend : Optional[float]
            Dividend amount, if a dividend was paid. (provider: intrinio, tiingo, yfinance)
        close_time : Optional[datetime]
            The timestamp that represents the end of the interval span. (provider: intrinio)
        interval : Optional[str]
            The data time frequency. (provider: intrinio)
        intra_period : Optional[bool]
            If true, the equity price represents an unfinished period (be it day, week, quarter, month, or year), meaning that the close price is the latest price available, not the official close price for the period (provider: intrinio)
        transactions : Optional[Annotated[int, Gt(gt=0)]]
            Number of transactions for the symbol in the time period. (provider: polygon)

        Examples
        --------
        >>> from openbb import obb
<<<<<<< HEAD
        >>> obb.etf.historical(symbol='SPY')
        >>> obb.etf.historical(symbol='SPY', provider='yfinance')
        >>> # This function accepts multiple tickers.
        >>> obb.etf.historical(symbol='SPY,IWM,QQQ,DJIA', provider='yfinance')
=======
        >>> obb.etf.historical(symbol="SPY", interval="1d")
        >>> obb.etf.historical("SPY", provider="yfinance")
        >>> #### This function accepts multiple tickers. ####
        >>> obb.etf.historical("SPY,IWM,QQQ,DJIA", provider="yfinance")
>>>>>>> 8254bd56
        """  # noqa: E501

        return self._run(
            "/etf/historical",
            **filter_inputs(
                provider_choices={
                    "provider": self._get_provider(
                        provider,
                        "/etf/historical",
                        ("fmp", "intrinio", "polygon", "tiingo", "yfinance"),
                    )
                },
                standard_params={
                    "symbol": symbol,
                    "interval": interval,
                    "start_date": start_date,
                    "end_date": end_date,
                },
                extra_params=kwargs,
                extra_info={
                    "symbol": {
                        "multiple_items_allowed": [
                            "fmp",
                            "polygon",
                            "tiingo",
                            "yfinance",
                        ]
                    }
                },
            )
        )

    @exception_handler
    @validate
    def holdings(
        self,
        symbol: Annotated[
            str, OpenBBCustomParameter(description="Symbol to get data for. (ETF)")
        ],
        provider: Optional[Literal["fmp", "sec"]] = None,
        **kwargs
    ) -> OBBject:
        """Get the holdings for an individual ETF.

        Parameters
        ----------
        symbol : str
            Symbol to get data for. (ETF)
        provider : Optional[Literal['fmp', 'sec']]
            The provider to use for the query, by default None.
            If None, the provider specified in defaults is selected or 'fmp' if there is
            no default.
        date : Optional[Union[str, datetime.date]]
            A specific date to get data for. Entering a date will attempt to return the NPORT-P filing for the entered date. This needs to be _exactly_ the date of the filing. Use the holdings_date command/endpoint to find available filing dates for the ETF. (provider: fmp);
            A specific date to get data for.  The date represents the period ending. The date entered will return the closest filing. (provider: sec)
        cik : Optional[str]
            The CIK of the filing entity. Overrides symbol. (provider: fmp)
        use_cache : bool
            Whether or not to use cache for the request. (provider: sec)

        Returns
        -------
        OBBject
            results : List[EtfHoldings]
                Serializable results.
            provider : Optional[Literal['fmp', 'sec']]
                Provider name.
            warnings : Optional[List[Warning_]]
                List of warnings.
            chart : Optional[Chart]
                Chart object.
            extra : Dict[str, Any]
                Extra info.

        EtfHoldings
        -----------
        symbol : Optional[str]
            Symbol representing the entity requested in the data. (ETF)
        name : Optional[str]
            Name of the ETF holding.
        lei : Optional[str]
            The LEI of the holding. (provider: fmp, sec)
        title : Optional[str]
            The title of the holding. (provider: fmp)
        cusip : Optional[str]
            The CUSIP of the holding. (provider: fmp, sec)
        isin : Optional[str]
            The ISIN of the holding. (provider: fmp, sec)
        balance : Optional[int]
            The balance of the holding, in shares or units. (provider: fmp);
            The balance of the holding. (provider: sec)
        units : Optional[Union[str, float]]
            The type of units. (provider: fmp);
            The units of the holding. (provider: sec)
        currency : Optional[str]
            The currency of the holding. (provider: fmp, sec)
        value : Optional[float]
            The value of the holding, in dollars. (provider: fmp, sec)
        weight : Optional[float]
            The weight of the holding, as a normalized percent. (provider: fmp);
            The weight of the holding in ETF in %. (provider: sec)
        payoff_profile : Optional[str]
            The payoff profile of the holding. (provider: fmp, sec)
        asset_category : Optional[str]
            The asset category of the holding. (provider: fmp, sec)
        issuer_category : Optional[str]
            The issuer category of the holding. (provider: fmp, sec)
        country : Optional[str]
            The country of the holding. (provider: fmp, sec)
        is_restricted : Optional[str]
            Whether the holding is restricted. (provider: fmp, sec)
        fair_value_level : Optional[int]
            The fair value level of the holding. (provider: fmp, sec)
        is_cash_collateral : Optional[str]
            Whether the holding is cash collateral. (provider: fmp, sec)
        is_non_cash_collateral : Optional[str]
            Whether the holding is non-cash collateral. (provider: fmp, sec)
        is_loan_by_fund : Optional[str]
            Whether the holding is loan by fund. (provider: fmp, sec)
        cik : Optional[str]
            The CIK of the filing. (provider: fmp)
        acceptance_datetime : Optional[str]
            The acceptance datetime of the filing. (provider: fmp)
        updated : Optional[Union[date, datetime]]
            The date the data was updated. (provider: fmp)
        other_id : Optional[str]
            Internal identifier for the holding. (provider: sec)
        loan_value : Optional[float]
            The loan value of the holding. (provider: sec)
        issuer_conditional : Optional[str]
            The issuer conditions of the holding. (provider: sec)
        asset_conditional : Optional[str]
            The asset conditions of the holding. (provider: sec)
        maturity_date : Optional[date]
            The maturity date of the debt security. (provider: sec)
        coupon_kind : Optional[str]
            The type of coupon for the debt security. (provider: sec)
        rate_type : Optional[str]
            The type of rate for the debt security, floating or fixed. (provider: sec)
        annualized_return : Optional[float]
            The annualized return on the debt security. (provider: sec)
        is_default : Optional[str]
            If the debt security is defaulted. (provider: sec)
        in_arrears : Optional[str]
            If the debt security is in arrears. (provider: sec)
        is_paid_kind : Optional[str]
            If the debt security payments are paid in kind. (provider: sec)
        derivative_category : Optional[str]
            The derivative category of the holding. (provider: sec)
        counterparty : Optional[str]
            The counterparty of the derivative. (provider: sec)
        underlying_name : Optional[str]
            The name of the underlying asset associated with the derivative. (provider: sec)
        option_type : Optional[str]
            The type of option. (provider: sec)
        derivative_payoff : Optional[str]
            The payoff profile of the derivative. (provider: sec)
        expiry_date : Optional[date]
            The expiry or termination date of the derivative. (provider: sec)
        exercise_price : Optional[float]
            The exercise price of the option. (provider: sec)
        exercise_currency : Optional[str]
            The currency of the option exercise price. (provider: sec)
        shares_per_contract : Optional[float]
            The number of shares per contract. (provider: sec)
        delta : Optional[Union[str, float]]
            The delta of the option. (provider: sec)
        rate_type_rec : Optional[str]
            The type of rate for reveivable portion of the swap. (provider: sec)
        receive_currency : Optional[str]
            The receive currency of the swap. (provider: sec)
        upfront_receive : Optional[float]
            The upfront amount received of the swap. (provider: sec)
        floating_rate_index_rec : Optional[str]
            The floating rate index for reveivable portion of the swap. (provider: sec)
        floating_rate_spread_rec : Optional[float]
            The floating rate spread for reveivable portion of the swap. (provider: sec)
        rate_tenor_rec : Optional[str]
            The rate tenor for reveivable portion of the swap. (provider: sec)
        rate_tenor_unit_rec : Optional[Union[int, str]]
            The rate tenor unit for reveivable portion of the swap. (provider: sec)
        reset_date_rec : Optional[str]
            The reset date for reveivable portion of the swap. (provider: sec)
        reset_date_unit_rec : Optional[Union[int, str]]
            The reset date unit for reveivable portion of the swap. (provider: sec)
        rate_type_pmnt : Optional[str]
            The type of rate for payment portion of the swap. (provider: sec)
        payment_currency : Optional[str]
            The payment currency of the swap. (provider: sec)
        upfront_payment : Optional[float]
            The upfront amount received of the swap. (provider: sec)
        floating_rate_index_pmnt : Optional[str]
            The floating rate index for payment portion of the swap. (provider: sec)
        floating_rate_spread_pmnt : Optional[float]
            The floating rate spread for payment portion of the swap. (provider: sec)
        rate_tenor_pmnt : Optional[str]
            The rate tenor for payment portion of the swap. (provider: sec)
        rate_tenor_unit_pmnt : Optional[Union[int, str]]
            The rate tenor unit for payment portion of the swap. (provider: sec)
        reset_date_pmnt : Optional[str]
            The reset date for payment portion of the swap. (provider: sec)
        reset_date_unit_pmnt : Optional[Union[int, str]]
            The reset date unit for payment portion of the swap. (provider: sec)
        repo_type : Optional[str]
            The type of repo. (provider: sec)
        is_cleared : Optional[str]
            If the repo is cleared. (provider: sec)
        is_tri_party : Optional[str]
            If the repo is tri party. (provider: sec)
        principal_amount : Optional[float]
            The principal amount of the repo. (provider: sec)
        principal_currency : Optional[str]
            The currency of the principal amount. (provider: sec)
        collateral_type : Optional[str]
            The collateral type of the repo. (provider: sec)
        collateral_amount : Optional[float]
            The collateral amount of the repo. (provider: sec)
        collateral_currency : Optional[str]
            The currency of the collateral amount. (provider: sec)
        exchange_currency : Optional[str]
            The currency of the exchange rate. (provider: sec)
        exchange_rate : Optional[float]
            The exchange rate. (provider: sec)
        currency_sold : Optional[str]
            The currency sold in a Forward Derivative. (provider: sec)
        currency_amount_sold : Optional[float]
            The amount of currency sold in a Forward Derivative. (provider: sec)
        currency_bought : Optional[str]
            The currency bought in a Forward Derivative. (provider: sec)
        currency_amount_bought : Optional[float]
            The amount of currency bought in a Forward Derivative. (provider: sec)
        notional_amount : Optional[float]
            The notional amount of the derivative. (provider: sec)
        notional_currency : Optional[str]
            The currency of the derivative's notional amount. (provider: sec)
        unrealized_gain : Optional[float]
            The unrealized gain or loss on the derivative. (provider: sec)

        Examples
        --------
        >>> from openbb import obb
        >>> obb.etf.holdings(symbol='XLK')
        >>> # Including a date (FMP, SEC) will return the holdings as per NPORT-P filings.
        >>> obb.etf.holdings(symbol='XLK', date='2022-03-31', provider='fmp')
        >>> # The same data can be returned from the SEC directly.
        >>> obb.etf.holdings(symbol='XLK', date='2022-03-31', provider='sec')
        """  # noqa: E501

        return self._run(
            "/etf/holdings",
            **filter_inputs(
                provider_choices={
                    "provider": self._get_provider(
                        provider,
                        "/etf/holdings",
                        ("fmp", "sec"),
                    )
                },
                standard_params={
                    "symbol": symbol,
                },
                extra_params=kwargs,
            )
        )

    @exception_handler
    @validate
    def holdings_date(
        self,
        symbol: Annotated[
            str, OpenBBCustomParameter(description="Symbol to get data for. (ETF)")
        ],
        provider: Optional[Literal["fmp"]] = None,
        **kwargs
    ) -> OBBject:
        """Use this function to get the holdings dates, if available.

        Parameters
        ----------
        symbol : str
            Symbol to get data for. (ETF)
        provider : Optional[Literal['fmp']]
            The provider to use for the query, by default None.
            If None, the provider specified in defaults is selected or 'fmp' if there is
            no default.
        cik : Optional[str]
            The CIK of the filing entity. Overrides symbol. (provider: fmp)

        Returns
        -------
        OBBject
            results : List[EtfHoldingsDate]
                Serializable results.
            provider : Optional[Literal['fmp']]
                Provider name.
            warnings : Optional[List[Warning_]]
                List of warnings.
            chart : Optional[Chart]
                Chart object.
            extra : Dict[str, Any]
                Extra info.

        EtfHoldingsDate
        ---------------
        date : date
            The date of the data.

        Examples
        --------
        >>> from openbb import obb
        >>> obb.etf.holdings_date(symbol='XLK')
        """  # noqa: E501

        return self._run(
            "/etf/holdings_date",
            **filter_inputs(
                provider_choices={
                    "provider": self._get_provider(
                        provider,
                        "/etf/holdings_date",
                        ("fmp",),
                    )
                },
                standard_params={
                    "symbol": symbol,
                },
                extra_params=kwargs,
            )
        )

    @exception_handler
    @validate
    def holdings_performance(
        self,
        symbol: Annotated[
            Union[str, List[str]],
            OpenBBCustomParameter(
                description="Symbol to get data for. Multiple items allowed for provider(s): fmp."
            ),
        ],
        provider: Optional[Literal["fmp"]] = None,
        **kwargs
    ) -> OBBject:
        """Get the recent price performance of each ticker held in the ETF.

        Parameters
        ----------
        symbol : Union[str, List[str]]
            Symbol to get data for. Multiple items allowed for provider(s): fmp.
        provider : Optional[Literal['fmp']]
            The provider to use for the query, by default None.
            If None, the provider specified in defaults is selected or 'fmp' if there is
            no default.

        Returns
        -------
        OBBject
            results : List[EtfHoldingsPerformance]
                Serializable results.
            provider : Optional[Literal['fmp']]
                Provider name.
            warnings : Optional[List[Warning_]]
                List of warnings.
            chart : Optional[Chart]
                Chart object.
            extra : Dict[str, Any]
                Extra info.

        EtfHoldingsPerformance
        ----------------------
        one_day : Optional[float]
            One-day return.
        wtd : Optional[float]
            Week to date return.
        one_week : Optional[float]
            One-week return.
        mtd : Optional[float]
            Month to date return.
        one_month : Optional[float]
            One-month return.
        qtd : Optional[float]
            Quarter to date return.
        three_month : Optional[float]
            Three-month return.
        six_month : Optional[float]
            Six-month return.
        ytd : Optional[float]
            Year to date return.
        one_year : Optional[float]
            One-year return.
        three_year : Optional[float]
            Three-year return.
        five_year : Optional[float]
            Five-year return.
        ten_year : Optional[float]
            Ten-year return.
        max : Optional[float]
            Return from the beginning of the time series.
        symbol : Optional[str]
            The ticker symbol. (provider: fmp)

        Examples
        --------
        >>> from openbb import obb
        >>> obb.etf.holdings_performance(symbol='XLK')
        """  # noqa: E501

        return self._run(
            "/etf/holdings_performance",
            **filter_inputs(
                provider_choices={
                    "provider": self._get_provider(
                        provider,
                        "/etf/holdings_performance",
                        ("fmp",),
                    )
                },
                standard_params={
                    "symbol": symbol,
                },
                extra_params=kwargs,
                extra_info={"symbol": {"multiple_items_allowed": ["fmp"]}},
            )
        )

    @exception_handler
    @validate
    def info(
        self,
        symbol: Annotated[
            Union[str, List[str]],
            OpenBBCustomParameter(
                description="Symbol to get data for. (ETF) Multiple items allowed for provider(s): fmp, yfinance."
            ),
        ],
        provider: Optional[Literal["fmp", "yfinance"]] = None,
        **kwargs
    ) -> OBBject:
        """ETF Information Overview.

        Parameters
        ----------
        symbol : Union[str, List[str]]
            Symbol to get data for. (ETF) Multiple items allowed for provider(s): fmp, yfinance.
        provider : Optional[Literal['fmp', 'yfinance']]
            The provider to use for the query, by default None.
            If None, the provider specified in defaults is selected or 'fmp' if there is
            no default.

        Returns
        -------
        OBBject
            results : List[EtfInfo]
                Serializable results.
            provider : Optional[Literal['fmp', 'yfinance']]
                Provider name.
            warnings : Optional[List[Warning_]]
                List of warnings.
            chart : Optional[Chart]
                Chart object.
            extra : Dict[str, Any]
                Extra info.

        EtfInfo
        -------
        symbol : str
            Symbol representing the entity requested in the data. (ETF)
        name : Optional[str]
            Name of the ETF.
        description : Optional[str]
            Description of the fund.
        inception_date : Optional[str]
            Inception date of the ETF.
        issuer : Optional[str]
            Company of the ETF. (provider: fmp)
        cusip : Optional[str]
            CUSIP of the ETF. (provider: fmp)
        isin : Optional[str]
            ISIN of the ETF. (provider: fmp)
        domicile : Optional[str]
            Domicile of the ETF. (provider: fmp)
        asset_class : Optional[str]
            Asset class of the ETF. (provider: fmp)
        aum : Optional[float]
            Assets under management. (provider: fmp)
        nav : Optional[float]
            Net asset value of the ETF. (provider: fmp)
        nav_currency : Optional[str]
            Currency of the ETF's net asset value. (provider: fmp)
        expense_ratio : Optional[float]
            The expense ratio, as a normalized percent. (provider: fmp)
        holdings_count : Optional[int]
            Number of holdings. (provider: fmp)
        avg_volume : Optional[float]
            Average daily trading volume. (provider: fmp)
        website : Optional[str]
            Website of the issuer. (provider: fmp)
        fund_type : Optional[str]
            The legal type of fund. (provider: yfinance)
        fund_family : Optional[str]
            The fund family. (provider: yfinance)
        category : Optional[str]
            The fund category. (provider: yfinance)
        exchange : Optional[str]
            The exchange the fund is listed on. (provider: yfinance)
        exchange_timezone : Optional[str]
            The timezone of the exchange. (provider: yfinance)
        currency : Optional[str]
            The currency in which the fund is listed. (provider: yfinance)
        nav_price : Optional[float]
            The net asset value per unit of the fund. (provider: yfinance)
        total_assets : Optional[int]
            The total value of assets held by the fund. (provider: yfinance)
        trailing_pe : Optional[float]
            The trailing twelve month P/E ratio of the fund's assets. (provider: yfinance)
        dividend_yield : Optional[float]
            The dividend yield of the fund, as a normalized percent. (provider: yfinance)
        dividend_rate_ttm : Optional[float]
            The trailing twelve month annual dividend rate of the fund, in currency units. (provider: yfinance)
        dividend_yield_ttm : Optional[float]
            The trailing twelve month annual dividend yield of the fund, as a normalized percent. (provider: yfinance)
        year_high : Optional[float]
            The fifty-two week high price. (provider: yfinance)
        year_low : Optional[float]
            The fifty-two week low price. (provider: yfinance)
        ma_50d : Optional[float]
            50-day moving average price. (provider: yfinance)
        ma_200d : Optional[float]
            200-day moving average price. (provider: yfinance)
        return_ytd : Optional[float]
            The year-to-date return of the fund, as a normalized percent. (provider: yfinance)
        return_3y_avg : Optional[float]
            The three year average return of the fund, as a normalized percent. (provider: yfinance)
        return_5y_avg : Optional[float]
            The five year average return of the fund, as a normalized percent. (provider: yfinance)
        beta_3y_avg : Optional[float]
            The three year average beta of the fund. (provider: yfinance)
        volume_avg : Optional[float]
            The average daily trading volume of the fund. (provider: yfinance)
        volume_avg_10d : Optional[float]
            The average daily trading volume of the fund over the past ten days. (provider: yfinance)
        bid : Optional[float]
            The current bid price. (provider: yfinance)
        bid_size : Optional[float]
            The current bid size. (provider: yfinance)
        ask : Optional[float]
            The current ask price. (provider: yfinance)
        ask_size : Optional[float]
            The current ask size. (provider: yfinance)
        open : Optional[float]
            The open price of the most recent trading session. (provider: yfinance)
        high : Optional[float]
            The highest price of the most recent trading session. (provider: yfinance)
        low : Optional[float]
            The lowest price of the most recent trading session. (provider: yfinance)
        volume : Optional[int]
            The trading volume of the most recent trading session. (provider: yfinance)
        prev_close : Optional[float]
            The previous closing price. (provider: yfinance)

        Examples
        --------
        >>> from openbb import obb
        >>> obb.etf.info(symbol='SPY')
        >>> # This function accepts multiple tickers.
        >>> obb.etf.info(symbol='SPY,IWM,QQQ,DJIA', provider='fmp')
        """  # noqa: E501

        return self._run(
            "/etf/info",
            **filter_inputs(
                provider_choices={
                    "provider": self._get_provider(
                        provider,
                        "/etf/info",
                        ("fmp", "yfinance"),
                    )
                },
                standard_params={
                    "symbol": symbol,
                },
                extra_params=kwargs,
                extra_info={"symbol": {"multiple_items_allowed": ["fmp", "yfinance"]}},
            )
        )

    @exception_handler
    @validate
    def price_performance(
        self,
        symbol: Annotated[
            Union[str, List[str]],
            OpenBBCustomParameter(
                description="Symbol to get data for. Multiple items allowed for provider(s): fmp."
            ),
        ],
        provider: Optional[Literal["fmp"]] = None,
        **kwargs
    ) -> OBBject:
        """Price performance as a return, over different periods. This is a proxy for `equity.price.performance`.

        Parameters
        ----------
        symbol : Union[str, List[str]]
            Symbol to get data for. Multiple items allowed for provider(s): fmp.
        provider : Optional[Literal['fmp']]
            The provider to use for the query, by default None.
            If None, the provider specified in defaults is selected or 'fmp' if there is
            no default.

        Returns
        -------
        OBBject
            results : List[PricePerformance]
                Serializable results.
            provider : Optional[Literal['fmp']]
                Provider name.
            warnings : Optional[List[Warning_]]
                List of warnings.
            chart : Optional[Chart]
                Chart object.
            extra : Dict[str, Any]
                Extra info.

        PricePerformance
        ----------------
        one_day : Optional[float]
            One-day return.
        wtd : Optional[float]
            Week to date return.
        one_week : Optional[float]
            One-week return.
        mtd : Optional[float]
            Month to date return.
        one_month : Optional[float]
            One-month return.
        qtd : Optional[float]
            Quarter to date return.
        three_month : Optional[float]
            Three-month return.
        six_month : Optional[float]
            Six-month return.
        ytd : Optional[float]
            Year to date return.
        one_year : Optional[float]
            One-year return.
        three_year : Optional[float]
            Three-year return.
        five_year : Optional[float]
            Five-year return.
        ten_year : Optional[float]
            Ten-year return.
        max : Optional[float]
            Return from the beginning of the time series.
        symbol : Optional[str]
            The ticker symbol. (provider: fmp)

        Examples
        --------
        >>> from openbb import obb
        >>> obb.etf.price_performance(symbol='QQQ')
        >>> obb.etf.price_performance(symbol='SPY,QQQ,IWM,DJIA', provider='fmp')
        """  # noqa: E501

        return self._run(
            "/etf/price_performance",
            **filter_inputs(
                provider_choices={
                    "provider": self._get_provider(
                        provider,
                        "/etf/price_performance",
                        ("fmp",),
                    )
                },
                standard_params={
                    "symbol": symbol,
                },
                extra_params=kwargs,
                extra_info={"symbol": {"multiple_items_allowed": ["fmp"]}},
            )
        )

    @exception_handler
    @validate
    def search(
        self,
        query: Annotated[
            Optional[str], OpenBBCustomParameter(description="Search query.")
        ] = "",
        provider: Optional[Literal["fmp"]] = None,
        **kwargs
    ) -> OBBject:
        """Search for ETFs.

        An empty query returns the full list of ETFs from the provider.


        Parameters
        ----------
        query : Optional[str]
            Search query.
        provider : Optional[Literal['fmp']]
            The provider to use for the query, by default None.
            If None, the provider specified in defaults is selected or 'fmp' if there is
            no default.
        exchange : Optional[Literal['AMEX', 'NYSE', 'NASDAQ', 'ETF', 'TSX', 'EURONEXT']]
            The exchange code the ETF trades on. (provider: fmp)
        is_active : Optional[Literal[True, False]]
            Whether the ETF is actively trading. (provider: fmp)

        Returns
        -------
        OBBject
            results : List[EtfSearch]
                Serializable results.
            provider : Optional[Literal['fmp']]
                Provider name.
            warnings : Optional[List[Warning_]]
                List of warnings.
            chart : Optional[Chart]
                Chart object.
            extra : Dict[str, Any]
                Extra info.

        EtfSearch
        ---------
        symbol : str
            Symbol representing the entity requested in the data.(ETF)
        name : Optional[str]
            Name of the ETF.
        market_cap : Optional[float]
            The market cap of the ETF. (provider: fmp)
        sector : Optional[str]
            The sector of the ETF. (provider: fmp)
        industry : Optional[str]
            The industry of the ETF. (provider: fmp)
        beta : Optional[float]
            The beta of the ETF. (provider: fmp)
        price : Optional[float]
            The current price of the ETF. (provider: fmp)
        last_annual_dividend : Optional[float]
            The last annual dividend paid. (provider: fmp)
        volume : Optional[float]
            The current trading volume of the ETF. (provider: fmp)
        exchange : Optional[str]
            The exchange code the ETF trades on. (provider: fmp)
        exchange_name : Optional[str]
            The full name of the exchange the ETF trades on. (provider: fmp)
        country : Optional[str]
            The country the ETF is registered in. (provider: fmp)
        actively_trading : Optional[Literal[True, False]]
            Whether the ETF is actively trading. (provider: fmp)

        Examples
        --------
        >>> from openbb import obb
        >>> obb.etf.search()
        >>> # An empty query returns the full list of ETFs from the provider.
        >>> obb.etf.search()
        >>> # The query will return results from text-based fields containing the term.
        >>> obb.etf.search(query='commercial real estate', provider='fmp')
        """  # noqa: E501

        return self._run(
            "/etf/search",
            **filter_inputs(
                provider_choices={
                    "provider": self._get_provider(
                        provider,
                        "/etf/search",
                        ("fmp",),
                    )
                },
                standard_params={
                    "query": query,
                },
                extra_params=kwargs,
            )
        )

    @exception_handler
    @validate
    def sectors(
        self,
        symbol: Annotated[
            str, OpenBBCustomParameter(description="Symbol to get data for. (ETF)")
        ],
        provider: Optional[Literal["fmp"]] = None,
        **kwargs
    ) -> OBBject:
        """ETF Sector weighting.

        Parameters
        ----------
        symbol : str
            Symbol to get data for. (ETF)
        provider : Optional[Literal['fmp']]
            The provider to use for the query, by default None.
            If None, the provider specified in defaults is selected or 'fmp' if there is
            no default.

        Returns
        -------
        OBBject
            results : List[EtfSectors]
                Serializable results.
            provider : Optional[Literal['fmp']]
                Provider name.
            warnings : Optional[List[Warning_]]
                List of warnings.
            chart : Optional[Chart]
                Chart object.
            extra : Dict[str, Any]
                Extra info.

        EtfSectors
        ----------
        sector : str
            Sector of exposure.
        weight : Optional[float]
            Exposure of the ETF to the sector in normalized percentage points.

        Examples
        --------
        >>> from openbb import obb
        >>> obb.etf.sectors(symbol='SPY')
        """  # noqa: E501

        return self._run(
            "/etf/sectors",
            **filter_inputs(
                provider_choices={
                    "provider": self._get_provider(
                        provider,
                        "/etf/sectors",
                        ("fmp",),
                    )
                },
                standard_params={
                    "symbol": symbol,
                },
                extra_params=kwargs,
            )
        )<|MERGE_RESOLUTION|>--- conflicted
+++ resolved
@@ -310,17 +310,10 @@
         Examples
         --------
         >>> from openbb import obb
-<<<<<<< HEAD
         >>> obb.etf.historical(symbol='SPY')
         >>> obb.etf.historical(symbol='SPY', provider='yfinance')
         >>> # This function accepts multiple tickers.
         >>> obb.etf.historical(symbol='SPY,IWM,QQQ,DJIA', provider='yfinance')
-=======
-        >>> obb.etf.historical(symbol="SPY", interval="1d")
-        >>> obb.etf.historical("SPY", provider="yfinance")
-        >>> #### This function accepts multiple tickers. ####
-        >>> obb.etf.historical("SPY,IWM,QQQ,DJIA", provider="yfinance")
->>>>>>> 8254bd56
         """  # noqa: E501
 
         return self._run(

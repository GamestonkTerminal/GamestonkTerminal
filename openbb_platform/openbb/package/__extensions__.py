--- conflicted
+++ resolved
@@ -67,7 +67,6 @@
         return self.__doc__ or ""
 
     @property
-<<<<<<< HEAD
     def commodity(self):  # route = "/commodity"
         from . import commodity
 
@@ -75,10 +74,6 @@
 
     @property
     def crypto(self):  # route = "/crypto"
-=======
-    def crypto(self):
-        # pylint: disable=import-outside-toplevel
->>>>>>> f9fbb2a8
         from . import crypto
 
         return crypto.ROUTER_crypto(command_runner=self._command_runner)
@@ -98,7 +93,6 @@
         return derivatives.ROUTER_derivatives(command_runner=self._command_runner)
 
     @property
-<<<<<<< HEAD
     def econometrics(self):  # route = "/econometrics"
         from . import econometrics
 
@@ -106,10 +100,6 @@
 
     @property
     def economy(self):  # route = "/economy"
-=======
-    def economy(self):
-        # pylint: disable=import-outside-toplevel
->>>>>>> f9fbb2a8
         from . import economy
 
         return economy.ROUTER_economy(command_runner=self._command_runner)
@@ -150,7 +140,6 @@
         return news.ROUTER_news(command_runner=self._command_runner)
 
     @property
-<<<<<<< HEAD
     def quantitative(self):  # route = "/quantitative"
         from . import quantitative
 
@@ -158,10 +147,6 @@
 
     @property
     def regulators(self):  # route = "/regulators"
-=======
-    def regulators(self):
-        # pylint: disable=import-outside-toplevel
->>>>>>> f9fbb2a8
         from . import regulators
 
         return regulators.ROUTER_regulators(command_runner=self._command_runner)

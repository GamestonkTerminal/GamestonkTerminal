--- conflicted
+++ resolved
@@ -265,15 +265,9 @@
             Strike price of the options contract.
         option_type : List[str]
             The type of option.
-<<<<<<< HEAD
-        volume : List[Optional[int]]
-            The trading volume.
-        open_interest : List[Optional[int]]
-=======
         volume : Optional[int]
             The trading volume.
         open_interest : Optional[int]
->>>>>>> 3e2d8b53
             Open interest at the time.
         last_price : List[Optional[float]]
             Last trade price at the time.

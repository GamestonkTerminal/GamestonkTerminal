--- conflicted
+++ resolved
@@ -18,6 +18,7 @@
 
 ```bash
 pip install openbb
+pip install openbb
 ```
 
 To install extensions that expand the core functionalities specify the extension name or use `all` to install all.
@@ -27,12 +28,8 @@
 pip install openbb[charting]
 
 # Install all available extensions
-pip install openbb[all]
-<<<<<<< HEAD
-```
-=======
+pip install openbb[all] --pre
 ``````
->>>>>>> 10cfd1e9
 
 > Note: These instruction are specific to v4. For installation instructions and documentation for v3 go to our [website](https://docs.openbb.co/sdk).
 

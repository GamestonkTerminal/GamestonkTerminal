"""Options Controller Module."""
__docformat__ = "numpy"
# pylint:disable=too-many-lines


import argparse
import os
from datetime import datetime, timedelta
from typing import List

import matplotlib.pyplot as plt
from colorama import Style
from prompt_toolkit.completion import NestedCompleter

from gamestonk_terminal import feature_flags as gtff
from gamestonk_terminal.config_terminal import TRADIER_TOKEN
from gamestonk_terminal.helper_funcs import (
    EXPORT_BOTH_RAW_DATA_AND_FIGURES,
    check_positive,
    get_flair,
    parse_known_args_and_warn,
    MENU_GO_BACK,
    MENU_QUIT,
    MENU_RESET,
    try_except,
<<<<<<< HEAD
=======
    valid_date,
>>>>>>> d5929d0a
)
from gamestonk_terminal.menu import session
from gamestonk_terminal.options import (
    barchart_view,
    calculator_view,
    fdscanner_view,
    syncretism_view,
    tradier_model,
    tradier_view,
    yfinance_model,
    yfinance_view,
    alphaquery_view,
)
from gamestonk_terminal.stocks import stocks_controller
from gamestonk_terminal.options import payoff_controller, chartexchange_view


class OptionsController:
    """Options Controller class."""

    CHOICES = [
        "cls",
        "?",
        "help",
        "q",
        "quit",
        "reset",
    ]

    CHOICES_COMMANDS = [
        "disp",
        "scr",
        "calc",
        "yf",
        "tr",
        "info",
        "pcr",
        "load",
        "exp",
        "vol",
        "voi",
        "oi",
        "hist",
        "chains",
        "grhist",
        "unu",
        "stocks",
        "payoff",
        "plot",
        "parity",
    ]

    CHOICES += CHOICES_COMMANDS

    PRESET_PATH = os.path.join(os.path.abspath(os.path.dirname(__file__)), "presets/")

    POSSIBLE_GREEKS = [
        "iv",
        "gamma",
        "theta",
        "vega",
        "delta",
        "rho",
        "premium",
    ]

    def __init__(self, ticker):
        """Constructor"""
        self.ticker = ticker

        if ticker:
            if TRADIER_TOKEN == "REPLACE_ME":
                print("Loaded expiry dates from Yahoo Finance")
                self.expiry_dates = yfinance_model.option_expirations(self.ticker)
            else:
                print("Loaded expiry dates from Tradier")
                self.expiry_dates = tradier_model.option_expirations(self.ticker)

        self.selected_date = ""

        self.op_parser = argparse.ArgumentParser(add_help=False, prog="options")
        self.op_parser.add_argument(
            "cmd",
            choices=self.CHOICES,
        )

    def print_help(self):
        """Print help."""
        colored = self.ticker and self.selected_date
        help_text = """
>> OPTIONS <<

What do you want to do?
    cls           clear screen
    ?/help        show this menu again
    q             quit this menu, and shows back to main menu
    quit          quit to abandon program
    reset         reset terminal and reload configs

"""
        help_text += ">>  stocks        go into stocks context"
        if self.ticker:
            help_text += f" with {self.ticker}"

        help_text += f"""

Explore:
    disp          display all preset screeners filters
    scr           output screener options [Syncretism.io]
    unu           show unusual options activity [fdscanner.com]
    calc          basic call/put PnL calculator

Current Ticker: {self.ticker or None}
Current Expiry: {self.selected_date or None}

    load          load new ticker
    exp           see and set expiration dates
{"" if self.ticker else Style.DIM}
    pcr           display put call ratio for ticker [AlphaQuery.com]{Style.DIM if not colored else ''}
    info          display option information (volatility, IV rank etc) [Barchart.com]
    chains        display option chains with greeks [Tradier]
    oi            plot open interest [Tradier/YF]
    vol           plot volume [Tradier/YF]
    voi           plot volume and open interest [Tradier/YF]
    hist          plot option history [Tradier]
    grhist        plot option greek history [Syncretism.io]
    plot          plot variables provided by the user [Yfinance]
    parity        shows whether options are above or below expected price [Yfinance]
>   payoff        shows payoff diagram for a selection of options [Yfinance]
{Style.RESET_ALL if not colored else ''}"""
        print(help_text)

    def switch(self, an_input: str):
        """Process and dispatch input.

        Returns
        -------
        MENU_GO_BACK, MENU_QUIT, MENU_RESET
            MENU_GO_BACK - Show main context menu again
            MENU_QUIT - Quit terminal
            MENU_RESET - Reset terminal and go back to same previous menu
        """

        # Empty command
        if not an_input:
            print("")
            return None

        (known_args, other_args) = self.op_parser.parse_known_args(an_input.split())

        # Help menu again
        if known_args.cmd == "?":
            self.print_help()
            return None

        # Clear screen
        if known_args.cmd == "cls":
            os.system("cls||clear")
            return None

        return getattr(
            self, "call_" + known_args.cmd, lambda: "Command not recognized!"
        )(other_args)

    def call_help(self, _):
        """Process Help command."""
        self.print_help()

    def call_q(self, _):
        """Process Q command - quit the menu"""
        return MENU_GO_BACK

    def call_quit(self, _):
        """Process Quit command - exit the program"""
        return MENU_QUIT

    def call_reset(self, _):
        """Process Reset command - reset the program"""
        return MENU_RESET

    @try_except
    def call_calc(self, other_args: List[str]):
        """Process calc command"""
        parser = argparse.ArgumentParser(
            add_help=False,
            formatter_class=argparse.ArgumentDefaultsHelpFormatter,
            prog="calc",
            description="Calculate profit or loss for given option settings.",
        )
        parser.add_argument(
            "--put",
            action="store_true",
            default=False,
            dest="put",
            help="Flag to calculate put option",
        )
        parser.add_argument(
            "--sell",
            action="store_true",
            default=False,
            dest="sell",
            help="Flag to get profit chart of selling contract",
        )
        parser.add_argument(
            "-s",
            "--strike",
            type=float,
            dest="strike",
            help="Option strike price",
            default=10,
        )
        parser.add_argument(
            "-p",
            "--premium",
            type=float,
            dest="premium",
            help="Premium price",
            default=1,
        )
        parser.add_argument(
            "-m",
            "--min",
            type=float,
            dest="min",
            help="Min price to look at",
            default=-1,
            required="-M" in other_args,
        )
        parser.add_argument(
            "-M",
            "--max",
            type=float,
            dest="max",
            help="Max price to look at",
            default=-1,
            required="-m" in other_args,
        )

        ns_parser = parse_known_args_and_warn(parser, other_args)
        if not ns_parser:
            return
        if ns_parser.min > 0 and ns_parser.max > 0:
            pars = {"x_min": ns_parser.min, "x_max": ns_parser.max}
        else:
            pars = {}
        calculator_view.view_calculator(
            strike=ns_parser.strike,
            premium=ns_parser.premium,
            put=ns_parser.put,
            sell=ns_parser.sell,
            **pars,
        )

    @try_except
    def call_unu(self, other_args: List[str]):
        """Process act command"""
        parser = argparse.ArgumentParser(
            prog="unu",
            add_help=False,
            formatter_class=argparse.ArgumentDefaultsHelpFormatter,
            description="This command gets unusual options from fdscanner.com",
        )
        parser.add_argument(
            "-n",
            "--num",
            dest="num",
            type=int,
            default=20,
            help="Number of options to show.  Each scraped page gives 20 results.",
        )
        parser.add_argument(
            "--sortby",
            dest="sortby",
            default="Vol/OI",
            choices=["Option", "Vol/OI", "Vol", "OI", "Bid", "Ask"],
            help="Column to sort by.  Vol/OI is the default and typical variable to be considered unusual.",
        )
        parser.add_argument(
            "-a",
            "--ascending",
            dest="ascend",
            default=False,
            action="store_true",
            help="Flag to sort in ascending order",
        )
        parser.add_argument(
            "--export",
            choices=["csv", "json", "xlsx"],
            default="",
            dest="export",
            help="Export dataframe data to csv,json,xlsx file",
        )
        ns_parser = parse_known_args_and_warn(parser, other_args)
        if not ns_parser:
            return
        fdscanner_view.display_options(
            num=ns_parser.num,
            sort_column=ns_parser.sortby,
            export=ns_parser.export,
            ascending=ns_parser.ascend,
        )

    @try_except
<<<<<<< HEAD
=======
    def call_pcr(self, other_args: List[str]):
        parser = argparse.ArgumentParser(
            add_help=False,
            formatter_class=argparse.ArgumentDefaultsHelpFormatter,
            prog="pcr",
            description="Display put to call ratio for ticker [AlphaQuery.com]",
        )
        parser.add_argument(
            "-l",
            "-length",
            help="Window length to get",
            dest="length",
            choices=[10, 20, 30, 60, 90, 120, 150, 180],
            default=30,
            type=int,
        )
        parser.add_argument(
            "-s",
            "--start-date",
            help="Start date for plot",
            type=valid_date,
            default=datetime.now() - timedelta(days=366),
            dest="start",
        )

        ns_parser = parse_known_args_and_warn(
            parser, other_args, export_allowed=EXPORT_BOTH_RAW_DATA_AND_FIGURES
        )
        if not ns_parser:
            return
        if not self.ticker:
            print("No ticker loaded.\n")
            return

        alphaquery_view.display_put_call_ratio(
            ticker=self.ticker,
            window=ns_parser.length,
            start_date=ns_parser.start.strftime("%Y-%m-%d"),
            export=ns_parser.export,
        )

>>>>>>> d5929d0a
    def call_info(self, other_args: List[str]):
        """Process info command"""
        if not self.ticker:
            print("No ticker loaded.\n")
            return

        parser = argparse.ArgumentParser(
            add_help=False,
            formatter_class=argparse.ArgumentDefaultsHelpFormatter,
            prog="info",
            description="Display option data [Source: Barchart.com]",
        )
        parser.add_argument(
            "--export",
            choices=["csv", "json", "xlsx"],
            default="",
            dest="export",
            help="Export dataframe data to csv,json,xlsx file",
        )

        ns_parser = parse_known_args_and_warn(parser, other_args)
        if not ns_parser:
            return
        barchart_view.print_options_data(ticker=self.ticker, export=ns_parser.export)

    @try_except
    def call_disp(self, other_args: List[str]):
        """Process disp command"""
        parser = argparse.ArgumentParser(
            add_help=False,
            formatter_class=argparse.ArgumentDefaultsHelpFormatter,
            prog="disp",
            description="""View available presets under presets folder.""",
        )
        parser.add_argument(
            "-p",
            "--preset",
            action="store",
            dest="preset",
            type=str,
            help="View specific preset",
            default="",
            choices=[
                preset.split(".")[0]
                for preset in os.listdir(self.PRESET_PATH)
                if preset[-4:] == ".ini"
            ],
        )
        if other_args and "-" not in other_args[0]:
            other_args.insert(0, "-p")
        ns_parser = parse_known_args_and_warn(parser, other_args)
        if not ns_parser:
            return
        syncretism_view.view_available_presets(
            preset=ns_parser.preset, presets_path=self.PRESET_PATH
        )

    @try_except
    def call_scr(self, other_args: List[str]):
        """Process scr command"""
        parser = argparse.ArgumentParser(
            add_help=False,
            formatter_class=argparse.ArgumentDefaultsHelpFormatter,
            prog="scr",
            description="""Sreener filter output from https://ops.syncretism.io/index.html.
        Where: CS: Contract Symbol; S: Symbol, T: Option Type; Str: Strike; Exp v: Expiration;
        IV: Implied Volatility; LP: Last Price; B: Bid; A: Ask; V: Volume; OI: Open Interest;
        Y: Yield; MY: Monthly Yield; SMP: Regular Market Price; SMDL: Regular Market Day Low;
        SMDH: Regular Market Day High; LU: Last Trade Date; LC: Last Crawl; ITM: In The Money;
        PC: Price Change; PB: Price-to-book. """,
        )
        parser.add_argument(
            "-p",
            "--preset",
            action="store",
            dest="preset",
            type=str,
            default="template",
            help="Filter presets",
            choices=[
                preset.split(".")[0]
                for preset in os.listdir(self.PRESET_PATH)
                if preset[-4:] == ".ini"
            ],
        )
        parser.add_argument(
            "--export",
            choices=["csv", "json", "xlsx"],
            default="",
            dest="export",
            help="Export dataframe data to csv,json,xlsx file",
        )
        parser.add_argument(
            "-n",
            "--num",
            type=check_positive,
            default=-1,
            help="Number of random entries to show.  Default shows all",
            dest="n_show",
        )

        if other_args and "-" not in other_args[0]:
            other_args.insert(0, "-p")
        ns_parser = parse_known_args_and_warn(parser, other_args)
        if not ns_parser:
            return
        syncretism_view.view_screener_output(
            preset=ns_parser.preset,
            presets_path=self.PRESET_PATH,
            n_show=ns_parser.n_show,
            export=ns_parser.export,
        )

    @try_except
    def call_grhist(self, other_args: List[str]):
        """Process grhist command"""
        parser = argparse.ArgumentParser(
            add_help=False,
            formatter_class=argparse.ArgumentDefaultsHelpFormatter,
            prog="grhist",
            description="Plot historical option greeks.",
        )
        parser.add_argument(
            "-s",
            "--strike",
            dest="strike",
            type=float,
            required="--chain" in other_args or "-h" not in other_args,
            help="Strike price to look at",
        )
        parser.add_argument(
            "--put",
            dest="put",
            action="store_true",
            default=False,
            help="Flag for showing put option",
        )
        parser.add_argument(
            "-g",
            "--greek",
            dest="greek",
            type=str,
            choices=self.POSSIBLE_GREEKS,
            default="delta",
            help="Greek column to select",
        )
        parser.add_argument(
            "--chain", dest="chain_id", default="", type=str, help="OCC option symbol"
        )
        parser.add_argument(
            "--raw",
            dest="raw",
            action="store_true",
            default=False,
            help="Display raw data",
        )
        parser.add_argument(
            "-n",
            "--num",
            dest="num",
            default=20,
            help="Number of raw data rows to show",
        )
        parser.add_argument(
            "--export",
            choices=["csv", "json", "xlsx"],
            default="",
            dest="export",
            help="Export dataframe data to csv,json,xlsx file",
        )

        ns_parser = parse_known_args_and_warn(parser, other_args)
        if not ns_parser:
            return
        if not self.ticker:
            print("No ticker loaded.  First use `load {ticker}` \n")
            return
        if not self.selected_date:
            print("No expiry loaded.  First use `exp {expiry date}` \n")
            return
        syncretism_view.view_historical_greeks(
            ticker=self.ticker,
            expiry=self.selected_date,
            strike=ns_parser.strike,
            greek=ns_parser.greek,
            chain_id=ns_parser.chain_id,
            put=ns_parser.put,
            raw=ns_parser.raw,
            n_show=ns_parser.num,
            export=ns_parser.export,
        )

    @try_except
    def call_load(self, other_args: List[str]):
        """Process load command"""
        parser = argparse.ArgumentParser(
            add_help=False,
            formatter_class=argparse.ArgumentDefaultsHelpFormatter,
            prog="load",
            description="Load a ticker into option menu",
        )
        parser.add_argument(
            "-t",
            "--ticker",
            action="store",
            dest="ticker",
            required="-h" not in other_args,
            help="Stock ticker",
        )
        parser.add_argument(
            "--source",
            choices=["tr", "yf"],
            dest="source",
            default=None,
            help="Source to get option expirations from",
        )
        if other_args and "-t" not in other_args and "-h" not in other_args:
            other_args.insert(0, "-t")
        ns_parser = parse_known_args_and_warn(parser, other_args)
        if not ns_parser:
            return
        self.ticker = ns_parser.ticker.upper()

        if TRADIER_TOKEN == "REPLACE_ME" or ns_parser.source == "yf":
            self.expiry_dates = yfinance_model.option_expirations(self.ticker)
        else:
            self.expiry_dates = tradier_model.option_expirations(self.ticker)
        print("")

    @try_except
    def call_exp(self, other_args: List[str]):
        """Process exp command"""
        parser = argparse.ArgumentParser(
            add_help=False,
            formatter_class=argparse.ArgumentDefaultsHelpFormatter,
            prog="exp",
            description="See and set expiration date",
        )
        parser.add_argument(
            "-i",
            "--index",
            dest="index",
            action="store",
            type=int,
            default=-1,
            choices=range(len(self.expiry_dates)),
            help="Select index for expiry date.",
        )
        parser.add_argument(
            "-d",
            "--date",
            dest="date",
            type=str,
            choices=self.expiry_dates + [""],
            help="Select date (YYYY-MM-DD)",
            default="",
        )

        if other_args and "-" not in other_args[0]:
            other_args.insert(0, "-i")
        ns_parser = parse_known_args_and_warn(parser, other_args)
        if not ns_parser:
            return
        if not self.ticker:
            print("Please load a ticker using `load {ticker}.\n")
            return
        # Print possible expiry dates
        if ns_parser.index == -1 and not ns_parser.date:
            print("\nAvailable expiry dates:")
            for i, d in enumerate(self.expiry_dates):
                print(f"   {(2 - len(str(i))) * ' '}{i}.  {d}")
            print("")
        elif ns_parser.date:
            if ns_parser.date in self.expiry_dates:
                print(f"Expiration set to {ns_parser.date} \n")
                self.selected_date = ns_parser.date
            else:
                print("Expiration not an option")
        else:
            expiry_date = self.expiry_dates[ns_parser.index]
            print(f"Expiration set to {expiry_date} \n")
            self.selected_date = expiry_date

    @try_except
    def call_hist(self, other_args: List[str]):
        """Process hist command"""
        parser = argparse.ArgumentParser(
            add_help=False,
            formatter_class=argparse.ArgumentDefaultsHelpFormatter,
            prog="hist",
            description="Gets historical quotes for given option chain",
        )
        parser.add_argument(
            "-s",
            "--strike",
            dest="strike",
            type=float,
            required="--chain" not in other_args and "-h" not in other_args,
            help="Strike price to look at",
        )
        parser.add_argument(
            "-p",
            "--put",
            dest="put",
            action="store_true",
            default=False,
            help="Flag for showing put option",
        )
        parser.add_argument(
            "--chain", dest="chain_id", type=str, help="OCC option symbol"
        )
        parser.add_argument(
            "-r",
            "--raw",
            dest="raw",
            action="store_true",
            default=False,
            help="Display raw data",
        )
        parser.add_argument(
            "--export",
            choices=["csv", "json", "xlsx"],
            default="",
            dest="export",
            help="Export dataframe data to csv,json,xlsx file",
        )
        parser.add_argument(
            "--source",
            dest="source",
            type=str,
            choices=["td", "ce"],
            default="ce" if TRADIER_TOKEN == "REPLACE_ME" else "td",
            help="Choose Tradier(TD) or ChartExchange (CE), only affects raw data",
        )
        parser.add_argument(
            "-n",
            "--num",
            dest="num",
            type=int,
            help="Number of data rows to show",
        )

        if (
            other_args
            and ("-s" not in other_args and "--strike" not in other_args)
            and "-h" not in other_args
            and "--chain" not in other_args
        ):
            other_args.insert(0, "-s")
        ns_parser = parse_known_args_and_warn(parser, other_args)
        if not ns_parser:
            return
        if not self.ticker:
            print("No ticker loaded.  First use `load ` \n")
            return
        if not self.selected_date:
            print("No expiry loaded.  First use `exp ` \n")
            return
        if ns_parser.source.lower() == "ce":
            chartexchange_view.display_raw(
                ns_parser.export,
                self.ticker,
                self.selected_date,
                not ns_parser.put,
                ns_parser.strike,
                ns_parser.num,
            )
            return

        if TRADIER_TOKEN == "REPLACE_ME":
            print("TRADIER TOKEN not supplied. \n")
            return

        tradier_view.display_historical(
            ticker=self.ticker,
            expiry=self.selected_date,
            strike=ns_parser.strike,
            put=ns_parser.put,
            export=ns_parser.export,
            raw=ns_parser.raw,
            chain_id=ns_parser.chain_id,
        )

    @try_except
    def call_chains(self, other_args: List[str]):
        """Process chains command"""
        parser = argparse.ArgumentParser(
            prog="chains",
            add_help=False,
            formatter_class=argparse.ArgumentDefaultsHelpFormatter,
            description="Display option chains",
        )
        parser.add_argument(
            "-c",
            "--calls",
            action="store_true",
            default=False,
            dest="calls",
            help="Flag to show calls only",
        )
        parser.add_argument(
            "-p",
            "--puts",
            action="store_true",
            default=False,
            dest="puts",
            help="Flag to show puts only",
        )
        parser.add_argument(
            "-m",
            "--min",
            dest="min_sp",
            type=float,
            default=-1,
            help="minimum strike price to consider.",
        )
        parser.add_argument(
            "-M",
            "--max",
            dest="max_sp",
            type=float,
            default=-1,
            help="maximum strike price to consider.",
        )
        parser.add_argument(
            "-d",
            "--display",
            dest="to_display",
            default=tradier_model.default_columns,
            type=tradier_view.check_valid_option_chains_headers,
            help="columns to look at.  Columns can be:  {bid, ask, strike, bidsize, asksize, volume, open_interest, "
            "delta, gamma, theta, vega, ask_iv, bid_iv, mid_iv} ",
        )
        parser.add_argument(
            "--export",
            choices=["csv", "json", "xlsx"],
            default="",
            dest="export",
            help="Export dataframe data to csv,json,xlsx file",
        )
        ns_parser = parse_known_args_and_warn(parser, other_args)
        if not ns_parser:
            return
        if not self.ticker:
            print("No ticker loaded.  First use `load {ticker}` \n")
            return
        if not self.selected_date:
            print("No expiry loaded.  First use `exp {expiry date}` \n")
            return
        if TRADIER_TOKEN == "REPLACE_ME":
            print("TRADIER TOKEN not supplied. \n")
            return
        tradier_view.display_chains(
            ticker=self.ticker,
            expiry=self.selected_date,
            to_display=ns_parser.to_display,
            min_sp=ns_parser.min_sp,
            max_sp=ns_parser.max_sp,
            calls_only=ns_parser.calls,
            puts_only=ns_parser.puts,
            export=ns_parser.export,
        )

    @try_except
    def call_vol(self, other_args: List[str]):
        """Process vol command"""
        parser = argparse.ArgumentParser(
            add_help=False,
            formatter_class=argparse.ArgumentDefaultsHelpFormatter,
            prog="vol",
            description="Plot volume.  Volume refers to the number of contracts traded today.",
        )
        parser.add_argument(
            "-m",
            "--min",
            default=-1,
            type=float,
            help="Min strike to plot",
            dest="min",
        )
        parser.add_argument(
            "-M",
            "--max",
            default=-1,
            type=float,
            help="Max strike to plot",
            dest="max",
        )
        parser.add_argument(
            "-c",
            "--calls",
            action="store_true",
            default=False,
            dest="calls",
            help="Flag to plot call options only",
        )
        parser.add_argument(
            "-p",
            "--puts",
            action="store_true",
            default=False,
            dest="puts",
            help="Flag to plot put options only",
        )
        parser.add_argument(
            "-s",
            "--source",
            type=str,
            default="tr",
            choices=["tr", "yf"],
            dest="source",
            help="Source to get data from",
        )
        parser.add_argument(
            "--export",
            choices=["csv", "json", "xlsx"],
            default="",
            dest="export",
            help="Export dataframe data to csv,json,xlsx file",
        )
        ns_parser = parse_known_args_and_warn(parser, other_args)
        if not ns_parser:
            return
        if not self.ticker and not self.selected_date:
            print("Ticker and expiration required.\n")
            return
        if ns_parser.source == "tr" and TRADIER_TOKEN != "REPLACE_ME":
            tradier_view.plot_vol(
                ticker=self.ticker,
                expiry=self.selected_date,
                min_sp=ns_parser.min,
                max_sp=ns_parser.max,
                calls_only=ns_parser.calls,
                puts_only=ns_parser.puts_only,
                export=ns_parser.export,
            )
        else:
            yfinance_view.plot_vol(
                ticker=self.ticker,
                expiry=self.selected_date,
                min_sp=ns_parser.min,
                max_sp=ns_parser.max,
                calls_only=ns_parser.calls,
                puts_only=ns_parser.puts,
                export=ns_parser.export,
            )

    @try_except
    def call_voi(self, other_args: List[str]):
        """Process voi command"""
        parser = argparse.ArgumentParser(
            add_help=False,
            formatter_class=argparse.ArgumentDefaultsHelpFormatter,
            prog="voi",
            description="""
                        Plots Volume + Open Interest of calls vs puts.
                    """,
        )
        parser.add_argument(
            "-v",
            "--minv",
            dest="min_vol",
            type=float,
            default=-1,
            help="minimum volume (considering open interest) threshold of the plot.",
        )
        parser.add_argument(
            "-m",
            "--min",
            dest="min_sp",
            type=float,
            default=-1,
            help="minimum strike price to consider in the plot.",
        )
        parser.add_argument(
            "-M",
            "--max",
            dest="max_sp",
            type=float,
            default=-1,
            help="maximum strike price to consider in the plot.",
        )
        parser.add_argument(
            "-s",
            "--source",
            type=str,
            default="tr",
            choices=["tr", "yf"],
            dest="source",
            help="Source to get data from",
        )
        parser.add_argument(
            "--export",
            choices=["csv", "json", "xlsx"],
            default="",
            dest="export",
            help="Export dataframe data to csv,json,xlsx file",
        )
        ns_parser = parse_known_args_and_warn(parser, other_args)
        if not ns_parser:
            return
        if not self.ticker and not self.selected_date:
            print("Ticker and expiration required.\n")
            return
        if ns_parser.source == "tr" and TRADIER_TOKEN != "REPLACE_ME":
            tradier_view.plot_volume_open_interest(
                ticker=self.ticker,
                expiry=self.selected_date,
                min_sp=ns_parser.min_sp,
                max_sp=ns_parser.max_sp,
                min_vol=ns_parser.min_vol,
                export=ns_parser.export,
            )
        else:
            yfinance_view.plot_volume_open_interest(
                ticker=self.ticker,
                expiry=self.selected_date,
                min_sp=ns_parser.min_sp,
                max_sp=ns_parser.max_sp,
                min_vol=ns_parser.min_vol,
                export=ns_parser.export,
            )

        if not self.ticker and not self.selected_date:
            print("Ticker and expiration required.")
            return

    @try_except
    def call_payoff(self, _):
        """Process payoff command"""
        if not self.ticker or not self.selected_date:
            print("Ticker and expiration required.\n")
            return None
        ret = payoff_controller.menu(self.ticker, self.selected_date)
        if ret is False:
            self.print_help()
        else:
            return True
        return False

    @try_except
    def call_oi(self, other_args: List[str]):
        """Process oi command"""
        parser = argparse.ArgumentParser(
            add_help=False,
            formatter_class=argparse.ArgumentDefaultsHelpFormatter,
            prog="oi",
            description="Plot open interest.  Open interest represents the number of contracts that exist.",
        )
        parser.add_argument(
            "-m",
            "--min",
            default=-1,
            type=float,
            help="Min strike to plot",
            dest="min",
        )
        parser.add_argument(
            "-M",
            "--max",
            default=-1,
            type=float,
            help="Max strike to plot",
            dest="max",
        )
        parser.add_argument(
            "-c",
            "--calls",
            action="store_true",
            default=False,
            dest="calls",
            help="Flag to plot call options only",
        )
        parser.add_argument(
            "-p",
            "--puts",
            action="store_true",
            default=False,
            dest="puts",
            help="Flag to plot put options only",
        )
        parser.add_argument(
            "-s",
            "--source",
            type=str,
            default="tr",
            choices=["tr", "yf"],
            dest="source",
            help="Source to get data from",
        )
        parser.add_argument(
            "--export",
            choices=["csv", "json", "xlsx"],
            default="",
            dest="export",
            help="Export dataframe data to csv,json,xlsx file",
        )
        ns_parser = parse_known_args_and_warn(parser, other_args)
        if not ns_parser:
            return
        if not self.ticker and not self.selected_date:
            print("Ticker and expiration required. \n")
            return
        if ns_parser.source == "tr" and TRADIER_TOKEN != "REPLACE_ME":
            tradier_view.plot_oi(
                ticker=self.ticker,
                expiry=self.selected_date,
                min_sp=ns_parser.min,
                max_sp=ns_parser.max,
                calls_only=ns_parser.calls,
                puts_only=ns_parser.puts,
                export=ns_parser.export,
            )
        else:
            yfinance_view.plot_oi(
                ticker=self.ticker,
                expiry=self.selected_date,
                min_sp=ns_parser.min,
                max_sp=ns_parser.max,
                calls_only=ns_parser.calls,
                puts_only=ns_parser.puts,
                export=ns_parser.export,
            )

    @try_except
    def call_plot(self, other_args: List[str]):
        """Process plot command"""
        parser = argparse.ArgumentParser(
            add_help=False,
            formatter_class=argparse.ArgumentDefaultsHelpFormatter,
            prog="plot",
            description="Shows a plot for the given x and y variables",
        )

        parser.add_argument(
            "-p",
            "--put",
            action="store_true",
            default=False,
            dest="put",
            help="Shows puts instead of calls",
        )
        parser.add_argument(
            "-x",
            "--x",
            type=str,
            dest="x",
            default=None,
            choices=["ltd", "s", "lp", "b", "a", "c", "pc", "v", "oi", "iv"],
            help=(
                "ltd- last trade date, s- strike, lp- last price, b- bid, a- ask,"
                "c- change, pc- percent change, v- volume, oi- open interest, iv- implied volatility"
            ),
        )
        parser.add_argument(
            "-y",
            "--y",
            type=str,
            dest="y",
            default=None,
            choices=["ltd", "s", "lp", "b", "a", "c", "pc", "v", "oi", "iv"],
            help=(
                "ltd- last trade date, s- strike, lp- last price, b- bid, a- ask,"
                "c- change, pc- percent change, v- volume, oi- open interest, iv- implied volatility"
            ),
        )
        parser.add_argument(
            "-c",
            "--custom",
            type=str,
            choices=[
                "smile",
            ],
            dest="custom",
            default=None,
            help="Choose from already created graphs",
        )

        ns_parser = parse_known_args_and_warn(parser, other_args)
        if not ns_parser:
            return
        if not self.ticker and not self.selected_date:
            print("Ticker and expiration required. \n")
            return
        if (ns_parser.x is None or ns_parser.y is None) and ns_parser.custom is None:
            print("Please submit an X and Y value, or select a preset.\n")
            return
        yfinance_view.plot_plot(
            self.ticker,
            self.selected_date,
            ns_parser.put,
            ns_parser.x,
            ns_parser.y,
            ns_parser.custom,
        )
        print("")

    def call_stocks(self, _):
        """Process stocks command"""
        return stocks_controller.menu(self.ticker)

    @try_except
    def call_parity(self, other_args: List[str]):
        """Process parity command"""
        parser = argparse.ArgumentParser(
            add_help=False,
            formatter_class=argparse.ArgumentDefaultsHelpFormatter,
            prog="parity",
            description="Shows whether options are over or under valued",
        )

        parser.add_argument(
            "-p",
            "--put",
            action="store_true",
            default=False,
            dest="put",
            help="Shows puts instead of calls",
        )
        parser.add_argument(
            "-a",
            "--ask",
            action="store_true",
            default=False,
            dest="ask",
            help="Use ask price instead of lastPrice",
        )
        parser.add_argument(
            "-m",
            "--min",
            type=float,
            default=None,
            dest="mini",
            help="Minimum strike price shown",
        )
        parser.add_argument(
            "-M",
            "--max",
            type=float,
            default=None,
            dest="maxi",
            help="Maximum strike price shown",
        )
        ns_parser = parse_known_args_and_warn(parser, other_args)
        if not ns_parser:
            return
        if not self.ticker and not self.selected_date:
            print("Ticker and expiration required. \n")
            return
        yfinance_view.show_parity(
            self.ticker,
            self.selected_date,
            ns_parser.put,
            ns_parser.ask,
            ns_parser.mini,
            ns_parser.maxi,
        )
        print("")


def menu(ticker: str = ""):
    """Options Menu."""
    op_controller = OptionsController(ticker)
    op_controller.call_help(None)
    while True:
        # Get input command from user
        if session and gtff.USE_PROMPT_TOOLKIT:
            completer = NestedCompleter.from_nested_dict(
                {c: None for c in op_controller.CHOICES}
            )
            an_input = session.prompt(
                f"{get_flair()} (options)> ",
                completer=completer,
            )
        else:
            an_input = input(f"{get_flair()} (options)> ")

        try:
            plt.close("all")

            process_input = op_controller.switch(an_input)

            if process_input is not None:
                return process_input

        except SystemExit:
            print("The command selected doesn't exist\n")
            continue<|MERGE_RESOLUTION|>--- conflicted
+++ resolved
@@ -23,10 +23,7 @@
     MENU_QUIT,
     MENU_RESET,
     try_except,
-<<<<<<< HEAD
-=======
     valid_date,
->>>>>>> d5929d0a
 )
 from gamestonk_terminal.menu import session
 from gamestonk_terminal.options import (
@@ -330,8 +327,6 @@
         )
 
     @try_except
-<<<<<<< HEAD
-=======
     def call_pcr(self, other_args: List[str]):
         parser = argparse.ArgumentParser(
             add_help=False,
@@ -373,7 +368,7 @@
             export=ns_parser.export,
         )
 
->>>>>>> d5929d0a
+
     def call_info(self, other_args: List[str]):
         """Process info command"""
         if not self.ticker:

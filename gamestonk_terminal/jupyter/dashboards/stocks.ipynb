{
 "cells": [
  {
   "cell_type": "code",
   "execution_count": null,
   "id": "e9ad60bc",
   "metadata": {},
   "outputs": [],
   "source": [
    "import os\n",
    "from datetime import datetime, timedelta\n",
    "import ipywidgets as widgets\n",
    "import plotly.graph_objs as go\n",
    "import yfinance as yf\n",
    "import pandas as pd\n",
    "from IPython.display import display"
   ]
  },
  {
   "cell_type": "code",
   "execution_count": null,
   "id": "beb36881",
   "metadata": {},
   "outputs": [],
   "source": [
    "interval_opts = [\n",
    "    \"1m\",\n",
    "    \"2m\",\n",
    "    \"5m\",\n",
    "    \"15m\",\n",
    "    \"30m\",\n",
    "    \"60m\",\n",
    "    \"90m\",\n",
    "    \"1h\",\n",
    "    \"1d\",\n",
    "    \"5d\",\n",
    "    \"1wk\",\n",
    "    \"1mo\",\n",
    "    \"3mo\",\n",
    "]\n",
    "\n",
    "rows = [\"sector\",\"marketCap\",\"beta\",\"fiftyTwoWeekHigh\",\"fiftyTwoWeekLow\",\"floatShares\",\"sharesShort\",\"exDividendDate\"]\n",
    "\n",
    "views = {\n",
    "    \"Raw Data\": lambda x, y: x,\n",
    "    \"Percent Change\": lambda x, y: x.pct_change(),\n",
    "    \"Rolling Average\": lambda x, y: x.rolling(y).mean(),\n",
    "    \"Rolling Variance\": lambda x, y: x.rolling(y).var(),\n",
    "    \"Rolling Standard Deviation\": lambda x, y: x.rolling(y).var() ** 0.5,\n",
    "    \"Rolling Coefficient of Variation\": lambda x, y: (x.rolling(y).var() ** 0.5)\n",
    "    / (x.rolling(y).mean()),\n",
    "}\n",
    "\n",
    "clean_row = {\n",
    "    \"sector\": \"Sector\",\n",
    "    \"marketCap\": \"M Cap\",\n",
    "    \"beta\": \"Beta\",\n",
    "    \"fiftyTwoWeekHigh\": \"52W High\",\n",
    "    \"fiftyTwoWeekLow\": \"52W Low\",\n",
    "    \"floatShares\": \"Floats\",\n",
    "    \"sharesShort\": \"Shorts\",\n",
    "    \"exDividendDate\": \"Ex-Div\"\n",
    "}\n",
    "\n",
    "clean_data = {\n",
    "    \"sector\": lambda x: \"N/A\" if x is None else x,\n",
    "    \"marketCap\": lambda x: \"N/A\" if x is None else big_num(x),\n",
    "    \"beta\": lambda x: \"N/A\" if x is None else f\"{round(x,2)}\",\n",
    "    \"fiftyTwoWeekHigh\": lambda x: \"N/A\" if x is None else f\"${round(x,2)}\",\n",
    "    \"fiftyTwoWeekLow\": lambda x: \"N/A\" if x is None else f\"${round(x,2)}\",\n",
    "    \"floatShares\": lambda x: \"N/A\" if x is None else big_num(x),\n",
    "    \"sharesShort\": lambda x: \"N/A\" if x is None else big_num(x),\n",
    "    \"exDividendDate\": lambda x: \"N/A\" if x is None else datetime.fromtimestamp(x).strftime(\"%Y/%m/%d\"),\n",
    "}\n",
    "\n",
    "def big_num(num):\n",
    "    if num > 1_000_000_000_000:\n",
    "        return f\"{round(num/1_000_000_000_000,2)}T\"\n",
    "    if num > 1_000_000_000:\n",
    "        return f\"{round(num/1_000_000_000,2)}B\"\n",
    "    if num > 1_000_000:\n",
    "        return f\"{round(num/1_000_000,2)}M\"\n",
    "    if num > 1_000:\n",
    "        return f\"{num/round(1_000,2)}K\"\n",
    "    return f\"{round(num,2)}\"\n",
    "\n",
    "def clean_str(string):\n",
    "    new_str = \"\"\n",
    "    for letter in string:\n",
    "        if letter.isupper():\n",
    "            new_str += \" \"\n",
    "        new_str += letter\n",
    "    return new_str.title()\n",
    "\n",
    "def format_plotly(fig, data, start, end, chart, calc=None):\n",
    "    fig.update_yaxes(title=None)\n",
    "    fig.update_xaxes(title=None)\n",
    "    start_t = start.strftime(\"%Y/%m/%d\")\n",
    "    end_t = end.strftime(\"%Y/%m/%d\")\n",
    "    if calc:\n",
    "        if len(calc) == 1:\n",
    "            fig_title = f\"{calc[0]} of {data} from {start_t} to {end_t}\"\n",
    "        else:\n",
    "            fig_title = f\"{', '.join(calc)} of {data} from {start_t} to {end_t}\"\n",
    "    else:\n",
    "        fig_title = \"Volume\"\n",
    "    height = 500 if chart == \"main\" else 300\n",
    "    fig.update_layout(\n",
    "        margin=dict(l=0, r=10, t=10, b=10),\n",
    "        autosize=False,\n",
    "        width=900,\n",
    "        height=height,\n",
    "        legend=dict(orientation=\"h\"),\n",
    "        title={\n",
    "            \"text\": fig_title,\n",
    "            \"y\": 0.95,\n",
    "            \"x\": 0.5,\n",
    "            \"xanchor\": \"center\",\n",
    "            \"yanchor\": \"top\",\n",
    "        },\n",
    "    )\n",
    "\n",
    "\n",
    "def create_line(visual, x, y, name, data, fig):\n",
    "    if visual == \"line\":\n",
    "        plot = go.Scatter(x=x, y=y[data], mode=\"lines\", name=name, connectgaps=True)\n",
    "    if visual == \"scatter\":\n",
    "        plot = go.Scatter(x=x, y=y[data], mode=\"markers\", name=name)\n",
    "    if visual == \"candle\":\n",
    "        plot = go.Candlestick(\n",
    "            x=x,\n",
    "            open=y[\"Open\"],\n",
    "            close=y[\"Close\"],\n",
    "            high=y[\"High\"],\n",
    "            low=y[\"Low\"],\n",
    "            name=name,\n",
    "        )\n",
    "    fig.add_trace(plot)\n",
    "\n",
    "\n",
    "def show_fig(fig):\n",
    "    config = {\"showTips\": False, \"scrollZoom\": True}\n",
    "    if os.environ.get(\"SERVER_SOFTWARE\", \"jupyter\").startswith(\"voila\"):\n",
    "        fig.show(config=config, renderer=\"notebook\")\n",
    "    else:\n",
<<<<<<< HEAD
    "        fig.show(config=config)\n",
    "\n",
    "def table_data(infos):\n",
    "    cols = [\"Ticker\"] + list(infos)\n",
    "    data = pd.DataFrame(columns=cols)\n",
    "    data[\"Ticker\"] = [clean_row[x] for x in rows]\n",
    "    for ticker in list(infos):\n",
    "        data[ticker] = [clean_data[x](infos[ticker][x]) for x in rows]\n",
    "    new_cols = {k:clean_str(k) for k in rows}\n",
    "    return data\n"
=======
    "        fig.show(config=config)"
>>>>>>> 571e5281
   ]
  },
  {
   "cell_type": "code",
   "execution_count": null,
   "id": "f8c2f65c",
   "metadata": {
    "tags": [
     "parameters"
    ]
   },
   "outputs": [],
   "source": [
    "class Chart:\n",
    "    def __init__(self):\n",
    "        self.last_tickers = \"\"\n",
    "        self.last_interval = \"1d\"\n",
    "        self.df = pd.DataFrame()\n",
    "        self.infos = {}\n",
    "\n",
    "    def create_stock(\n",
    "        self, calculation, data, rolling, start, end, interval, tickers, chart\n",
    "    ):\n",
    "        if tickers and tickers[-1] == \",\":\n",
    "            if tickers != self.last_tickers or interval != self.last_interval:\n",
    "                if interval in [\"1d\", \"5d\", \"1wk\", \"1mo\", \"3mo\"]:\n",
    "                    self.df = yf.download(\n",
    "                        tickers, period=\"max\", interval=interval, progress=False\n",
    "                    )\n",
    "                else:\n",
    "                    end_date = end + timedelta(days=1)\n",
    "                    self.df = yf.download(\n",
    "                        tickers,\n",
    "                        start=start,\n",
    "                        end=end_date,\n",
    "                        interval=interval,\n",
    "                        progress=False,\n",
    "                    )\n",
    "                self.last_tickers = tickers\n",
    "                self.last_interval = interval\n",
    "\n",
    "            start_n = datetime(start.year, start.month, start.day)\n",
    "            end_n = datetime(end.year, end.month, end.day)\n",
    "            fig = go.Figure()\n",
    "            for item in calculation:\n",
    "                calcs = views[item](self.df, rolling)\n",
    "                if interval in [\"1d\", \"5d\", \"1wk\", \"1mo\", \"3mo\"]:\n",
    "                    result = calcs.loc[\n",
    "                        (calcs.index >= start_n) & (calcs.index <= end_n)\n",
    "                    ]\n",
    "                else:\n",
    "                    result = calcs\n",
    "\n",
    "                if len(result.columns) == 6:\n",
    "                    name = f\"{tickers.split(',')[0]} {item}\"\n",
    "                    create_line(chart, result.index, result, name, data, fig)\n",
    "\n",
    "                else:\n",
    "                    for val in result.columns.levels[1]:\n",
    "                        vals = result.xs(val, axis=1, level=1, drop_level=True)\n",
    "                        name = f\"{val.upper()} {item}\"\n",
    "                        create_line(chart, result.index, vals, name, data, fig)\n",
    "\n",
    "            format_plotly(fig, data, start, end, \"main\", calculation)\n",
    "            show_fig(fig)\n",
    "\n",
    "    def create_volume(self, start, end, interval, tickers):\n",
    "        start_n = datetime(start.year, start.month, start.day)\n",
    "        end_n = datetime(end.year, end.month, end.day)\n",
    "        result = self.df.loc[(self.df.index >= start_n) & (self.df.index <= end_n)]\n",
    "        fig = go.Figure()\n",
    "        if len(result.columns) == 6:\n",
    "            name = f\"{tickers.split(',')[0]}\"\n",
    "            create_line(\"line\", result.index, result, name, \"Volume\", fig)\n",
    "        else:\n",
    "            for val in result.columns.levels[1]:\n",
    "                vals = result.xs(val, axis=1, level=1, drop_level=True)\n",
    "                name = f\"{val.upper()}\"\n",
    "                create_line(\"line\", result.index, vals, name, \"Volume\", fig)\n",
    "        format_plotly(fig, \"Volume\", start, end, \"volume\")\n",
<<<<<<< HEAD
    "        show_fig(fig)\n",
    "\n",
    "    def create_table(self, tickers):\n",
    "        if tickers and tickers[-1] == \",\":\n",
    "            clean_tickers = [x for x in tickers.split(\",\") if x]\n",
    "            for ticker in clean_tickers:\n",
    "                if ticker not in self.infos:\n",
    "                    self.infos[ticker] = yf.Ticker(ticker).info\n",
    "            for ticker in self.infos:\n",
    "                if ticker not in tickers:\n",
    "                    self.infos.pop(ticker)\n",
    "            result = table_data(self.infos)\n",
    "            fig = go.Figure(\n",
    "                data= [\n",
    "                    go.Table(\n",
    "                        header = dict(\n",
    "                            values = result.columns,\n",
    "                            fill_color=\"lightgray\",\n",
    "                            font=dict(color=\"black\"),\n",
    "                            align=\"left\"\n",
    "                        ),\n",
    "                        cells=dict(\n",
    "                            values=[result[x] for x in result.columns],\n",
    "                            #fill_color=base,\n",
    "                            #format=[\"\",\",\",\".2f\",\"$.2f\",\"$.2f\",\",\",\",\",\"\"],\n",
    "                            font=dict(color=\"black\"),\n",
    "                            align=\"left\",\n",
    "                        )\n",
    "                    )\n",
    "                ],\n",
    "\n",
    "                )\n",
    "            fig.update_layout(margin=dict(l=0, r=20, t=0, b=0), width=350)\n",
    "            show_fig(fig)\n"
=======
    "        show_fig(fig)"
>>>>>>> 571e5281
   ]
  },
  {
   "cell_type": "code",
   "execution_count": null,
   "id": "e0d4de31-1b4f-4c1f-8467-ca314a578d56",
   "metadata": {},
   "outputs": [],
   "source": [
    "w_auto = widgets.Layout(width=\"auto\")\n",
    "calc_widget = widgets.SelectMultiple(\n",
    "    options=list(views.keys()), value=[\"Raw Data\"], layout=w_auto\n",
    ")\n",
    "\n",
    "data_opts = [\"Open\", \"Close\", \"High\", \"Low\"]\n",
    "data_widget = widgets.Dropdown(\n",
    "    options=data_opts, value=\"Close\", layout=w_auto, description=\"Data\"\n",
    ")\n",
    "rolling_widget = widgets.Dropdown(\n",
    "    options=list(range(2, 101)), value=60, layout=w_auto, description=\"Rolling\"\n",
    ")\n",
    "\n",
    "base_date = (datetime.today() - timedelta(days=365)).date()\n",
    "start_widget = widgets.DatePicker(value=base_date, layout=w_auto, description=\"Start\")\n",
    "end_widget = widgets.DatePicker(\n",
    "    value=datetime.today().date(), layout=w_auto, description=\"End\"\n",
    ")\n",
    "\n",
    "interval_widget = widgets.Dropdown(\n",
    "    options=interval_opts, value=\"1d\", layout=w_auto, description=\"Interval\"\n",
    ")\n",
    "tickers_widget = widgets.Textarea(\n",
    "    value=\"TSLA,\", layout=widgets.Layout(width=\"auto\", height=\"100%\")\n",
    ")\n",
    "chart_opts = [\"line\", \"scatter\", \"candle\"]\n",
    "chart_widget = widgets.Dropdown(\n",
    "    options=chart_opts, value=\"line\", layout=w_auto, description=\"Chart\"\n",
    ")\n",
    "data_box = widgets.VBox([data_widget, rolling_widget, chart_widget])\n",
    "date_box = widgets.VBox([start_widget, end_widget, interval_widget])\n",
    "controls = widgets.HBox(\n",
    "    [tickers_widget, calc_widget, date_box, data_box],\n",
    "    layout=widgets.Layout(width=\"90%\"),\n",
    ")\n",
    "chart = Chart()\n",
    "stocks_view = widgets.interactive_output(\n",
    "    chart.create_stock,\n",
    "    {\n",
    "        \"calculation\": calc_widget,\n",
    "        \"data\": data_widget,\n",
    "        \"rolling\": rolling_widget,\n",
    "        \"start\": start_widget,\n",
    "        \"end\": end_widget,\n",
    "        \"interval\": interval_widget,\n",
    "        \"tickers\": tickers_widget,\n",
    "        \"chart\": chart_widget,\n",
    "    },\n",
    ")\n",
    "\n",
    "volume_view = widgets.interactive_output(\n",
    "    chart.create_volume,\n",
    "    {\n",
    "        \"start\": start_widget,\n",
    "        \"end\": end_widget,\n",
    "        \"interval\": interval_widget,\n",
    "        \"tickers\": tickers_widget,\n",
    "    },\n",
    ")\n",
    "\n",
    "table_view = widgets.interactive_output(\n",
    "    chart.create_table,\n",
    "    {\"tickers\": tickers_widget}\n",
    ")\n",
    "\n",
    "charts = widgets.VBox([stocks_view, volume_view], layout=widgets.Layout(width='100%',padding='0',margin='0'))\n",
    "figures = widgets.HBox([charts, table_view],  layout=widgets.Layout(padding='0',margin='0'))\n",
    "\n",
    "title_html = \"<h1>Stock Analysis Dashboard</h1>\"\n",
    "warning_html = '<p style=\"color:red\"=>Use a comma after EVERY stock typed.</p>'\n",
    "\n",
    "app_contents = [\n",
    "    widgets.HTML(title_html),\n",
    "    controls,\n",
    "    widgets.HTML(warning_html),\n",
<<<<<<< HEAD
    "    figures\n",
=======
    "    stocks_view,\n",
    "    volume_view,\n",
>>>>>>> 571e5281
    "]\n",
    "app = widgets.VBox(app_contents)\n",
    "display(app)"
   ]
  },
  {
   "cell_type": "code",
   "execution_count": null,
   "id": "8f33793c-adc9-4bc1-8fd4-aeff5a00ccba",
   "metadata": {},
   "outputs": [],
   "source": []
  }
 ],
 "metadata": {
  "kernelspec": {
   "display_name": "Python 3 (ipykernel)",
   "language": "python",
   "name": "python3"
  },
  "language_info": {
   "codemirror_mode": {
    "name": "ipython",
    "version": 3
   },
   "file_extension": ".py",
   "mimetype": "text/x-python",
   "name": "python",
   "nbconvert_exporter": "python",
   "pygments_lexer": "ipython3",
   "version": "3.8.12"
  },
  "metadata": {
   "interpreter": {
    "hash": "e896a00ead8b521528d79ac9ef24990696f2b751eb283ab8e0d078c9c4971ffc"
   }
  }
 },
 "nbformat": 4,
 "nbformat_minor": 5
}<|MERGE_RESOLUTION|>--- conflicted
+++ resolved
@@ -143,7 +143,6 @@
     "    if os.environ.get(\"SERVER_SOFTWARE\", \"jupyter\").startswith(\"voila\"):\n",
     "        fig.show(config=config, renderer=\"notebook\")\n",
     "    else:\n",
-<<<<<<< HEAD
     "        fig.show(config=config)\n",
     "\n",
     "def table_data(infos):\n",
@@ -154,9 +153,7 @@
     "        data[ticker] = [clean_data[x](infos[ticker][x]) for x in rows]\n",
     "    new_cols = {k:clean_str(k) for k in rows}\n",
     "    return data\n"
-=======
     "        fig.show(config=config)"
->>>>>>> 571e5281
    ]
   },
   {
@@ -237,7 +234,6 @@
     "                name = f\"{val.upper()}\"\n",
     "                create_line(\"line\", result.index, vals, name, \"Volume\", fig)\n",
     "        format_plotly(fig, \"Volume\", start, end, \"volume\")\n",
-<<<<<<< HEAD
     "        show_fig(fig)\n",
     "\n",
     "    def create_table(self, tickers):\n",
@@ -272,9 +268,7 @@
     "                )\n",
     "            fig.update_layout(margin=dict(l=0, r=20, t=0, b=0), width=350)\n",
     "            show_fig(fig)\n"
-=======
     "        show_fig(fig)"
->>>>>>> 571e5281
    ]
   },
   {
@@ -359,12 +353,7 @@
     "    widgets.HTML(title_html),\n",
     "    controls,\n",
     "    widgets.HTML(warning_html),\n",
-<<<<<<< HEAD
     "    figures\n",
-=======
-    "    stocks_view,\n",
-    "    volume_view,\n",
->>>>>>> 571e5281
     "]\n",
     "app = widgets.VBox(app_contents)\n",
     "display(app)"

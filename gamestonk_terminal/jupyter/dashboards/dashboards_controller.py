"""Dashboards Module"""
__docformat__ = "numpy"

import argparse
import logging
import os
import subprocess
from typing import List

from prompt_toolkit.completion import NestedCompleter

from gamestonk_terminal import feature_flags as gtff
from gamestonk_terminal.decorators import log_start_end
from gamestonk_terminal.helper_funcs import parse_known_args_and_warn
from gamestonk_terminal.menu import session
from gamestonk_terminal.parent_classes import BaseController
from gamestonk_terminal.rich_config import console

# pylint: disable=consider-using-with


logger = logging.getLogger(__name__)


class DashboardsController(BaseController):
    """Dashboards Controller class"""

    CHOICES_COMMANDS = [
        "stocks",
        "correlation",
        "vsurf",
        "chains",
        "shortdata",
<<<<<<< HEAD
        "currencies",
    ]
    PATH = "/jupyter/dashboard/"
=======
        "crypto",
    ]
    PATH = "/jupyter/dashboards/"
>>>>>>> cfb1eb39

    def __init__(self, queue: List[str] = None):
        """Constructor"""
        super().__init__(queue)

        if session and gtff.USE_PROMPT_TOOLKIT:
            choices: dict = {c: {} for c in self.controller_choices}
            self.completer = NestedCompleter.from_nested_dict(choices)

    def print_help(self):
        """Print help"""
        help_text = """[cmds]
   stocks        historic stock information
   correlation   stock correlations
   vsurf         options volatility surface
   chains        options chain analysis
   shortdata     finra shortdata analysis
<<<<<<< HEAD
   currencies    forex currency exchange dashboard[/cmds]
=======
   crypto        cryptocurrency exchange rates against USD[/cmds]
>>>>>>> cfb1eb39
        """
        console.print(text=help_text, menu="Jupyter - Dashboards")

    @log_start_end(log=logger)
    def call_stocks(self, other_args: List[str]):
        """Process stocks command"""
        create_call(other_args, "stocks", "stocks")

    @log_start_end(log=logger)
    def call_correlation(self, other_args: List[str]):
        """Process correlation command"""
        create_call(other_args, "correlation", "correlation")

    @log_start_end(log=logger)
    def call_vsurf(self, other_args: List[str]):
        """Process vsurf command"""
        create_call(other_args, "vsurf", "")

    @log_start_end(log=logger)
    def call_chains(self, other_args: List[str]):
        """Process chains command"""
        create_call(other_args, "chains", "")

    @log_start_end(log=logger)
    def call_shortdata(self, other_args: List[str]):
        """Process shortdata command"""
        create_call(other_args, "shortdata", "")

    @log_start_end(log=logger)
<<<<<<< HEAD
    def call_currencies(self, other_args: List[str]):
        """Process currencies command"""
        create_call(other_args, "currencies", "")
=======
    def call_crypto(self, other_args: List[str]):
        """Process crypto command"""
        create_call(other_args, "crypto", "")
>>>>>>> cfb1eb39


def create_call(other_args: List[str], name: str, filename: str = None) -> None:
    filename = filename if filename else name

    parser = argparse.ArgumentParser(
        add_help=False,
        formatter_class=argparse.ArgumentDefaultsHelpFormatter,
        prog=name,
        description=f"""Shows {name} dashboard""",
    )
    parser.add_argument(
        "-j",
        "--jupyter",
        action="store_true",
        default=False,
        dest="jupyter",
        help="Shows dashboard in jupyter-lab.",
    )
    parser.add_argument(
        "-n",
        "--no-input",
        action="store_true",
        default=False,
        dest="input",
        help="Skips confirmation to run server.",
    )
    parser.add_argument(
        "-d",
        "--dark",
        action="store_true",
        default=False,
        dest="dark",
        help="Whether to show voila in dark mode",
    )

    ns_parser = parse_known_args_and_warn(parser, other_args)

    if ns_parser:
        cmd = "jupyter-lab" if ns_parser.jupyter else "voila"
        file = os.path.join(
            os.path.abspath(os.path.dirname(__file__)), f"{filename}.ipynb"
        )
        if not ns_parser.input:
            console.print(
                f"Warning: opens a port on your computer to run a {cmd} server."
            )
            response = input("Would you like us to run the server for you? y/n\n")
        args = ""
        if ns_parser.dark and not ns_parser.jupyter:
            args += "--theme=dark"
        if ns_parser.input or response.lower() == "y":
            subprocess.Popen(
                f"{cmd} {file} {args}",
                stdout=subprocess.PIPE,
                stderr=subprocess.STDOUT,
                shell=True,
            )
        else:
            console.print(f"Type: {cmd} {file}\ninto a terminal to run.")
        console.print("")<|MERGE_RESOLUTION|>--- conflicted
+++ resolved
@@ -31,15 +31,9 @@
         "vsurf",
         "chains",
         "shortdata",
-<<<<<<< HEAD
-        "currencies",
-    ]
-    PATH = "/jupyter/dashboard/"
-=======
         "crypto",
     ]
     PATH = "/jupyter/dashboards/"
->>>>>>> cfb1eb39
 
     def __init__(self, queue: List[str] = None):
         """Constructor"""
@@ -57,11 +51,7 @@
    vsurf         options volatility surface
    chains        options chain analysis
    shortdata     finra shortdata analysis
-<<<<<<< HEAD
-   currencies    forex currency exchange dashboard[/cmds]
-=======
    crypto        cryptocurrency exchange rates against USD[/cmds]
->>>>>>> cfb1eb39
         """
         console.print(text=help_text, menu="Jupyter - Dashboards")
 
@@ -91,15 +81,9 @@
         create_call(other_args, "shortdata", "")
 
     @log_start_end(log=logger)
-<<<<<<< HEAD
-    def call_currencies(self, other_args: List[str]):
-        """Process currencies command"""
-        create_call(other_args, "currencies", "")
-=======
     def call_crypto(self, other_args: List[str]):
         """Process crypto command"""
         create_call(other_args, "crypto", "")
->>>>>>> cfb1eb39
 
 
 def create_call(other_args: List[str], name: str, filename: str = None) -> None:

--- conflicted
+++ resolved
@@ -74,14 +74,11 @@
         self.completer: Union[None, NestedCompleter] = None
         if session and gtff.USE_PROMPT_TOOLKIT:
             choices: dict = {c: {} for c in self.CHOICES}
-<<<<<<< HEAD
-=======
             choices["llama"]["-s"] = {c: {} for c in llama_model.LLAMA_FILTERS}
             choices["tokens"]["-s"] = {c: {} for c in graph_model.TOKENS_FILTERS}
             choices["pairs"]["-s"] = {c: {} for c in graph_model.PAIRS_FILTERS}
             choices["pools"]["-s"] = {c: {} for c in graph_model.POOLS_FILTERS}
             choices["swaps"]["-s"] = {c: {} for c in graph_model.SWAPS_FILTERS}
->>>>>>> 92a0bc75
             self.completer = NestedCompleter.from_nested_dict(choices)
 
         if queue:
@@ -144,21 +141,12 @@
         """Process cls command"""
         system_clear()
         return self.queue
-<<<<<<< HEAD
 
     def call_home(self, _):
         """Process home command"""
         self.queue.insert(0, "quit")
         self.queue.insert(0, "quit")
 
-=======
-
-    def call_home(self, _):
-        """Process home command"""
-        self.queue.insert(0, "quit")
-        self.queue.insert(0, "quit")
-
->>>>>>> 92a0bc75
         return self.queue
 
     def call_help(self, _):
@@ -169,51 +157,29 @@
     def call_quit(self, _):
         """Process quit menu command"""
         if len(self.queue) > 0:
-<<<<<<< HEAD
-            self.queue.insert(0, "q")
-            return self.queue
-        return ["q"]
-=======
             self.queue.insert(0, "quit")
             return self.queue
         return ["quit"]
->>>>>>> 92a0bc75
 
     def call_exit(self, _):
         """Process exit terminal command"""
         if len(self.queue) > 0:
-<<<<<<< HEAD
-            self.queue.insert(0, "q")
-            self.queue.insert(0, "q")
-            self.queue.insert(0, "q")
-            return self.queue
-        return ["q", "q", "q"]
-=======
             self.queue.insert(0, "quit")
             self.queue.insert(0, "quit")
             self.queue.insert(0, "quit")
             return self.queue
         return ["quit", "quit", "quit"]
->>>>>>> 92a0bc75
 
     def call_reset(self, _):
         """Process reset command"""
         if len(self.queue) > 0:
             self.queue.insert(0, "defi")
             self.queue.insert(0, "crypto")
-<<<<<<< HEAD
-            self.queue.insert(0, "r")
-            self.queue.insert(0, "q")
-            self.queue.insert(0, "q")
-            return self.queue
-        return ["q", "q", "r", "crypto", "defi"]
-=======
             self.queue.insert(0, "reset")
             self.queue.insert(0, "quit")
             self.queue.insert(0, "quit")
             return self.queue
         return ["quit", "quit", "reset", "crypto", "defi"]
->>>>>>> 92a0bc75
 
     @try_except
     def call_dpi(self, other_args: List[str]):
@@ -850,11 +816,7 @@
 
         except SystemExit:
             print(
-<<<<<<< HEAD
-                f"\nThe command '{an_input}' doesn't exist on the /crypto/defi menu.",
-=======
                 f"\nThe command '{an_input}' doesn't exist on the /stocks/options menu.",
->>>>>>> 92a0bc75
                 end="",
             )
             similar_cmd = difflib.get_close_matches(
@@ -868,15 +830,6 @@
                     candidate_input = (
                         f"{similar_cmd[0]} {' '.join(an_input.split(' ')[1:])}"
                     )
-<<<<<<< HEAD
-                    if candidate_input == an_input:
-                        an_input = ""
-                        print("\n")
-                        continue
-                    an_input = candidate_input
-                else:
-                    an_input = similar_cmd[0]
-=======
                 else:
                     candidate_input = similar_cmd[0]
 
@@ -885,15 +838,10 @@
                     defi_controller.queue = []
                     print("\n")
                     continue
->>>>>>> 92a0bc75
 
                 print(f" Replacing by '{an_input}'.")
                 defi_controller.queue.insert(0, an_input)
             else:
-<<<<<<< HEAD
-                print("\n")
-=======
                 print("\n")
                 an_input = ""
-                defi_controller.queue = []
->>>>>>> 92a0bc75
+                defi_controller.queue = []
"""Llama View"""
__docformat__ = "numpy"

import logging
import os
from typing import List, Optional

import matplotlib.pyplot as plt
from matplotlib import ticker

from gamestonk_terminal import config_terminal as cfg
from gamestonk_terminal.config_plot import PLOT_DPI
from gamestonk_terminal.cryptocurrency.cryptocurrency_helpers import read_data_file
from gamestonk_terminal.cryptocurrency.dataframe_helpers import (
    lambda_replace_underscores_in_column_names,
)
from gamestonk_terminal.cryptocurrency.defi import llama_model
from gamestonk_terminal.decorators import log_start_end
from gamestonk_terminal.helper_funcs import (
    export_data,
    lambda_long_number_format,
    plot_autoscale,
    print_rich_table,
)
from gamestonk_terminal.rich_config import console

logger = logging.getLogger(__name__)


@log_start_end(log=logger)
def display_grouped_defi_protocols(
    num: int = 50, export: str = "", external_axes: Optional[List[plt.Axes]] = None
) -> None:
    """Display top dApps (in terms of TVL) grouped by chain.
    [Source: https://docs.llama.fi/api]

    Parameters
    ----------
    num: int
        Number of top dApps to display
    export : str
        Export dataframe data to csv,json,xlsx file
    external_axes : Optional[List[plt.Axes]], optional
        External axes (1 axis is expected in the list), by default None
    """
    df = llama_model.get_defi_protocols()
    df = df.sort_values("tvl", ascending=False).head(num)

    df = df.set_index("name")
    chains = df.groupby("chain").size().index.values.tolist()

    # This plot has 1 axis
    if not external_axes:
        _, ax = plt.subplots(figsize=(14, 8), dpi=PLOT_DPI)
    else:
        if len(external_axes) != 1:
            console.print("[red]Expected list of one axis item./n[/red]")
            return
        (ax,) = external_axes

    colors = iter(cfg.theme.get_colors(reverse=True))

    for chain in chains:
        chain_filter = df.loc[df.chain == chain]
        ax.barh(
            y=chain_filter.index,
            width=chain_filter.tvl,
            label=chain,
            height=0.5,
            color=next(colors),
        )

<<<<<<< HEAD
    ax.set_ylabel("Total Value Locked ($)")
    ax.set_xlabel("dApp name")
    ax.get_yaxis().set_major_formatter(
        ticker.FuncFormatter(lambda x, _: lambda_long_number_format(x))
=======
    ax.set_xlabel("Total Value Locked ($)")
    ax.set_ylabel("dApp name")
    ax.get_xaxis().set_major_formatter(
        ticker.FuncFormatter(lambda x, _: long_number_format(x))
>>>>>>> 6c9999a9
    )

    ax.set_title(f"Top {num} dApp TVL grouped by chain")
    cfg.theme.style_primary_axis(ax)
    ax.tick_params(axis="y", labelsize=8)

    ax.yaxis.set_label_position("left")
    ax.yaxis.set_ticks_position("left")
    ax.legend(loc="best")

    if not external_axes:
        cfg.theme.visualize_output()

    export_data(
        export,
        os.path.dirname(os.path.abspath(__file__)),
        "gdapps",
        df,
    )


@log_start_end(log=logger)
def display_defi_protocols(
    top: int, sortby: str, descend: bool, description: bool, export: str = ""
) -> None:
    """Display information about listed DeFi protocols, their current TVL and changes to it in the last hour/day/week.
    [Source: https://docs.llama.fi/api]

    Parameters
    ----------
    top: int
        Number of records to display
    sortby: str
        Key by which to sort data
    descend: bool
        Flag to sort data descending
    description: bool
        Flag to display description of protocol
    export : str
        Export dataframe data to csv,json,xlsx file
    """

    df = llama_model.get_defi_protocols()
    df_data = df.copy()

    df = df.sort_values(by=sortby, ascending=descend)
    df = df.drop(columns="chain")

    df["tvl"] = df["tvl"].apply(lambda x: lambda_long_number_format(x))

    if not description:
        df.drop(["description", "url"], axis=1, inplace=True)
    else:
        df = df[
            [
                "name",
                "symbol",
                "category",
                "description",
                "url",
            ]
        ]

    df.columns = [lambda_replace_underscores_in_column_names(val) for val in df.columns]
    df.rename(
        columns={
            "Change 1H": "Change 1H (%)",
            "Change 1D": "Change 1D (%)",
            "Change 7D": "Change 7D (%)",
            "Tvl": "TVL ($)",
        },
        inplace=True,
    )

    print_rich_table(df.head(top), headers=list(df.columns), show_index=False)
    console.print("")

    export_data(
        export,
        os.path.dirname(os.path.abspath(__file__)),
        "ldapps",
        df_data,
    )


@log_start_end(log=logger)
def display_historical_tvl(
    dapps: str = "",
    export: str = "",
    external_axes: Optional[List[plt.Axes]] = None,
):
    """Displays historical TVL of different dApps
    [Source: https://docs.llama.fi/api]

    Parameters
    ----------
    dapps: str
        dApps to search historical TVL. Should be split by , e.g.: anchor,sushiswap,pancakeswap
    export : str
        Export dataframe data to csv,json,xlsx file
    external_axes : Optional[List[plt.Axes]], optional
        External axes (1 axis is expected in the list), by default None
    """

    # This plot has 1 axis
    if not external_axes:
        _, ax = plt.subplots(figsize=plot_autoscale(), dpi=PLOT_DPI)
    else:
        if len(external_axes) != 1:
            console.print("[red]Expected list of one axis item./n[/red]")
            return
        (ax,) = external_axes

    available_protocols = read_data_file("defillama_dapps.json")

    if isinstance(available_protocols, dict):
        for dapp in dapps.split(","):
            if dapp in available_protocols.keys():
                df = llama_model.get_defi_protocol(dapp)
                if not df.empty:
                    ax.plot(df, label=available_protocols[dapp])
            else:
                print(f"{dapp} not found\n")

        ax.set_ylabel("Total Value Locked ($)")
        ax.get_yaxis().set_major_formatter(
            ticker.FuncFormatter(lambda x, _: lambda_long_number_format(x))
        )
        cfg.theme.style_primary_axis(ax)
        ax.legend()
        ax.set_title("TVL in dApps")

        if not external_axes:
            cfg.theme.visualize_output()

        export_data(
            export,
            os.path.dirname(os.path.abspath(__file__)),
            "dtvl",
            None,
        )


@log_start_end(log=logger)
def display_defi_tvl(
    top: int,
    export: str = "",
    external_axes: Optional[List[plt.Axes]] = None,
) -> None:
    """Displays historical values of the total sum of TVLs from all listed protocols.
    [Source: https://docs.llama.fi/api]

    Parameters
    ----------
    top: int
        Number of records to display
    export : str
        Export dataframe data to csv,json,xlsx file
    external_axes : Optional[List[plt.Axes]], optional
        External axes (1 axis is expected in the list), by default None
    """

    # This plot has 1 axis
    if not external_axes:
        _, ax = plt.subplots(figsize=plot_autoscale(), dpi=PLOT_DPI)
    else:
        if len(external_axes) != 1:
            console.print("[red]Expected list of one axis item./n[/red]")
            return
        (ax,) = external_axes

    df = llama_model.get_defi_tvl()
    df_data = df.copy()
    df = df.tail(top)

    ax.plot(df["date"], df["totalLiquidityUSD"], ms=2)
    # ax.set_xlim(df["date"].iloc[0], df["date"].iloc[-1])

    ax.set_ylabel("Total Value Locked ($)")
    ax.set_title("Total Value Locked in DeFi")
    ax.get_yaxis().set_major_formatter(
        ticker.FuncFormatter(lambda x, _: lambda_long_number_format(x))
    )
    cfg.theme.style_primary_axis(ax)

    if not external_axes:
        cfg.theme.visualize_output()

    export_data(
        export,
        os.path.dirname(os.path.abspath(__file__)),
        "stvl",
        df_data,
    )<|MERGE_RESOLUTION|>--- conflicted
+++ resolved
@@ -70,17 +70,10 @@
             color=next(colors),
         )
 
-<<<<<<< HEAD
     ax.set_ylabel("Total Value Locked ($)")
     ax.set_xlabel("dApp name")
     ax.get_yaxis().set_major_formatter(
         ticker.FuncFormatter(lambda x, _: lambda_long_number_format(x))
-=======
-    ax.set_xlabel("Total Value Locked ($)")
-    ax.set_ylabel("dApp name")
-    ax.get_xaxis().set_major_formatter(
-        ticker.FuncFormatter(lambda x, _: long_number_format(x))
->>>>>>> 6c9999a9
     )
 
     ax.set_title(f"Top {num} dApp TVL grouped by chain")

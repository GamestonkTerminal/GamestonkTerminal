--- conflicted
+++ resolved
@@ -12,10 +12,7 @@
 
 from gamestonk_terminal import feature_flags as gtff
 from gamestonk_terminal.helper_funcs import (
-<<<<<<< HEAD
-=======
     EXPORT_BOTH_RAW_DATA_AND_FIGURES,
->>>>>>> 92a0bc75
     EXPORT_ONLY_RAW_DATA_ALLOWED,
     get_flair,
     parse_known_args_and_warn,
@@ -101,14 +98,10 @@
 
         if session and gtff.USE_PROMPT_TOOLKIT:
             choices: dict = {c: {} for c in self.CHOICES}
-<<<<<<< HEAD
-
-=======
             choices["load"]["--source"] = {c: {} for c in CRYPTO_SOURCES.keys()}
             choices["find"]["--source"] = {c: {} for c in CRYPTO_SOURCES.keys()}
             choices["find"]["-k"] = {c: {} for c in FIND_KEYS}
             choices["headlines"] = {c: {} for c in finbrain_crypto_view.COINS}
->>>>>>> 92a0bc75
             self.completer = NestedCompleter.from_nested_dict(choices)
 
         if queue:
@@ -118,15 +111,11 @@
 
     def print_help(self):
         """Print help"""
-<<<<<<< HEAD
-        help_text = (
-=======
         help_text = """
     load        load a specific cryptocurrency for analysis
     find        alternate way to search for coins
 """
         help_text += (
->>>>>>> 92a0bc75
             f"\nCoin: {self.current_coin}" if self.current_coin != "" else "\nCoin: ?"
         )
         help_text += (
@@ -135,26 +124,11 @@
             else "\nSource: ?\n"
         )
         help_text += """
-<<<<<<< HEAD
-    load        load a specific cryptocurrency for analysis
-=======
->>>>>>> 92a0bc75
     chart       view a candle chart for a specific cryptocurrency
     headlines   crypto sentiment from 15+ major news headlines [Finbrain]
     """
         dim = Style.DIM if not self.current_coin else ""
         help_text += f"""
-<<<<<<< HEAD
-Crypto Menus:
->    disc        discover trending cryptocurrencies,     e.g.: top gainers, losers, top sentiment
->    ov          overview of the cryptocurrencies,       e.g.: market cap, DeFi, latest news, top exchanges, stables{dim}
->    dd          due-diligence for loaded coin,          e.g.: coin information, social media, market stats
->    ta          technical analysis for loaded coin,     e.g.: ema, macd, rsi, adx, bbands, obv
->    pred        prediction techniques                   e.g.: regression, arima, rnn, lstm, conv1d, monte carlo{Style.RESET_ALL if not self.current_coin else ""}
->    onchain     information on different blockchains,   e.g.: eth gas fees, active asset addresses, whale alerts
->    defi        decentralized finance information,      e.g.: dpi, llama, tvl, lending, borrow, funding
->    nft         non-fungible tokens,                    e.g.: today drops
-=======
 >    disc        discover trending cryptocurrencies,     e.g.: top gainers, losers, top sentiment
 >    ov          overview of the cryptocurrencies,       e.g.: market cap, DeFi, latest news, top exchanges, stables
 >    onchain     information on different blockchains,   e.g.: eth gas fees, whale alerts, DEXes info
@@ -163,7 +137,6 @@
 >    dd          due-diligence for loaded coin,          e.g.: coin information, social media, market stats
 >    ta          technical analysis for loaded coin,     e.g.: ema, macd, rsi, adx, bbands, obv
 >    pred        prediction techniques                   e.g.: regression, arima, rnn, lstm, conv1d, monte carlo{Style.RESET_ALL if not self.current_coin else ""}
->>>>>>> 92a0bc75
 """  # noqa
         print(help_text)
 
@@ -184,7 +157,6 @@
         # Navigation slash is being used
         if "/" in an_input:
             actions = an_input.split("/")
-<<<<<<< HEAD
 
             # Absolute path is specified
             if not actions[0]:
@@ -198,21 +170,6 @@
                 if cmd:
                     self.queue.insert(0, cmd)
 
-=======
-
-            # Absolute path is specified
-            if not actions[0]:
-                an_input = "home"
-            # Relative path so execute first instruction
-            else:
-                an_input = actions[0]
-
-            # Add all instructions to the queue
-            for cmd in actions[1:][::-1]:
-                if cmd:
-                    self.queue.insert(0, cmd)
-
->>>>>>> 92a0bc75
         (known_args, other_args) = self.crypto_parser.parse_known_args(an_input.split())
 
         # Redirect commands to their correct functions
@@ -248,46 +205,26 @@
     def call_quit(self, _):
         """Process quit menu command"""
         if len(self.queue) > 0:
-<<<<<<< HEAD
-            self.queue.insert(0, "q")
-            return self.queue
-        return ["q"]
-=======
             self.queue.insert(0, "quit")
             return self.queue
         return ["quit"]
->>>>>>> 92a0bc75
 
     def call_exit(self, _):
         """Process exit terminal command"""
         if len(self.queue) > 0:
-<<<<<<< HEAD
-            self.queue.insert(0, "q")
-            self.queue.insert(0, "q")
-            return self.queue
-        return ["q", "q"]
-=======
             self.queue.insert(0, "quit")
             self.queue.insert(0, "quit")
             return self.queue
         return ["quit", "quit"]
->>>>>>> 92a0bc75
 
     def call_reset(self, _):
         """Process reset command"""
         if len(self.queue) > 0:
             self.queue.insert(0, "crypto")
-<<<<<<< HEAD
-            self.queue.insert(0, "r")
-            self.queue.insert(0, "q")
-            return self.queue
-        return ["q", "r", "crypto"]
-=======
             self.queue.insert(0, "reset")
             self.queue.insert(0, "quit")
             return self.queue
         return ["quit", "reset", "crypto"]
->>>>>>> 92a0bc75
 
     def call_load(self, other_args):
         """Process load command"""
@@ -492,33 +429,9 @@
                 )
 
             try:
-<<<<<<< HEAD
-                ns_parser = parse_known_args_and_warn(parser, other_args)
-
-                if ns_parser:
-                    if self.source in ["bin", "cb"]:
-                        limit = ns_parser.limit
-                        interval = ns_parser.interval
-                        days = 0
-                    else:
-                        limit = 0
-                        interval = "1day"
-                        days = ns_parser.days
-
-                    plot_chart(
-                        coin=self.current_coin,
-                        limit=limit,
-                        interval=interval,
-                        days=days,
-                        currency=ns_parser.vs,
-                        source=self.source,
-                    )
-                return self.queue
-=======
                 ns_parser = parse_known_args_and_warn(
                     parser, other_args, EXPORT_BOTH_RAW_DATA_AND_FIGURES
                 )
->>>>>>> 92a0bc75
 
                 if ns_parser:
                     if self.source in ["bin", "cb"]:
@@ -832,19 +745,11 @@
             choices=finbrain_crypto_view.COINS,
         )
 
-<<<<<<< HEAD
-        if other_args and "-" not in other_args[0]:
-            other_args.insert(0, "-c")
-
-        ns_parser = parse_known_args_and_warn(
-            parser, other_args, EXPORT_ONLY_RAW_DATA_ALLOWED
-=======
         if other_args and "-" not in other_args[0][0]:
             other_args.insert(0, "-c")
 
         ns_parser = parse_known_args_and_warn(
             parser, other_args, EXPORT_BOTH_RAW_DATA_AND_FIGURES
->>>>>>> 92a0bc75
         )
 
         if ns_parser:
@@ -900,13 +805,9 @@
 
     def call_nft(self, _):
         """Process nft command"""
-        from gamestonk_terminal.cryptocurrency.nft import crypto_controller
-
-<<<<<<< HEAD
-        return crypto_controller.menu(queue=self.queue)
-=======
+        from gamestonk_terminal.cryptocurrency.nft import nft_controller
+
         return nft_controller.menu(queue=self.queue)
->>>>>>> 92a0bc75
 
     @try_except
     def call_find(self, other_args):
@@ -963,14 +864,8 @@
             type=str,
         )
 
-<<<<<<< HEAD
-        if other_args:
-            if not other_args[0][0] == "-":
-                other_args.insert(0, "-c")
-=======
         if other_args and not other_args[0][0] == "-":
             other_args.insert(0, "-c")
->>>>>>> 92a0bc75
 
         ns_parser = parse_known_args_and_warn(
             parser, other_args, EXPORT_ONLY_RAW_DATA_ALLOWED
@@ -995,10 +890,7 @@
         if crypto_controller.queue and len(crypto_controller.queue) > 0:
             # If the command is quitting the menu we want to return in here
             if crypto_controller.queue[0] in ("q", "..", "quit"):
-<<<<<<< HEAD
-=======
                 print("")
->>>>>>> 92a0bc75
                 if len(crypto_controller.queue) > 1:
                     return crypto_controller.queue[1:]
                 return []
@@ -1031,16 +923,9 @@
         try:
             # Process the input command
             crypto_controller.queue = crypto_controller.switch(an_input)
-<<<<<<< HEAD
-
-        except SystemExit:
-            print(
-                f"\nThe command '{an_input}' doesn't exist on the /crypto menu.",
-=======
         except SystemExit:
             print(
                 f"\nThe command '{an_input}' doesn't exist on the /stocks/options menu.",
->>>>>>> 92a0bc75
                 end="",
             )
             similar_cmd = difflib.get_close_matches(
@@ -1054,15 +939,6 @@
                     candidate_input = (
                         f"{similar_cmd[0]} {' '.join(an_input.split(' ')[1:])}"
                     )
-<<<<<<< HEAD
-                    if candidate_input == an_input:
-                        an_input = ""
-                        print("\n")
-                        continue
-                    an_input = candidate_input
-                else:
-                    an_input = similar_cmd[0]
-=======
                 else:
                     candidate_input = similar_cmd[0]
 
@@ -1071,15 +947,10 @@
                     crypto_controller.queue = []
                     print("\n")
                     continue
->>>>>>> 92a0bc75
 
                 print(f" Replacing by '{an_input}'.")
                 crypto_controller.queue.insert(0, an_input)
             else:
-<<<<<<< HEAD
-                print("\n")
-=======
                 print("\n")
                 an_input = ""
-                crypto_controller.queue = []
->>>>>>> 92a0bc75
+                crypto_controller.queue = []
--- conflicted
+++ resolved
@@ -18,8 +18,6 @@
 # pylint: disable=R0904, C0302
 
 
-<<<<<<< HEAD
-=======
 def display_coin_potential_returns(
     main_coin: str,
     vs: Union[str, None] = None,
@@ -72,7 +70,6 @@
     )
 
 
->>>>>>> 9d36f84a
 def display_info(symbol: str, export: str) -> None:
     """Shows basic information about loaded coin. [Source: CoinGecko]
 

--- conflicted
+++ resolved
@@ -258,16 +258,7 @@
         """Process home command"""
         self.queue.insert(0, "quit")
         self.queue.insert(0, "quit")
-
-<<<<<<< HEAD
-        return self.queue
-=======
-        return getattr(
-            self,
-            "call_" + known_args.cmd,
-            lambda _: "Command not recognized!",
-        )(other_args)
->>>>>>> 0c205cbe
+        return self.queue
 
     def call_help(self, _):
         """Process help command"""

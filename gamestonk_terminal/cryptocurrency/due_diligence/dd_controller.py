--- conflicted
+++ resolved
@@ -719,14 +719,8 @@
         if ns_parser:
             pycoingecko_view.display_bc(self.coin_map_df["CoinGecko"], ns_parser.export)
 
-<<<<<<< HEAD
     def call_book(self, other_args):
         """Process book command"""
-=======
-    @try_except
-    def call_binbook(self, other_args):
-        """Process binbook command"""
->>>>>>> efab61a2
         parser = argparse.ArgumentParser(
             prog="binbook",
             add_help=False,
@@ -767,7 +761,6 @@
                 export=ns_parser.export,
             )
 
-    @try_except
     def call_cbbook(self, other_args):
         """Process cbbook command"""
         coin = self.coin_map_df["Coinbase"]
@@ -916,175 +909,6 @@
         if ns_parser:
             pair = f"{coin}-{ns_parser.vs.upper()}"
             coinbase_view.display_stats(pair, ns_parser.export)
-
-<<<<<<< HEAD
-    def call_chart(self, other_args):
-        """Process chart command"""
-        parser = argparse.ArgumentParser(
-            add_help=False,
-            formatter_class=argparse.ArgumentDefaultsHelpFormatter,
-            prog="chart",
-            description="""Display chart for loaded coin. You can specify currency vs which you want
-            to show chart and also number of days to get data for.""",
-        )
-
-        if self.source == "cp":
-            parser.add_argument(
-                "--vs",
-                default="usd",
-                dest="vs",
-                help="Currency to display vs coin",
-                choices=["usd", "btc", "BTC", "USD"],
-                type=str,
-            )
-
-            parser.add_argument(
-                "-d",
-                "--days",
-                default=30,
-                dest="days",
-                help="Number of days to get data for",
-                type=check_positive,
-            )
-
-        if self.source == "cg":
-            parser.add_argument(
-                "--vs", default="usd", dest="vs", help="Currency to display vs coin"
-            )
-
-            parser.add_argument(
-                "-d",
-                "--days",
-                default=30,
-                dest="days",
-                help="Number of days to get data for",
-            )
-
-        if self.source == "bin":
-            client = Client(cfg.API_BINANCE_KEY, cfg.API_BINANCE_SECRET)
-            interval_map = {
-                "1day": client.KLINE_INTERVAL_1DAY,
-                "3day": client.KLINE_INTERVAL_3DAY,
-                "1hour": client.KLINE_INTERVAL_1HOUR,
-                "2hour": client.KLINE_INTERVAL_2HOUR,
-                "4hour": client.KLINE_INTERVAL_4HOUR,
-                "6hour": client.KLINE_INTERVAL_6HOUR,
-                "8hour": client.KLINE_INTERVAL_8HOUR,
-                "12hour": client.KLINE_INTERVAL_12HOUR,
-                "1week": client.KLINE_INTERVAL_1WEEK,
-                "1min": client.KLINE_INTERVAL_1MINUTE,
-                "3min": client.KLINE_INTERVAL_3MINUTE,
-                "5min": client.KLINE_INTERVAL_5MINUTE,
-                "15min": client.KLINE_INTERVAL_15MINUTE,
-                "30min": client.KLINE_INTERVAL_30MINUTE,
-                "1month": client.KLINE_INTERVAL_1MONTH,
-            }
-
-            _, quotes = binance_model.show_available_pairs_for_given_symbol(
-                self.current_coin
-            )
-
-            parser.add_argument(
-                "--vs",
-                help="Quote currency (what to view coin vs)",
-                dest="vs",
-                type=str,
-                default="USDT",
-                choices=quotes,
-            )
-
-            parser.add_argument(
-                "-i",
-                "--interval",
-                help="Interval to get data",
-                choices=list(interval_map.keys()),
-                dest="interval",
-                default="1day",
-                type=str,
-            )
-
-            parser.add_argument(
-                "-l",
-                "--limit",
-                dest="limit",
-                default=100,
-                help="Number to get",
-                type=check_positive,
-            )
-
-        if self.source == "cb":
-            interval_map = {
-                "1min": 60,
-                "5min": 300,
-                "15min": 900,
-                "1hour": 3600,
-                "6hour": 21600,
-                "24hour": 86400,
-                "1day": 86400,
-            }
-
-            _, quotes = coinbase_model.show_available_pairs_for_given_symbol(
-                self.current_coin
-            )
-            if len(quotes) < 0:
-                print(
-                    f"Couldn't find any quoted coins for provided symbol {self.current_coin}"
-                )
-
-            parser.add_argument(
-                "--vs",
-                help="Quote currency (what to view coin vs)",
-                dest="vs",
-                type=str,
-                default="USDT" if "USDT" in quotes else quotes[0],
-                choices=quotes,
-            )
-
-            parser.add_argument(
-                "-i",
-                "--interval",
-                help="Interval to get data",
-                choices=list(interval_map.keys()),
-                dest="interval",
-                default="1day",
-                type=str,
-            )
-
-            parser.add_argument(
-                "-l",
-                "--limit",
-                dest="limit",
-                default=100,
-                help="Number to get",
-                type=check_positive,
-            )
-
-        ns_parser = parse_known_args_and_warn(
-            parser, other_args, EXPORT_BOTH_RAW_DATA_AND_FIGURES
-        )
-
-        if ns_parser:
-            if self.source in ["bin", "cb"]:
-                limit = ns_parser.limit
-                interval = ns_parser.interval
-                days = 0
-            else:
-                limit = 0
-                interval = "1day"
-                days = ns_parser.days
-
-            plot_chart(
-                coin=self.current_coin,
-                limit=limit,
-                interval=interval,
-                days=days,
-                currency=ns_parser.vs,
-                source=self.source,
-            )
-
-=======
->>>>>>> efab61a2
-    # paprika
 
     def call_ps(self, other_args):
         """Process ps command"""
@@ -1376,95 +1200,4 @@
                 sortby=ns_parser.sortby,
                 descend=ns_parser.descend,
                 export=ns_parser.export,
-<<<<<<< HEAD
-            )
-=======
-            )
-
-
-def menu(
-    coin=None,
-    source=None,
-    symbol=None,
-    coin_map_df: pd.DataFrame = None,
-    queue: List[str] = None,
-):
-    """Due Dilligence Menu"""
-
-    source = source if source else "cg"
-    dd_controller = DueDiligenceController(
-        coin=coin, source=source, symbol=symbol, queue=queue, coin_map_df=coin_map_df
-    )
-    an_input = "HELP_ME"
-    while True:
-        # There is a command in the queue
-        if dd_controller.queue and len(dd_controller.queue) > 0:
-            # If the command is quitting the menu we want to return in here
-            if dd_controller.queue[0] in ("q", "..", "quit"):
-                if len(dd_controller.queue) > 1:
-                    return dd_controller.queue[1:]
-                return []
-
-            # Consume 1 element from the queue
-            an_input = dd_controller.queue[0]
-            dd_controller.queue = dd_controller.queue[1:]
-
-            # Print the current location because this was an instruction and we want user to know what was the action
-            if an_input and an_input.split(" ")[0] in dd_controller.CHOICES_COMMANDS:
-                print(f"{get_flair()} /crypto/dd/ $ {an_input}")
-
-        # Get input command from user
-        else:
-            # Display help menu when entering on this menu from a level above
-            if an_input == "HELP_ME":
-                dd_controller.print_help()
-
-            # Get input from user using auto-completion
-            if session and gtff.USE_PROMPT_TOOLKIT and dd_controller.completer:
-                try:
-                    an_input = session.prompt(
-                        f"{get_flair()} /crypto/dd/ $ ",
-                        completer=dd_controller.completer,
-                        search_ignore_case=True,
-                    )
-                except KeyboardInterrupt:
-                    # Exit in case of keyboard interrupt
-                    an_input = "exit"
-            # Get input from user without auto-completion
-            else:
-                an_input = input(f"{get_flair()} /crypto/dd/ $ ")
-
-        try:
-            # Process the input command
-            dd_controller.queue = dd_controller.switch(an_input)
-
-        except SystemExit:
-            print(
-                f"\nThe command '{an_input}' doesn't exist on the /crypto/dd menu.",
-                end="",
-            )
-            similar_cmd = difflib.get_close_matches(
-                an_input.split(" ")[0] if " " in an_input else an_input,
-                dd_controller.CHOICES,
-                n=1,
-                cutoff=0.7,
-            )
-            if similar_cmd:
-                if " " in an_input:
-                    candidate_input = (
-                        f"{similar_cmd[0]} {' '.join(an_input.split(' ')[1:])}"
-                    )
-                    if candidate_input == an_input:
-                        an_input = ""
-                        dd_controller.queue = []
-                        print("\n")
-                        continue
-                    an_input = candidate_input
-                else:
-                    an_input = similar_cmd[0]
-
-                print(f" Replacing by '{an_input}'.")
-                dd_controller.queue.insert(0, an_input)
-            else:
-                print("\n")
->>>>>>> efab61a2
+            )
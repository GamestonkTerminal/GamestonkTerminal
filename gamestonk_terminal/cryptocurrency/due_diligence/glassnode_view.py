--- conflicted
+++ resolved
@@ -1,10 +1,7 @@
 from datetime import datetime
 import os
 from matplotlib import pyplot as plt, dates as mdates, ticker
-<<<<<<< HEAD
-=======
 import matplotlib
->>>>>>> 9d36f84a
 import numpy as np
 from gamestonk_terminal.helper_funcs import export_data, plot_autoscale
 from gamestonk_terminal import config_plot as cfgPlot

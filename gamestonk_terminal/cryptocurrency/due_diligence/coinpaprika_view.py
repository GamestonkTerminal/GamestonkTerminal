--- conflicted
+++ resolved
@@ -294,16 +294,13 @@
     )
 
 
-<<<<<<< HEAD
-@log_start_end(log=logger)
-def display_price_supply(coin_id: str, currency: str, export: str) -> None:
-=======
+
+@log_start_end(log=logger)
 def display_price_supply(
     coin_id: str = "btc-bitcoin",
     currency: str = "USD",
     export: str = "",
 ) -> None:
->>>>>>> 87dae997
     """Get ticker information for single coin [Source: CoinPaprika]
 
     Parameters
@@ -338,15 +335,12 @@
     )
 
 
-<<<<<<< HEAD
-@log_start_end(log=logger)
-def display_basic(coin_id: str, export: str) -> None:
-=======
+
+@log_start_end(log=logger)
 def display_basic(
     coin_id: str = "btc-bitcoin",
     export: str = "",
 ) -> None:
->>>>>>> 87dae997
     """Get basic information for coin. Like:
         name, symbol, rank, type, description, platform, proof_type, contract, tags, parent.  [Source: CoinPaprika]
 

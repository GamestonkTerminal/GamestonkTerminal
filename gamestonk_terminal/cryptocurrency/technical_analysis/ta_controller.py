--- conflicted
+++ resolved
@@ -13,11 +13,7 @@
 
 from gamestonk_terminal import feature_flags as gtff
 from gamestonk_terminal.helper_funcs import (
-<<<<<<< HEAD
-    EXPORT_ONLY_RAW_DATA_ALLOWED,
-=======
     EXPORT_BOTH_RAW_DATA_AND_FIGURES,
->>>>>>> 92a0bc75
     get_flair,
     parse_known_args_and_warn,
     check_positive_list,
@@ -172,7 +168,6 @@
         # Navigation slash is being used
         if "/" in an_input:
             actions = an_input.split("/")
-<<<<<<< HEAD
 
             # Absolute path is specified
             if not actions[0]:
@@ -186,21 +181,6 @@
                 if cmd:
                     self.queue.insert(0, cmd)
 
-=======
-
-            # Absolute path is specified
-            if not actions[0]:
-                an_input = "home"
-            # Relative path so execute first instruction
-            else:
-                an_input = actions[0]
-
-            # Add all instructions to the queue
-            for cmd in actions[1:][::-1]:
-                if cmd:
-                    self.queue.insert(0, cmd)
-
->>>>>>> 92a0bc75
         (known_args, other_args) = self.ta_parser.parse_known_args(an_input.split())
 
         # Redirect commands to their correct functions
@@ -238,51 +218,29 @@
     def call_quit(self, _):
         """Process quit menu command"""
         if len(self.queue) > 0:
-<<<<<<< HEAD
-            self.queue.insert(0, "q")
-            return self.queue
-        return ["q"]
-=======
             self.queue.insert(0, "quit")
             return self.queue
         return ["quit"]
->>>>>>> 92a0bc75
 
     def call_exit(self, _):
         """Process exit terminal command"""
         if len(self.queue) > 0:
-<<<<<<< HEAD
-            self.queue.insert(0, "q")
-            self.queue.insert(0, "q")
-            self.queue.insert(0, "q")
-            return self.queue
-        return ["q", "q", "q"]
-=======
             self.queue.insert(0, "quit")
             self.queue.insert(0, "quit")
             self.queue.insert(0, "quit")
             return self.queue
         return ["quit", "quit", "quit"]
->>>>>>> 92a0bc75
 
     def call_reset(self, _):
         """Process reset command"""
         if len(self.queue) > 0:
             self.queue.insert(0, "ta")
             self.queue.insert(0, "crypto")
-<<<<<<< HEAD
-            self.queue.insert(0, "r")
-            self.queue.insert(0, "q")
-            self.queue.insert(0, "q")
-            return self.queue
-        return ["q", "q", "r", "crypto", "ta"]
-=======
             self.queue.insert(0, "reset")
             self.queue.insert(0, "quit")
             self.queue.insert(0, "quit")
             return self.queue
         return ["quit", "quit", "reset", "crypto", "ta"]
->>>>>>> 92a0bc75
 
     # TODO: Go through all models and make sure all needed columns are in dfs
     @try_except
@@ -324,20 +282,11 @@
             help="offset",
         )
 
-<<<<<<< HEAD
-        if other_args:
-            if "-" not in other_args[0]:
-                other_args.insert(0, "-l")
-
-        ns_parser = parse_known_args_and_warn(
-            parser, other_args, EXPORT_ONLY_RAW_DATA_ALLOWED
-=======
         if other_args and "-" not in other_args[0][0]:
             other_args.insert(0, "-l")
 
         ns_parser = parse_known_args_and_warn(
             parser, other_args, EXPORT_BOTH_RAW_DATA_AND_FIGURES
->>>>>>> 92a0bc75
         )
         if ns_parser:
             overlap_view.view_ma(
@@ -389,18 +338,10 @@
             help="offset",
         )
 
-<<<<<<< HEAD
-        if other_args:
-            if "-" not in other_args[0]:
-                other_args.insert(0, "-l")
-        ns_parser = parse_known_args_and_warn(
-            parser, other_args, EXPORT_ONLY_RAW_DATA_ALLOWED
-=======
         if other_args and "-" not in other_args[0][0]:
             other_args.insert(0, "-l")
         ns_parser = parse_known_args_and_warn(
             parser, other_args, EXPORT_BOTH_RAW_DATA_AND_FIGURES
->>>>>>> 92a0bc75
         )
         if ns_parser:
             overlap_view.view_ma(
@@ -452,20 +393,11 @@
             help="offset",
         )
 
-<<<<<<< HEAD
-        if other_args:
-            if "-" not in other_args[0]:
-                other_args.insert(0, "-l")
-
-        ns_parser = parse_known_args_and_warn(
-            parser, other_args, EXPORT_ONLY_RAW_DATA_ALLOWED
-=======
         if other_args and "-" not in other_args[0][0]:
             other_args.insert(0, "-l")
 
         ns_parser = parse_known_args_and_warn(
             parser, other_args, EXPORT_BOTH_RAW_DATA_AND_FIGURES
->>>>>>> 92a0bc75
         )
         if ns_parser:
             overlap_view.view_ma(
@@ -503,11 +435,7 @@
         )
 
         ns_parser = parse_known_args_and_warn(
-<<<<<<< HEAD
-            parser, other_args, EXPORT_ONLY_RAW_DATA_ALLOWED
-=======
-            parser, other_args, EXPORT_BOTH_RAW_DATA_AND_FIGURES
->>>>>>> 92a0bc75
+            parser, other_args, EXPORT_BOTH_RAW_DATA_AND_FIGURES
         )
         if ns_parser:
             if self.interval == "1440min":
@@ -560,11 +488,7 @@
         )
 
         ns_parser = parse_known_args_and_warn(
-<<<<<<< HEAD
-            parser, other_args, EXPORT_ONLY_RAW_DATA_ALLOWED
-=======
-            parser, other_args, EXPORT_BOTH_RAW_DATA_AND_FIGURES
->>>>>>> 92a0bc75
+            parser, other_args, EXPORT_BOTH_RAW_DATA_AND_FIGURES
         )
         if ns_parser:
             momentum_view.plot_cci(
@@ -627,11 +551,7 @@
         )
 
         ns_parser = parse_known_args_and_warn(
-<<<<<<< HEAD
-            parser, other_args, EXPORT_ONLY_RAW_DATA_ALLOWED
-=======
-            parser, other_args, EXPORT_BOTH_RAW_DATA_AND_FIGURES
->>>>>>> 92a0bc75
+            parser, other_args, EXPORT_BOTH_RAW_DATA_AND_FIGURES
         )
         if ns_parser:
             momentum_view.view_macd(
@@ -692,11 +612,7 @@
         )
 
         ns_parser = parse_known_args_and_warn(
-<<<<<<< HEAD
-            parser, other_args, EXPORT_ONLY_RAW_DATA_ALLOWED
-=======
-            parser, other_args, EXPORT_BOTH_RAW_DATA_AND_FIGURES
->>>>>>> 92a0bc75
+            parser, other_args, EXPORT_BOTH_RAW_DATA_AND_FIGURES
         )
         if ns_parser:
             momentum_view.view_rsi(
@@ -757,11 +673,7 @@
         )
 
         ns_parser = parse_known_args_and_warn(
-<<<<<<< HEAD
-            parser, other_args, EXPORT_ONLY_RAW_DATA_ALLOWED
-=======
-            parser, other_args, EXPORT_BOTH_RAW_DATA_AND_FIGURES
->>>>>>> 92a0bc75
+            parser, other_args, EXPORT_BOTH_RAW_DATA_AND_FIGURES
         )
         if ns_parser:
             momentum_view.view_stoch(
@@ -802,11 +714,7 @@
         )
 
         ns_parser = parse_known_args_and_warn(
-<<<<<<< HEAD
-            parser, other_args, EXPORT_ONLY_RAW_DATA_ALLOWED
-=======
-            parser, other_args, EXPORT_BOTH_RAW_DATA_AND_FIGURES
->>>>>>> 92a0bc75
+            parser, other_args, EXPORT_BOTH_RAW_DATA_AND_FIGURES
         )
         if ns_parser:
             momentum_view.view_fisher(
@@ -845,11 +753,7 @@
         )
 
         ns_parser = parse_known_args_and_warn(
-<<<<<<< HEAD
-            parser, other_args, EXPORT_ONLY_RAW_DATA_ALLOWED
-=======
-            parser, other_args, EXPORT_BOTH_RAW_DATA_AND_FIGURES
->>>>>>> 92a0bc75
+            parser, other_args, EXPORT_BOTH_RAW_DATA_AND_FIGURES
         )
         if ns_parser:
             momentum_view.view_cg(
@@ -906,11 +810,7 @@
         )
 
         ns_parser = parse_known_args_and_warn(
-<<<<<<< HEAD
-            parser, other_args, EXPORT_ONLY_RAW_DATA_ALLOWED
-=======
-            parser, other_args, EXPORT_BOTH_RAW_DATA_AND_FIGURES
->>>>>>> 92a0bc75
+            parser, other_args, EXPORT_BOTH_RAW_DATA_AND_FIGURES
         )
         if ns_parser:
             trend_indicators_view.plot_adx(
@@ -976,11 +876,7 @@
         )
 
         ns_parser = parse_known_args_and_warn(
-<<<<<<< HEAD
-            parser, other_args, EXPORT_ONLY_RAW_DATA_ALLOWED
-=======
-            parser, other_args, EXPORT_BOTH_RAW_DATA_AND_FIGURES
->>>>>>> 92a0bc75
+            parser, other_args, EXPORT_BOTH_RAW_DATA_AND_FIGURES
         )
         if ns_parser:
             trend_indicators_view.plot_aroon(
@@ -1044,11 +940,7 @@
         )
 
         ns_parser = parse_known_args_and_warn(
-<<<<<<< HEAD
-            parser, other_args, EXPORT_ONLY_RAW_DATA_ALLOWED
-=======
-            parser, other_args, EXPORT_BOTH_RAW_DATA_AND_FIGURES
->>>>>>> 92a0bc75
+            parser, other_args, EXPORT_BOTH_RAW_DATA_AND_FIGURES
         )
         if ns_parser:
             volatility_view.view_bbands(
@@ -1100,11 +992,7 @@
         )
 
         ns_parser = parse_known_args_and_warn(
-<<<<<<< HEAD
-            parser, other_args, EXPORT_ONLY_RAW_DATA_ALLOWED
-=======
-            parser, other_args, EXPORT_BOTH_RAW_DATA_AND_FIGURES
->>>>>>> 92a0bc75
+            parser, other_args, EXPORT_BOTH_RAW_DATA_AND_FIGURES
         )
         if ns_parser:
             volatility_view.view_donchian(
@@ -1147,11 +1035,7 @@
         )
 
         ns_parser = parse_known_args_and_warn(
-<<<<<<< HEAD
-            parser, other_args, EXPORT_ONLY_RAW_DATA_ALLOWED
-=======
-            parser, other_args, EXPORT_BOTH_RAW_DATA_AND_FIGURES
->>>>>>> 92a0bc75
+            parser, other_args, EXPORT_BOTH_RAW_DATA_AND_FIGURES
         )
         if ns_parser:
             volume_view.plot_ad(
@@ -1182,11 +1066,7 @@
         )
 
         ns_parser = parse_known_args_and_warn(
-<<<<<<< HEAD
-            parser, other_args, EXPORT_ONLY_RAW_DATA_ALLOWED
-=======
-            parser, other_args, EXPORT_BOTH_RAW_DATA_AND_FIGURES
->>>>>>> 92a0bc75
+            parser, other_args, EXPORT_BOTH_RAW_DATA_AND_FIGURES
         )
         if ns_parser:
             volume_view.plot_obv(
@@ -1233,11 +1113,7 @@
         )
 
         ns_parser = parse_known_args_and_warn(
-<<<<<<< HEAD
-            parser, other_args, EXPORT_ONLY_RAW_DATA_ALLOWED
-=======
-            parser, other_args, EXPORT_BOTH_RAW_DATA_AND_FIGURES
->>>>>>> 92a0bc75
+            parser, other_args, EXPORT_BOTH_RAW_DATA_AND_FIGURES
         )
         if ns_parser:
             custom_indicators_view.fibonacci_retracement(
@@ -1302,11 +1178,7 @@
 
         except SystemExit:
             print(
-<<<<<<< HEAD
-                f"\nThe command '{an_input}' doesn't exist on the /crypto/ta menu.",
-=======
                 f"\nThe command '{an_input}' doesn't exist on the /stocks/options menu.",
->>>>>>> 92a0bc75
                 end="",
             )
             similar_cmd = difflib.get_close_matches(
@@ -1320,15 +1192,6 @@
                     candidate_input = (
                         f"{similar_cmd[0]} {' '.join(an_input.split(' ')[1:])}"
                     )
-<<<<<<< HEAD
-                    if candidate_input == an_input:
-                        an_input = ""
-                        print("\n")
-                        continue
-                    an_input = candidate_input
-                else:
-                    an_input = similar_cmd[0]
-=======
                 else:
                     candidate_input = similar_cmd[0]
 
@@ -1337,15 +1200,10 @@
                     ta_controller.queue = []
                     print("\n")
                     continue
->>>>>>> 92a0bc75
 
                 print(f" Replacing by '{an_input}'.")
                 ta_controller.queue.insert(0, an_input)
             else:
-<<<<<<< HEAD
-                print("\n")
-=======
                 print("\n")
                 an_input = ""
-                ta_controller.queue = []
->>>>>>> 92a0bc75
+                ta_controller.queue = []
--- conflicted
+++ resolved
@@ -2,16 +2,12 @@
 __docformat__ = "numpy"
 
 import json
-<<<<<<< HEAD
 import logging
 import os
-
-=======
 from typing import List
->>>>>>> 87dae997
 import pandas as pd
 from pycoingecko import CoinGeckoAPI
-
+ 
 from gamestonk_terminal.decorators import log_start_end
 
 logger = logging.getLogger(__name__)
@@ -85,12 +81,9 @@
 ]
 
 
-<<<<<<< HEAD
-@log_start_end(log=logger)
-def read_file_data(file_name: str):
-=======
+
+@log_start_end(log=logger)
 def read_file_data(file_name: str) -> dict:
->>>>>>> 87dae997
     if file_name.split(".")[1] != "json":
         raise TypeError("Please load json file")
 
@@ -101,22 +94,17 @@
     return data
 
 
-<<<<<<< HEAD
-@log_start_end(log=logger)
-def get_categories_keys():
-=======
+
+@log_start_end(log=logger)
 def get_categories_keys() -> List[str]:
->>>>>>> 87dae997
     categories = read_file_data("coingecko_categories.json")
     return list(categories.keys())
 
 
-<<<<<<< HEAD
-@log_start_end(log=logger)
-def get_coins(top: int = 250, category: str = ""):
-=======
+
+@log_start_end(log=logger)
 def get_coins(top: int = 250, category: str = "") -> pd.DataFrame:
->>>>>>> 87dae997
+
     """Get N coins from CoinGecko [Source: CoinGecko]
 
     Parameters

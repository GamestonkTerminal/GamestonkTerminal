--- conflicted
+++ resolved
@@ -248,40 +248,10 @@
         raise ValueError(
             f"Wrong time period\nPlease chose one from list: {API_PERIODS}"
         )
-<<<<<<< HEAD
     df = get_coins(top)
     sorted_df = df.sort_values(
         by=[f"price_change_percentage_{period}_in_currency"],
         ascending=typ != "gainers",
-=======
-
-    url = f"https://www.coingecko.com/en/coins/trending{PERIODS.get(period)}"
-    try:
-        scraped_data = scrape_gecko_data(url)
-    except RetryError as e:
-        console.print(e)
-        return pd.DataFrame()
-    rows = scraped_data.find_all("tbody")[category.get(typ)].find_all("tr")
-    results = []
-    for row in rows:
-        url = GECKO_BASE_URL + row.find("a")["href"]
-        symbol, name, *_, volume, price, change = clean_row(row)
-        try:
-            change = percent_to_float(change)
-        except (ValueError, TypeError) as e:
-            console.print(e)
-        results.append([symbol, name, volume, price, change, url])
-    df = pd.DataFrame(
-        results,
-        columns=[
-            "Symbol",
-            "Name",
-            "Volume",
-            "Price",
-            f"%Change_{period}",
-            "Url",
-        ],
->>>>>>> 880579a7
     )
     return sorted_df[
         [
@@ -521,28 +491,6 @@
             "total_volume",
         ]
     ]
-<<<<<<< HEAD
-=======
-    url = "https://www.coingecko.com/en/coins/high_volume"
-    try:
-        scraped_data = scrape_gecko_data(url)
-    except RetryError as e:
-        console.print(e)
-        return pd.DataFrame()
-    rows = scraped_data.find("tbody").find_all("tr")
-    results = []
-    for row in rows:
-        row_cleaned = clean_row(row)
-        if len(row_cleaned) == 9:
-            row_cleaned.insert(0, "?")
-        row_cleaned.pop(3)
-        results.append(row_cleaned)
-    df = replace_qm(pd.DataFrame(results, columns=columns))
-    df.drop("Rank", axis=1, inplace=True)
-    create_df_index(df, "Rank")
-    df["Price"] = df["Price"].apply(lambda x: float(x.strip("$").replace(",", "")))
-    return df
->>>>>>> 880579a7
 
 
 # This function does not use coingecko api because there is not an endpoint for this
@@ -568,27 +516,7 @@
 {data["top_coin_name"]} is the most popular Defi cryptocurrency with {round(float(data["top_coin_defi_dominance"]), 2)}% of defi dominance
     """  # noqa
 
-<<<<<<< HEAD
     df = get_coins(top, "decentralized-finance-defi")
-=======
-    url = "https://www.coingecko.com/en/defi"
-    try:
-        scraped_data = scrape_gecko_data(url)
-    except RetryError as e:
-        console.print(e)
-        return ["", pd.DataFrame()]
-    rows = scraped_data.find("tbody").find_all("tr")
-    results = []
-    for row in rows:
-
-        row_cleaned = clean_row(row)
-        row_cleaned.pop(2)
-        url = GECKO_BASE_URL + row.find("a")["href"]
-        row_cleaned.append(url)
-        if len(row_cleaned) == 11:
-            row_cleaned.insert(4, "?")
-        results.append(row_cleaned)
->>>>>>> 880579a7
 
     return [
         stats_str,

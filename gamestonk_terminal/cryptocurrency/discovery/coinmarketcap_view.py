--- conflicted
+++ resolved
@@ -20,17 +20,13 @@
 }
 
 
-<<<<<<< HEAD
 @log_start_end(log=logger)
-def display_cmc_top_coins(top: int, sortby: str, descend: bool, export: str) -> None:
-=======
 def display_cmc_top_coins(
     top: int = 15,
     sortby: str = "CMC_Rank",
     descend: bool = False,
     export: str = "",
 ) -> None:
->>>>>>> 87dae997
     """Shows top n coins. [Source: CoinMarketCap]
 
     Parameters

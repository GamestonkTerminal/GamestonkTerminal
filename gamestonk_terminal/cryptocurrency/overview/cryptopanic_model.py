--- conflicted
+++ resolved
@@ -11,13 +11,10 @@
 import requests
 
 import gamestonk_terminal.config_terminal as cfg
-<<<<<<< HEAD
 from gamestonk_terminal.rich_config import console
-=======
 from gamestonk_terminal.decorators import log_start_end
 
 logger = logging.getLogger(__name__)
->>>>>>> 6426b767
 
 CATEGORIES = ["news", "media"]
 
@@ -55,12 +52,8 @@
         return f"ApiKeyException: {self.message}"
 
 
-<<<<<<< HEAD
+@log_start_end(log=logger)
 def make_request(**kwargs: Any) -> Optional[dict]:
-=======
-@log_start_end(log=logger)
-def make_request(**kwargs: Any) -> dict:
->>>>>>> 6426b767
     """Helper methods for requests [Source: https://cryptopanic.com/developers/api/]
 
     Parameters

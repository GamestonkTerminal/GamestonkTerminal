"""Cryptocurrency Overview Controller"""
__docformat__ = "numpy"

# pylint: disable=R0904, C0302, W0622
import argparse
import difflib
from typing import List, Union
from prompt_toolkit.completion import NestedCompleter
from gamestonk_terminal import feature_flags as gtff
from gamestonk_terminal.helper_funcs import (
    get_flair,
    parse_known_args_and_warn,
    check_positive,
    try_except,
    system_clear,
    EXPORT_ONLY_RAW_DATA_ALLOWED,
)
from gamestonk_terminal.menu import session
from gamestonk_terminal.cryptocurrency.overview import (
    cryptopanic_model,
    pycoingecko_model,
    pycoingecko_view,
    coinpaprika_view,
    cryptopanic_view,
    withdrawalfees_model,
    withdrawalfees_view,
    coinpaprika_model,
    coinbase_model,
    coinbase_view,
)
from gamestonk_terminal.cryptocurrency.overview.coinpaprika_view import CURRENCIES
from gamestonk_terminal.cryptocurrency.overview.coinpaprika_model import (
    get_all_contract_platforms,
)


class OverviewController:

    CHOICES = [
        "cls",
        "home",
        "h",
        "?",
        "help",
        "q",
        "quit",
        "..",
        "exit",
        "r",
        "reset",
    ]

    CHOICES_COMMANDS = [
        "cgglobal",
        "cgdefi",
        "cgnews",
        "cgstables",
        "cgnft",
        "cgnftday",
        "cgexchanges",
        "cgexrates",
        "cgplatforms",
        "cgproducts",
        "cgindexes",
        "cgderivatives",
        "cgcategories",
        "cghold",
        "cgcompanies",
        "cpglobal",
        "cpmarkets",
        "cpexmarkets",
        "cpinfo",
        "cpexchanges",
        "cpplatforms",
        "cpcontracts",
        "cbpairs",
        "news",
        "wf",
        "ewf",
        "wfpe",
    ]

    CHOICES += CHOICES_COMMANDS

    def __init__(self, queue: List[str] = None):
        """CONSTRUCTOR"""

        self.overview_parser = argparse.ArgumentParser(add_help=False, prog="ov")
        self.overview_parser.add_argument("cmd", choices=self.CHOICES)

<<<<<<< HEAD
        self.completer: Union[None, NestedCompleter] = None
        if session and gtff.USE_PROMPT_TOOLKIT:
            choices: dict = {c: {} for c in self.CHOICES}
            choices["wfpe"] = {c: None for c in withdrawalfees_model.POSSIBLE_CRYPTOS}
            self.completer = NestedCompleter.from_nested_dict(choices)

=======
>>>>>>> 92a0bc75
        if queue:
            self.queue = queue
        else:
            self.queue = list()

    def print_help(self):
        """Print help"""
        help_text = """
Overview Menu:

CoinGecko:
    cgglobal          global crypto market info
    cgnews            last news available on CoinGecko
    cgdefi            global DeFi market info
    cgstables         stablecoins
    cgnft             non fungible token market status
    cgnftday          non fungible token of the day
    cgexchanges       top crypto exchanges
    cgexrates         coin exchange rates
    cgplatforms       crypto financial platforms
    cgproducts        crypto financial products
    cgindexes         crypto indexes
    cgderivatives     crypto derivatives
    cgcategories      crypto categories
    cghold            ethereum, bitcoin holdings overview statistics
    cgcompanies       ethereum, bitcoin holdings by public companies
CoinPaprika:
    cpglobal          global crypto market info
    cpinfo            basic info about all coins available on CoinPaprika
    cpmarkets         market related info about all coins available on CoinPaprika
    cpexchanges       list all exchanges
    cpexmarkets       all available markets on given exchange
    cpplatforms       list blockchain platforms eg. ethereum, solana, kusama, terra
    cpcontracts       all smart contracts for given platform
Coinbase:
    cbpairs           info about available trading pairs on Coinbase
CryptoPanic:
    news              recent crypto news from CryptoPanic aggregator
WithdrawalFees:
    wf                overall withdrawal fees
    ewf               overall exchange withdrawal fees
    wfpe              crypto withdrawal fees per exchange
"""

        print(help_text)

    def switch(self, an_input: str):
        """Process and dispatch input

        Parameters
        -------
        an_input : str
            string with input arguments

        Returns
        -------
        List[str]
            List of commands in the queue to execute
        """
        # Empty command
        if not an_input:
            print("")
            return self.queue

        # Navigation slash is being used
        if "/" in an_input:
            actions = an_input.split("/")

            # Absolute path is specified
            if not actions[0]:
                an_input = "home"
            # Relative path so execute first instruction
            else:
                an_input = actions[0]

            # Add all instructions to the queue
            for cmd in actions[1:][::-1]:
                if cmd:
                    self.queue.insert(0, cmd)

        (known_args, other_args) = self.overview_parser.parse_known_args(
            an_input.split()
        )

        # Redirect commands to their correct functions
        if known_args.cmd:
            if known_args.cmd in ("..", "q"):
                known_args.cmd = "quit"
            elif known_args.cmd in ("?", "h"):
                known_args.cmd = "help"
            elif known_args.cmd == "r":
                known_args.cmd = "reset"

        return getattr(
            self,
            "call_" + known_args.cmd,
            lambda _: "Command not recognized!",
        )(other_args)

    def call_cls(self, _):
        """Process cls command"""
        system_clear()
        return self.queue

    def call_home(self, _):
        """Process home command"""
        self.queue.insert(0, "quit")
        self.queue.insert(0, "quit")

        return self.queue

    def call_help(self, _):
        """Process help command"""
        self.print_help()
        return self.queue

    def call_quit(self, _):
        """Process quit menu command"""
        if len(self.queue) > 0:
<<<<<<< HEAD
            self.queue.insert(0, "q")
            return self.queue
        return ["q"]
=======
            self.queue.insert(0, "quit")
            return self.queue
        return ["quit"]
>>>>>>> 92a0bc75

    def call_exit(self, _):
        """Process exit terminal command"""
        if len(self.queue) > 0:
<<<<<<< HEAD
            self.queue.insert(0, "q")
            self.queue.insert(0, "q")
            self.queue.insert(0, "q")
            return self.queue
        return ["q", "q", "q"]
=======
            self.queue.insert(0, "quit")
            self.queue.insert(0, "quit")
            self.queue.insert(0, "quit")
            return self.queue
        return ["quit", "quit", "quit"]
>>>>>>> 92a0bc75

    def call_reset(self, _):
        """Process reset command"""
        if len(self.queue) > 0:
            self.queue.insert(0, "ov")
            self.queue.insert(0, "crypto")
<<<<<<< HEAD
            self.queue.insert(0, "r")
            self.queue.insert(0, "q")
            self.queue.insert(0, "q")
            return self.queue
        return ["q", "q", "r", "crypto", "ov"]
=======
            self.queue.insert(0, "reset")
            self.queue.insert(0, "quit")
            self.queue.insert(0, "quit")
            return self.queue
        return ["quit", "quit", "reset", "crypto", "ov"]
>>>>>>> 92a0bc75

    @try_except
    def call_wf(self, other_args: List[str]):
        """Process wf command"""
        parser = argparse.ArgumentParser(
            add_help=False,
            formatter_class=argparse.ArgumentDefaultsHelpFormatter,
            prog="wf",
            description="""
                Display top coins withdrawal fees
                [Source: https://withdrawalfees.com/]
            """,
        )

        parser.add_argument(
            "-l",
            "--limit",
            type=int,
            help="Limit number of coins to display withdrawal fees. Default 10",
            dest="limit",
            default=10,
        )

        ns_parser = parse_known_args_and_warn(
            parser, other_args, EXPORT_ONLY_RAW_DATA_ALLOWED
        )

        if ns_parser:
            withdrawalfees_view.display_overall_withdrawal_fees(
                export=ns_parser.export, top=ns_parser.limit
            )
        return self.queue

    @try_except
    def call_ewf(self, other_args: List[str]):
        """Process ewf command"""
        parser = argparse.ArgumentParser(
            add_help=False,
            formatter_class=argparse.ArgumentDefaultsHelpFormatter,
            prog="ewf",
            description="""
                Display exchange withdrawal fees
                [Source: https://withdrawalfees.com/]
            """,
        )

        ns_parser = parse_known_args_and_warn(
            parser, other_args, EXPORT_ONLY_RAW_DATA_ALLOWED
        )

        if ns_parser:
            withdrawalfees_view.display_overall_exchange_withdrawal_fees(
                export=ns_parser.export
            )
        return self.queue

    @try_except
    def call_wfpe(self, other_args: List[str]):
        """Process wfpe command"""
        parser = argparse.ArgumentParser(
            add_help=False,
            formatter_class=argparse.ArgumentDefaultsHelpFormatter,
            prog="wfpe",
            description="""
                Coin withdrawal fees per exchange
                [Source: https://withdrawalfees.com/]
            """,
        )

        parser.add_argument(
            "-c",
            "--coin",
            default="bitcoin",
            type=str,
            dest="coin",
            help="Coin to check withdrawal fees in long format (e.g., bitcoin, ethereum)",
        )

<<<<<<< HEAD
        if other_args and "-" not in other_args[0]:
=======
        if other_args and "-" not in other_args[0][0]:
>>>>>>> 92a0bc75
            other_args.insert(0, "-c")

        ns_parser = parse_known_args_and_warn(
            parser, other_args, EXPORT_ONLY_RAW_DATA_ALLOWED
        )

        if ns_parser:
            if ns_parser.coin:
                if ns_parser.coin in withdrawalfees_model.POSSIBLE_CRYPTOS:
                    withdrawalfees_view.display_crypto_withdrawal_fees(
                        export=ns_parser.export, symbol=ns_parser.coin
                    )
                else:
                    print(f"Coin '{ns_parser.coin}' does not exist.")

                    similar_cmd = difflib.get_close_matches(
                        ns_parser.coin,
                        withdrawalfees_model.POSSIBLE_CRYPTOS,
                        n=1,
                        cutoff=0.75,
                    )
                    if similar_cmd:
                        print(f"Replacing by '{similar_cmd[0]}'")
                        withdrawalfees_view.display_crypto_withdrawal_fees(
                            export=ns_parser.export, symbol=similar_cmd[0]
                        )
                    else:
                        similar_cmd = difflib.get_close_matches(
                            ns_parser.coin,
                            withdrawalfees_model.POSSIBLE_CRYPTOS,
                            n=1,
                            cutoff=0.5,
                        )
                        if similar_cmd:
                            print(f"Did you mean '{similar_cmd[0]}'?")
            else:
                print(
                    f"Couldn't find any coin with provided name: {ns_parser.coin}. "
                    f"Please choose one from list: {withdrawalfees_model.POSSIBLE_CRYPTOS}\n"
                )
        return self.queue

    @try_except
    def call_cghold(self, other_args):
        """Process hold command"""
        parser = argparse.ArgumentParser(
            prog="cghold",
            add_help=False,
            formatter_class=argparse.ArgumentDefaultsHelpFormatter,
            description="""
                Shows overview of public companies that holds ethereum or bitcoin.
                You can find there most important metrics like:
                Total Bitcoin Holdings, Total Value (USD), Public Companies Bitcoin Dominance, Companies
                """,
        )

        parser.add_argument(
            "-c",
            "--coin",
            dest="coin",
            type=str,
            help="companies with ethereum or bitcoin",
            default="bitcoin",
            choices=pycoingecko_model.HOLD_COINS,
        )

<<<<<<< HEAD
        if other_args and "-" not in other_args[0]:
=======
        if other_args and "-" not in other_args[0][0]:
>>>>>>> 92a0bc75
            other_args.insert(0, "-c")

        ns_parser = parse_known_args_and_warn(
            parser, other_args, EXPORT_ONLY_RAW_DATA_ALLOWED
        )
        if ns_parser:
            pycoingecko_view.display_holdings_overview(
                coin=ns_parser.coin, export=ns_parser.export
            )
        return self.queue

    @try_except
    def call_cgcompanies(self, other_args):
        """Process companies command"""
        parser = argparse.ArgumentParser(
            prog="cgcompanies",
            add_help=False,
            formatter_class=argparse.ArgumentDefaultsHelpFormatter,
            description="""Track publicly traded companies around the world that
            are buying ethereum or bitcoin as part of corporate treasury:
            Rank, Company, Ticker, Country, Total_Btc, Entry_Value, Today_Value, Pct_Supply, Url
            You can use additional flag --urls to see urls to announcement about buying btc or eth by given company.
            In this case you will see only columns like rank, company, url
            """,
        )

        parser.add_argument(
            "-c",
            "--coin",
            dest="coin",
            type=str,
            help="companies with ethereum or bitcoin",
            default="bitcoin",
            choices=pycoingecko_model.HOLD_COINS,
        )

        parser.add_argument(
            "-u",
            "--urls",
            dest="urls",
            action="store_true",
            help="Flag to show urls. If you will use that flag you will see only rank, company, url columns",
            default=False,
        )

<<<<<<< HEAD
        if other_args and "-" not in other_args[0]:
=======
        if other_args and "-" not in other_args[0][0]:
>>>>>>> 92a0bc75
            other_args.insert(0, "-c")

        ns_parser = parse_known_args_and_warn(
            parser, other_args, EXPORT_ONLY_RAW_DATA_ALLOWED
        )
        if ns_parser:
            pycoingecko_view.display_holdings_companies_list(
                coin=ns_parser.coin, export=ns_parser.export, links=ns_parser.urls
            )
        return self.queue

    @try_except
    def call_cgnews(self, other_args):
        """Process news command"""
        parser = argparse.ArgumentParser(
            prog="cgnews",
            add_help=False,
            formatter_class=argparse.ArgumentDefaultsHelpFormatter,
            description="Shows latest crypto news from CoinGecko. "
            "You will see Index, Title, Author, Posted columns. "
            "You can sort by each of column above, using --sort parameter and also do it descending with --descend flag"
            "To display urls to news use --urls flag.",
        )

        parser.add_argument(
            "-l",
            "--limit",
            dest="limit",
            type=int,
            help="display N number of news >=10",
            default=15,
        )

        parser.add_argument(
            "-s",
            "--sort",
            dest="sortby",
            type=str,
            help="Sort by given column. Default: index",
            default="Index",
            choices=pycoingecko_model.NEWS_FILTERS,
        )

        parser.add_argument(
            "--descend",
            action="store_false",
            help="Flag to sort in descending order (lowest first)",
            dest="descend",
            default=True,
        )

        parser.add_argument(
            "-u",
            "--urls",
            dest="urls",
            action="store_true",
            help="Flag to show urls. If you will use that flag you will additional column with urls",
            default=False,
        )

        ns_parser = parse_known_args_and_warn(
            parser, other_args, EXPORT_ONLY_RAW_DATA_ALLOWED
        )
        if ns_parser:
            pycoingecko_view.display_news(
                top=ns_parser.limit,
                export=ns_parser.export,
                sortby=ns_parser.sortby,
                descend=ns_parser.descend,
                links=ns_parser.urls,
            )
        return self.queue

    @try_except
    def call_cgcategories(self, other_args):
        """Process top_categories command"""
        parser = argparse.ArgumentParser(
            prog="cgcategories",
            add_help=False,
            formatter_class=argparse.ArgumentDefaultsHelpFormatter,
            description="""Shows top cryptocurrency categories by market capitalization. It includes categories like:
            stablecoins, defi, solana ecosystem, polkadot ecosystem and many others.
            "You can sort by each of column above, using --sort parameter and also do it descending with --descend flag"
            "To display urls use --urls flag.",
            Displays: Rank, Name, Change_1h, Change_7d, Market_Cap, Volume_24h, Coins,""",
        )

        parser.add_argument(
            "-l",
            "--limit",
            dest="limit",
            type=check_positive,
            help="display N number of records",
            default=15,
        )

        parser.add_argument(
            "-s",
            "--sort",
            dest="sortby",
            type=str,
            help="Sort by given column. Default: Rank",
            default="Rank",
            choices=pycoingecko_model.CATEGORIES_FILTERS,
        )

        parser.add_argument(
            "--descend",
            action="store_false",
            help="Flag to sort in descending order (lowest first)",
            dest="descend",
            default=True,
        )

        parser.add_argument(
            "-u",
            "--urls",
            dest="urls",
            action="store_true",
            help="Flag to show urls. If you will use that flag you will additional column with urls",
            default=False,
        )

        ns_parser = parse_known_args_and_warn(
            parser, other_args, EXPORT_ONLY_RAW_DATA_ALLOWED
        )
        if ns_parser:
            pycoingecko_view.display_categories(
                top=ns_parser.limit,
                export=ns_parser.export,
                sortby=ns_parser.sortby,
                descend=ns_parser.descend,
                links=ns_parser.urls,
            )
        return self.queue

    @try_except
    def call_cgstables(self, other_args):
        """Process stables command"""
        parser = argparse.ArgumentParser(
            prog="cgstables",
            add_help=False,
            formatter_class=argparse.ArgumentDefaultsHelpFormatter,
            description="""Shows stablecoins by market capitalization.
                Stablecoins are cryptocurrencies that attempt to peg their market value to some external reference
                like the U.S. dollar or to a commodity's price such as gold.
                You can display only N number of coins with --limit parameter.
                You can sort data by Rank, Name, Symbol, Price, Change_24h, Exchanges, Market_Cap, Change_30d with --sort
                and also with --descend flag to sort descending.
                Flag --urls will display stablecoins urls""",
        )

        parser.add_argument(
            "-l",
            "--limit",
            dest="limit",
            type=check_positive,
            help="display N number records",
            default=15,
        )

        parser.add_argument(
            "-s",
            "--sort",
            dest="sortby",
            type=str,
            help="Sort by given column. Default: Rank",
            default="Rank",
            choices=pycoingecko_model.STABLES_FILTERS,
        )

        parser.add_argument(
            "--descend",
            action="store_false",
            help="Flag to sort in descending order (lowest first)",
            dest="descend",
            default=True,
        )

        parser.add_argument(
            "-u",
            "--urls",
            dest="urls",
            action="store_true",
            help="Flag to show urls. If you will use that flag you will additional column with urls",
            default=False,
        )

        ns_parser = parse_known_args_and_warn(
            parser, other_args, EXPORT_ONLY_RAW_DATA_ALLOWED
        )
        if ns_parser:
            pycoingecko_view.display_stablecoins(
                top=ns_parser.limit,
                export=ns_parser.export,
                sortby=ns_parser.sortby,
                descend=ns_parser.descend,
                links=ns_parser.urls,
            )
        return self.queue

    @try_except
    def call_cgnft(self, other_args):
        """Process nft command"""

        parser = argparse.ArgumentParser(
            prog="cgnft",
            add_help=False,
            formatter_class=argparse.ArgumentDefaultsHelpFormatter,
            description="""Shows NFT market status
                NFT (Non-fungible Token) refers to digital assets with unique characteristics.
                Examples of NFT include crypto artwork, collectibles, game items, financial products, and more.
                Displays: NFT Market Cap, 24h Trading Volume, NFT Dominance vs Global market, Theta Network NFT Dominance
                """,
        )

        ns_parser = parse_known_args_and_warn(
            parser, other_args, EXPORT_ONLY_RAW_DATA_ALLOWED
        )
        if ns_parser:
            pycoingecko_view.display_nft_market_status(export=ns_parser.export)
        return self.queue

    @try_except
    def call_cgnftday(self, other_args):
        """Process nftday command"""
        parser = argparse.ArgumentParser(
            prog="cgnftday",
            add_help=False,
            formatter_class=argparse.ArgumentDefaultsHelpFormatter,
            description="""Shows NFT of the day
                NFT (Non-fungible Token) refers to digital assets with unique characteristics.
                Examples of NFT include crypto artwork, collectibles, game items, financial products, and more.
                With nft_today command you will display:
                    author, description, url, img url for NFT which was chosen on CoinGecko as a nft of the day.""",
        )

        ns_parser = parse_known_args_and_warn(
            parser, other_args, EXPORT_ONLY_RAW_DATA_ALLOWED
        )
        if ns_parser:
            pycoingecko_view.display_nft_of_the_day(export=ns_parser.export)
        return self.queue

    @try_except
    def call_cgproducts(self, other_args):
        """Process products command"""
        parser = argparse.ArgumentParser(
            prog="cgproducts",
            add_help=False,
            formatter_class=argparse.ArgumentDefaultsHelpFormatter,
            description="""Shows Top Crypto Financial Products with which you can earn yield, borrow or lend your crypto.
                You can display only N number of platforms with --limit parameter.
                You can sort data by Rank,  Platform, Identifier, Supply_Rate, Borrow_Rate with --sort
                and also with --descend flag to sort descending.
                Displays: Rank,  Platform, Identifier, Supply_Rate, Borrow_Rate""",
        )

        parser.add_argument(
            "-l",
            "--limit",
            dest="limit",
            type=check_positive,
            help="display N number records",
            default=15,
        )

        parser.add_argument(
            "-s",
            "--sort",
            dest="sortby",
            type=str,
            help="Sort by given column. Default: Rank",
            default="Rank",
            choices=pycoingecko_model.PRODUCTS_FILTERS,
        )

        parser.add_argument(
            "--descend",
            action="store_false",
            help="Flag to sort in descending order (lowest first)",
            dest="descend",
            default=True,
        )

        ns_parser = parse_known_args_and_warn(
            parser, other_args, EXPORT_ONLY_RAW_DATA_ALLOWED
        )
        if ns_parser:
            pycoingecko_view.display_products(
                top=ns_parser.limit,
                export=ns_parser.export,
                sortby=ns_parser.sortby,
                descend=ns_parser.descend,
            )
        return self.queue

    @try_except
    def call_cgplatforms(self, other_args):
        """Process platforms command"""
        parser = argparse.ArgumentParser(
            prog="cgplatforms",
            add_help=False,
            formatter_class=argparse.ArgumentDefaultsHelpFormatter,
            description="""Shows Top Crypto Financial Platforms in which you can borrow or lend your crypto.
                e.g Celsius, Nexo, Crypto.com, Aave and others.
                You can display only N number of platforms with --limit parameter.
                You can sort data by Rank, Name, Category, Centralized with --sort
                and also with --descend flag to sort descending.
                Displays: Rank, Name, Category, Centralized, Url""",
        )

        parser.add_argument(
            "-l",
            "--limit",
            dest="limit",
            type=check_positive,
            help="display N number records",
            default=15,
        )

        parser.add_argument(
            "-s",
            "--sort",
            dest="sortby",
            type=str,
            help="Sort by given column. Default: Rank",
            default="Rank",
            choices=pycoingecko_model.PLATFORMS_FILTERS,
        )

        parser.add_argument(
            "--descend",
            action="store_false",
            help="Flag to sort in descending order (lowest first)",
            dest="descend",
            default=True,
        )

        ns_parser = parse_known_args_and_warn(
            parser, other_args, EXPORT_ONLY_RAW_DATA_ALLOWED
        )
        if ns_parser:
            pycoingecko_view.display_platforms(
                top=ns_parser.limit,
                export=ns_parser.export,
                sortby=ns_parser.sortby,
                descend=ns_parser.descend,
            )
        return self.queue

    @try_except
    def call_cgexchanges(self, other_args):
        """Process exchanges command"""
        parser = argparse.ArgumentParser(
            prog="cgexchanges",
            add_help=False,
            formatter_class=argparse.ArgumentDefaultsHelpFormatter,
            description="""Shows Top Crypto Exchanges
                You can display only N number exchanges with --limit parameter.
                You can sort data by Trust_Score, Id, Name, Country, Year_Established, Trade_Volume_24h_BTC with --sort
                and also with --descend flag to sort descending.
                Flag --urls will display urls.
                Displays: Trust_Score, Id, Name, Country, Year_Established, Trade_Volume_24h_BTC""",
        )

        parser.add_argument(
            "-l",
            "--limit",
            dest="limit",
            type=check_positive,
            help="display N number records",
            default=15,
        )

        parser.add_argument(
            "-s",
            "--sort",
            dest="sortby",
            type=str,
            help="Sort by given column. Default: Rank",
            default="Rank",
            choices=pycoingecko_model.EXCHANGES_FILTERS,
        )
        parser.add_argument(
            "--descend",
            action="store_false",
            help="Flag to sort in descending order (lowest first)",
            dest="descend",
            default=True,
        )

        parser.add_argument(
            "-u",
            "--urls",
            dest="urls",
            action="store_true",
            help="Flag to show urls. If you will use that flag you will additional column with urls",
            default=False,
        )

        ns_parser = parse_known_args_and_warn(
            parser, other_args, EXPORT_ONLY_RAW_DATA_ALLOWED
        )
        if ns_parser:
            pycoingecko_view.display_exchanges(
                top=ns_parser.limit,
                export=ns_parser.export,
                sortby=ns_parser.sortby,
                descend=ns_parser.descend,
                links=ns_parser.urls,
            )
        return self.queue

    @try_except
    def call_cgexrates(self, other_args):
        """Process exchange_rates command"""
        parser = argparse.ArgumentParser(
            prog="cgexrates",
            add_help=False,
            formatter_class=argparse.ArgumentDefaultsHelpFormatter,
            description="""
                Shows list of crypto, fiats, commodity exchange rates from CoinGecko
                You can look on only N number of records with --limit,
                You can sort by Index, Name, Unit, Value, Type, and also use --descend flag to sort descending.""",
        )

        parser.add_argument(
            "-l",
            "--limit",
            dest="limit",
            type=check_positive,
            help="display N number records",
            default=15,
        )

        parser.add_argument(
            "-s",
            "--sort",
            dest="sortby",
            type=str,
            help="Sort by given column. Default: Index",
            default="Index",
            choices=pycoingecko_model.EXRATES_FILTERS,
        )

        parser.add_argument(
            "--descend",
            action="store_false",
            help="Flag to sort in descending order (lowest first)",
            dest="descend",
            default=True,
        )

        ns_parser = parse_known_args_and_warn(
            parser, other_args, EXPORT_ONLY_RAW_DATA_ALLOWED
        )
        if ns_parser:
            pycoingecko_view.display_exchange_rates(
                sortby=ns_parser.sortby,
                top=ns_parser.limit,
                descend=ns_parser.descend,
                export=ns_parser.export,
            )
        return self.queue

    @try_except
    def call_cgindexes(self, other_args):
        """Process indexes command"""
        parser = argparse.ArgumentParser(
            prog="cgindexes",
            add_help=False,
            formatter_class=argparse.ArgumentDefaultsHelpFormatter,
            description="""Shows list of crypto indexes from CoinGecko.
            Each crypto index is made up of a selection of cryptocurrencies, grouped together and weighted by market cap.
            You can display only N number of indexes with --limit parameter.
            You can sort data by Rank, Name, Id, Market, Last, MultiAsset with --sort
            and also with --descend flag to sort descending.
            Displays: Rank, Name, Id, Market, Last, MultiAsset
                """,
        )

        parser.add_argument(
            "-l",
            "--limit",
            dest="limit",
            type=check_positive,
            help="display N number records",
            default=15,
        )

        parser.add_argument(
            "-s",
            "--sort",
            dest="sortby",
            type=str,
            help="Sort by given column. Default: Rank",
            default="Rank",
            choices=pycoingecko_model.INDEXES_FILTERS,
        )

        parser.add_argument(
            "--descend",
            action="store_false",
            help="Flag to sort in descending order (lowest first)",
            dest="descend",
            default=True,
        )

        ns_parser = parse_known_args_and_warn(
            parser, other_args, EXPORT_ONLY_RAW_DATA_ALLOWED
        )
        if ns_parser:
            pycoingecko_view.display_indexes(
                top=ns_parser.limit,
                sortby=ns_parser.sortby,
                descend=ns_parser.descend,
                export=ns_parser.export,
            )
        return self.queue

    @try_except
    def call_cgderivatives(self, other_args):
        """Process derivatives command"""
        parser = argparse.ArgumentParser(
            prog="cgderivatives",
            add_help=False,
            formatter_class=argparse.ArgumentDefaultsHelpFormatter,
            description="""Shows list of crypto derivatives from CoinGecko
               Crypto derivatives are secondary contracts or financial tools that derive their value from a primary
               underlying asset. In this case, the primary asset would be a cryptocurrency such as Bitcoin.
               The most popular crypto derivatives are crypto futures, crypto options, and perpetual contracts.
               You can look on only N number of records with --limit,
               You can sort by Rank, Market, Symbol, Price, Pct_Change_24h, Contract_Type, Basis, Spread, Funding_Rate,
               Volume_24h with --sort and also with --descend flag to set it to sort descending.
               Displays:
                   Rank, Market, Symbol, Price, Pct_Change_24h, Contract_Type, Basis, Spread, Funding_Rate, Volume_24h""",
        )

        parser.add_argument(
            "-l",
            "--limit",
            dest="limit",
            type=check_positive,
            help="display N number records",
            default=15,
        )

        parser.add_argument(
            "-s",
            "--sort",
            dest="sortby",
            type=str,
            help="Sort by given column. Default: Rank",
            default="Rank",
            choices=pycoingecko_model.DERIVATIVES_FILTERS,
        )

        parser.add_argument(
            "--descend",
            action="store_false",
            help="Flag to sort in descending order (lowest first)",
            dest="descend",
            default=True,
        )

        ns_parser = parse_known_args_and_warn(
            parser, other_args, EXPORT_ONLY_RAW_DATA_ALLOWED
        )
        if ns_parser:
            pycoingecko_view.display_derivatives(
                top=ns_parser.limit,
                sortby=ns_parser.sortby,
                descend=ns_parser.descend,
                export=ns_parser.export,
            )
        return self.queue

    @try_except
    def call_cgglobal(self, other_args):
        """Process global command"""
        parser = argparse.ArgumentParser(
            prog="cgglobal",
            add_help=False,
            formatter_class=argparse.ArgumentDefaultsHelpFormatter,
            description="""Shows global statistics about Crypto Market""",
        )

        ns_parser = parse_known_args_and_warn(
            parser, other_args, EXPORT_ONLY_RAW_DATA_ALLOWED
        )
        if ns_parser:
            pycoingecko_view.display_global_market_info(export=ns_parser.export)
        return self.queue

    @try_except
    def call_cgdefi(self, other_args):
        """Process defi command"""
        parser = argparse.ArgumentParser(
            prog="cgdefi",
            add_help=False,
            formatter_class=argparse.ArgumentDefaultsHelpFormatter,
            description="""Shows global DeFi statistics
               DeFi or Decentralized Finance refers to financial services that are built
               on top of distributed networks with no central intermediaries.
               Displays metrics like:
                   Market Cap, Trading Volume, Defi Dominance, Top Coins...""",
        )

        ns_parser = parse_known_args_and_warn(
            parser, other_args, EXPORT_ONLY_RAW_DATA_ALLOWED
        )
        if ns_parser:
            pycoingecko_view.display_global_defi_info(export=ns_parser.export)
        return self.queue

    @try_except
    def call_cpglobal(self, other_args):
        """Process global command"""

        parser = argparse.ArgumentParser(
            add_help=False,
            formatter_class=argparse.ArgumentDefaultsHelpFormatter,
            prog="cpglobal",
            description="""Show most important global crypto statistics like: Market Cap, Volume,
            Number of cryptocurrencies, All Time High, All Time Low""",
        )

        ns_parser = parse_known_args_and_warn(
            parser, other_args, EXPORT_ONLY_RAW_DATA_ALLOWED
        )
        if ns_parser:
            coinpaprika_view.display_global_market(export=ns_parser.export)
        return self.queue

    @try_except
    def call_cpmarkets(self, other_args):
        """Process markets command"""
        parser = argparse.ArgumentParser(
            prog="cpmarkets",
            add_help=False,
            formatter_class=argparse.ArgumentDefaultsHelpFormatter,
            description="""Show market related (price, supply, volume) coin information for all coins on CoinPaprika.
            You can display only N number of coins with --limit parameter.
            You can sort data by rank, name, symbol, price, volume_24h, mcap_change_24h, pct_change_1h, pct_change_24h,
            ath_price, pct_from_ath, --sort parameter and also with --descend flag to sort descending.
            Displays:
               rank, name, symbol, price, volume_24h, mcap_change_24h,
               pct_change_1h, pct_change_24h, ath_price, pct_from_ath,
                """,
        )

        parser.add_argument(
            "--vs",
            help="Quoted currency. Default USD",
            dest="vs",
            default="USD",
            type=str,
            choices=CURRENCIES,
        )

        parser.add_argument(
            "-l",
            "--limit",
            dest="limit",
            type=check_positive,
            help="display N number records",
            default=15,
        )

        parser.add_argument(
            "-s",
            "--sort",
            dest="sortby",
            type=str,
            help="Sort by given column. Default: rank",
            default="rank",
            choices=coinpaprika_model.MARKETS_FILTERS,
        )

        parser.add_argument(
            "--descend",
            action="store_false",
            help="Flag to sort in descending order (lowest first)",
            dest="descend",
            default=True,
        )

        ns_parser = parse_known_args_and_warn(
            parser, other_args, EXPORT_ONLY_RAW_DATA_ALLOWED
        )
        if ns_parser:
            coinpaprika_view.display_all_coins_market_info(
                currency=ns_parser.vs,
                top=ns_parser.limit,
                descend=ns_parser.descend,
                export=ns_parser.export,
                sortby=ns_parser.sortby,
            )
        return self.queue

    @try_except
    def call_cpexmarkets(self, other_args):
        """Process exmarkets command"""
        parser = argparse.ArgumentParser(
            prog="cpexmarkets",
            add_help=False,
            formatter_class=argparse.ArgumentDefaultsHelpFormatter,
            description="""Get all exchange markets found for given exchange
                You can display only N number of records with --limit parameter.
                You can sort data by pair, base_currency_name, quote_currency_name, market_url, category,
                reported_volume_24h_share, trust_score --sort parameter and also with --descend flag to sort descending.
                You can use additional flag --urls to see urls for each market
                Displays:
                    exchange_id, pair, base_currency_name, quote_currency_name, market_url,
                    category, reported_volume_24h_share, trust_score,""",
        )

        parser.add_argument(
            "-e",
            "--exchange",
            help="Identifier of exchange e.g for Binance Exchange -> binance",
            dest="exchange",
            default="binance",
            type=str,
        )

        parser.add_argument(
            "-l",
            "--limit",
            dest="limit",
            type=check_positive,
            help="display N number records",
            default=10,
        )

        parser.add_argument(
            "-s",
            "--sort",
            dest="sortby",
            type=str,
            help="Sort by given column. Default: reported_volume_24h_share",
            default="reported_volume_24h_share",
            choices=coinpaprika_model.EXMARKETS_FILTERS,
        )

        parser.add_argument(
            "--descend",
            action="store_false",
            help="Flag to sort in descending order (lowest first)",
            dest="descend",
            default=False,
        )

        parser.add_argument(
            "-u",
            "--urls",
            dest="urls",
            action="store_true",
            help="""Flag to show urls. If you will use that flag you will see only:
                exchange, pair, trust_score, market_url columns""",
            default=False,
        )

<<<<<<< HEAD
        if other_args and "-" not in other_args[0]:
=======
        if other_args and "-" not in other_args[0][0]:
>>>>>>> 92a0bc75
            other_args.insert(0, "-e")

        ns_parser = parse_known_args_and_warn(
            parser, other_args, EXPORT_ONLY_RAW_DATA_ALLOWED
        )
        if ns_parser:
            coinpaprika_view.display_exchange_markets(
                exchange=ns_parser.exchange,
                top=ns_parser.limit,
                export=ns_parser.export,
                sortby=ns_parser.sortby,
                descend=ns_parser.descend,
                links=ns_parser.urls,
            )
        return self.queue

    @try_except
    def call_cpinfo(self, other_args):
        """Process info command"""
        parser = argparse.ArgumentParser(
            add_help=False,
            formatter_class=argparse.ArgumentDefaultsHelpFormatter,
            prog="cpinfo",
            description="""Show basic coin information for all coins from CoinPaprika API
                You can display only N number of coins with --limit parameter.
                You can sort data by rank, name, symbol, price, volume_24h, circulating_supply, total_supply, max_supply,
                market_cap, beta_value, ath_price --sort parameter and also with --descend flag to sort descending.
                Displays:
                    rank, name, symbol, price, volume_24h, circulating_supply,
                    total_supply, max_supply, market_cap, beta_value, ath_price
                """,
        )

        parser.add_argument(
            "--vs",
            help="Quoted currency. Default USD",
            dest="vs",
            default="USD",
            type=str,
            choices=CURRENCIES,
        )

        parser.add_argument(
            "-l",
            "--limit",
            dest="limit",
            type=check_positive,
            help="display N number records",
            default=20,
        )

        parser.add_argument(
            "-s",
            "--sort",
            dest="sortby",
            type=str,
            help="Sort by given column. Default: rank",
            default="rank",
            choices=coinpaprika_model.INFO_FILTERS,
        )

        parser.add_argument(
            "--descend",
            action="store_false",
            help="Flag to sort in descending order (lowest first)",
            dest="descend",
            default=True,
        )

        ns_parser = parse_known_args_and_warn(
            parser, other_args, EXPORT_ONLY_RAW_DATA_ALLOWED
        )
        if ns_parser:
            coinpaprika_view.display_all_coins_info(
                currency=ns_parser.vs,
                top=ns_parser.limit,
                descend=ns_parser.descend,
                sortby=ns_parser.sortby,
                export=ns_parser.export,
            )
        return self.queue

    @try_except
    def call_cpexchanges(self, other_args):
        """Process coins_market command"""
        parser = argparse.ArgumentParser(
            add_help=False,
            formatter_class=argparse.ArgumentDefaultsHelpFormatter,
            prog="cpexchanges",
            description="""Show all exchanges from CoinPaprika
               You can display only N number of coins with --limit parameter.
               You can sort data by  rank, name, currencies, markets, fiats, confidence,
               volume_24h,volume_7d ,volume_30d, sessions_per_month --sort parameter
               and also with --descend flag to sort descending.
               Displays:
                   rank, name, currencies, markets, fiats, confidence, volume_24h,
                   volume_7d ,volume_30d, sessions_per_month""",
        )

        parser.add_argument(
            "--vs",
            help="Quoted currency. Default USD",
            dest="vs",
            default="USD",
            type=str,
            choices=CURRENCIES,
        )

        parser.add_argument(
            "-l",
            "--limit",
            dest="limit",
            type=check_positive,
            help="display N number records",
            default=20,
        )

        parser.add_argument(
            "-s",
            "--sort",
            dest="sortby",
            type=str,
            help="Sort by given column. Default: rank",
            default="rank",
            choices=coinpaprika_model.EXCHANGES_FILTERS,
        )

        parser.add_argument(
            "--descend",
            action="store_false",
            help="Flag to sort in descending order (lowest first)",
            dest="descend",
            default=True,
        )

        ns_parser = parse_known_args_and_warn(
            parser, other_args, EXPORT_ONLY_RAW_DATA_ALLOWED
        )
        if ns_parser:
            coinpaprika_view.display_all_exchanges(
                currency=ns_parser.vs,
                top=ns_parser.limit,
                descend=ns_parser.descend,
                sortby=ns_parser.sortby,
                export=ns_parser.export,
            )

        return self.queue

    @try_except
    def call_cpplatforms(self, other_args):
        """Process platforms command"""
        parser = argparse.ArgumentParser(
            prog="cpplatforms",
            add_help=False,
            formatter_class=argparse.ArgumentDefaultsHelpFormatter,
            description="""List all smart contract platforms like ethereum, solana, cosmos, polkadot, kusama""",
        )

        ns_parser = parse_known_args_and_warn(
            parser, other_args, EXPORT_ONLY_RAW_DATA_ALLOWED
        )
        if ns_parser:
            coinpaprika_view.display_all_platforms(export=ns_parser.export)

        return self.queue

    @try_except
    def call_cpcontracts(self, other_args):
        """Process contracts command"""
        platforms = get_all_contract_platforms()["platform_id"].tolist()

        parser = argparse.ArgumentParser(
            prog="cpcontracts",
            add_help=False,
            formatter_class=argparse.ArgumentDefaultsHelpFormatter,
            description="""Gets all contract addresses for given platform.
               Provide platform id with -p/--platform parameter
               You can display only N number of smart contracts with --limit parameter.
               You can sort data by id, type, active, balance  --sort parameter
               and also with --descend flag to sort descending.

               Displays:
                   id, type, active, balance
               """,
        )

        parser.add_argument(
            "-p",
            "--platform",
            help="Blockchain platform like eth-ethereum",
            dest="platform",
            default="eth-ethereum",
            type=str,
            choices=platforms,
        )

        parser.add_argument(
            "-l",
            "--limit",
            dest="limit",
            type=check_positive,
            help="display N number records",
            default=15,
        )

        parser.add_argument(
            "-s",
            "--sort",
            dest="sortby",
            type=str,
            help="Sort by given column",
            default="id",
            choices=coinpaprika_model.CONTRACTS_FILTERS,
        )

        parser.add_argument(
            "--descend",
            action="store_false",
            help="Flag to sort in descending order (lowest first)",
            dest="descend",
            default=True,
        )

<<<<<<< HEAD
        if other_args and "-" not in other_args[0]:
=======
        if other_args and "-" not in other_args[0][0]:
>>>>>>> 92a0bc75
            other_args.insert(0, "-p")

        ns_parser = parse_known_args_and_warn(
            parser, other_args, EXPORT_ONLY_RAW_DATA_ALLOWED
        )
        if ns_parser:
            coinpaprika_view.display_contracts(
                platform=ns_parser.platform,
                top=ns_parser.limit,
                descend=ns_parser.descend,
                sortby=ns_parser.sortby,
                export=ns_parser.export,
            )
        return self.queue

    @try_except
    def call_cbpairs(self, other_args):
        """Process news command"""
        parser = argparse.ArgumentParser(
            prog="cbpairs",
            add_help=False,
            formatter_class=argparse.ArgumentDefaultsHelpFormatter,
            description="Shows available trading pairs on Coinbase ",
        )

        parser.add_argument(
            "-l",
            "--limit",
            dest="limit",
            type=int,
            help="display N number of news >=10",
            default=15,
        )

        parser.add_argument(
            "-s",
            "--sort",
            dest="sortby",
            type=str,
            help="Sort by given column. Default: id",
            default="id",
            choices=coinbase_model.PAIRS_FILTERS,
        )

        parser.add_argument(
            "--descend",
            action="store_false",
            help="Flag to sort in descending order (lowest first)",
            dest="descend",
            default=True,
        )

        ns_parser = parse_known_args_and_warn(
            parser, other_args, EXPORT_ONLY_RAW_DATA_ALLOWED
        )
        if ns_parser:
            coinbase_view.display_trading_pairs(
                top=ns_parser.limit,
                export=ns_parser.export,
                sortby=ns_parser.sortby,
                descend=ns_parser.descend,
            )
        return self.queue

    @try_except
    def call_news(self, other_args):
        """Process news command"""
        parser = argparse.ArgumentParser(
            prog="news",
            add_help=False,
            formatter_class=argparse.ArgumentDefaultsHelpFormatter,
            description="Display recent news from CryptoPanic aggregator platform. [Source: https://cryptopanic.com/]",
        )

        parser.add_argument(
            "-l",
            "--limit",
            dest="limit",
            type=check_positive,
            help="display N number records",
            default=20,
        )

        parser.add_argument(
            "-k",
            "--kind",
            dest="kind",
            type=str,
            help="Filter by category of news. Available values: news or media.",
            default="news",
            choices=cryptopanic_model.CATEGORIES,
        )

        parser.add_argument(
            "-f",
            "--filter",
            dest="filter",
            type=str,
            help="Filter by kind of news. One from list: rising|hot|bullish|bearish|important|saved|lol",
            default=None,
            required=False,
            choices=cryptopanic_model.FILTERS,
        )

        parser.add_argument(
            "-r",
            "--region",
            dest="region",
            type=str,
            help="Filter news by regions. Available regions are: en (English), de (Deutsch), nl (Dutch), es (Español), "
            "fr (Français), it (Italiano), pt (Português), ru (Русский)",
            default="en",
            choices=cryptopanic_model.REGIONS,
        )

        parser.add_argument(
            "-s",
            "--sort",
            dest="sortby",
            type=str,
            help="Sort by given column. Default: published_at",
            default="published_at",
            choices=cryptopanic_model.SORT_FILTERS,
        )

        parser.add_argument(
            "--descend",
            action="store_false",
            help="Flag to sort in descending order (lowest first)",
            dest="descend",
            default=True,
        )

        parser.add_argument(
            "-u",
            "--urls",
            dest="urls",
            action="store_true",
            help="Flag to show urls. If you will use that flag you will additional column with urls",
            default=False,
        )

        ns_parser = parse_known_args_and_warn(
            parser, other_args, EXPORT_ONLY_RAW_DATA_ALLOWED
        )

        if ns_parser:
            cryptopanic_view.display_news(
                top=ns_parser.limit,
                export=ns_parser.export,
                sortby=ns_parser.sortby,
                descend=ns_parser.descend,
                links=ns_parser.urls,
                post_kind=ns_parser.kind,
                filter_=ns_parser.filter,
                region=ns_parser.region,
            )
        return self.queue


def menu(queue: List[str] = None):
    overview_controller = OverviewController(queue=queue)
    an_input = "HELP_ME"

    while True:
        # There is a command in the queue
        if overview_controller.queue and len(overview_controller.queue) > 0:
            # If the command is quitting the menu we want to return in here
            if overview_controller.queue[0] in ("q", "..", "quit"):
                if len(overview_controller.queue) > 1:
                    return overview_controller.queue[1:]
                return []

            # Consume 1 element from the queue
            an_input = overview_controller.queue[0]
            overview_controller.queue = overview_controller.queue[1:]

            # Print the current location because this was an instruction and we want user to know what was the action
            if an_input and an_input in overview_controller.CHOICES_COMMANDS:
                print(f"{get_flair()} /crypto/ov/ $ {an_input}")

        # Get input command from user
        else:
            # Display help menu when entering on this menu from a level above
            if an_input == "HELP_ME":
                overview_controller.print_help()

            # Get input from user using auto-completion
<<<<<<< HEAD
            if session and gtff.USE_PROMPT_TOOLKIT and overview_controller.completer:
                an_input = session.prompt(
                    f"{get_flair()} /crypto/ov/ $ ",
                    completer=overview_controller.completer,
=======
            if session and gtff.USE_PROMPT_TOOLKIT:
                choices: dict = {c: {} for c in overview_controller.CHOICES}
                choices["cghold"] = {c: None for c in pycoingecko_model.HOLD_COINS}
                choices["cgcompanies"] = {c: None for c in pycoingecko_model.HOLD_COINS}
                choices["cgnews"]["-s"] = {
                    c: None for c in pycoingecko_model.NEWS_FILTERS
                }
                choices["cgcategories"]["-s"] = {
                    c: None for c in pycoingecko_model.CATEGORIES_FILTERS
                }
                choices["cgstables"]["-s"] = {
                    c: None for c in pycoingecko_model.STABLES_FILTERS
                }
                choices["cgproducts"]["-s"] = {
                    c: None for c in pycoingecko_model.PRODUCTS_FILTERS
                }
                choices["cgplatforms"]["-s"] = {
                    c: None for c in pycoingecko_model.PLATFORMS_FILTERS
                }
                choices["cgexrates"]["-s"] = {
                    c: None for c in pycoingecko_model.EXRATES_FILTERS
                }
                choices["cgindexes"]["-s"] = {
                    c: None for c in pycoingecko_model.INDEXES_FILTERS
                }
                choices["cgderivatives"]["-s"] = {
                    c: None for c in pycoingecko_model.DERIVATIVES_FILTERS
                }
                choices["cpmarkets"]["-s"] = {
                    c: None for c in coinpaprika_model.MARKETS_FILTERS
                }
                choices["cpexmarkets"]["-s"] = {
                    c: None for c in coinpaprika_model.EXMARKETS_FILTERS
                }
                choices["cpexchanges"]["-s"] = {
                    c: None for c in coinpaprika_model.EXCHANGES_FILTERS
                }
                choices["cpcontracts"] = {
                    c: None
                    for c in get_all_contract_platforms()["platform_id"].tolist()
                }
                choices["cpcontracts"]["-s"] = {
                    c: None for c in coinpaprika_model.CONTRACTS_FILTERS
                }
                choices["cpinfo"]["-s"] = {
                    c: None for c in coinpaprika_model.INFO_FILTERS
                }
                choices["cbpairs"]["-s"] = {
                    c: None for c in coinbase_model.PAIRS_FILTERS
                }
                choices["news"]["-k"] = {c: None for c in cryptopanic_model.CATEGORIES}
                choices["news"]["-f"] = {c: None for c in cryptopanic_model.FILTERS}
                choices["news"]["-r"] = {c: None for c in cryptopanic_model.REGIONS}
                choices["news"]["-s"] = {
                    c: None for c in cryptopanic_model.SORT_FILTERS
                }
                choices["wfpe"] = {
                    c: None for c in withdrawalfees_model.POSSIBLE_CRYPTOS
                }
                completer = NestedCompleter.from_nested_dict(choices)
                an_input = session.prompt(
                    f"{get_flair()} /crypto/ov/ $ ",
                    completer=completer,
>>>>>>> 92a0bc75
                    search_ignore_case=True,
                )
            # Get input from user without auto-completion
            else:
                an_input = input(f"{get_flair()} /crypto/ov/ $ ")

        try:
            # Process the input command
            overview_controller.queue = overview_controller.switch(an_input)

        except SystemExit:
            print(
<<<<<<< HEAD
                f"\nThe command '{an_input}' doesn't exist on the /crypto/ov menu.",
=======
                f"\nThe command '{an_input}' doesn't exist on the /stocks/options menu.",
>>>>>>> 92a0bc75
                end="",
            )
            similar_cmd = difflib.get_close_matches(
                an_input.split(" ")[0] if " " in an_input else an_input,
                overview_controller.CHOICES,
                n=1,
                cutoff=0.7,
            )
            if similar_cmd:
                if " " in an_input:
                    candidate_input = (
                        f"{similar_cmd[0]} {' '.join(an_input.split(' ')[1:])}"
                    )
<<<<<<< HEAD
                    if candidate_input == an_input:
                        an_input = ""
                        print("\n")
                        continue
                    an_input = candidate_input
                else:
                    an_input = similar_cmd[0]
=======
                else:
                    candidate_input = similar_cmd[0]

                if candidate_input == an_input:
                    an_input = ""
                    overview_controller.queue = []
                    print("\n")
                    continue
>>>>>>> 92a0bc75

                print(f" Replacing by '{an_input}'.")
                overview_controller.queue.insert(0, an_input)
            else:
<<<<<<< HEAD
                print("\n")
=======
                print("\n")
                an_input = ""
                overview_controller.queue = []
>>>>>>> 92a0bc75
<|MERGE_RESOLUTION|>--- conflicted
+++ resolved
@@ -4,7 +4,7 @@
 # pylint: disable=R0904, C0302, W0622
 import argparse
 import difflib
-from typing import List, Union
+from typing import List
 from prompt_toolkit.completion import NestedCompleter
 from gamestonk_terminal import feature_flags as gtff
 from gamestonk_terminal.helper_funcs import (
@@ -88,15 +88,6 @@
         self.overview_parser = argparse.ArgumentParser(add_help=False, prog="ov")
         self.overview_parser.add_argument("cmd", choices=self.CHOICES)
 
-<<<<<<< HEAD
-        self.completer: Union[None, NestedCompleter] = None
-        if session and gtff.USE_PROMPT_TOOLKIT:
-            choices: dict = {c: {} for c in self.CHOICES}
-            choices["wfpe"] = {c: None for c in withdrawalfees_model.POSSIBLE_CRYPTOS}
-            self.completer = NestedCompleter.from_nested_dict(choices)
-
-=======
->>>>>>> 92a0bc75
         if queue:
             self.queue = queue
         else:
@@ -216,51 +207,29 @@
     def call_quit(self, _):
         """Process quit menu command"""
         if len(self.queue) > 0:
-<<<<<<< HEAD
-            self.queue.insert(0, "q")
-            return self.queue
-        return ["q"]
-=======
             self.queue.insert(0, "quit")
             return self.queue
         return ["quit"]
->>>>>>> 92a0bc75
 
     def call_exit(self, _):
         """Process exit terminal command"""
         if len(self.queue) > 0:
-<<<<<<< HEAD
-            self.queue.insert(0, "q")
-            self.queue.insert(0, "q")
-            self.queue.insert(0, "q")
-            return self.queue
-        return ["q", "q", "q"]
-=======
             self.queue.insert(0, "quit")
             self.queue.insert(0, "quit")
             self.queue.insert(0, "quit")
             return self.queue
         return ["quit", "quit", "quit"]
->>>>>>> 92a0bc75
 
     def call_reset(self, _):
         """Process reset command"""
         if len(self.queue) > 0:
             self.queue.insert(0, "ov")
             self.queue.insert(0, "crypto")
-<<<<<<< HEAD
-            self.queue.insert(0, "r")
-            self.queue.insert(0, "q")
-            self.queue.insert(0, "q")
-            return self.queue
-        return ["q", "q", "r", "crypto", "ov"]
-=======
             self.queue.insert(0, "reset")
             self.queue.insert(0, "quit")
             self.queue.insert(0, "quit")
             return self.queue
         return ["quit", "quit", "reset", "crypto", "ov"]
->>>>>>> 92a0bc75
 
     @try_except
     def call_wf(self, other_args: List[str]):
@@ -339,11 +308,7 @@
             help="Coin to check withdrawal fees in long format (e.g., bitcoin, ethereum)",
         )
 
-<<<<<<< HEAD
-        if other_args and "-" not in other_args[0]:
-=======
         if other_args and "-" not in other_args[0][0]:
->>>>>>> 92a0bc75
             other_args.insert(0, "-c")
 
         ns_parser = parse_known_args_and_warn(
@@ -410,11 +375,7 @@
             choices=pycoingecko_model.HOLD_COINS,
         )
 
-<<<<<<< HEAD
-        if other_args and "-" not in other_args[0]:
-=======
         if other_args and "-" not in other_args[0][0]:
->>>>>>> 92a0bc75
             other_args.insert(0, "-c")
 
         ns_parser = parse_known_args_and_warn(
@@ -460,11 +421,7 @@
             default=False,
         )
 
-<<<<<<< HEAD
-        if other_args and "-" not in other_args[0]:
-=======
         if other_args and "-" not in other_args[0][0]:
->>>>>>> 92a0bc75
             other_args.insert(0, "-c")
 
         ns_parser = parse_known_args_and_warn(
@@ -1229,11 +1186,7 @@
             default=False,
         )
 
-<<<<<<< HEAD
-        if other_args and "-" not in other_args[0]:
-=======
         if other_args and "-" not in other_args[0][0]:
->>>>>>> 92a0bc75
             other_args.insert(0, "-e")
 
         ns_parser = parse_known_args_and_warn(
@@ -1458,11 +1411,7 @@
             default=True,
         )
 
-<<<<<<< HEAD
-        if other_args and "-" not in other_args[0]:
-=======
         if other_args and "-" not in other_args[0][0]:
->>>>>>> 92a0bc75
             other_args.insert(0, "-p")
 
         ns_parser = parse_known_args_and_warn(
@@ -1651,12 +1600,6 @@
                 overview_controller.print_help()
 
             # Get input from user using auto-completion
-<<<<<<< HEAD
-            if session and gtff.USE_PROMPT_TOOLKIT and overview_controller.completer:
-                an_input = session.prompt(
-                    f"{get_flair()} /crypto/ov/ $ ",
-                    completer=overview_controller.completer,
-=======
             if session and gtff.USE_PROMPT_TOOLKIT:
                 choices: dict = {c: {} for c in overview_controller.CHOICES}
                 choices["cghold"] = {c: None for c in pycoingecko_model.HOLD_COINS}
@@ -1720,7 +1663,6 @@
                 an_input = session.prompt(
                     f"{get_flair()} /crypto/ov/ $ ",
                     completer=completer,
->>>>>>> 92a0bc75
                     search_ignore_case=True,
                 )
             # Get input from user without auto-completion
@@ -1733,11 +1675,7 @@
 
         except SystemExit:
             print(
-<<<<<<< HEAD
-                f"\nThe command '{an_input}' doesn't exist on the /crypto/ov menu.",
-=======
                 f"\nThe command '{an_input}' doesn't exist on the /stocks/options menu.",
->>>>>>> 92a0bc75
                 end="",
             )
             similar_cmd = difflib.get_close_matches(
@@ -1751,15 +1689,6 @@
                     candidate_input = (
                         f"{similar_cmd[0]} {' '.join(an_input.split(' ')[1:])}"
                     )
-<<<<<<< HEAD
-                    if candidate_input == an_input:
-                        an_input = ""
-                        print("\n")
-                        continue
-                    an_input = candidate_input
-                else:
-                    an_input = similar_cmd[0]
-=======
                 else:
                     candidate_input = similar_cmd[0]
 
@@ -1768,15 +1697,10 @@
                     overview_controller.queue = []
                     print("\n")
                     continue
->>>>>>> 92a0bc75
 
                 print(f" Replacing by '{an_input}'.")
                 overview_controller.queue.insert(0, an_input)
             else:
-<<<<<<< HEAD
-                print("\n")
-=======
                 print("\n")
                 an_input = ""
-                overview_controller.queue = []
->>>>>>> 92a0bc75
+                overview_controller.queue = []
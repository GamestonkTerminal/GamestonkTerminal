--- conflicted
+++ resolved
@@ -2,20 +2,7 @@
     "stocks/",
     "stocks/disc/",
     "stocks/ta/",
-<<<<<<< HEAD
-    "stocs/dd/",
-    "crypto/",
-    "crypto/ta",
-    "crypto/dd",
-    "crypto/ov",
-    "crypto/disc",
-    "crypto/onchain",
-    "crypto/defi",
-    "crypto/nft",
-    "crypto/pred",
-=======
     "stocks/dd/",
     "economy/",
     "economy/fred",
->>>>>>> 36861abc
 ]
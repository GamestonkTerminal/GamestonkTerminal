"""Papermill Controller Module"""
__docformat__ = "numpy"

import argparse
import os
from typing import List

from gamestonk_terminal.papermill import due_diligence_view
from gamestonk_terminal.papermill import econ_data_view

from gamestonk_terminal.helper_funcs import get_flair


class PapermillController:
    """Papermill Controller class"""

    def __init__(self):
        """Constructor"""
        self.papermill_parser = argparse.ArgumentParser(
            add_help=False, prog="papermill"
        )
        self.papermill_parser.add_argument(
            "cmd",
            choices=["cls", "?", "help", "q", "quit", "dd", "econ"],
        )

    def switch(self, an_input: str):
        """Process and dispatch input

        Returns
        -------
        True, False or None
            False - quit the menu
            True - quit the program
            None - continue in the menu
        """

        # Empty command
        if not an_input:
            print("")
            return None

        (known_args, other_args) = self.papermill_parser.parse_known_args(
            an_input.split()
        )

        # Help menu again
        if known_args.cmd == "?":
            print_papermill()
            return None

        # Clear screen
        if known_args.cmd == "cls":
            os.system("cls||clear")
            return None

        return getattr(
            self, "call_" + known_args.cmd, lambda: "Command not recognized!"
        )(other_args)

    def call_help(self, _):
        """Process Help command"""
        print_papermill()

    def call_q(self, _):
        """Process Q command - quit the menu"""
        return False

    def call_quit(self, _):
        """Process Quit command - quit the program"""
        return True

    def call_dd(self, other_args: List[str]):
        """Process DD command"""
        due_diligence_view.due_diligence(other_args)

    def call_econ(self, other_args: List[str]):
        """Process Econ command"""
        econ_data_view.econ_data(other_args)


def print_papermill():
    """Print help"""
<<<<<<< HEAD

    print("\nPapermill Reports:")
    print("   cls           clear screen")
    print("   ?/help        show this menu again")
=======
    print(
        "https://github.com/GamestonkTerminal/GamestonkTerminal/tree/main/gamestonk_terminal/papermill"
    )
    print("\nPapermill Reports:")
    print("   help          show this papermill menu again")
>>>>>>> e76edc16
    print("   q             quit this menu, and shows back to main menu")
    print("   quit          quit to abandon program")
    print("")
    print("   dd            run papermill to generate due diligence summary")
    print("   econ          run papermill to generate economic data summary")
    print("")

    return


def papermill_menu():
    """Papermill Menu"""

    pc = PapermillController()

    print_papermill()

    while True:
        # Get input command from user
        an_input = input(f"{get_flair()} (mill)> ")

        try:
            process_input = pc.switch(an_input)
        except SystemExit:
            print("The command selected doesn't exist\n")
            continue

        if process_input is False:
            return False

        if process_input is True:
            return True<|MERGE_RESOLUTION|>--- conflicted
+++ resolved
@@ -81,18 +81,12 @@
 
 def print_papermill():
     """Print help"""
-<<<<<<< HEAD
-
-    print("\nPapermill Reports:")
-    print("   cls           clear screen")
-    print("   ?/help        show this menu again")
-=======
     print(
         "https://github.com/GamestonkTerminal/GamestonkTerminal/tree/main/gamestonk_terminal/papermill"
     )
     print("\nPapermill Reports:")
-    print("   help          show this papermill menu again")
->>>>>>> e76edc16
+    print("   cls           clear screen")
+    print("   ?/help        show this menu again")
     print("   q             quit this menu, and shows back to main menu")
     print("   quit          quit to abandon program")
     print("")

""" Dark Pool Shorts Controller """
__docformat__ = "numpy"

import argparse
import difflib
from typing import List
from datetime import datetime, timedelta
from colorama import Style
import pandas as pd
from matplotlib import pyplot as plt
from prompt_toolkit.completion import NestedCompleter
from gamestonk_terminal import feature_flags as gtff
from gamestonk_terminal.helper_funcs import EXPORT_BOTH_RAW_DATA_AND_FIGURES, get_flair
from gamestonk_terminal.menu import session
from gamestonk_terminal.helper_funcs import (
    parse_known_args_and_warn,
    check_positive,
    valid_date,
    check_int_range,
    try_except,
    system_clear,
)
from gamestonk_terminal.stocks import stocks_helper
from gamestonk_terminal.stocks.dark_pool_shorts import (
    yahoofinance_view,
    stockgrid_view,
    shortinterest_view,
    quandl_view,
    sec_view,
    finra_view,
    nyse_view,
)


class DarkPoolShortsController:
    """Dark Pool Shorts Controller"""

    # Command choices
    CHOICES = [
        "?",
        "cls",
        "help",
        "q",
        "quit",
        "load",
    ]

    CHOICES_COMMANDS = [
        "shorted",
        "hsi",
        "prom",
        "pos",
        "sidtc",
    ]

    CHOICES_COMMANDS_WITH_TICKER = ["psi", "dpotc", "ftd", "spos", "volexch"]

    CHOICES += CHOICES_COMMANDS
    CHOICES += CHOICES_COMMANDS_WITH_TICKER

    def __init__(self, ticker: str, start: str, stock: pd.DataFrame):
        """Constructor"""
        self.ticker = ticker
        self.start = start
        self.stock = stock

        self.disc_parser = argparse.ArgumentParser(add_help=False, prog="dps")
        self.disc_parser.add_argument(
            "cmd",
            choices=self.CHOICES,
        )

    def print_help(self):
        """Print help"""
        help_text = f"""
Dark Pool Shorts:
    cls            clear screen
    ?/help         show this menu again
    q              quit this menu, and shows back to main menu
    quit           quit to abandon program
    load           load a specific stock ticker for analysis

Yahoo Finance:
    shorted        show most shorted stocks
shortinterest.com:
    hsi            show top high short interest stocks of over 20% ratio
FINRA:
    prom           promising tickers based on dark pool shares regression
Stockgrid:
    pos            dark pool short position
    sidtc          short interest and days to cover
{Style.DIM if not self.ticker else ''}
Ticker: {self.ticker or None}

FINRA:
    dpotc          dark pools (ATS) vs OTC data
SEC:
    ftd            fails-to-deliver data
Stockgrid:
    spos           net short vs position
Quandl/Stockgrid:
    psi            price vs short interest volume
NYSE:
    volexch        short volume for ARCA,Amex,Chicago,NYSE and national exchanges
{Style.RESET_ALL if not self.ticker else ''}"""
        print(help_text)

    def switch(self, an_input: str):
        """Process and dispatch input

        Returns
        -------
        True, False or None
            False - quit the menu
            True - quit the program
            None - continue in the menu
        """
        # Empty command
        if not an_input:
            print("")
            return None

        (known_args, other_args) = self.disc_parser.parse_known_args(an_input.split())

        # Help menu again
        if known_args.cmd == "?":
            self.print_help()
            return None

        # Clear screen
        if known_args.cmd == "cls":
            system_clear()
            return None

        return getattr(
            self, "call_" + known_args.cmd, lambda: "Command not recognized!"
        )(other_args)

    def call_help(self, _):
        """Process Help command"""
        self.print_help()

    def call_q(self, _):
        """Process Q command - quit the menu"""
        return False

    def call_quit(self, _):
        """Process Quit command - quit the program"""
        return True

    def call_load(self, other_args: List[str]):
        """Process load command"""
        parser = argparse.ArgumentParser(
            add_help=False,
            formatter_class=argparse.ArgumentDefaultsHelpFormatter,
            prog="load",
            description="Load stock ticker to perform analysis on. When the data source is 'yf', an Indian ticker can be"
            " loaded by using '.NS' at the end, e.g. 'SBIN.NS'. See available market in"
            " https://help.yahoo.com/kb/exchanges-data-providers-yahoo-finance-sln2310.html.",
        )
        parser.add_argument(
            "-t",
            "--ticker",
            action="store",
            dest="ticker",
            required="-h" not in other_args,
            help="Stock ticker",
        )
        parser.add_argument(
            "-s",
            "--start",
            type=valid_date,
            default=(datetime.now() - timedelta(days=366)).strftime("%Y-%m-%d"),
            dest="start",
            help="The starting date (format YYYY-MM-DD) of the stock",
        )
        # For the case where a user uses: 'load BB'
        if other_args and "-t" not in other_args and "-h" not in other_args:
            other_args.insert(0, "-t")

        ns_parser = parse_known_args_and_warn(parser, other_args)
        if not ns_parser:
            return

        df_stock_candidate = stocks_helper.load(
            ns_parser.ticker,
            ns_parser.start,
        )

        if not df_stock_candidate.empty:
            self.stock = df_stock_candidate
            self.start = ns_parser.start
            if "." in ns_parser.ticker:
<<<<<<< HEAD
                self.ticker = self.ticker.upper().split(".")[0]
=======
                self.ticker = ns_parser.ticker.upper().split(".")[0]
>>>>>>> 5a3bf709
            else:
                self.ticker = ns_parser.ticker.upper()

    @try_except
    def call_shorted(self, other_args: List[str]):
        """Process shorted command"""
        parser = argparse.ArgumentParser(
            add_help=False,
            formatter_class=argparse.ArgumentDefaultsHelpFormatter,
            prog="shorted",
            description="Print up to 25 top ticker most shorted. [Source: Yahoo Finance]",
        )
        parser.add_argument(
            "-n",
            "--num",
            action="store",
            dest="num",
            type=check_int_range(1, 25),
            default=5,
            help="Number of the most shorted stocks to retrieve.",
        )
        parser.add_argument(
            "--export",
            choices=["csv", "json", "xlsx"],
            default="",
            type=str,
            dest="export",
            help="Export dataframe data to csv,json,xlsx file",
        )
        if other_args:
            if "-" not in other_args[0]:
                other_args.insert(0, "-n")

        ns_parser = parse_known_args_and_warn(parser, other_args)
        if not ns_parser:
            return

        yahoofinance_view.display_most_shorted(
            num_stocks=ns_parser.num,
            export=ns_parser.export,
        )

    @try_except
    def call_hsi(self, other_args: List[str]):
        """Process hsi command"""
        parser = argparse.ArgumentParser(
            add_help=False,
            formatter_class=argparse.ArgumentDefaultsHelpFormatter,
            prog="hsi",
            description="""
                Print top stocks being more heavily shorted. HighShortInterest.com provides
                a convenient sorted database of stocks which have a short interest of over
                20 percent. Additional key data such as the float, number of outstanding shares,
                and company industry is displayed. Data is presented for the Nasdaq Stock Market,
                the New York Stock Exchange, and the American Stock Exchange. [Source: www.highshortinterest.com]
            """,
        )
        parser.add_argument(
            "-n",
            "--num",
            action="store",
            dest="n_num",
            type=check_positive,
            default=10,
            help="Number of top stocks to print.",
        )
        parser.add_argument(
            "--export",
            choices=["csv", "json", "xlsx"],
            default="",
            type=str,
            dest="export",
            help="Export dataframe data to csv,json,xlsx file",
        )
        ns_parser = parse_known_args_and_warn(parser, other_args)
        if not ns_parser:
            return

        shortinterest_view.high_short_interest(
            num=ns_parser.n_num,
            export=ns_parser.export,
        )

    @try_except
    def call_prom(self, other_args: List[str]):
        """Process prom command"""
        parser = argparse.ArgumentParser(
            add_help=False,
            formatter_class=argparse.ArgumentDefaultsHelpFormatter,
            prog="prom",
            description="Display dark pool (ATS) data of tickers with growing trades activity",
        )
        parser.add_argument(
            "-n",
            "--num",
            action="store",
            dest="n_num",
            type=check_positive,
            default=1_000,
            help="Number of tickers to filter from entire ATS data based on the sum of the total weekly shares quantity.",
        )
        parser.add_argument(
            "-t",
            "--top",
            action="store",
            dest="n_top",
            type=check_positive,
            default=5,
            help="List of tickers from most promising with better linear regression slope.",
        )
        parser.add_argument(
            "--tier",
            action="store",
            dest="tier",
            type=str,
            choices=["T1", "T2", "OTCE"],
            default="",
            help="Tier to process data from.",
        )
        parser.add_argument(
            "--export",
            choices=["csv", "json", "xlsx"],
            default="",
            dest="export",
            help="Export dataframe data to csv,json,xlsx file",
        )
        ns_parser = parse_known_args_and_warn(parser, other_args)
        if not ns_parser:
            return

        finra_view.darkpool_otc(
            num=ns_parser.n_num,
            promising=ns_parser.n_top,
            tier=ns_parser.tier,
            export=ns_parser.export,
        )

    @try_except
    def call_pos(self, other_args: List[str]):
        """Process pos command"""
        parser = argparse.ArgumentParser(
            prog="pos",
            add_help=False,
            formatter_class=argparse.ArgumentDefaultsHelpFormatter,
            description="Get dark pool short positions. [Source: Stockgrid]",
        )
        parser.add_argument(
            "-n",
            "--number",
            help="Number of top tickers to show",
            type=check_positive,
            default=10,
            dest="num",
        )
        parser.add_argument(
            "-s",
            "--sort",
            help="Field for which to sort by, where 'sv': Short Vol. (1M), "
            "'sv_pct': Short Vol. %%, 'nsv': Net Short Vol. (1M), "
            "'nsv_dollar': Net Short Vol. ($100M), 'dpp': DP Position (1M), "
            "'dpp_dollar': DP Position ($1B)",
            choices=["sv", "sv_pct", "nsv", "nsv_dollar", "dpp", "dpp_dollar"],
            default="dpp_dollar",
            dest="sort_field",
        )
        parser.add_argument(
            "-a",
            "--ascending",
            action="store_true",
            default=False,
            dest="ascending",
            help="Data in ascending order",
        )
        parser.add_argument(
            "--export",
            choices=["csv", "json", "xlsx"],
            default="",
            dest="export",
            help="Export dataframe data to csv,json,xlsx file",
        )
        ns_parser = parse_known_args_and_warn(parser, other_args)
        if not ns_parser:
            return

        stockgrid_view.dark_pool_short_positions(
            num=ns_parser.num,
            sort_field=ns_parser.sort_field,
            ascending=ns_parser.ascending,
            export=ns_parser.export,
        )

    @try_except
    def call_sidtc(self, other_args: List[str]):
        """Process sidtc command"""
        parser = argparse.ArgumentParser(
            prog="sidtc",
            add_help=False,
            formatter_class=argparse.ArgumentDefaultsHelpFormatter,
            description="Print short interest and days to cover. [Source: Stockgrid]",
        )
        parser.add_argument(
            "-n",
            "--number",
            help="Number of top tickers to show",
            type=check_positive,
            default=10,
            dest="num",
        )
        parser.add_argument(
            "-s",
            "--sort",
            help="Field for which to sort by, where 'float': Float Short %%, "
            "'dtc': Days to Cover, 'si': Short Interest",
            choices=["float", "dtc", "si"],
            default="float",
            dest="sort_field",
        )
        parser.add_argument(
            "--export",
            choices=["csv", "json", "xlsx"],
            default="",
            dest="export",
            help="Export dataframe data to csv,json,xlsx file",
        )
        ns_parser = parse_known_args_and_warn(parser, other_args)
        if not ns_parser:
            return

        stockgrid_view.short_interest_days_to_cover(
            num=ns_parser.num,
            sort_field=ns_parser.sort_field,
            export=ns_parser.export,
        )

    @try_except
    def call_dpotc(self, other_args: List[str]):
        """Process dpotc command"""
        parser = argparse.ArgumentParser(
            add_help=False,
            formatter_class=argparse.ArgumentDefaultsHelpFormatter,
            prog="dpotc",
            description="Display barchart of dark pool (ATS) and OTC (Non ATS) data. [Source: FINRA]",
        )
        parser.add_argument(
            "--export",
            choices=["csv", "json", "xlsx"],
            default="",
            dest="export",
            help="Export dataframe data to csv,json,xlsx file",
        )
        ns_parser = parse_known_args_and_warn(parser, other_args)
        if not ns_parser:
            return
        if not self.ticker:
            print("No ticker loaded.\n")
            return

        finra_view.darkpool_ats_otc(
            ticker=self.ticker,
            export=ns_parser.export,
        )

    @try_except
    def call_ftd(self, other_args: List[str]):
        """Process ftd command"""
        parser = argparse.ArgumentParser(
            add_help=False,
            prog="ftd",
            description="""Prints latest fails-to-deliver data. [Source: SEC]""",
        )
        parser.add_argument(
            "-s",
            "--start",
            action="store",
            dest="start",
            type=valid_date,
            default=(datetime.now() - timedelta(days=60)).strftime("%Y-%m-%d"),
            help="start of datetime to see FTD",
        )
        parser.add_argument(
            "-e",
            "--end",
            action="store",
            dest="end",
            type=valid_date,
            default=datetime.now().strftime("%Y-%m-%d"),
            help="end of datetime to see FTD",
        )
        parser.add_argument(
            "-n",
            "--num",
            action="store",
            dest="n_num",
            type=check_positive,
            default=0,
            help="number of latest fails-to-deliver being printed",
        )
        parser.add_argument(
            "--raw",
            action="store_true",
            default=False,
            dest="raw",
            help="Print raw data.",
        )
        parser.add_argument(
            "--export",
            choices=["csv", "json", "xlsx"],
            default="",
            dest="export",
            help="Export dataframe data to csv,json,xlsx file",
        )

        ns_parser = parse_known_args_and_warn(parser, other_args)
        if not ns_parser:
            return
        if not self.ticker:
            print("No ticker loaded.\n")
            return

        sec_view.fails_to_deliver(
            ticker=self.ticker,
            stock=self.stock,
            start=ns_parser.start,
            end=ns_parser.end,
            num=ns_parser.n_num,
            raw=ns_parser.raw,
            export=ns_parser.export,
        )

    @try_except
    def call_spos(self, other_args: List[str]):
        """Process spos command"""
        parser = argparse.ArgumentParser(
            prog="spos",
            add_help=False,
            description="Shows Net Short Vol. vs Position. [Source: Stockgrid]",
        )
        parser.add_argument(
            "-n",
            "--number",
            help="Number of last open market days to show",
            type=check_positive,
            default=10 if "-r" in other_args else 120,
            dest="num",
        )
        parser.add_argument(
            "-r",
            action="store_true",
            default=False,
            help="Flag to print raw data instead",
            dest="raw",
        )
        parser.add_argument(
            "--export",
            choices=["csv", "json", "xlsx"],
            default="",
            dest="export",
            help="Export dataframe data to csv,json,xlsx file",
        )
        ns_parser = parse_known_args_and_warn(parser, other_args)
        if not ns_parser:
            return
        if not self.ticker:
            print("No ticker loaded.\n")
            return

        stockgrid_view.net_short_position(
            ticker=self.ticker,
            num=ns_parser.num,
            raw=ns_parser.raw,
            export=ns_parser.export,
        )

    @try_except
    def call_psi(self, other_args: List[str]):
        """Process psi command"""
        parser = argparse.ArgumentParser(
            prog="psi",
            add_help=False,
            description="Shows price vs short interest volume. [Source: Quandl/Stockgrid]",
        )
        parser.add_argument(
            "--source",
            choices=["quandl", "stockgrid"],
            default="",
            dest="stockgrid",
            help="Source of short interest volume",
        )
        parser.add_argument(
            "--nyse",
            action="store_true",
            default=False,
            dest="b_nyse",
            help="ONLY QUANDL SOURCE. Data from NYSE flag. Otherwise comes from NASDAQ.",
        )
        parser.add_argument(
            "-n",
            "--number",
            help="Number of last open market days to show",
            type=check_positive,
            default=10 if "-r" in other_args else 120,
            dest="num",
        )
        parser.add_argument(
            "-r",
            action="store_true",
            default=False,
            help="Flag to print raw data instead",
            dest="raw",
        )
        parser.add_argument(
            "--export",
            choices=["csv", "json", "xlsx"],
            default="",
            dest="export",
            help="Export dataframe data to csv,json,xlsx file",
        )
        ns_parser = parse_known_args_and_warn(parser, other_args)
        if not ns_parser:
            return
        if not self.ticker:
            print("No ticker loaded.\n")
            return

        if "quandl" in other_args:
            quandl_view.short_interest(
                ticker=self.ticker,
                nyse=ns_parser.b_nyse,
                days=ns_parser.num,
                raw=ns_parser.raw,
                export=ns_parser.export,
            )
        else:
            stockgrid_view.short_interest_volume(
                ticker=self.ticker,
                num=ns_parser.num,
                raw=ns_parser.raw,
                export=ns_parser.export,
            )

    @try_except
    def call_volexch(self, other_args: List[str]):
        """Process volexch command"""
        parser = argparse.ArgumentParser(
            prog="volexch",
            add_help=False,
            description="Displays short volume based on exchange.",
        )
        parser.add_argument(
            "--raw",
            help="Display raw data",
            dest="raw",
            action="store_true",
            default=False,
        )
        parser.add_argument(
            "-s",
            "--sort",
            help="Column to sort by",
            dest="sort",
            type=str,
            default="",
            choices=["", "NetShort", "Date", "TotalVolume", "PctShort"],
        )
        parser.add_argument(
            "-a",
            "--asc",
            help="Sort in ascending order",
            dest="asc",
            action="store_true",
            default=False,
        )
        parser.add_argument(
            "-m",
            "--mpl",
            help="Display plot using matplotlb.",
            dest="mpl",
            action="store_true",
            default=False,
        )
        ns_parser = parse_known_args_and_warn(
            parser, other_args, export_allowed=EXPORT_BOTH_RAW_DATA_AND_FIGURES
        )
        if not ns_parser:
            return
        if not self.ticker:
            print("No ticker loaded.  Use `load ticker` first.")
            return
        nyse_view.display_short_by_exchange(
            ticker=self.ticker,
            raw=ns_parser.raw,
            sort=ns_parser.sort,
            asc=ns_parser.asc,
            mpl=ns_parser.mpl,
            export=ns_parser.export,
        )


def menu(ticker: str = "", start: str = "", stock: pd.DataFrame = pd.DataFrame()):
    """Dark Pool Shorts Menu

    Parameters
    ----------
    stock : DataFrame
        Due diligence stock dataframe
    ticker : str
        Due diligence ticker symbol
    start : str
        Start date of the stock data
    """
    dps_controller = DarkPoolShortsController(ticker, start, stock)
    dps_controller.call_help(None)

    # Loop forever and ever
    while True:
        # Get input command from user
        if session and gtff.USE_PROMPT_TOOLKIT:
            completer = NestedCompleter.from_nested_dict(
                {c: None for c in dps_controller.CHOICES}
            )

            an_input = session.prompt(
                f"{get_flair()} (stocks)>(dps)> ",
                completer=completer,
            )
        else:
            an_input = input(f"{get_flair()} (stocks)>(dps)> ")

        try:
            plt.close("all")

            process_input = dps_controller.switch(an_input)

            if process_input is not None:
                return process_input

        except SystemExit:
            print("The command selected doesn't exist\n")
            similar_cmd = difflib.get_close_matches(
                an_input, dps_controller.CHOICES, n=1, cutoff=0.7
            )

            if similar_cmd:
                print(f"Did you mean '{similar_cmd[0]}'?\n")
            continue<|MERGE_RESOLUTION|>--- conflicted
+++ resolved
@@ -191,11 +191,7 @@
             self.stock = df_stock_candidate
             self.start = ns_parser.start
             if "." in ns_parser.ticker:
-<<<<<<< HEAD
-                self.ticker = self.ticker.upper().split(".")[0]
-=======
                 self.ticker = ns_parser.ticker.upper().split(".")[0]
->>>>>>> 5a3bf709
             else:
                 self.ticker = ns_parser.ticker.upper()
 

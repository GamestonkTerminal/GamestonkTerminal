""" Fundamental Analysis Controller """
__docformat__ = "numpy"

import argparse
import difflib
from datetime import datetime, timedelta
from typing import List
from prompt_toolkit.completion import NestedCompleter
from colorama import Style

from gamestonk_terminal.stocks.fundamental_analysis.financial_modeling_prep import (
    fmp_controller,
    fmp_view,
)
from gamestonk_terminal.stocks.fundamental_analysis import (
    eclect_us_view,
    finviz_view,
    yahoo_finance_view,
    av_view,
    business_insider_view,
    dcf_view,
    market_watch_view,
)
from gamestonk_terminal import feature_flags as gtff
from gamestonk_terminal.helper_funcs import (
    EXPORT_ONLY_RAW_DATA_ALLOWED,
    get_flair,
    parse_known_args_and_warn,
    check_positive,
    try_except,
    system_clear,
    valid_date,
)
from gamestonk_terminal.stocks import stocks_helper
from gamestonk_terminal.menu import session

# pylint: disable=inconsistent-return-statements


class FundamentalAnalysisController:
    """Fundamental Analysis Controller"""

    CHOICES = ["cls", "?", "help", "q", "quit", "load"]

    CHOICES_COMMANDS = [
        "analysis",
        "score",
        "dcf",
        "data",
        "fraud",
        "income",
        "balance",
        "cash",
        "mgmt",
        "info",
        "shrs",
        "sust",
        "cal",
        "web",
        "hq",
        "overview",
        "key",
        "income",
        "balance",
        "cash",
        "earnings",
        "warnings",
        "divs",
    ]

    CHOICES_MENUS = [
        "fmp",
    ]

    CHOICES += CHOICES_COMMANDS
    CHOICES += CHOICES_MENUS

    def __init__(self, ticker: str, start: str, interval: str, suffix: str = ""):
        """Constructor

        Parameters
        ----------
        ticker : str
            Fundamental analysis ticker symbol
        start : str
            Stat date of the stock data
        interval : str
            Stock data interval
        """

        self.ticker = f"{ticker}.{suffix}" if suffix else ticker
        self.start = start
        self.interval = interval
        self.suffix = suffix

        self.fa_parser = argparse.ArgumentParser(add_help=False, prog="fa")
        self.fa_parser.add_argument(
            "cmd",
            choices=self.CHOICES,
        )

    def print_help(self):
        """Print help"""
        newline = "\n"
        help_text = f"""
Fundamental Analysis:
    cls           clear screen
    ?/help        show this menu again
    q             quit this menu, and shows back to main menu
    quit          quit to abandon program
    load          load a new ticker

Ticker: {self.ticker}
{f"Note that only Yahoo Finance currently supports foreign exchanges{Style.DIM}{newline}" if self.suffix else ""}
    data          fundamental and technical data of company [FinViz]
    mgmt          management team of the company [Business Insider]
    analysis      analyse SEC filings with the help of machine learning [Eclect.us]
    score         investing score from Warren Buffett, Joseph Piotroski and Benjamin Graham [FMP]
    warnings      company warnings according to Sean Seah book [Market Watch]
    dcf           advanced Excel customizable discounted cash flow [stockanalysis] {Style.RESET_ALL}
Yahoo Finance:
    info          information scope of the company
    shrs          shareholders of the company
    sust          sustainability values of the company
    cal           calendar earnings and estimates of the company
    web           open web browser of the company
    hq            open HQ location of the company
    divs          show historical dividends for company {Style.DIM if self.suffix else ""}
Alpha Vantage:
    overview      overview of the company
    key           company key metrics
    income        income statements of the company
    balance       balance sheet of the company
    cash          cash flow of the company
    earnings      earnings dates and reported EPS
    fraud         key fraud ratios
Other Sources:
>   fmp           profile,quote,enterprise,dcf,income,ratios,growth from FMP{Style.RESET_ALL}
        """
        print(help_text)
        # No longer used, but keep for future:
        # print("")
        # print("Market Watch API - DEPRECATED")
        # print("   income        income statement of the company")
        # print("   balance       balance sheet of the company")
        # print("   cash          cash flow statement of the company")

    def switch(self, an_input: str):
        """Process and dispatch input

        Returns
        -------
        True, False or None
            False - quit the menu
            True - quit the program
            None - continue in the menu
        """

        # Empty command
        if not an_input:
            print("")
            return None

        (known_args, other_args) = self.fa_parser.parse_known_args(an_input.split())

        # Help menu again
        if known_args.cmd == "?":
            self.print_help()
            return None

        # Clear screen
        if known_args.cmd == "cls":
            system_clear()
            return None

        return getattr(
            self, "call_" + known_args.cmd, lambda: "Command not recognized!"
        )(other_args)

    def call_help(self, _):
        """Process Help command"""
        self.print_help()

    def call_q(self, _):
        """Process Q command - quit the menu"""
        return False

    def call_quit(self, _):
        """Process Quit command - quit the program"""
        return True

    @try_except
    def call_load(self, other_args: List[str]):
        """Process load command"""
        parser = argparse.ArgumentParser(
            add_help=False,
            formatter_class=argparse.ArgumentDefaultsHelpFormatter,
            prog="load",
            description="Load stock ticker to perform analysis on. When the data source is 'yf', an Indian ticker can be"
            " loaded by using '.NS' at the end, e.g. 'SBIN.NS'. See available market in"
            " https://help.yahoo.com/kb/exchanges-data-providers-yahoo-finance-sln2310.html.",
        )
        parser.add_argument(
            "-t",
            "--ticker",
            action="store",
            dest="ticker",
            required="-h" not in other_args,
            help="Stock ticker",
        )
        parser.add_argument(
            "-s",
            "--start",
            type=valid_date,
            default=(datetime.now() - timedelta(days=366)).strftime("%Y-%m-%d"),
            dest="start",
            help="The starting date (format YYYY-MM-DD) of the stock",
        )
        parser.add_argument(
            "-i",
            "--interval",
            action="store",
            dest="interval",
            type=int,
            default=1440,
            choices=[1, 5, 15, 30, 60],
            help="Intraday stock minutes",
        )
        # For the case where a user uses: 'load BB'
        if other_args and "-t" not in other_args and "-h" not in other_args:
            other_args.insert(0, "-t")

        ns_parser = parse_known_args_and_warn(parser, other_args)
        if not ns_parser:
            return

        df_stock_candidate = stocks_helper.load(
            ns_parser.ticker,
            ns_parser.start,
            ns_parser.interval,
        )

        if not df_stock_candidate.empty:
            self.start = ns_parser.start
            self.interval = str(ns_parser.interval) + "min"
            if "." in ns_parser.ticker:
<<<<<<< HEAD
                self.ticker = self.ticker.upper().split(".")[0]
=======
                self.ticker = ns_parser.ticker.upper().split(".")[0]
>>>>>>> 5a3bf709
            else:
                self.ticker = ns_parser.ticker.upper()

    @try_except
    def call_analysis(self, other_args: List[str]):
        """Process analysis command"""
        parser = argparse.ArgumentParser(
            add_help=False,
            formatter_class=argparse.ArgumentDefaultsHelpFormatter,
            prog="analysis",
            description="""Display analysis of SEC filings based on NLP model. [Source: https://eclect.us]""",
        )
        ns_parser = parse_known_args_and_warn(parser, other_args)
        if not ns_parser:
            return

        eclect_us_view.display_analysis(self.ticker)

    @try_except
    def call_mgmt(self, other_args: List[str]):
        """Process mgmt command"""
        parser = argparse.ArgumentParser(
            add_help=False,
            formatter_class=argparse.ArgumentDefaultsHelpFormatter,
            prog="mgmt",
            description="""
                Print management team. Namely: Name, Title, Information from google and
                (potentially) Insider Activity page. [Source: Business Insider]
            """,
        )

        ns_parser = parse_known_args_and_warn(
            parser, other_args, export_allowed=EXPORT_ONLY_RAW_DATA_ALLOWED
        )
        if not ns_parser:
            return

        business_insider_view.display_management(
            ticker=self.ticker, export=ns_parser.export
        )

    @try_except
    def call_data(self, other_args: List[str]):
        """Process screener command"""
        parser = argparse.ArgumentParser(
            add_help=False,
            formatter_class=argparse.ArgumentDefaultsHelpFormatter,
            prog="data",
            description="""
                Print several metrics about the company. The following fields are expected:
                Company, Sector, Industry, Country, Index, P/E, EPS (ttm), Insider Own,
                Shs Outstand, Perf Week, Market Cap, Forward P/E, EPS next Y, Insider Trans,
                Shs Float, Perf Month, Income, EPS next Q, Inst Own, Short Float, Perf Quarter,
                Sales, P/S, EPS this Y, Inst Trans, Short Ratio, Perf Half Y, Book/sh, P/B, ROA,
                Target Price, Perf Year, Cash/sh, P/C, ROE, 52W Range, Perf YTD, P/FCF, EPS past 5Y,
                ROI, 52W High, Beta, Quick Ratio, Sales past 5Y, Gross Margin, 52W Low, ATR,
                Employees, Current Ratio, Sales Q/Q, Oper. Margin, RSI (14), Volatility, Optionable,
                Debt/Eq, EPS Q/Q, Profit Margin, Rel Volume, Prev Close, Shortable, LT Debt/Eq,
                Earnings, Payout, Avg Volume, Price, Recom, SMA20, SMA50, SMA200, Volume, Change.
                [Source: Finviz]
            """,
        )

        ns_parser = parse_known_args_and_warn(
            parser, other_args, export_allowed=EXPORT_ONLY_RAW_DATA_ALLOWED
        )
        if not ns_parser:
            return

        finviz_view.display_screen_data(self.ticker)

    @try_except
    def call_score(self, other_args: List[str]):
        """Process score command"""
        parser = argparse.ArgumentParser(
            add_help=False,
            formatter_class=argparse.ArgumentDefaultsHelpFormatter,
            prog="score",
            description="""
                Value investing tool based on Warren Buffett, Joseph Piotroski and Benjamin Graham thoughts [Source: FMP]
            """,
        )
        ns_parser = parse_known_args_and_warn(parser, other_args)
        if not ns_parser:
            return
        fmp_view.valinvest_score(self.ticker)

    @try_except
    def call_info(self, other_args: List[str]):
        """Process info command"""
        parser = argparse.ArgumentParser(
            add_help=False,
            formatter_class=argparse.ArgumentDefaultsHelpFormatter,
            prog="info",
            description="""
                Print information about the company. The following fields are expected:
                Zip, Sector, Full time employees, Long business summary, City, Phone, State, Country,
                Website, Max age, Address, Industry, Previous close, Regular market open, Two hundred
                day average, Payout ratio, Regular market day high, Average daily volume 10 day,
                Regular market previous close, Fifty day average, Open, Average volume 10 days, Beta,
                Regular market day low, Price hint, Currency, Trailing PE, Regular market volume,
                Market cap, Average volume, Price to sales trailing 12 months, Day low, Ask, Ask size,
                Volume, Fifty two week high, Forward PE, Fifty two week low, Bid, Tradeable, Bid size,
                Day high, Exchange, Short name, Long name, Exchange timezone name, Exchange timezone
                short name, Is esg populated, Gmt off set milliseconds, Quote type, Symbol, Message
                board id, Market, Enterprise to revenue, Profit margins, Enterprise to ebitda, 52 week
                change, Forward EPS, Shares outstanding, Book value, Shares short, Shares percent
                shares out, Last fiscal year end, Held percent institutions, Net income to common,
                Trailing EPS, Sand p52 week change, Price to book, Held percent insiders, Next fiscal
                year end, Most recent quarter, Short ratio, Shares short previous month date, Float
                shares, Enterprise value, Last split date, Last split factor, Earnings quarterly growth,
                Date short interest, PEG ratio, Short percent of float, Shares short prior month,
                Regular market price, Logo_url. [Source: Yahoo Finance]
            """,
        )
        ns_parser = parse_known_args_and_warn(parser, other_args)
        if not ns_parser:
            return
        yahoo_finance_view.display_info(self.ticker)

    @try_except
    def call_shrs(self, other_args: List[str]):
        """Process shrs command"""
        parser = argparse.ArgumentParser(
            add_help=False,
            formatter_class=argparse.ArgumentDefaultsHelpFormatter,
            prog="shrs",
            description="""Print Major, institutional and mutualfunds shareholders.
            [Source: Yahoo Finance]""",
        )
        ns_parser = parse_known_args_and_warn(parser, other_args)

        if not ns_parser:
            return

        yahoo_finance_view.display_shareholders(self.ticker)

    @try_except
    def call_sust(self, other_args: List[str]):
        """Process sust command"""
        parser = argparse.ArgumentParser(
            add_help=False,
            formatter_class=argparse.ArgumentDefaultsHelpFormatter,
            prog="sust",
            description="""
                Print sustainability values of the company. The following fields are expected:
                Palmoil, Controversialweapons, Gambling, Socialscore, Nuclear, Furleather, Alcoholic,
                Gmo, Catholic, Socialpercentile, Peercount, Governancescore, Environmentpercentile,
                Animaltesting, Tobacco, Totalesg, Highestcontroversy, Esgperformance, Coal, Pesticides,
                Adult, Percentile, Peergroup, Smallarms, Environmentscore, Governancepercentile,
                Militarycontract. [Source: Yahoo Finance]
            """,
        )
        ns_parser = parse_known_args_and_warn(parser, other_args)
        if not ns_parser:
            return
        yahoo_finance_view.display_sustainability(self.ticker)

    @try_except
    def call_cal(self, other_args: List[str]):
        """Process cal command"""
        parser = argparse.ArgumentParser(
            add_help=False,
            formatter_class=argparse.ArgumentDefaultsHelpFormatter,
            prog="cal",
            description="""
                Calendar earnings of the company. Including revenue and earnings estimates.
                [Source: Yahoo Finance]
            """,
        )
        ns_parser = parse_known_args_and_warn(parser, other_args)
        if not ns_parser:
            return

        yahoo_finance_view.display_calendar_earnings(ticker=self.ticker)

    @try_except
    def call_web(self, other_args: List[str]):
        """Process web command"""
        parser = argparse.ArgumentParser(
            add_help=False,
            formatter_class=argparse.ArgumentDefaultsHelpFormatter,
            prog="web",
            description="""
                Opens company's website. [Source: Yahoo Finance]
            """,
        )
        ns_parser = parse_known_args_and_warn(parser, other_args)
        if not ns_parser:
            return
        yahoo_finance_view.open_web(self.ticker)

    @try_except
    def call_hq(self, other_args: List[str]):
        """Process hq command"""
        parser = argparse.ArgumentParser(
            add_help=False,
            formatter_class=argparse.ArgumentDefaultsHelpFormatter,
            prog="hq",
            description="""
                Opens in Google Maps HQ location of the company. [Source: Yahoo Finance]
            """,
        )
        ns_parser = parse_known_args_and_warn(parser, other_args)
        if not ns_parser:
            return
        yahoo_finance_view.open_headquarters_map(self.ticker)

    @try_except
    def call_divs(self, other_args: List[str]):
        """Process divs command"""
        parser = argparse.ArgumentParser(
            add_help=False,
            formatter_class=argparse.ArgumentDefaultsHelpFormatter,
            prog="divs",
            description="Get historical dividends for company",
        )
        parser.add_argument(
            "-n",
            "--num",
            dest="num",
            type=check_positive,
            default=12,
            help="Number of previous dividends to show",
        )
        ns_parser = parse_known_args_and_warn(
            parser, other_args, export_allowed=EXPORT_ONLY_RAW_DATA_ALLOWED
        )
        if not ns_parser:
            return
        yahoo_finance_view.display_dividends(
            ticker=self.ticker, num=ns_parser.num, export=ns_parser.export
        )

    @try_except
    def call_overview(self, other_args: List[str]):
        """Process overview command"""
        parser = argparse.ArgumentParser(
            add_help=False,
            formatter_class=argparse.ArgumentDefaultsHelpFormatter,
            prog="overview",
            description="""
                Prints an overview about the company. The following fields are expected:
                Symbol, Asset type, Name, Description, Exchange, Currency, Country, Sector, Industry,
                Address, Full time employees, Fiscal year end, Latest quarter, Market capitalization,
                EBITDA, PE ratio, PEG ratio, Book value, Dividend per share, Dividend yield, EPS,
                Revenue per share TTM, Profit margin, Operating margin TTM, Return on assets TTM,
                Return on equity TTM, Revenue TTM, Gross profit TTM, Diluted EPS TTM, Quarterly
                earnings growth YOY, Quarterly revenue growth YOY, Analyst target price, Trailing PE,
                Forward PE, Price to sales ratio TTM, Price to book ratio, EV to revenue, EV to EBITDA,
                Beta, 52 week high, 52 week low, 50 day moving average, 200 day moving average, Shares
                outstanding, Shares float, Shares short, Shares short prior month, Short ratio, Short
                percent outstanding, Short percent float, Percent insiders, Percent institutions,
                Forward annual dividend rate, Forward annual dividend yield, Payout ratio, Dividend
                date, Ex dividend date, Last split factor, and Last split date. Also, the C i k field
                corresponds to Central Index Key, which can be used to search a company on
                https://www.sec.gov/edgar/searchedgar/cik.htm [Source: Alpha Vantage]
            """,
        )
        ns_parser = parse_known_args_and_warn(parser, other_args)
        if not ns_parser:
            return

        av_view.display_overview(self.ticker)

    @try_except
    def call_key(self, other_args: List[str]):
        """Process overview command"""
        parser = argparse.ArgumentParser(
            add_help=False,
            formatter_class=argparse.ArgumentDefaultsHelpFormatter,
            prog="key",
            description="""
                Gives main key metrics about the company (it's a subset of the Overview data from Alpha
                Vantage API). The following fields are expected: Market capitalization, EBITDA, EPS, PE
                ratio, PEG ratio, Price to book ratio, Return on equity TTM, Payout ratio, Price to
                sales ratio TTM, Dividend yield, 50 day moving average, Analyst target price, Beta
                [Source: Alpha Vantage API]
            """,
        )
        ns_parser = parse_known_args_and_warn(parser, other_args)
        if not ns_parser:
            return
        av_view.display_key(self.ticker)

    @try_except
    def call_income(self, other_args: List[str]):
        """Process income command"""
        parser = argparse.ArgumentParser(
            add_help=False,
            formatter_class=argparse.ArgumentDefaultsHelpFormatter,
            prog="income",
            description="""
                Prints a complete income statement over time. This can be either quarterly or annually.
                The following fields are expected: Accepted date, Cost and expenses, Cost of revenue,
                Depreciation and amortization, Ebitda, Ebitdaratio, Eps, Epsdiluted, Filling date,
                Final link, General and administrative expenses, Gross profit, Gross profit ratio,
                Income before tax, Income before tax ratio, Income tax expense, Interest expense, Link,
                Net income, Net income ratio, Operating expenses, Operating income, Operating income
                ratio, Other expenses, Period, Research and development expenses, Revenue, Selling and
                marketing expenses, Total other income expenses net, Weighted average shs out, Weighted
                average shs out dil [Source: Alpha Vantage]""",
        )
        parser.add_argument(
            "-n",
            "--num",
            action="store",
            dest="n_num",
            type=check_positive,
            default=1,
            help="Number of latest years/quarters.",
        )
        parser.add_argument(
            "-q",
            "--quarter",
            action="store_true",
            default=False,
            dest="b_quarter",
            help="Quarter fundamental data flag.",
        )
        ns_parser = parse_known_args_and_warn(
            parser, other_args, export_allowed=EXPORT_ONLY_RAW_DATA_ALLOWED
        )
        if not ns_parser:
            return
        av_view.display_income_statement(
            ticker=self.ticker,
            number=ns_parser.n_num,
            quarterly=ns_parser.b_quarter,
            export=ns_parser.export,
        )

    @try_except
    def call_balance(self, other_args: List[str]):
        """Process balance command"""
        parser = argparse.ArgumentParser(
            add_help=False,
            formatter_class=argparse.ArgumentDefaultsHelpFormatter,
            prog="balance",
            description="""
                Prints a complete balance sheet statement over time. This can be either quarterly or
                annually. The following fields are expected: Accepted date, Account payables,
                Accumulated other comprehensive income loss, Cash and cash equivalents, Cash and short
                term investments, Common stock, Deferred revenue, Deferred revenue non current,
                Deferred tax liabilities non current, Filling date, Final link, Goodwill,
                Goodwill and intangible assets, Intangible assets, Inventory, Link, Long term debt,
                Long term investments, Net debt, Net receivables, Other assets, Other current assets,
                Other current liabilities, Other liabilities, Other non current assets, Other non
                current liabilities, Othertotal stockholders equity, Period, Property plant equipment
                net, Retained earnings, Short term debt, Short term investments, Tax assets, Tax
                payables, Total assets, Total current assets, Total current liabilities, Total debt,
                Total investments, Total liabilities, Total liabilities and stockholders equity, Total
                non current assets, Total non current liabilities, and Total stockholders equity.
                [Source: Alpha Vantage]
            """,
        )
        parser.add_argument(
            "-n",
            "--num",
            action="store",
            dest="n_num",
            type=check_positive,
            default=1,
            help="Number of latest years/quarters.",
        )
        parser.add_argument(
            "-q",
            "--quarter",
            action="store_true",
            default=False,
            dest="b_quarter",
            help="Quarter fundamental data flag.",
        )
        ns_parser = parse_known_args_and_warn(
            parser, other_args, export_allowed=EXPORT_ONLY_RAW_DATA_ALLOWED
        )
        if not ns_parser:
            return
        av_view.display_balance_sheet(
            ticker=self.ticker,
            number=ns_parser.n_num,
            quarterly=ns_parser.b_quarter,
            export=ns_parser.export,
        )

    @try_except
    def call_cash(self, other_args: List[str]):
        """Process cash command"""
        parser = argparse.ArgumentParser(
            add_help=False,
            formatter_class=argparse.ArgumentDefaultsHelpFormatter,
            prog="cash",
            description="""
                Prints a complete cash flow statement over time. This can be either quarterly or
                annually. The following fields are expected: Accepted date, Accounts payables, Accounts
                receivables, Acquisitions net, Capital expenditure, Cash at beginning of period, Cash
                at end of period, Change in working capital, Common stock issued, Common stock
                repurchased, Debt repayment, Deferred income tax, Depreciation and amortization,
                Dividends paid, Effect of forex changes on cash, Filling date, Final link, Free cash
                flow, Inventory, Investments in property plant and equipment, Link, Net cash provided
                by operating activities, Net cash used for investing activities, Net cash used provided
                by financing activities, Net change in cash, Net income, Operating cash flow, Other
                financing activities, Other investing activities, Other non cash items, Other working
                capital, Period, Purchases of investments, Sales maturities of investments, Stock based
                compensation. [Source: Alpha Vantage]
            """,
        )
        parser.add_argument(
            "-n",
            "--num",
            action="store",
            dest="n_num",
            type=check_positive,
            default=1,
            help="Number of latest years/quarters.",
        )
        parser.add_argument(
            "-q",
            "--quarter",
            action="store_true",
            default=False,
            dest="b_quarter",
            help="Quarter fundamental data flag.",
        )
        ns_parser = parse_known_args_and_warn(
            parser, other_args, export_allowed=EXPORT_ONLY_RAW_DATA_ALLOWED
        )
        if not ns_parser:
            return
        av_view.display_cash_flow(
            ticker=self.ticker,
            number=ns_parser.n_num,
            quarterly=ns_parser.b_quarter,
            export=ns_parser.export,
        )

    @try_except
    def call_earnings(self, other_args: List[str]):
        """Process earnings command"""
        parser = argparse.ArgumentParser(
            add_help=False,
            formatter_class=argparse.ArgumentDefaultsHelpFormatter,
            prog="earnings",
            description="""
                Print earnings dates and reported EPS of the company. The following fields are
                expected: Fiscal Date Ending and Reported EPS. [Source: Alpha Vantage]
            """,
        )
        parser.add_argument(
            "-q",
            "--quarter",
            action="store_true",
            default=False,
            dest="b_quarter",
            help="Quarter fundamental data flag.",
        )
        parser.add_argument(
            "-n",
            "--num",
            action="store",
            dest="n_num",
            type=check_positive,
            default=5,
            help="Number of latest info",
        )
        ns_parser = parse_known_args_and_warn(parser, other_args)
        if not ns_parser:
            return
        av_view.display_earnings(
            ticker=self.ticker,
            number=ns_parser.n_num,
            quarterly=ns_parser.b_quarter,
        )

    @try_except
    def call_fraud(self, other_args: List[str]):
        """Process fraud command"""
        parser = argparse.ArgumentParser(
            add_help=False,
            formatter_class=argparse.RawTextHelpFormatter,
            prog="fraud",
            description=(
                "Mscore:\n------------------------------------------------\n"
                "The Beneish model is a statistical model that uses financial ratios calculated with"
                " accounting data of a specific company in order to check if it is likely (high"
                " probability) that the reported earnings of the company have been manipulated."
                " A score of -5 to -2.22 indicated a low chance of fraud, a score of -2.22 to -1.78"
                " indicates a moderate change of fraud, and a score above -1.78 indicated a high"
                " chance of fraud.[Source: Wikipedia]\n\nDSRI:\nDays Sales in Receivables Index"
                " gauges whether receivables and revenue are out of balance, a large number is"
                " expected to be associated with a higher likelihood that revenues and earnings are"
                " overstated.\n\nGMI:\nGross Margin Index shows if gross margins are deteriorating."
                " Research suggests that firms with worsening gross margin are more likely to engage"
                " in earnings management, therefore there should be a positive correlation between"
                " GMI and probability of earnings management.\n\nAQI:\nAsset Quality Index measures"
                " the proportion of assets where potential benefit is less certain. A positive"
                " relation between AQI and earnings manipulation is expected.\n\nSGI:\nSales Growth"
                " Index shows the amount of growth companies are having. Higher growth companies are"
                " more likely to commit fraud so there should be a positive relation between SGI and"
                " earnings management.\n\nDEPI:\nDepreciation Index is the ratio for the rate of"
                " depreciation. A DEPI greater than 1 shows that the depreciation rate has slowed and"
                " is positively correlated with earnings management.\n\nSGAI:\nSales General and"
                " Administrative Expenses Index measures the change in SG&A over sales. There should"
                " be a positive relationship between SGAI and earnings management.\n\nLVGI:\nLeverage"
                " Index represents change in leverage. A LVGI greater than one indicates a lower"
                " change of fraud.\n\nTATA: \nTotal Accruals to Total Assets is a proxy for the"
                " extent that cash underlies earnigns. A higher number is associated with a higher"
                " likelihood of manipulation.\n\n\n"
                "Zscore:\n------------------------------------------------\n"
                "The Zmijewski Score is a bankruptcy model used to predict a firm's bankruptcy in two"
                " years. The ratio uses in the Zmijewski score were determined by probit analysis ("
                "think of probit as probability unit). In this case, scores less than .5 represent a"
                " higher probability of default. One of the criticisms that Zmijewski made was that"
                " other bankruptcy scoring models oversampled distressed firms and favored situations"
                " with more complete data.[Source: YCharts]"
            ),
        )
        ns_parser = parse_known_args_and_warn(parser, other_args)
        if not ns_parser:
            return
        av_view.display_fraud(self.ticker)

    @try_except
    def call_dcf(self, other_args: List[str]):
        """Process dcf command"""
        parser = argparse.ArgumentParser(
            add_help=False,
            formatter_class=argparse.ArgumentDefaultsHelpFormatter,
            prog="dcf",
            description="""
                Generates a discounted cash flow statement. The statement uses machine
                learning to predict the future financial statement, and then predicts the future
                value of the stock based on the predicted financials.""",
        )
        parser.add_argument(
            "-a",
            "--audit",
            action="store_true",
            dest="audit",
            default=False,
            help="Confirms that the numbers provided are accurate.",
        )
        ns_parser = parse_known_args_and_warn(parser, other_args)
        if not ns_parser:
            return

        dcf = dcf_view.CreateExcelFA(self.ticker, ns_parser.audit)
        dcf.create_workbook()

    @try_except
    def call_warnings(self, other_args: List[str]):
        """Process warnings command"""
        parser = argparse.ArgumentParser(
            add_help=False,
            prog="warnings",
            description="""
                Sean Seah warnings. Check: Consistent historical earnings per share;
                Consistently high return on equity; Consistently high return on assets; 5x Net
                Income > Long-Term Debt; and Interest coverage ratio more than 3. See
                https://www.drwealth.com/gone-fishing-with-buffett-by-sean-seah/comment-page-1/
                [Source: Market Watch]
            """,
        )
        parser.add_argument(
            "-d",
            "--debug",
            action="store_true",
            default=False,
            dest="b_debug",
            help="print insights into warnings calculation.",
        )
        ns_parser = parse_known_args_and_warn(parser, other_args)
        if not ns_parser:
            return

        market_watch_view.display_sean_seah_warnings(
            ticker=self.ticker, debug=ns_parser.b_debug
        )

    def call_fmp(self, _):
        """Process fmp command"""
        ret = fmp_controller.menu(self.ticker, self.start, self.interval)

        if ret is False:
            self.print_help()
        else:
            return True


@try_except
def key_metrics_explained(other_args: List[str]):
    """Key metrics explained

    Parameters
    ----------
    other_args : List[str]
        argparse other args
    """
    parser = argparse.ArgumentParser(
        add_help=False,
        formatter_class=argparse.ArgumentDefaultsHelpFormatter,
        prog="info",
        description="""
            Provides information about main key metrics. Namely: EBITDA,
            EPS, P/E, PEG, FCF, P/B, ROE, DPR, P/S, Dividend Yield Ratio, D/E, and Beta.
        """,
    )
    ns_parser = parse_known_args_and_warn(parser, other_args)
    if not ns_parser:
        return

    filepath = "fundamental_analysis/key_metrics_explained.txt"
    with open(filepath) as fp:
        line = fp.readline()
        while line:
            print(f"{line.strip()}")
            line = fp.readline()
        print("")


def menu(ticker: str, start: str, interval: str, suffix: str = ""):
    """Fundamental Analysis menu

    Parameters
    ----------
    ticker : str
        Fundamental analysis ticker symbol
    start : str
        Start date of the stock data
    interval : str
        Stock data interval
    suffix : str
        Suffix for exchange ID
    """
    fa_controller = FundamentalAnalysisController(ticker, start, interval, suffix)
    fa_controller.call_help(None)

    while True:
        # Get input command from user
        if session and gtff.USE_PROMPT_TOOLKIT:
            completer = NestedCompleter.from_nested_dict(
                {c: None for c in fa_controller.CHOICES}
            )

            an_input = session.prompt(
                f"{get_flair()} (stocks)>(fa)> ",
                completer=completer,
            )
        else:
            an_input = input(f"{get_flair()} (stocks)>(fa)> ")

        try:
            process_input = fa_controller.switch(an_input)

            if process_input is not None:
                return process_input

        except SystemExit:
            print("The command selected doesn't exist\n")
            similar_cmd = difflib.get_close_matches(
                an_input, fa_controller.CHOICES, n=1, cutoff=0.7
            )

            if similar_cmd:
                print(f"Did you mean '{similar_cmd[0]}'?\n")
            continue<|MERGE_RESOLUTION|>--- conflicted
+++ resolved
@@ -244,11 +244,7 @@
             self.start = ns_parser.start
             self.interval = str(ns_parser.interval) + "min"
             if "." in ns_parser.ticker:
-<<<<<<< HEAD
-                self.ticker = self.ticker.upper().split(".")[0]
-=======
                 self.ticker = ns_parser.ticker.upper().split(".")[0]
->>>>>>> 5a3bf709
             else:
                 self.ticker = ns_parser.ticker.upper()
 

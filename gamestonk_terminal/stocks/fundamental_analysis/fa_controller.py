--- conflicted
+++ resolved
@@ -259,15 +259,6 @@
             yahoo_finance_view.display_info(self.ticker)
 
     @log_start_end(log=logger)
-<<<<<<< HEAD
-    def call_splits(self, other_args: List[str]):
-        """Process splits command."""
-        parser = argparse.ArgumentParser(
-            add_help=False,
-            formatter_class=argparse.ArgumentDefaultsHelpFormatter,
-            prog="splits",
-            description="""Stock splits and reverse split events since IPO [Source: Yahoo Finance]""",
-=======
     def call_mktcap(self, other_args: List[str]):
         """Process mktcap command."""
         parser = argparse.ArgumentParser(
@@ -283,17 +274,27 @@
             default=(datetime.now() - timedelta(days=3 * 366)).strftime("%Y-%m-%d"),
             dest="start",
             help="The starting date (format YYYY-MM-DD) of the ETF",
->>>>>>> 7090d064
         )
         ns_parser = parse_known_args_and_warn(
             parser, other_args, EXPORT_BOTH_RAW_DATA_AND_FIGURES
         )
         if ns_parser:
-<<<<<<< HEAD
+            yahoo_finance_view.display_mktcap(self.ticker, start=ns_parser.start)
+
+    @log_start_end(log=logger)
+    def call_splits(self, other_args: List[str]):
+        """Process splits command."""
+        parser = argparse.ArgumentParser(
+            add_help=False,
+            formatter_class=argparse.ArgumentDefaultsHelpFormatter,
+            prog="splits",
+            description="""Stock splits and reverse split events since IPO [Source: Yahoo Finance]""",
+        )
+        ns_parser = parse_known_args_and_warn(
+            parser, other_args, EXPORT_BOTH_RAW_DATA_AND_FIGURES
+        )
+        if ns_parser:
             yahoo_finance_view.display_splits(self.ticker)
-=======
-            yahoo_finance_view.display_mktcap(self.ticker, start=ns_parser.start)
->>>>>>> 7090d064
 
     @log_start_end(log=logger)
     def call_shrs(self, other_args: List[str]):

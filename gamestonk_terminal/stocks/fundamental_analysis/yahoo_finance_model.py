"""Yahoo Finance Model"""
__docformat__ = "numpy"

import logging
from datetime import datetime, timedelta
from typing import Tuple

import pandas as pd
import yfinance as yf

from gamestonk_terminal.decorators import log_start_end
from gamestonk_terminal.helper_funcs import lambda_long_number_format
from gamestonk_terminal.stocks.fundamental_analysis.fa_helper import clean_df_index

logger = logging.getLogger(__name__)


@log_start_end(log=logger)
def get_info(ticker: str) -> pd.DataFrame:
    """Gets ticker info

    Parameters
    ----------
    ticker : str
        Stock ticker

    Returns
    -------
    pd.DataFrame
        DataFrame of yfinance information
    """
    stock = yf.Ticker(ticker)
    df_info = pd.DataFrame(stock.info.items(), columns=["Metric", "Value"])
    df_info = df_info.set_index("Metric")

    clean_df_index(df_info)

    if "Last split date" in df_info.index and df_info.loc["Last split date"].values[0]:
        df_info.loc["Last split date"].values[0] = datetime.fromtimestamp(
            df_info.loc["Last split date"].values[0]
        ).strftime("%Y-%m-%d")

    df_info = df_info.mask(df_info["Value"].astype(str).eq("[]")).dropna()
    df_info[df_info.index != "Zip"] = df_info[df_info.index != "Zip"].applymap(
        lambda x: lambda_long_number_format(x)
    )

    df_info = df_info.rename(
        index={
            "Address1": "Address",
            "Average daily volume10 day": "Average daily volume 10 day",
            "Average volume10days": "Average volume 10 days",
            "Price to sales trailing12 months": "Price to sales trailing 12 months",
        }
    )
    df_info.index = df_info.index.str.replace("eps", "EPS")
    df_info.index = df_info.index.str.replace("p e", "PE")
    df_info.index = df_info.index.str.replace("Peg", "PEG")
    return df_info


@log_start_end(log=logger)
def get_shareholders(ticker: str) -> Tuple[pd.DataFrame, pd.DataFrame, pd.DataFrame]:
    """Get shareholders from yahoo

    Parameters
    ----------
    ticker : str
        Stock ticker

    Returns
    -------
    pd.DataFrame
        Major holders
    pd.DataFrame
        Institutional holders
    pd.DataFrame
        Mutual Fund holders
    """
    stock = yf.Ticker(ticker)

    # Major holders
    df_major_holders = stock.major_holders
    df_major_holders[1] = df_major_holders[1].apply(
        lambda x: x.replace("%", "Percentage")
    )

    # Institutional holders
    df_institutional_shareholders = stock.institutional_holders
    df_institutional_shareholders.columns = (
        df_institutional_shareholders.columns.str.replace("% Out", "Stake")
    )
    df_institutional_shareholders["Shares"] = df_institutional_shareholders[
        "Shares"
    ].apply(lambda x: lambda_long_number_format(x))
    df_institutional_shareholders["Value"] = df_institutional_shareholders[
        "Value"
    ].apply(lambda x: lambda_long_number_format(x))
    df_institutional_shareholders["Stake"] = df_institutional_shareholders[
        "Stake"
    ].apply(lambda x: str(f"{100 * x:.2f}") + " %")

    # Mutualfunds holders
    df_mutualfund_shareholders = stock.mutualfund_holders
    df_mutualfund_shareholders.columns = df_mutualfund_shareholders.columns.str.replace(
        "% Out", "Stake"
    )
    df_mutualfund_shareholders["Shares"] = df_mutualfund_shareholders["Shares"].apply(
        lambda x: lambda_long_number_format(x)
    )
    df_mutualfund_shareholders["Value"] = df_mutualfund_shareholders["Value"].apply(
        lambda x: lambda_long_number_format(x)
    )
    df_mutualfund_shareholders["Stake"] = df_mutualfund_shareholders["Stake"].apply(
        lambda x: str(f"{100 * x:.2f}") + " %"
    )

    return df_major_holders, df_institutional_shareholders, df_mutualfund_shareholders


@log_start_end(log=logger)
def get_sustainability(ticker) -> pd.DataFrame:
    """Get sustainability metrics from yahoo

    Parameters
    ----------
    ticker : [type]
        Stock ticker

    Returns
    -------
    pd.DataFrame
        Dataframe of sustainability metrics
    """
    stock = yf.Ticker(ticker)
    pd.set_option("display.max_colwidth", None)

    df_sustainability = stock.sustainability

    if df_sustainability is None or df_sustainability.empty:
        return pd.DataFrame()

    clean_df_index(df_sustainability)

    df_sustainability = df_sustainability.rename(
        index={
            "Controversialweapons": "Controversial Weapons",
            "Socialpercentile": "Social Percentile",
            "Peercount": "Peer Count",
            "Governancescore": "Governance Score",
            "Environmentpercentile": "Environment Percentile",
            "Animaltesting": "Animal Testing",
            "Highestcontroversy": "Highest Controversy",
            "Environmentscore": "Environment Score",
            "Governancepercentile": "Governance Percentile",
            "Militarycontract": "Military Contract",
        }
    )
    return df_sustainability


@log_start_end(log=logger)
def get_calendar_earnings(ticker: str) -> pd.DataFrame:
    """Get calendar earnings for ticker

    Parameters
    ----------
    ticker : [type]
        Stock ticker

    Returns
    -------
    pd.DataFrame
        Dataframe of calendar earnings
    """
    stock = yf.Ticker(ticker)
    df_calendar = stock.calendar

    if df_calendar.empty:
        return pd.DataFrame()

    df_calendar.iloc[0, :] = df_calendar.iloc[0, :].apply(
        lambda x: x.date().strftime("%m/%d/%Y")
    )

    df_calendar.iloc[1:, :] = df_calendar.iloc[1:, :].applymap(
        lambda x: lambda_long_number_format(x)
    )

    return df_calendar


@log_start_end(log=logger)
def get_website(ticker: str) -> str:
    """Gets website of company from yfinance"""
    stock = yf.Ticker(ticker)
    df_info = pd.DataFrame(stock.info.items(), columns=["Metric", "Value"])
    return df_info[df_info["Metric"] == "website"]["Value"].values[0]


@log_start_end(log=logger)
def get_hq(ticker: str) -> str:
    """Gets google map url for headquarter"""
    stock = yf.Ticker(ticker)
    df_info = pd.DataFrame(stock.info.items(), columns=["Metric", "Value"])
    df_info = df_info.set_index("Metric")

    maps = "https://www.google.com/maps/search/"
    for field in ["address1", "address2", "city", "state", "zip", "country"]:
        if field in df_info.index:
            maps += (
                df_info[df_info.index == field]["Value"].values[0].replace(" ", "+")
                + ","
            )
    return maps[:-1]


@log_start_end(log=logger)
def get_dividends(ticker: str) -> pd.DataFrame:
    """Get historical dividend for ticker

    Parameters
    ----------
    ticker: str
        Ticker to get dividend for

    Returns
    -------
    pd.DataFrame:
        Dataframe of dividends and dates
    """
    return pd.DataFrame(yf.Ticker(ticker).dividends)


@log_start_end(log=logger)
<<<<<<< HEAD
def get_splits(ticker: str) -> pd.DataFrame:
    """Get splits and reverse splits events. [Source: Yahoo Finance]
=======
def get_mktcap(
    ticker: str, start: datetime = (datetime.now() - timedelta(days=3 * 366))
) -> Tuple[pd.DataFrame, str]:
    """Get market cap over time for ticker. [Source: Yahoo Finance]
>>>>>>> 7090d064

    Parameters
    ----------
    ticker: str
<<<<<<< HEAD
        Ticker to get dividend for
=======
        Ticker to get market cap over time
    start: datetime
        Start date to display market cap
>>>>>>> 7090d064

    Returns
    -------
    pd.DataFrame:
<<<<<<< HEAD
        Dataframe of splits and reverse splits
    """
    data = yf.Ticker(ticker).splits
    if not data.empty:
        return data.to_frame()
    return pd.DataFrame()
=======
        Dataframe of estimated market cap over time
    str:
        Currency of ticker
    """
    currency = ""
    df_data = yf.download(ticker, start=start, progress=False, threads=False)
    if not df_data.empty:

        data = yf.Ticker(ticker).info
        if data:
            df_data["Adj Close"] = df_data["Adj Close"] * data["sharesOutstanding"]
            df_data = df_data["Adj Close"]

            currency = data["currency"]

    return df_data, currency
>>>>>>> 7090d064
<|MERGE_RESOLUTION|>--- conflicted
+++ resolved
@@ -231,54 +231,55 @@
     """
     return pd.DataFrame(yf.Ticker(ticker).dividends)
 
-
-@log_start_end(log=logger)
-<<<<<<< HEAD
-def get_splits(ticker: str) -> pd.DataFrame:
-    """Get splits and reverse splits events. [Source: Yahoo Finance]
-=======
+@log_start_end(log=logger)
 def get_mktcap(
     ticker: str, start: datetime = (datetime.now() - timedelta(days=3 * 366))
 ) -> Tuple[pd.DataFrame, str]:
     """Get market cap over time for ticker. [Source: Yahoo Finance]
->>>>>>> 7090d064
 
     Parameters
     ----------
     ticker: str
-<<<<<<< HEAD
-        Ticker to get dividend for
-=======
         Ticker to get market cap over time
     start: datetime
         Start date to display market cap
->>>>>>> 7090d064
 
     Returns
     -------
     pd.DataFrame:
-<<<<<<< HEAD
         Dataframe of splits and reverse splits
+    """
+    currency = ""
+    df_data = yf.download(ticker, start=start, progress=False, threads=False)
+    if not df_data.empty:
+
+        data = yf.Ticker(ticker).info
+        if data:
+            df_data["Adj Close"] = df_data["Adj Close"] * data["sharesOutstanding"]
+            df_data = df_data["Adj Close"]
+
+            currency = data["currency"]
+
+    return df_data, currency
+
+@log_start_end(log=logger)
+def get_splits(ticker: str) -> pd.DataFrame:
+    """Get splits and reverse splits events. [Source: Yahoo Finance]
+
+    Parameters
+    ----------
+    ticker: str
+        Ticker to get forward and reverse splits
+    start: datetime
+        Start date to display market cap
+
+    Returns
+    -------
+    pd.DataFrame:
+        Dataframe of forward and reverse splits
     """
     data = yf.Ticker(ticker).splits
     if not data.empty:
         return data.to_frame()
     return pd.DataFrame()
-=======
-        Dataframe of estimated market cap over time
-    str:
-        Currency of ticker
-    """
-    currency = ""
-    df_data = yf.download(ticker, start=start, progress=False, threads=False)
-    if not df_data.empty:
-
-        data = yf.Ticker(ticker).info
-        if data:
-            df_data["Adj Close"] = df_data["Adj Close"] * data["sharesOutstanding"]
-            df_data = df_data["Adj Close"]
-
-            currency = data["currency"]
-
-    return df_data, currency
->>>>>>> 7090d064
+  
--- conflicted
+++ resolved
@@ -61,14 +61,12 @@
         "hist",
     ]
 
-<<<<<<< HEAD
-=======
+
     historical_sort = ["date", "value"]
     historical_direction = ["asc", "desc"]
     historical_metric = ["sentiment", "AHI", "RHI", "SGP"]
     PATH = "/stocks/ba/"
 
->>>>>>> b5a95a3e
     def __init__(self, ticker: str, start: datetime, queue: List[str] = None):
         """Constructor"""
         super().__init__(queue)
@@ -111,19 +109,10 @@
     mentions      interest over time based on stock's mentions
     regions       regions that show highest interest in stock
     queries       top related queries with this stock
-<<<<<<< HEAD
-    rise          top rising related queries with stock{res}
-SentimentInvestor:
-    hist          plot historical RHI and AHI data by hour{res}
-=======
     rise          top rising related queries with stock{has_ticker_end}
 [src][SentimentInvestor][/src]
-    popularsi     show most popular stocks on social media right now
-    emerging      show stocks that are being talked about more than usual{has_ticker_start}
-    metrics       core social sentiment metrics for this stock
-    social        social media figures for stock popularity
-    historical    plot the past week of data for a selected metric{has_ticker_end}[/cmds]
->>>>>>> b5a95a3e
+    hist          plot historical RHI and AHI data by hour{has_ticker_end}[/cmds]
+
         """
         console.print(text=help_text, menu="Stocks - Behavioural Analysis")
 
@@ -724,101 +713,15 @@
             else:
                 console.print("No ticker loaded. Please load using 'load <ticker>'\n")
 
-    @try_except
     def call_hist(self, other_args: List[str]):
         """Process hist command"""
         parser = argparse.ArgumentParser(
             add_help=False,
-<<<<<<< HEAD
             formatter_class=argparse.ArgumentDefaultsHelpFormatter,
             prog="hist",
             description="Plot historical sentiment data of RHI and AHI by hour",
         )
 
-=======
-            prog="metrics",
-            formatter_class=argparse.RawDescriptionHelpFormatter,
-            description=textwrap.dedent(command_description),
-        )
-        ns_parser = parse_known_args_and_warn(parser, other_args)
-        if ns_parser:
-            if self.ticker:
-                console.print(
-                    "Currently under maintenance by the new Sentiment Investor team.\n"
-                )
-                # sentimentinvestor_view.display_metrics(ticker=self.ticker)
-            else:
-                console.print("No ticker loaded. Please load using 'load <ticker>'\n")
-
-    def call_social(self, other_args: List[str]):
-        """Process social command"""
-        command_description = f"""
-        {Style.BRIGHT}Sentiment Investor{Style.RESET_ALL} analyzes data from four major social media platforms to
-        generate hourly metrics on over 2,000 stocks. Sentiment provides volume and
-        sentiment metrics powered by proprietary NLP models.
-
-        The {Style.BRIGHT}social{Style.RESET_ALL} command prints the raw data for a given stock, including the number
-        of mentions it has received on social media in the last hour and the sentiment
-        score of those comments.
-        """
-        parser = argparse.ArgumentParser(
-            add_help=False,
-            prog="social",
-            formatter_class=argparse.RawDescriptionHelpFormatter,
-            description=textwrap.dedent(command_description),
-        )
-
-        ns_parser = parse_known_args_and_warn(parser, other_args)
-        if ns_parser:
-            if self.ticker:
-                console.print(
-                    "Currently under maintenance by the new Sentiment Investor team.\n"
-                )
-                # sentimentinvestor_view.display_social(ticker=self.ticker)
-            else:
-                console.print("No ticker loaded. Please load using 'load <ticker>'\n")
-
-    def call_historical(self, other_args: List[str]):
-        """Process historical command"""
-        command_description = f"""
-        {Style.BRIGHT}Sentiment Investor{Style.RESET_ALL} analyzes data from four major social media platforms to
-        generate hourly metrics on over 2,000 stocks. Sentiment provides volume and
-        sentiment metrics powered by proprietary NLP models.
-
-        The {Style.BRIGHT}historical{Style.RESET_ALL} command plots the past week of data for a selected metric, one of:
-
-        {Style.BRIGHT}AHI (Absolute Hype Index){Style.RESET_ALL}
-        ---
-        AHI is a measure of how much people are talking about a stock on social media.
-        It is calculated by dividing the total number of mentions for the chosen stock
-        on a social network by the mean number of mentions any stock receives on that
-        social medium.
-
-        {Style.BRIGHT}RHI (Relative Hype Index){Style.RESET_ALL}
-        ---
-        RHI is a measure of whether people are talking about a stock more or less than
-        usual, calculated by dividing the mean AHI for the past day by the mean AHI for
-        for the past week for that stock.
-
-        {Style.BRIGHT}Sentiment Score{Style.RESET_ALL}
-        ---
-        Sentiment score is the percentage of people talking positively about the stock.
-        For each social network the number of positive posts/comments is divided by the
-        total number of both positive and negative posts/comments.
-
-        {Style.BRIGHT}SGP (Standard General Perception){Style.RESET_ALL}
-        ---
-        SGP is a measure of whether people are more or less positive about a stock than
-        usual. It is calculated by averaging the past day of sentiment values and then
-        dividing it by the average of the past week of sentiment values.
-        """
-        parser = argparse.ArgumentParser(
-            add_help=False,
-            prog="historical",
-            formatter_class=argparse.RawDescriptionHelpFormatter,
-            description=textwrap.dedent(command_description),
-        )
->>>>>>> b5a95a3e
         parser.add_argument(
             "-s",
             "--start",
@@ -838,39 +741,6 @@
             required="--start" in other_args,
             help="The ending date (format YYYY-MM-DD) of the stock. Default: today",
         )
-<<<<<<< HEAD
-=======
-        if other_args and "-" not in other_args[0][0]:
-            other_args.insert(0, "-m")
-        ns_parser = parse_known_args_and_warn(parser, other_args)
-        if ns_parser:
-            if self.ticker:
-                console.print(
-                    "Currently under maintenance by the new Sentiment Investor team.\n"
-                )
-                # sentimentinvestor_view.display_historical(
-                #    ticker=self.ticker,
-                #    sort_param=ns_parser.sort_param,
-                #    metric=ns_parser.metric,
-                #    sort_dir=ns_parser.sort_dir,
-                # )
-            else:
-                console.print("No ticker loaded. Please load using 'load <ticker>'\n")
-
-    def call_popularsi(self, other_args: List[str]):
-        """Process popular command"""
-        command_description = f"""
-        The {Style.BRIGHT}popular{Style.RESET_ALL} command prints the stocks with highest Average Hype Index right now.
-
-        {Style.BRIGHT}AHI (Absolute Hype Index){Style.RESET_ALL}
-        ---
-        AHI is a measure of how much people are talking about a stock on social media.
-        It is calculated by dividing the total number of mentions for the chosen stock
-        on a social network by the mean number of mentions any stock receives on that
-        social medium.
-
-        ===
->>>>>>> b5a95a3e
 
         parser.add_argument(
             "-n",
@@ -880,33 +750,12 @@
             dest="number",
             help="Number of results returned from Sentiment Investor. Default: 100",
         )
-<<<<<<< HEAD
-=======
-        ns_parser = parse_known_args_and_warn(parser, other_args)
-        if ns_parser:
-            console.print(
-                "Currently under maintenance by the new Sentiment Investor team.\n"
-            )
-            # sentimentinvestor_view.display_top(metric="AHI", limit=ns_parser.limit)
-
-    def call_emerging(self, other_args: List[str]):
-        """Process emerging command"""
-        command_description = f"""
-        The {Style.BRIGHT}emerging{Style.RESET_ALL} command prints the stocks with highest Index right now.
-
-        {Style.BRIGHT}RHI (Relative Hype Index){Style.RESET_ALL}
-        ---
-        RHI is a measure of whether people are talking about a stock more or less than
-        usual, calculated by dividing the mean AHI for the past day by the mean AHI for
-        for the past week for that stock.
->>>>>>> b5a95a3e
 
         ns_parser = parse_known_args_and_warn(
             parser, other_args, EXPORT_BOTH_RAW_DATA_AND_FIGURES, raw=True, limit=10
         )
 
         if ns_parser:
-<<<<<<< HEAD
             if self.ticker:
                 sentimentinvestor_view.display_historical(
                     ticker=self.ticker,
@@ -916,13 +765,8 @@
                     export=ns_parser.export,
                     raw=ns_parser.raw,
                     limit=ns_parser.limit,
-                )
-
-            else:
-                print("No ticker loaded. Please load using 'load <ticker>'\n")
-=======
-            console.print(
-                "Currently under maintenance by the new Sentiment Investor team.\n"
-            )
-            # sentimentinvestor_view.display_top(metric="RHI", limit=ns_parser.limit)
->>>>>>> b5a95a3e
+
+                )
+
+            else:
+                print("No ticker loaded. Please load using 'load <ticker>'\n")
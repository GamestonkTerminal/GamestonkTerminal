""" Disc Controller """
__docformat__ = "numpy"
# pylint:disable=too-many-lines

import argparse
import difflib
<<<<<<< HEAD
from datetime import datetime
from typing import List, Union
=======
from typing import List
>>>>>>> 2f010c52

from matplotlib import pyplot as plt
from prompt_toolkit.completion import NestedCompleter

from gamestonk_terminal import feature_flags as gtff
from gamestonk_terminal.helper_funcs import (
    parse_known_args_and_warn,
    check_non_negative,
    check_positive,
    check_int_range,
    try_except,
    system_clear,
    get_flair,
    EXPORT_ONLY_RAW_DATA_ALLOWED,
)
from gamestonk_terminal.menu import session
from gamestonk_terminal.stocks.discovery import (
    ark_view,
    fidelity_view,
    seeking_alpha_view,
    shortinterest_view,
    yahoofinance_view,
    finnhub_view,
    geekofwallstreet_view,
    nasdaq_view,
)
from gamestonk_terminal.paths import cd_CHOICES


class DiscoveryController:
    """Discovery Controller"""

    # Command choices
    CHOICES = [
        "cls",
        "cd",
        "h",
        "?",
        "q",
        "..",
        "exit",
        "r",
    ]

    CHOICES_COMMANDS = [
        "pipo",
        "fipo",
        "gainers",
        "losers",
        "ugs",
        "gtech",
        "active",
        "ulc",
        "asc",
        "ford",
        "arkord",
        "upcoming",
        "trending",
        "lowfloat",
        "hotpenny",
        "rtearn",
        "cnews",
        "rtat",
    ]

    arkord_sortby_choices = [
        "date",
        "volume",
        "open",
        "high",
        "close",
        "low",
        "total",
        "weight",
        "shares",
    ]

    arkord_fund_choices = ["ARKK", "ARKF", "ARKW", "ARKQ", "ARKG", "ARKX", ""]

    cnews_type_choices = [
        nt.lower()
        for nt in [
            "Top-News",
            "On-The-Move",
            "Market-Pulse",
            "Notable-Calls",
            "Buybacks",
            "Commodities",
            "Crypto",
            "Issuance",
            "Global",
            "Guidance",
            "IPOs",
            "SPACs",
            "Politics",
            "M-A",
            "Consumer",
            "Energy",
            "Financials",
            "Healthcare",
            "MLPs",
            "REITs",
            "Technology",
        ]
    ]

    CHOICES += CHOICES_COMMANDS

    def __init__(self, queue: List[str] = None):
        """Constructor"""
        self.disc_parser = argparse.ArgumentParser(add_help=False, prog="disc")
        self.disc_parser.add_argument(
            "cmd",
            choices=self.CHOICES,
        )

        self.completer: Union[None, NestedCompleter] = None

        if session and gtff.USE_PROMPT_TOOLKIT:

            choices: dict = {c: {} for c in self.CHOICES}
            choices["cd"] = {c: None for c in cd_CHOICES}
            choices["arkord"]["-s"] = {c: None for c in self.arkord_sortby_choices}
            choices["arkord"]["--sortby"] = {
                c: None for c in self.arkord_sortby_choices
            }
            choices["arkord"]["-f"] = {c: None for c in self.arkord_fund_choices}
            choices["arkord"]["--fund"] = {c: None for c in self.arkord_fund_choices}
            choices["cnews"]["-t"] = {c: None for c in self.cnews_type_choices}
            choices["cnews"]["--type"] = {c: None for c in self.cnews_type_choices}

            self.completer = NestedCompleter.from_nested_dict(choices)

        if queue:
            self.queue = queue
        else:
            self.queue = list()

    @staticmethod
    def print_help():
        """Print help"""
        help_text = """
Geek of Wall St:
    rtearn         realtime earnings from and expected moves
Finnhub:
    pipo           past IPOs dates
    fipo           future IPOs dates
Yahoo Finance:
    gainers        show latest top gainers
    losers         show latest top losers
    ugs            undervalued stocks with revenue and earnings growth in excess of 25%
    gtech          tech stocks with revenue and earnings growth more than 25%
    active         most active stocks by intraday trade volume
    ulc            potentially undervalued large cap stocks
    asc            small cap stocks with earnings growth rates better than 25%
Fidelity:
    ford           orders by Fidelity Customers
cathiesark.com:
    arkord         orders by ARK Investment Management LLC
Seeking Alpha:
    upcoming       upcoming earnings release dates
    trending       trending news
    cnews          customized news (buybacks, ipos, spacs, healthcare, politics)
shortinterest.com
    lowfloat       low float stocks under 10M shares float
pennystockflow.com
    hotpenny       today's hot penny stocks
NASDAQ Data Link (Formerly Quandl):
    rtat           top 10 retail traded stocks per day
"""
        print(help_text)

    def switch(self, an_input: str):
        """Process and dispatch input

        Returns
        -------
        List[str]
            List of commands in the queue to execute
        """
        # Empty command
        if not an_input:
            print("")
            return self.queue if len(self.queue) > 0 else []

        if "/" in an_input:
            actions = an_input.split("/")
            an_input = actions[0]
            for cmd in actions[1:][::-1]:
                if cmd:
                    self.queue.insert(0, cmd)

        (known_args, other_args) = self.disc_parser.parse_known_args(an_input.split())

        if known_args.cmd:
            if known_args.cmd == "..":
                known_args.cmd = "q"
            elif known_args.cmd == "?":
                known_args.cmd = "h"

        return getattr(
            self, "call_" + known_args.cmd, lambda: "Command not recognized!"
        )(other_args)

    def call_cls(self, _):
        """Process cls command"""
        system_clear()
        return self.queue if len(self.queue) > 0 else []

    def call_cd(self, other_args):
        """Process cd command"""
        if other_args and "-" not in other_args[0]:
            args = other_args[0].split("/")
            if len(args) > 0:
                for m in args[::-1]:
                    if m:
                        self.queue.insert(0, m)
            else:
                self.queue.insert(0, args[0])

        self.queue.insert(0, "q")
        self.queue.insert(0, "q")

        return self.queue

    def call_h(self, _):
        """Process help command"""
        self.print_help()
        return self.queue if len(self.queue) > 0 else []

    def call_q(self, _):
        """Process quit menu command"""
        if len(self.queue) > 0:
            self.queue.insert(0, "q")
            return self.queue
        return ["q"]

    def call_exit(self, _):
        """Process exit terminal command"""
        if len(self.queue) > 0:
            self.queue.insert(0, "q")
            self.queue.insert(0, "q")
            self.queue.insert(0, "q")
            return self.queue
        return ["q", "q", "q"]

    def call_r(self, _):
        """Process reset command"""
        if len(self.queue) > 0:
            self.queue.insert(0, "disc")
            self.queue.insert(0, "stocks")
            self.queue.insert(0, "r")
            self.queue.insert(0, "q")
            self.queue.insert(0, "q")
            return self.queue
        return ["q", "q", "r", "stocks", "disc"]

    @try_except
    def call_rtearn(self, other_args: List[str]):
        """Process rtearn command"""
        parser = argparse.ArgumentParser(
            add_help=False,
            formatter_class=argparse.ArgumentDefaultsHelpFormatter,
            prog="rtearn",
            description="""
                Realtime earnings data and expected moves. [Source: https://thegeekofwallstreet.com]
            """,
        )
        ns_parser = parse_known_args_and_warn(
            parser, other_args, EXPORT_ONLY_RAW_DATA_ALLOWED
        )
        if ns_parser:
            geekofwallstreet_view.display_realtime_earnings(ns_parser.export)

        return self.queue if len(self.queue) > 0 else []

    @try_except
    def call_pipo(self, other_args: List[str]):
        """Process pipo command"""
        parser = argparse.ArgumentParser(
            add_help=False,
            formatter_class=argparse.ArgumentDefaultsHelpFormatter,
            prog="pipo",
            description="""
                Past IPOs dates. [Source: https://finnhub.io]
            """,
        )
        parser.add_argument(
            "-l",
            "--limit",
            action="store",
            dest="limit",
            type=check_non_negative,
            default=5,
            help="Limit of past days to look for IPOs.",
        )
        if other_args and "-" not in other_args[0]:
            other_args.insert(0, "-l")
        ns_parser = parse_known_args_and_warn(
            parser, other_args, EXPORT_ONLY_RAW_DATA_ALLOWED
        )
        if ns_parser:
            finnhub_view.past_ipo(
                num_days_behind=ns_parser.limit,
                export=ns_parser.export,
            )

        return self.queue if len(self.queue) > 0 else []

    @try_except
    def call_fipo(self, other_args: List[str]):
        """Process fipo command"""
        parser = argparse.ArgumentParser(
            add_help=False,
            formatter_class=argparse.ArgumentDefaultsHelpFormatter,
            prog="fipo",
            description="""
                Future IPOs dates. [Source: https://finnhub.io]
            """,
        )
        parser.add_argument(
            "-l",
            "--limit",
            action="store",
            dest="limit",
            type=check_non_negative,
            default=5,
            help="Limit of future days to look for IPOs.",
        )
        if other_args and "-" not in other_args[0]:
            other_args.insert(0, "-l")
        ns_parser = parse_known_args_and_warn(
            parser, other_args, EXPORT_ONLY_RAW_DATA_ALLOWED
        )
        if ns_parser:
            finnhub_view.future_ipo(
                num_days_ahead=ns_parser.limit,
                export=ns_parser.export,
            )

        return self.queue if len(self.queue) > 0 else []

    @try_except
    def call_gainers(self, other_args: List[str]):
        """Process gainers command"""
        parser = argparse.ArgumentParser(
            add_help=False,
            formatter_class=argparse.ArgumentDefaultsHelpFormatter,
            prog="gainers",
            description="Print up to 25 top gainers. [Source: Yahoo Finance]",
        )
        parser.add_argument(
            "-l",
            "--limit",
            action="store",
            dest="limit",
            type=check_int_range(1, 25),
            default=5,
            help="Limit of stocks to display.",
        )
        if other_args and "-" not in other_args[0]:
            other_args.insert(0, "-l")
        ns_parser = parse_known_args_and_warn(
            parser, other_args, EXPORT_ONLY_RAW_DATA_ALLOWED
        )
        if ns_parser:
            yahoofinance_view.display_gainers(
                num_stocks=ns_parser.limit,
                export=ns_parser.export,
            )

        return self.queue if len(self.queue) > 0 else []

    @try_except
    def call_losers(self, other_args: List[str]):
        """Process losers command"""
        parser = argparse.ArgumentParser(
            add_help=False,
            formatter_class=argparse.ArgumentDefaultsHelpFormatter,
            prog="losers",
            description="Print up to 25 top losers. [Source: Yahoo Finance]",
        )
        parser.add_argument(
            "-l",
            "--limit",
            action="store",
            dest="limit",
            type=check_int_range(1, 25),
            default=5,
            help="Limit of stocks to display.",
        )
        if other_args and "-" not in other_args[0]:
            other_args.insert(0, "-l")
        ns_parser = parse_known_args_and_warn(
            parser, other_args, EXPORT_ONLY_RAW_DATA_ALLOWED
        )
        if ns_parser:
            yahoofinance_view.display_losers(
                num_stocks=ns_parser.limit,
                export=ns_parser.export,
            )

        return self.queue if len(self.queue) > 0 else []

    @try_except
    def call_ugs(self, other_args: List[str]):
        """Process ugs command"""
        parser = argparse.ArgumentParser(
            add_help=False,
            formatter_class=argparse.ArgumentDefaultsHelpFormatter,
            prog="ugs",
            description="""
                Print up to 25 undervalued stocks with revenue and earnings growth in excess of 25%.
                [Source: Yahoo Finance]
            """,
        )
        parser.add_argument(
            "-l",
            "--limit",
            action="store",
            dest="limit",
            type=check_int_range(1, 25),
            default=5,
            help="Limit of stocks to display.",
        )
        if other_args and "-" not in other_args[0]:
            other_args.insert(0, "-l")
        ns_parser = parse_known_args_and_warn(
            parser, other_args, EXPORT_ONLY_RAW_DATA_ALLOWED
        )
        if ns_parser:
            yahoofinance_view.display_ugs(
                num_stocks=ns_parser.limit,
                export=ns_parser.export,
            )

        return self.queue if len(self.queue) > 0 else []

    @try_except
    def call_gtech(self, other_args: List[str]):
        """Process gtech command"""
        parser = argparse.ArgumentParser(
            add_help=False,
            formatter_class=argparse.ArgumentDefaultsHelpFormatter,
            prog="gtech",
            description="""
                Print up to 25 top tech stocks with revenue and earnings growth in excess of 25%. [Source: Yahoo Finance]
            """,
        )
        parser.add_argument(
            "-l",
            "--limit",
            action="store",
            dest="limit",
            type=check_int_range(1, 25),
            default=5,
            help="Limit of stocks to display.",
        )
        if other_args and "-" not in other_args[0]:
            other_args.insert(0, "-l")
        ns_parser = parse_known_args_and_warn(
            parser, other_args, EXPORT_ONLY_RAW_DATA_ALLOWED
        )
        if ns_parser:
            yahoofinance_view.display_gtech(
                num_stocks=ns_parser.limit,
                export=ns_parser.export,
            )

        return self.queue if len(self.queue) > 0 else []

    @try_except
    def call_active(self, other_args: List[str]):
        """Process active command"""
        parser = argparse.ArgumentParser(
            add_help=False,
            formatter_class=argparse.ArgumentDefaultsHelpFormatter,
            prog="active",
            description="""
                Print up to 25 top most actively traded intraday tickers. [Source: Yahoo Finance]
            """,
        )
        parser.add_argument(
            "-l",
            "--limit",
            action="store",
            dest="limit",
            type=check_int_range(1, 25),
            default=5,
            help="Limit of stocks to display.",
        )
        if other_args and "-" not in other_args[0]:
            other_args.insert(0, "-l")
        ns_parser = parse_known_args_and_warn(
            parser, other_args, EXPORT_ONLY_RAW_DATA_ALLOWED
        )
        if ns_parser:
            yahoofinance_view.display_active(
                num_stocks=ns_parser.limit,
                export=ns_parser.export,
            )

        return self.queue if len(self.queue) > 0 else []

    @try_except
    def call_ulc(self, other_args: List[str]):
        """Process ulc command"""
        parser = argparse.ArgumentParser(
            add_help=False,
            formatter_class=argparse.ArgumentDefaultsHelpFormatter,
            prog="ulc",
            description="""
                Print up to 25 potentially undervalued large cap stocks. [Source: Yahoo Finance]
            """,
        )
        parser.add_argument(
            "-l",
            "--limit",
            action="store",
            dest="limit",
            type=check_int_range(1, 25),
            default=5,
            help="Limit of stocks to display.",
        )
        if other_args and "-" not in other_args[0]:
            other_args.insert(0, "-l")
        ns_parser = parse_known_args_and_warn(
            parser, other_args, EXPORT_ONLY_RAW_DATA_ALLOWED
        )
        if ns_parser:
            yahoofinance_view.display_ulc(
                num_stocks=ns_parser.limit,
                export=ns_parser.export,
            )

        return self.queue if len(self.queue) > 0 else []

    @try_except
    def call_asc(self, other_args: List[str]):
        """Process asc command"""
        parser = argparse.ArgumentParser(
            add_help=False,
            formatter_class=argparse.ArgumentDefaultsHelpFormatter,
            prog="asc",
            description="""
                Print up to 25 small cap stocks with earnings growth rates better than 25%. [Source: Yahoo Finance]
            """,
        )
        parser.add_argument(
            "-l",
            "--limit",
            action="store",
            dest="limit",
            type=check_int_range(1, 25),
            default=5,
            help="Limit of stocks to display.",
        )
        if other_args and "-" not in other_args[0]:
            other_args.insert(0, "-l")
        ns_parser = parse_known_args_and_warn(
            parser, other_args, EXPORT_ONLY_RAW_DATA_ALLOWED
        )
        if ns_parser:
            yahoofinance_view.display_asc(
                num_stocks=ns_parser.limit,
                export=ns_parser.export,
            )

        return self.queue if len(self.queue) > 0 else []

    @try_except
    def call_ford(self, other_args: List[str]):
        """Process ford command"""
        parser = argparse.ArgumentParser(
            add_help=False,
            formatter_class=argparse.ArgumentDefaultsHelpFormatter,
            prog="ford",
            description="""
                Orders by Fidelity customers. Information shown in the table below
                is based on the volume of orders entered on the "as of" date shown. Securities
                identified are not recommended or endorsed by Fidelity and are displayed for
                informational purposes only. [Source: Fidelity]
            """,
        )
        parser.add_argument(
            "-l",
            "--limit",
            action="store",
            dest="limit",
            type=check_int_range(1, 25),
            default=5,
            help="Limit of stocks to display.",
        )
        if other_args and "-" not in other_args[0]:
            other_args.insert(0, "-l")
        ns_parser = parse_known_args_and_warn(
            parser, other_args, EXPORT_ONLY_RAW_DATA_ALLOWED
        )
        if ns_parser:
            fidelity_view.orders_view(
                num=ns_parser.limit,
                export=ns_parser.export,
            )

        return self.queue if len(self.queue) > 0 else []

    @try_except
    def call_arkord(self, other_args: List[str]):
        """Process arkord command"""
        parser = argparse.ArgumentParser(
            add_help=False,
            formatter_class=argparse.ArgumentDefaultsHelpFormatter,
            prog="arkord",
            description="""
                Orders by ARK Investment Management LLC - https://ark-funds.com/. [Source: https://cathiesark.com]
            """,
        )
        parser.add_argument(
            "-l",
            "--limit",
            action="store",
            dest="limit",
            type=check_positive,
            default=10,
            help="Limit of stocks to display.",
        )
        parser.add_argument(
            "-s",
            "--sortby",
            dest="sort_col",
            choices=self.arkord_sortby_choices,
            nargs="+",
            help="Colume to sort by",
            default="",
        )
        parser.add_argument(
            "-a",
            "--ascend",
            dest="ascend",
            help="Flag to sort in ascending order",
            action="store_true",
            default=False,
        )
        parser.add_argument(
            "-b",
            "--buy_only",
            dest="buys_only",
            help="Flag to look at buys only",
            action="store_true",
            default=False,
        )
        parser.add_argument(
            "-c",
            "--sell_only",
            dest="sells_only",
            help="Flag to look at sells only",
            action="store_true",
            default=False,
        )
        parser.add_argument(
            "-f",
            "--fund",
            type=str,
            default="",
            help="Filter by fund",
            dest="fund",
            choices=self.arkord_fund_choices,
        )
        if other_args and "-" not in other_args[0]:
            other_args.insert(0, "-l")
        ns_parser = parse_known_args_and_warn(
            parser, other_args, EXPORT_ONLY_RAW_DATA_ALLOWED
        )
        if ns_parser:
            ark_view.ark_orders_view(
                num=ns_parser.limit,
                sort_col=ns_parser.sort_col,
                ascending=ns_parser.ascend,
                buys_only=ns_parser.buys_only,
                sells_only=ns_parser.sells_only,
                fund=ns_parser.fund,
                export=ns_parser.export,
            )

        return self.queue if len(self.queue) > 0 else []

    @try_except
    def call_upcoming(self, other_args: List[str]):
        # TODO: switch to nasdaq
        """Process upcoming command"""
        parser = argparse.ArgumentParser(
            add_help=False,
            formatter_class=argparse.ArgumentDefaultsHelpFormatter,
            prog="upcoming",
            description="""Upcoming earnings release dates. [Source: Seeking Alpha]""",
        )
        parser.add_argument(
            "-l",
            "--limit",
            action="store",
            dest="limit",
            type=check_positive,
            default=1,
            help="Limit of upcoming earnings release dates to display.",
        )
        parser.add_argument(
            "-p",
            "--pages",
            action="store",
            dest="n_pages",
            type=check_positive,
            default=10,
            help="Number of pages to read upcoming earnings from in Seeking Alpha website.",
        )
        if other_args and "-" not in other_args[0]:
            other_args.insert(0, "-l")
        ns_parser = parse_known_args_and_warn(
            parser, other_args, EXPORT_ONLY_RAW_DATA_ALLOWED
        )
        if ns_parser:
            seeking_alpha_view.upcoming_earning_release_dates(
                num_pages=ns_parser.n_pages,
                num_earnings=ns_parser.limit,
                export=ns_parser.export,
            )

        return self.queue if len(self.queue) > 0 else []

    @try_except
    def call_trending(self, other_args: List[str]):
        """Process trending command"""
        parser = argparse.ArgumentParser(
            add_help=False,
            formatter_class=argparse.ArgumentDefaultsHelpFormatter,
            prog="trending",
            description="""Trending news articles. [Source: Seeking Alpha]""",
        )
        parser.add_argument(
            "-i",
            "--id",
            action="store",
            dest="n_id",
            type=check_positive,
            default=-1,
            help="article ID",
        )
        parser.add_argument(
            "-l",
            "--limit",
            action="store",
            dest="limit",
            type=check_positive,
            default=5,
            help="limit of articles being printed",
        )
<<<<<<< HEAD
        parser.add_argument(
            "-d",
            "--date",
            action="store",
            dest="s_date",
            type=valid_date,
            default=datetime.now().strftime("%Y-%m-%d"),
            help="starting date of articles",
        )
        if other_args and "-" not in other_args[0]:
            other_args.insert(0, "-i")
        ns_parser = parse_known_args_and_warn(
            parser, other_args, EXPORT_ONLY_RAW_DATA_ALLOWED
        )
        if ns_parser:
            seeking_alpha_view.news(
                news_type="trending",
                article_id=ns_parser.n_id,
                num=ns_parser.limit,
                start_date=ns_parser.s_date,
                export=ns_parser.export,
            )

        return self.queue if len(self.queue) > 0 else []
=======

        parser.add_argument(
            "--export",
            choices=["csv", "json", "xlsx"],
            default="",
            type=str,
            dest="export",
            help="Export dataframe data to csv,json,xlsx file",
        )
        if other_args:
            if "-" not in other_args[0]:
                other_args.insert(0, "-i")

        ns_parser = parse_known_args_and_warn(parser, other_args)
        if not ns_parser:
            return

        seeking_alpha_view.news(
            article_id=ns_parser.n_id,
            num=ns_parser.n_num,
            export=ns_parser.export,
        )
>>>>>>> 2f010c52

    @try_except
    def call_lowfloat(self, other_args: List[str]):
        """Process lowfloat command"""
        parser = argparse.ArgumentParser(
            add_help=False,
            formatter_class=argparse.ArgumentDefaultsHelpFormatter,
            prog="lowfloat",
            description="""
                Print top stocks with lowest float. LowFloat.com provides a convenient
                sorted database of stocks which have a float of under 10 million shares. Additional key
                data such as the number of outstanding shares, short interest, and company industry is
                displayed. Data is presented for the Nasdaq Stock Market, the New York Stock Exchange,
                the American Stock Exchange, and the Over the Counter Bulletin Board. [Source: www.lowfloat.com]
            """,
        )
        parser.add_argument(
            "-l",
            "--limit",
            action="store",
            dest="limit",
            type=check_positive,
            default=5,
            help="limit of stocks to display",
        )
        if other_args and "-" not in other_args[0]:
            other_args.insert(0, "-l")
        ns_parser = parse_known_args_and_warn(
            parser, other_args, EXPORT_ONLY_RAW_DATA_ALLOWED
        )
        if ns_parser:
            shortinterest_view.low_float(
                num=ns_parser.limit,
                export=ns_parser.export,
            )

        return self.queue if len(self.queue) > 0 else []

    @try_except
    def call_cnews(self, other_args: List[str]):
        """Process cnews command"""
        parser = argparse.ArgumentParser(
            add_help=False,
            formatter_class=argparse.ArgumentDefaultsHelpFormatter,
            prog="cnews",
            description="""Customized news. [Source: Seeking Alpha]""",
        )
        parser.add_argument(
            "-t",
            "--type",
            action="store",
            dest="s_type",
            choices=self.cnews_type_choices,
            default="Top-News",
            help="number of news to display",
        )
        parser.add_argument(
            "-l",
            "--limit",
            action="store",
            dest="limit",
            type=check_positive,
            default=5,
            help="limit of news to display",
        )
        if other_args and "-" not in other_args[0]:
            other_args.insert(0, "-t")

        ns_parser = parse_known_args_and_warn(
            parser, other_args, EXPORT_ONLY_RAW_DATA_ALLOWED
        )
        if ns_parser:
            seeking_alpha_view.display_news(
                news_type=ns_parser.s_type,
                num=ns_parser.limit,
                export=ns_parser.export,
            )

        return self.queue if len(self.queue) > 0 else []

    @try_except
    def call_hotpenny(self, other_args: List[str]):
        """Process hotpenny command"""
        parser = argparse.ArgumentParser(
            add_help=False,
            formatter_class=argparse.ArgumentDefaultsHelpFormatter,
            prog="hotpenny",
            description="""
                This site provides a list of todays most active and hottest penny stocks. While not for everyone, penny
                stocks can be exciting and rewarding investments in many ways. With penny stocks, you can get more bang
                for the buck. You can turn a few hundred dollars into thousands, just by getting in on the right penny
                stock at the right time. Penny stocks are increasing in popularity. More and more investors of all age
                groups and skill levels are getting involved, and the dollar amounts they are putting into these
                speculative investments are representing a bigger portion of their portfolios.
                [Source: www.pennystockflow.com]
            """,
        )
        parser.add_argument(
            "-l",
            "--limit",
            action="store",
            dest="limit",
            type=check_positive,
            default=5,
            help="limit of stocks to display",
        )
        if other_args and "-" not in other_args[0]:
            other_args.insert(0, "-l")

        ns_parser = parse_known_args_and_warn(
            parser, other_args, EXPORT_ONLY_RAW_DATA_ALLOWED
        )
        if ns_parser:
            shortinterest_view.hot_penny_stocks(
                num=ns_parser.limit,
                export=ns_parser.export,
            )

        return self.queue if len(self.queue) > 0 else []

    @try_except
    def call_rtat(self, other_args: List[str]):
        """Process fds command"""
        parser = argparse.ArgumentParser(
            add_help=False,
            formatter_class=argparse.ArgumentDefaultsHelpFormatter,
            prog="rtat",
            description="""
                Tracking over $30B USD/day of individual investors trades,
                RTAT gives a daily view into retail activity and sentiment for over 9,500 US traded stocks,
                ADRs, and ETPs
            """,
        )
        parser.add_argument(
            "-l",
            "--limit",
            action="store",
            dest="limit",
            type=check_positive,
            default=3,
            help="limit of days to display",
        )
        if other_args and "-" not in other_args[0]:
            other_args.insert(0, "-l")
        ns_parser = parse_known_args_and_warn(
            parser, other_args, export_allowed=EXPORT_ONLY_RAW_DATA_ALLOWED
        )
        if ns_parser:
            nasdaq_view.display_top_retail(
                n_days=ns_parser.limit, export=ns_parser.export
            )

        return self.queue if len(self.queue) > 0 else []


def menu(queue: List[str] = None):
    """Discovery Menu"""
    disc_controller = DiscoveryController(queue)
    an_input = "first"

    while True:
        # There is a command in the queue
        if disc_controller.queue and len(disc_controller.queue) > 0:
            if disc_controller.queue[0] in ("q", ".."):
                if len(disc_controller.queue) > 1:
                    return disc_controller.queue[1:]
                return []

            an_input = disc_controller.queue[0]
            disc_controller.queue = disc_controller.queue[1:]
            if an_input and an_input in disc_controller.CHOICES_COMMANDS:
                print(f"{get_flair()} /stocks/disc/ $ {an_input}")

        # Get input command from user
        else:
            if an_input == "first" or an_input in disc_controller.CHOICES:
                disc_controller.print_help()

            if session and gtff.USE_PROMPT_TOOLKIT and disc_controller.completer:
                an_input = session.prompt(
                    f"{get_flair()} /stocks/disc/ $ ",
                    completer=disc_controller.completer,
                    search_ignore_case=True,
                )

            else:
                an_input = input(f"{get_flair()} /stocks/disc/ $ ")

        try:
            plt.close("all")

            disc_controller.queue = disc_controller.switch(an_input)

        except SystemExit:
            print(f"\nThe command '{an_input}' doesn't exist.", end="")
            similar_cmd = difflib.get_close_matches(
                an_input.split(" ")[0] if " " in an_input else an_input,
                disc_controller.CHOICES,
                n=1,
                cutoff=0.7,
            )

            if similar_cmd:
                if " " in an_input:
                    an_input = f"{similar_cmd[0]} {' '.join(an_input.split(' ')[1:])}"
                else:
                    an_input = similar_cmd[0]
                print(f" Replacing by '{an_input}'.")
                disc_controller.queue.insert(0, an_input)
            print("\n")<|MERGE_RESOLUTION|>--- conflicted
+++ resolved
@@ -4,12 +4,8 @@
 
 import argparse
 import difflib
-<<<<<<< HEAD
 from datetime import datetime
 from typing import List, Union
-=======
-from typing import List
->>>>>>> 2f010c52
 
 from matplotlib import pyplot as plt
 from prompt_toolkit.completion import NestedCompleter
@@ -24,6 +20,7 @@
     system_clear,
     get_flair,
     EXPORT_ONLY_RAW_DATA_ALLOWED,
+    valid_date,
 )
 from gamestonk_terminal.menu import session
 from gamestonk_terminal.stocks.discovery import (
@@ -765,7 +762,6 @@
             default=5,
             help="limit of articles being printed",
         )
-<<<<<<< HEAD
         parser.add_argument(
             "-d",
             "--date",
@@ -782,38 +778,12 @@
         )
         if ns_parser:
             seeking_alpha_view.news(
-                news_type="trending",
                 article_id=ns_parser.n_id,
                 num=ns_parser.limit,
-                start_date=ns_parser.s_date,
-                export=ns_parser.export,
-            )
-
-        return self.queue if len(self.queue) > 0 else []
-=======
-
-        parser.add_argument(
-            "--export",
-            choices=["csv", "json", "xlsx"],
-            default="",
-            type=str,
-            dest="export",
-            help="Export dataframe data to csv,json,xlsx file",
-        )
-        if other_args:
-            if "-" not in other_args[0]:
-                other_args.insert(0, "-i")
-
-        ns_parser = parse_known_args_and_warn(parser, other_args)
-        if not ns_parser:
-            return
-
-        seeking_alpha_view.news(
-            article_id=ns_parser.n_id,
-            num=ns_parser.n_num,
-            export=ns_parser.export,
-        )
->>>>>>> 2f010c52
+                export=ns_parser.export,
+            )
+
+        return self.queue if len(self.queue) > 0 else []
 
     @try_except
     def call_lowfloat(self, other_args: List[str]):

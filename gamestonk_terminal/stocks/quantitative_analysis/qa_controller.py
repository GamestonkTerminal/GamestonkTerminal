"""Quantitative Analysis Controller Module"""
__docformat__ = "numpy"

import argparse
from typing import List, Union
from datetime import datetime, timedelta

import numpy as np
import pandas as pd
from rich.console import Console
from prompt_toolkit.completion import NestedCompleter
from gamestonk_terminal.common.quantitative_analysis import (
    qa_view,
    rolling_view,
)
from gamestonk_terminal import feature_flags as gtff
from gamestonk_terminal.stocks import stocks_helper
from gamestonk_terminal.helper_funcs import (
    EXPORT_ONLY_RAW_DATA_ALLOWED,
<<<<<<< HEAD
    menu_decorator,
=======
    EXPORT_ONLY_FIGURES_ALLOWED,
    get_flair,
>>>>>>> eb0dde46
    check_positive,
    check_proportion_range,
    parse_known_args_and_warn,
    try_except,
    system_clear,
    valid_date,
)
from gamestonk_terminal.menu import session
from gamestonk_terminal.stocks.quantitative_analysis.factors_view import capm_view

<<<<<<< HEAD
# pylint: disable=W0613
=======
t_console = Console()
>>>>>>> eb0dde46


class QaController:
    """Quantitative Analysis Controller class"""

    # Command choices
    CHOICES = [
        "cls",
        "home",
        "h",
        "?",
        "help",
        "q",
        "quit",
        "..",
        "exit",
        "r",
        "reset",
    ]

    CHOICES_COMMANDS = [
        "load",
        "pick",
        "raw",
        "summary",
        "line",
        "hist",
        "cdf",
        "bw",
        "rolling",
        "decompose",
        "cusum",
        "acf",
        "spread",
        "quantile",
        "skew",
        "kurtosis",
        "normality",
        "qqplot",
        "unitroot",
        "goodness",
        "unitroot",
        "capm",
    ]

    CHOICES += CHOICES_COMMANDS

    stock_interval = [1, 5, 15, 30, 60]
    stock_sources = ["yf", "av", "iex"]

    def __init__(
        self,
        ticker: str,
        start: datetime,
        interval: str,
        stock: pd.DataFrame,
        queue: List[str] = None,
    ):
        """Constructor"""
        stock["Returns"] = stock["Adj Close"].pct_change()
        stock["LogRet"] = np.log(stock["Adj Close"]) - np.log(
            stock["Adj Close"].shift(1)
        )
        stock["LogPrice"] = np.log(stock["Adj Close"])
        stock = stock.rename(columns={"Adj Close": "AdjClose"})
        stock = stock.dropna()
        stock.columns = [x.lower() for x in stock.columns]
        self.stock = stock
        self.ticker = ticker
        self.start = start
        self.interval = interval
        self.target = "returns"
        self.df_columns = list(stock.columns)
        self.qa_parser = argparse.ArgumentParser(add_help=False, prog="qa")
        self.qa_parser.add_argument(
            "cmd",
            choices=self.CHOICES,
        )
        self.completer: Union[None, NestedCompleter] = None

        if session and gtff.USE_PROMPT_TOOLKIT:
            choices: dict = {c: {} for c in self.CHOICES}
            choices["pick"] = {c: None for c in self.df_columns}
            choices["load"]["-i"] = {c: None for c in self.stock_interval}
            choices["load"]["--interval"] = {c: None for c in self.stock_interval}
            choices["load"]["--source"] = {c: None for c in self.stock_sources}
            self.completer = NestedCompleter.from_nested_dict(choices)

        if queue:
            self.queue = queue
        else:
            self.queue = list()

    def print_help(self):
        """Print help"""
        s_intraday = (f"Intraday {self.interval}", "Daily")[self.interval == "1440min"]
        if self.start:
            stock_str = f"{s_intraday} Stock: [cyan]{self.ticker}[/cyan] (from {self.start.strftime('%Y-%m-%d')})"
        else:
            stock_str = f"{s_intraday} Stock: [cyan]{self.ticker}[/cyan]"
        help_str = f"""
   load        load new ticker
   pick        pick target column for analysis

{stock_str}
Target Column: [green]{self.target}[/green]

Statistics:
    summary     brief summary statistics of loaded stock.
    normality   normality statistics and tests
    unitroot    unit root test for stationarity (ADF, KPSS)
Plots:
    line        line plot of selected target
    hist        histogram with density plot
    cdf         cumulative distribution function
    bw          box and whisker plot
    acf         (partial) auto-correlation function differentials of prices
    qqplot      residuals against standard normal curve
Rolling Metrics:
    rolling     rolling mean and std deviation of prices
    spread      rolling variance and std deviation of prices
    quantile    rolling median and quantile of prices
    skew        rolling skewness of distribution of prices
    kurtosis    rolling kurtosis of distribution of prices
Other:
    raw         print raw data
    decompose   decomposition in cyclic-trend, season, and residuals of prices
    cusum       detects abrupt changes using cumulative sum algorithm of prices
    capm        capital asset pricing model
        """
        t_console.print(help_str)

    def switch(self, an_input: str):
        """Process and dispatch input

        Returns
        -------
        List[str]
            List of commands in the queue to execute
        """
        # Empty command
        if not an_input:
            t_console.print("")
            return self.queue

        # Navigation slash is being used
        if "/" in an_input:
            actions = an_input.split("/")

            # Absolute path is specified
            if not actions[0]:
                an_input = "home"
            # Relative path so execute first instruction
            else:
                an_input = actions[0]

            # Add all instructions to the queue
            for cmd in actions[1:][::-1]:
                if cmd:
                    self.queue.insert(0, cmd)

        (known_args, other_args) = self.qa_parser.parse_known_args(an_input.split())

        # Redirect commands to their correct functions
        if known_args.cmd:
            if known_args.cmd in ("..", "q"):
                known_args.cmd = "quit"
            elif known_args.cmd in ("?", "h"):
                known_args.cmd = "help"
            elif known_args.cmd == "r":
                known_args.cmd = "reset"

        getattr(
            self,
            "call_" + known_args.cmd,
            lambda _: "Command not recognized!",
        )(other_args)

        return self.queue

    def call_cls(self, _):
        """Process cls command"""
        system_clear()

    def call_home(self, _):
        """Process home command"""
        self.queue.insert(0, "quit")
        self.queue.insert(0, "quit")

    def call_help(self, _):
        """Process help command"""
        self.print_help()

    def call_quit(self, _):
        """Process quit menu command"""
        t_console.print("")
        self.queue.insert(0, "quit")

    def call_exit(self, _):
        """Process exit terminal command"""
        self.queue.insert(0, "quit")
        self.queue.insert(0, "quit")
        self.queue.insert(0, "quit")

    def call_reset(self, _):
        """Process reset command"""
        self.queue.insert(0, "qa")
        if self.ticker:
            self.queue.insert(0, f"load {self.ticker}")
        self.queue.insert(0, "stocks")
        self.queue.insert(0, "reset")
        self.queue.insert(0, "quit")
        self.queue.insert(0, "quit")

    def call_load(self, other_args: List[str]):
        """Process load command"""
        parser = argparse.ArgumentParser(
            add_help=False,
            formatter_class=argparse.ArgumentDefaultsHelpFormatter,
            prog="load",
            description="Load stock ticker to perform analysis on. When the data source is 'yf', an Indian ticker can be"
            " loaded by using '.NS' at the end, e.g. 'SBIN.NS'. See available market in"
            " https://help.yahoo.com/kb/exchanges-data-providers-yahoo-finance-sln2310.html.",
        )
        parser.add_argument(
            "-t",
            "--ticker",
            action="store",
            dest="ticker",
            required="-h" not in other_args,
            help="Stock ticker",
        )
        parser.add_argument(
            "-s",
            "--start",
            type=valid_date,
            default=(datetime.now() - timedelta(days=1100)).strftime("%Y-%m-%d"),
            dest="start",
            help="The starting date (format YYYY-MM-DD) of the stock",
        )
        parser.add_argument(
            "-e",
            "--end",
            type=valid_date,
            default=datetime.now().strftime("%Y-%m-%d"),
            dest="end",
            help="The ending date (format YYYY-MM-DD) of the stock",
        )
        parser.add_argument(
            "-i",
            "--interval",
            action="store",
            dest="interval",
            type=int,
            default=1440,
            choices=self.stock_interval,
            help="Intraday stock minutes",
        )
        parser.add_argument(
            "--source",
            action="store",
            dest="source",
            choices=self.stock_sources,
            default="yf",
            help="Source of historical data.",
        )
        parser.add_argument(
            "-p",
            "--prepost",
            action="store_true",
            default=False,
            dest="prepost",
            help="Pre/After market hours. Only works for 'yf' source, and intraday data",
        )

        # For the case where a user uses: 'load BB'
        if other_args and "-t" not in other_args and "-h" not in other_args:
            other_args.insert(0, "-t")

        ns_parser = parse_known_args_and_warn(parser, other_args)
        if ns_parser:

            df_stock_candidate = stocks_helper.load(
                ns_parser.ticker,
                ns_parser.start,
                ns_parser.interval,
                ns_parser.end,
                ns_parser.prepost,
                ns_parser.source,
            )

            if not df_stock_candidate.empty:
                self.stock = df_stock_candidate
                if "." in ns_parser.ticker:
                    self.ticker = ns_parser.ticker.upper().split(".")[0]
                else:
                    self.ticker = ns_parser.ticker.upper()

                self.start = ns_parser.start
                self.interval = str(ns_parser.interval) + "min"

                self.stock["Returns"] = self.stock["Adj Close"].pct_change()
                self.stock["LogRet"] = np.log(self.stock["Adj Close"]) - np.log(
                    self.stock["Adj Close"].shift(1)
                )
                self.stock["LogPrice"] = np.log(self.stock["Adj Close"])
                self.stock = self.stock.rename(columns={"Adj Close": "AdjClose"})
                self.stock = self.stock.dropna()

    @try_except
    def call_pick(self, other_args: List[str]):
        """Process pick command"""
        parser = argparse.ArgumentParser(
            formatter_class=argparse.ArgumentDefaultsHelpFormatter,
            add_help=False,
            prog="pick",
            description="""
                Change target variable
            """,
        )
        parser.add_argument(
            "-t",
            "--target",
            dest="target",
            type=lambda x: x.lower(),
            choices=list(self.stock.columns),
            help="Select variable to analyze",
        )
        if other_args and "-t" not in other_args and "-h" not in other_args:
            other_args.insert(0, "-t")

        ns_parser = parse_known_args_and_warn(parser, other_args)
        if ns_parser:
            self.target = ns_parser.target
        t_console.print("")

    @try_except
    def call_raw(self, other_args: List[str]):
        parser = argparse.ArgumentParser(
            formatter_class=argparse.ArgumentDefaultsHelpFormatter,
            add_help=False,
            prog="raw",
            description="""
                Print raw data to console
            """,
        )
        parser.add_argument(
            "-l",
            "--limit",
            help="Number to show",
            type=check_positive,
            default=20,
            dest="limit",
        )
        parser.add_argument(
            "-d",
            "--descend",
            action="store_true",
            default=False,
            dest="descend",
            help="Sort in descending order",
        )

        ns_parser = parse_known_args_and_warn(
            parser, other_args, export_allowed=EXPORT_ONLY_RAW_DATA_ALLOWED
        )
        if ns_parser:
            qa_view.display_raw(
                self.stock[self.target],
                num=ns_parser.limit,
                sort="",
                des=ns_parser.descend,
                export=ns_parser.export,
            )

    @try_except
    def call_summary(self, other_args: List[str]):
        """Process summary command"""
        parser = argparse.ArgumentParser(
            formatter_class=argparse.ArgumentDefaultsHelpFormatter,
            add_help=False,
            prog="summary",
            description="""
                Summary statistics
            """,
        )
        ns_parser = parse_known_args_and_warn(
            parser, other_args, export_allowed=EXPORT_ONLY_RAW_DATA_ALLOWED
        )
        if ns_parser:
            qa_view.display_summary(df=self.stock, export=ns_parser.export)

    @try_except
    def call_line(self, other_args: List[str]):
        """Process line command"""
        parser = argparse.ArgumentParser(
            formatter_class=argparse.ArgumentDefaultsHelpFormatter,
            add_help=False,
            prog="line",
            description="Show line plot of selected data",
        )
        parser.add_argument(
            "--log",
            help="Plot with y on log scale",
            dest="log",
            action="store_true",
            default=False,
        )

        ns_parser = parse_known_args_and_warn(
            parser, other_args, export_allowed=EXPORT_ONLY_FIGURES_ALLOWED
        )
        if ns_parser:
            qa_view.display_line(
                self.stock[self.target],
                title=f"{self.ticker} {self.target}",
                log_y=ns_parser.log,
            )

    @try_except
    def call_hist(self, other_args: List[str]):
        """Process hist command"""
        parser = argparse.ArgumentParser(
            formatter_class=argparse.ArgumentDefaultsHelpFormatter,
            add_help=False,
            prog="hist",
            description="""
                Histogram with density and rug
            """,
        )
        parser.add_argument(
            "-b", "--bins", type=check_positive, default=15, dest="n_bins"
        )
        ns_parser = parse_known_args_and_warn(parser, other_args)
        if ns_parser:
            qa_view.display_hist(
                name=self.ticker,
                df=self.stock,
                target=self.target,
                bins=ns_parser.n_bins,
            )

    @try_except
    def call_cdf(self, other_args: List[str]):
        """Process cdf command"""
        parser = argparse.ArgumentParser(
            formatter_class=argparse.ArgumentDefaultsHelpFormatter,
            add_help=False,
            prog="cdf",
            description="""
                Cumulative distribution function
            """,
        )
        ns_parser = parse_known_args_and_warn(
            parser, other_args, export_allowed=EXPORT_ONLY_RAW_DATA_ALLOWED
        )
        if ns_parser:
            qa_view.display_cdf(
                name=self.ticker,
                df=self.stock,
                target=self.target,
                export=ns_parser.export,
            )

    @try_except
    def call_bw(self, other_args: List[str]):
        """Process bwy command"""
        parser = argparse.ArgumentParser(
            formatter_class=argparse.ArgumentDefaultsHelpFormatter,
            add_help=False,
            prog="bw",
            description="""
                Box and Whisker plot
            """,
        )
        parser.add_argument(
            "-y",
            "--yearly",
            action="store_true",
            default=False,
            dest="year",
            help="Flag to show yearly bw plot",
        )
        ns_parser = parse_known_args_and_warn(parser, other_args)
        if ns_parser:
            qa_view.display_bw(
                name=self.ticker,
                df=self.stock,
                target=self.target,
                yearly=ns_parser.year,
            )

    @try_except
    def call_decompose(self, other_args: List[str]):
        """Process decompose command"""
        parser = argparse.ArgumentParser(
            add_help=False,
            formatter_class=argparse.ArgumentDefaultsHelpFormatter,
            prog="decompose",
            description="""
                Decompose time series as:
                - Additive Time Series = Level + CyclicTrend + Residual + Seasonality
                - Multiplicative Time Series = Level * CyclicTrend * Residual * Seasonality
            """,
        )
        parser.add_argument(
            "-m",
            "--multiplicative",
            action="store_true",
            default=False,
            dest="multiplicative",
            help="decompose using multiplicative model instead of additive",
        )
        ns_parser = parse_known_args_and_warn(
            parser, other_args, export_allowed=EXPORT_ONLY_RAW_DATA_ALLOWED
        )
        if ns_parser:
            qa_view.display_seasonal(
                name=self.ticker,
                df=self.stock,
                target=self.target,
                multiplicative=ns_parser.multiplicative,
                export=ns_parser.export,
            )

    @try_except
    def call_cusum(self, other_args: List[str]):
        """Process cusum command"""
        parser = argparse.ArgumentParser(
            add_help=False,
            formatter_class=argparse.ArgumentDefaultsHelpFormatter,
            prog="cusum",
            description="""
                Cumulative sum algorithm (CUSUM) to detect abrupt changes in data
            """,
        )
        parser.add_argument(
            "-t",
            "--threshold",
            dest="threshold",
            type=float,
            default=(
                max(self.stock[self.target].values)
                - min(self.stock[self.target].values)
            )
            / 40,
            help="threshold",
        )
        parser.add_argument(
            "-d",
            "--drift",
            dest="drift",
            type=float,
            default=(
                max(self.stock[self.target].values)
                - min(self.stock[self.target].values)
            )
            / 80,
            help="drift",
        )
        ns_parser = parse_known_args_and_warn(parser, other_args)
        if ns_parser:
            qa_view.display_cusum(
                df=self.stock,
                target=self.target,
                threshold=ns_parser.threshold,
                drift=ns_parser.drift,
            )

    @try_except
    def call_acf(self, other_args: List[str]):
        """Process acf command"""
        parser = argparse.ArgumentParser(
            add_help=False,
            formatter_class=argparse.ArgumentDefaultsHelpFormatter,
            prog="acf",
            description="""
                Auto-Correlation and Partial Auto-Correlation Functions for diff and diff diff stock data
            """,
        )
        parser.add_argument(
            "-l",
            "--lags",
            dest="lags",
            type=check_positive,
            default=15,
            help="maximum lags to display in plots",
        )
        ns_parser = parse_known_args_and_warn(parser, other_args)
        if ns_parser:
            if self.target != "AdjClose":
                t_console.print(
                    "Target not AdjClose.  For best results, use `pick AdjClose` first."
                )

            qa_view.display_acf(
                name=self.ticker,
                df=self.stock,
                target=self.target,
                lags=ns_parser.lags,
            )

    @try_except
    def call_rolling(self, other_args: List[str]):
        """Process rolling command"""
        parser = argparse.ArgumentParser(
            add_help=False,
            formatter_class=argparse.ArgumentDefaultsHelpFormatter,
            prog="rolling",
            description="""
                Rolling mean and std deviation
            """,
        )
        parser.add_argument(
            "-l",
            "--length",
            action="store",
            dest="n_length",
            type=check_positive,
            default=14,
            help="Window length",
        )
        ns_parser = parse_known_args_and_warn(
            parser, other_args, export_allowed=EXPORT_ONLY_RAW_DATA_ALLOWED
        )
        if ns_parser:
            rolling_view.display_mean_std(
                name=self.ticker,
                df=self.stock,
                target=self.target,
                length=ns_parser.n_length,
                export=ns_parser.export,
            )

    @try_except
    def call_spread(self, other_args: List[str]):
        """Process spread command"""
        parser = argparse.ArgumentParser(
            add_help=False,
            formatter_class=argparse.ArgumentDefaultsHelpFormatter,
            prog="spread",
            description="""Shows rolling spread measurement
            """,
        )
        parser.add_argument(
            "-l",
            "--length",
            action="store",
            dest="n_length",
            type=check_positive,
            default=14,
            help="Window length",
        )
        ns_parser = parse_known_args_and_warn(
            parser, other_args, export_allowed=EXPORT_ONLY_RAW_DATA_ALLOWED
        )
        if ns_parser:
            rolling_view.display_spread(
                name=self.ticker,
                df=self.stock,
                target=self.target,
                length=ns_parser.n_length,
                export=ns_parser.export,
            )

    @try_except
    def call_quantile(self, other_args: List[str]):
        """Process quantile command"""
        parser = argparse.ArgumentParser(
            add_help=False,
            formatter_class=argparse.ArgumentDefaultsHelpFormatter,
            prog="quantile",
            description="""
                The quantiles are values which divide the distribution such that
                there is a given proportion of observations below the quantile.
                For example, the median is a quantile. The median is the central
                value of the distribution, such that half the points are less than
                or equal to it and half are greater than or equal to it.

                By default, q is set at 0.5, which effectively is median. Change q to
                get the desired quantile (0<q<1).
            """,
        )
        parser.add_argument(
            "-l",
            "--length",
            action="store",
            dest="n_length",
            type=check_positive,
            default=14,
            help="length",
        )
        parser.add_argument(
            "-q",
            "--quantile",
            action="store",
            dest="f_quantile",
            type=check_proportion_range,
            default=0.5,
            help="quantile",
        )
        ns_parser = parse_known_args_and_warn(
            parser, other_args, export_allowed=EXPORT_ONLY_RAW_DATA_ALLOWED
        )
        if ns_parser:
            rolling_view.display_quantile(
                name=self.ticker,
                df=self.stock,
                target=self.target,
                length=ns_parser.n_length,
                quantile=ns_parser.f_quantile,
                export=ns_parser.export,
            )

    @try_except
    def call_skew(self, other_args: List[str]):
        """Process skew command"""
        parser = argparse.ArgumentParser(
            add_help=False,
            formatter_class=argparse.ArgumentDefaultsHelpFormatter,
            prog="skew",
            description="""
                Skewness is a measure of asymmetry or distortion of symmetric
                distribution. It measures the deviation of the given distribution
                of a random variable from a symmetric distribution, such as normal
                distribution. A normal distribution is without any skewness, as it is
                symmetrical on both sides. Hence, a curve is regarded as skewed if
                it is shifted towards the right or the left.
            """,
        )
        parser.add_argument(
            "-l",
            "--length",
            action="store",
            dest="n_length",
            type=check_positive,
            default=14,
            help="length",
        )
        ns_parser = parse_known_args_and_warn(
            parser, other_args, export_allowed=EXPORT_ONLY_RAW_DATA_ALLOWED
        )
        if ns_parser:
            rolling_view.display_skew(
                name=self.ticker,
                df=self.stock,
                target=self.target,
                length=ns_parser.n_length,
                export=ns_parser.export,
            )

    @try_except
    def call_kurtosis(self, other_args: List[str]):
        """Process kurtosis command"""
        parser = argparse.ArgumentParser(
            add_help=False,
            formatter_class=argparse.ArgumentDefaultsHelpFormatter,
            prog="kurtosis",
            description="""
                Kurtosis is a measure of the "tailedness" of the probability distribution
                of a real-valued random variable. Like skewness, kurtosis describes the shape
                of a probability distribution and there are different ways of quantifying it
                for a theoretical distribution and corresponding ways of estimating it from
                a sample from a population. Different measures of kurtosis may have different
                interpretations.
            """,
        )
        parser.add_argument(
            "-l",
            "--length",
            action="store",
            dest="n_length",
            type=check_positive,
            default=14,
            help="length",
        )
        ns_parser = parse_known_args_and_warn(
            parser, other_args, export_allowed=EXPORT_ONLY_RAW_DATA_ALLOWED
        )
        if ns_parser:
            rolling_view.display_kurtosis(
                name=self.ticker,
                df=self.stock,
                target=self.target,
                length=ns_parser.n_length,
                export=ns_parser.export,
            )

    @try_except
    def call_normality(self, other_args: List[str]):
        """Process normality command"""
        parser = argparse.ArgumentParser(
            add_help=False,
            formatter_class=argparse.ArgumentDefaultsHelpFormatter,
            prog="normality",
            description="""
                Normality tests
            """,
        )
        ns_parser = parse_known_args_and_warn(
            parser, other_args, export_allowed=EXPORT_ONLY_RAW_DATA_ALLOWED
        )
        if ns_parser:
            qa_view.display_normality(
                df=self.stock, target=self.target, export=ns_parser.export
            )

    @try_except
    def call_qqplot(self, other_args: List[str]):
        """Process qqplot command"""
        parser = argparse.ArgumentParser(
            add_help=False,
            formatter_class=argparse.ArgumentDefaultsHelpFormatter,
            prog="qqplot",
            description="""
                Display QQ plot vs normal quantiles
            """,
        )
        ns_parser = parse_known_args_and_warn(parser, other_args)
        if ns_parser:
            qa_view.display_qqplot(name=self.ticker, df=self.stock, target=self.target)

    @try_except
    def call_unitroot(self, other_args: List[str]):
        """Process unitroot command"""
        parser = argparse.ArgumentParser(
            add_help=False,
            formatter_class=argparse.ArgumentDefaultsHelpFormatter,
            prog="unitroot",
            description="""
                Unit root test / stationarity (ADF, KPSS)
            """,
        )
        parser.add_argument(
            "-r",
            "--fuller_reg",
            help="Type of regression.  Can be ‘c’,’ct’,’ctt’,’nc’ 'c' - Constant and t - trend order",
            choices=["c", "ct", "ctt", "nc"],
            default="c",
            type=str,
            dest="fuller_reg",
        )
        parser.add_argument(
            "-k",
            "--kps_reg",
            help="Type of regression.  Can be ‘c’,’ct'",
            choices=["c", "ct"],
            type=str,
            dest="kpss_reg",
            default="c",
        )
        ns_parser = parse_known_args_and_warn(
            parser, other_args, export_allowed=EXPORT_ONLY_RAW_DATA_ALLOWED
        )
        if ns_parser:
            qa_view.display_unitroot(
                df=self.stock,
                target=self.target,
                fuller_reg=ns_parser.fuller_reg,
                kpss_reg=ns_parser.kpss_reg,
                export=ns_parser.export,
            )

    @try_except
    def call_capm(self, other_args: List[str]):
        """Process capm command"""
        parser = argparse.ArgumentParser(
            add_help=False,
            formatter_class=argparse.ArgumentDefaultsHelpFormatter,
            prog="capm",
            description="""
                Provides detailed information about a stock's risk compared to the market risk.
            """,
        )
        ns_parser = parse_known_args_and_warn(parser, other_args)
        if ns_parser:
            capm_view(self.ticker)


@menu_decorator("/stocks/qa/", QaController)
def menu(
    ticker: str,
    start: datetime,
    interval: str,
    stock: pd.DataFrame,
    queue: List[str] = None,
):
<<<<<<< HEAD
    """Quantitative Analysis Menu"""
=======
    """Quantitative Analysis Menu"""
    qa_controller = QaController(ticker, start, interval, stock, queue)
    an_input = "HELP_ME"

    while True:
        # There is a command in the queue
        if qa_controller.queue and len(qa_controller.queue) > 0:
            # If the command is quitting the menu we want to return in here
            if qa_controller.queue[0] in ("q", "..", "quit"):
                t_console.print("")
                if len(qa_controller.queue) > 1:
                    return qa_controller.queue[1:]
                return []

            # Consume 1 element from the queue
            an_input = qa_controller.queue[0]
            qa_controller.queue = qa_controller.queue[1:]

            # Print the current location because this was an instruction and we want user to know what was the action
            if an_input and an_input.split(" ")[0] in qa_controller.CHOICES_COMMANDS:
                t_console.print(f"{get_flair()} /stocks/qa/ $ {an_input}")

        # Get input command from user
        else:
            # Display help menu when entering on this menu from a level above
            if an_input == "HELP_ME":
                qa_controller.print_help()

            # Get input from user using auto-completion
            if session and gtff.USE_PROMPT_TOOLKIT and qa_controller.completer:
                try:
                    an_input = session.prompt(
                        f"{get_flair()} /stocks/qa/ $ ",
                        completer=qa_controller.completer,
                        search_ignore_case=True,
                    )
                except KeyboardInterrupt:
                    # Exit in case of keyboard interrupt
                    an_input = "exit"
            # Get input from user without auto-completion
            else:
                an_input = input(f"{get_flair()} /stocks/qa/ $ ")

        try:
            # Process the input command
            qa_controller.queue = qa_controller.switch(an_input)

        except SystemExit:
            t_console.print(
                f"\nThe command '{an_input}' doesn't exist on the /stocks/qa menu.",
                end="",
            )
            similar_cmd = difflib.get_close_matches(
                an_input.split(" ")[0] if " " in an_input else an_input,
                qa_controller.CHOICES,
                n=1,
                cutoff=0.7,
            )
            if similar_cmd:
                if " " in an_input:
                    candidate_input = (
                        f"{similar_cmd[0]} {' '.join(an_input.split(' ')[1:])}"
                    )
                    if candidate_input == an_input:
                        an_input = ""
                        qa_controller.queue = []
                        t_console.print("")
                        continue
                    an_input = candidate_input
                else:
                    an_input = similar_cmd[0]

                t_console.print(f" Replacing by '{an_input}'.")
                qa_controller.queue.insert(0, an_input)
            else:
                t_console.print("")
>>>>>>> eb0dde46
<|MERGE_RESOLUTION|>--- conflicted
+++ resolved
@@ -17,12 +17,8 @@
 from gamestonk_terminal.stocks import stocks_helper
 from gamestonk_terminal.helper_funcs import (
     EXPORT_ONLY_RAW_DATA_ALLOWED,
-<<<<<<< HEAD
+    EXPORT_ONLY_FIGURES_ALLOWED,
     menu_decorator,
-=======
-    EXPORT_ONLY_FIGURES_ALLOWED,
-    get_flair,
->>>>>>> eb0dde46
     check_positive,
     check_proportion_range,
     parse_known_args_and_warn,
@@ -33,11 +29,8 @@
 from gamestonk_terminal.menu import session
 from gamestonk_terminal.stocks.quantitative_analysis.factors_view import capm_view
 
-<<<<<<< HEAD
 # pylint: disable=W0613
-=======
 t_console = Console()
->>>>>>> eb0dde46
 
 
 class QaController:
@@ -925,83 +918,4 @@
     stock: pd.DataFrame,
     queue: List[str] = None,
 ):
-<<<<<<< HEAD
-    """Quantitative Analysis Menu"""
-=======
-    """Quantitative Analysis Menu"""
-    qa_controller = QaController(ticker, start, interval, stock, queue)
-    an_input = "HELP_ME"
-
-    while True:
-        # There is a command in the queue
-        if qa_controller.queue and len(qa_controller.queue) > 0:
-            # If the command is quitting the menu we want to return in here
-            if qa_controller.queue[0] in ("q", "..", "quit"):
-                t_console.print("")
-                if len(qa_controller.queue) > 1:
-                    return qa_controller.queue[1:]
-                return []
-
-            # Consume 1 element from the queue
-            an_input = qa_controller.queue[0]
-            qa_controller.queue = qa_controller.queue[1:]
-
-            # Print the current location because this was an instruction and we want user to know what was the action
-            if an_input and an_input.split(" ")[0] in qa_controller.CHOICES_COMMANDS:
-                t_console.print(f"{get_flair()} /stocks/qa/ $ {an_input}")
-
-        # Get input command from user
-        else:
-            # Display help menu when entering on this menu from a level above
-            if an_input == "HELP_ME":
-                qa_controller.print_help()
-
-            # Get input from user using auto-completion
-            if session and gtff.USE_PROMPT_TOOLKIT and qa_controller.completer:
-                try:
-                    an_input = session.prompt(
-                        f"{get_flair()} /stocks/qa/ $ ",
-                        completer=qa_controller.completer,
-                        search_ignore_case=True,
-                    )
-                except KeyboardInterrupt:
-                    # Exit in case of keyboard interrupt
-                    an_input = "exit"
-            # Get input from user without auto-completion
-            else:
-                an_input = input(f"{get_flair()} /stocks/qa/ $ ")
-
-        try:
-            # Process the input command
-            qa_controller.queue = qa_controller.switch(an_input)
-
-        except SystemExit:
-            t_console.print(
-                f"\nThe command '{an_input}' doesn't exist on the /stocks/qa menu.",
-                end="",
-            )
-            similar_cmd = difflib.get_close_matches(
-                an_input.split(" ")[0] if " " in an_input else an_input,
-                qa_controller.CHOICES,
-                n=1,
-                cutoff=0.7,
-            )
-            if similar_cmd:
-                if " " in an_input:
-                    candidate_input = (
-                        f"{similar_cmd[0]} {' '.join(an_input.split(' ')[1:])}"
-                    )
-                    if candidate_input == an_input:
-                        an_input = ""
-                        qa_controller.queue = []
-                        t_console.print("")
-                        continue
-                    an_input = candidate_input
-                else:
-                    an_input = similar_cmd[0]
-
-                t_console.print(f" Replacing by '{an_input}'.")
-                qa_controller.queue.insert(0, an_input)
-            else:
-                t_console.print("")
->>>>>>> eb0dde46
+    """Quantitative Analysis Menu"""
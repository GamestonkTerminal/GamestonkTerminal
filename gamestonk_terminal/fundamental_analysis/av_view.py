--- conflicted
+++ resolved
@@ -519,14 +519,8 @@
     return df_fa
 
 
-<<<<<<< HEAD
 def fraud(other_args: List[str], ticker: str):
     """Fraud indicators for given ticker
-=======
-def mscore(other_args: List[str], ticker: str):
-    """Mscore for given ticker
->>>>>>> 1851c64d
-
     Parameters
     ----------
     other_args : List[str]
@@ -537,14 +531,9 @@
     parser = argparse.ArgumentParser(
         add_help=False,
         formatter_class=argparse.RawTextHelpFormatter,
-<<<<<<< HEAD
         prog="fraud",
         description=(
             "Mscore:\n------------------------------------------------\n"
-=======
-        prog="cash",
-        description=(
->>>>>>> 1851c64d
             "The Beneish model is a statistical model that uses financial ratios calculated with"
             " accounting data of a specific company in order to check if it is likely (high"
             " probability) that the reported earnings of the company have been manipulated."
@@ -569,7 +558,6 @@
             " Index represents change in leverage. A LVGI greater than one indicates a lower"
             " change of fraud.\n\nTATA: \nTotal Accruals to Total Assets is a proxy for the"
             " extent that cash underlies earnigns. A higher number is associated with a higher"
-<<<<<<< HEAD
             " likelihood of manipulation.\n\n\n"
             "Zscore:\n------------------------------------------------\n"
             "The Zmijewski Score is a bankruptcy model used to predict a firm's bankruptcy in two"
@@ -578,9 +566,6 @@
             " higher probability of default. One of the criticisms that Zmijewski made was that"
             " other bankruptcy scoring models oversampled distressed firms and favored situations"
             " with more complete data.[Source: YCharts]"
-=======
-            " likelihood of manipulation."
->>>>>>> 1851c64d
         ),
     )
 
@@ -603,13 +588,9 @@
         ar = df_bs["currentNetReceivables"].apply(lambda x: int(x)).values
         sales = df_is["totalRevenue"].apply(lambda x: int(x)).values
         cogs = df_is["costofGoodsAndServicesSold"].apply(lambda x: int(x)).values
-<<<<<<< HEAD
         ni = df_is["netIncome"].apply(lambda x: int(x)).values
         ca = df_bs["totalCurrentAssets"].apply(lambda x: int(x)).values
         cl = df_bs["totalCurrentLiabilities"].apply(lambda x: int(x)).values
-=======
-        ca = df_bs["totalCurrentAssets"].apply(lambda x: int(x)).values
->>>>>>> 1851c64d
         ppe = df_bs["propertyPlantEquipment"].apply(lambda x: int(x)).values
         cash = (
             df_bs["cashAndCashEquivalentsAtCarryingValue"]
@@ -627,11 +608,7 @@
             .values
         )
         sga = df_is["sellingGeneralAndAdministrative"].apply(lambda x: int(x)).values
-<<<<<<< HEAD
         tl = df_bs["totalLiabilities"].apply(lambda x: int(x)).values
-=======
-        td = df_bs["totalLiabilities"].apply(lambda x: int(x)).values
->>>>>>> 1851c64d
         icfo = df_is["netIncomeFromContinuingOperations"].apply(lambda x: int(x)).values
         cfo = df_cf["operatingCashflow"].apply(lambda x: int(x)).values
         ratios: Dict = {}
@@ -645,11 +622,7 @@
         ratios["SGI"] = sales[0] / sales[1]
         ratios["DEPI"] = (dep[1] / (ppe[1] + dep[1])) / (dep[0] / (ppe[0] + dep[0]))
         ratios["SGAI"] = (sga[0] / sales[0]) / (sga[1] / sales[1])
-<<<<<<< HEAD
         ratios["LVGI"] = (tl[0] / ta[0]) / (tl[1] / ta[1])
-=======
-        ratios["LVGI"] = (td[0] / ta[0]) / (td[1] / ta[1])
->>>>>>> 1851c64d
         ratios["TATA"] = (icfo[0] - cfo[0]) / ta[0]
         ratios["MSCORE"] = (
             -4.84
@@ -662,7 +635,6 @@
             - (0.327 * ratios["LVGI"])
         )
 
-<<<<<<< HEAD
         zscore = (
             -4.336
             - (4.513 * (ni[0] / ta[0]))
@@ -683,22 +655,11 @@
             chanceZ = "low"
 
         print("Mscore Sub Stats:")
-=======
-        if ratios["MSCORE"] > -1.78:
-            chance = "high"
-        elif ratios["MSCORE"] > -2.22:
-            chance = "moderate"
-        else:
-            chance = "low"
-
-        print("Stats:")
->>>>>>> 1851c64d
         for rkey, value in ratios.items():
             if rkey != "MSCORE":
                 print("  ", f"{rkey} : {value:.2f}")
 
         print(
-<<<<<<< HEAD
             "\n" + "MSCORE: ",
             f"{ratios['MSCORE']:.2f} ({chanceM} chance of fraud)",
             "\n",
@@ -706,10 +667,5 @@
 
         print("ZSCORE: ", f"{zscore:.2f} ({chanceZ} chance of bankruptcy)", "\n")
 
-=======
-            "\n", "MSCORE: ", f"{ratios['MSCORE']:.2f} ({chance} chance of fraud)", "\n"
-        )
-
->>>>>>> 1851c64d
     except Exception as e:
         print(e, "\n")
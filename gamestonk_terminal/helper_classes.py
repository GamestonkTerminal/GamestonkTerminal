"""Helper classes."""
__docformat__ = "numpy"
import os
import json

from importlib import machinery, util
from typing import Union, List, Dict, Optional
import matplotlib
import matplotlib.pyplot as plt
from matplotlib import font_manager

import gamestonk_terminal.feature_flags as gtff


class LineAnnotateDrawer:
    """Line drawing class."""

    def __init__(self, ax: matplotlib.axes = None):
        self.ax = ax

    def draw_lines_and_annotate(self):
        """Draw lines."""
        print("Click twice for annotation.\nClose window to keep using terminal.\n")

        while True:
            xy = plt.ginput(2)
            # Check whether the user has closed the window or not
            if not plt.get_fignums():
                print("")
                return

            if len(xy) == 2:
                x = [p[0] for p in xy]
                y = [p[1] for p in xy]

                if (x[0] == x[1]) and (y[0] == y[1]):
                    txt = input("Annotation: ")
                    self.ax.annotate(txt, (x[0], y[1]), ha="center", va="center")
                else:
                    self.ax.plot(x, y)

                self.ax.figure.canvas.draw()


# pylint: disable=too-few-public-methods
class ModelsNamespace:
    """A namespace placeholder for the menu models.

    This class is used in all api wrappers to create a `models` namespace and import
    all the model functions.
    """

    def __init__(self, folders: Union[str, List[str]]) -> None:
        """Import all menu models into the models namespace.

        Instantiation of the namespace requires either a path to the folder that
        contains model files or a list of such folders.

        Parameters
        ----------
        folders : Union[str, List[str]]
            a folder or a list of folders to import models from
        """
        if isinstance(folders, str):
            folders = [folders]
        for folder in folders:
            menu_models = [
                (
                    f.replace("_model.py", ""),
                    os.path.abspath(os.path.join(folder, f)),
                )
                for f in os.listdir(folder)
                if f.endswith("_model.py")
            ]

            for model_name, model_file in menu_models:
                loader = machinery.SourceFileLoader(model_name, model_file)
                spec = util.spec_from_loader(model_name, loader)
                if spec is not None:
                    setattr(self, model_name, util.module_from_spec(spec))
                    loader.exec_module(getattr(self, model_name))
                else:
                    pass


class TerminalStyle:
    """The class that helps with handling of style configurations.

    It serves styles for 3 libraries. For `Matplotlib` this class serves absolute paths
    to the .mplstyle files. For `Matplotlib Finance` and `Rich` this class serves custom
    styles as python dictionaries.
    """

    _STYLES_FOLDER = os.path.abspath(
        os.path.join(os.path.dirname(__file__), "..", "styles")
    )
    DEFAULT_STYLES_LOCATION = os.path.join(_STYLES_FOLDER, "default")
    USER_STYLES_LOCATION = os.path.join(_STYLES_FOLDER, "user")

    mpl_styles_available: Dict[str, str] = {}
    mpl_style: str = ""

    mpl_rcparams_available: Dict[str, str] = {}
    mpl_rcparams: Dict = {}

    mpf_styles_available: Dict[str, str] = {}
    mpf_style: Dict = {}

    console_styles_available: Dict[str, str] = {}
    console_style: Dict[str, str] = {}

    down_color: str = ""
    up_color: str = ""

    xticks_rotation: str = ""
    tight_layout_padding: int = 0

    def __init__(
        self,
        mpl_style: Optional[str] = "",
        mpf_style: Optional[str] = "",
        console_style: Optional[str] = "",
    ) -> None:
        """Instantiate a terminal style class

        The stylesheet files should be placed to the `styles/default` or `styles/user`
        folders. The parameters required for class instantiation are stylesheet names
        without extensions (following matplotlib convention).

        Ex. `styles/default/boring.mplstyle` should be passed as `boring`.

        Parameters
        ----------
        mpl_style : str, optional
            Style name without extension, by default ""
        mpf_style : str, optional
            Style name without extension, by default ""
        console_style : str, optional
            Style name without extension, by default ""
        """
        for folder in [self.DEFAULT_STYLES_LOCATION, self.USER_STYLES_LOCATION]:
            self.load_available_styles_from_folder(folder)
            self.load_custom_fonts_from_folder(folder)

        if mpl_style in self.mpl_styles_available:
            self.mpl_style = self.mpl_styles_available[mpl_style]
        else:
            self.mpl_style = self.mpl_styles_available["dark"]

        if mpl_style in self.mpl_rcparams_available:
            with open(self.mpl_rcparams_available[mpl_style]) as stylesheet:
                self.mpl_rcparams = json.load(stylesheet)
        else:
            with open(self.mpl_rcparams_available["dark"]) as stylesheet:
                self.mpl_rcparams = json.load(stylesheet)

        if mpf_style in self.mpf_styles_available:
            with open(self.mpf_styles_available[mpf_style]) as stylesheet:
                self.mpf_style = json.load(stylesheet)
            self.mpf_style["base_mpl_style"] = self.mpl_style
        else:
            with open(self.mpf_styles_available["dark"]) as stylesheet:
                self.mpf_style = json.load(stylesheet)
            self.mpf_style["base_mpl_style"] = self.mpl_style

        if console_style in self.console_styles_available:
            with open(self.console_styles_available[console_style]) as stylesheet:
                self.console_style = json.load(stylesheet)
        else:
            with open(self.console_styles_available["dark"]) as stylesheet:
                self.console_style = json.load(stylesheet)

    def load_custom_fonts_from_folder(self, folder: str) -> None:
        """Load custom fonts form folder.

        TTF and OTF fonts are loaded into the mpl font manager and are available for
        selection in mpl by their name (for example "Consolas" or "Hack").

        Parameters
        ----------
        folder : str
            Path to the folder containing the fonts
        """
        for font_file in os.listdir(folder):
            if font_file.endswith(".otf") or font_file.endswith(".ttf"):
                font_path = os.path.abspath(os.path.join(folder, font_file))
                font_manager.fontManager.addfont(font_path)

    def load_available_styles_from_folder(self, folder: str) -> None:
        """Load custom styles from folder.

        Parses the styles/default and styles/user folders and loads style files.
        To be recognized files need to follow a naming convention:
        *.mplstyle        - matplotlib stylesheets
        *.mplrc.json      - matplotlib rc stylesheets that are not handled by mplstyle
        *.mpfstyle.json   - matplotlib finance stylesheets
        *.richstyle.json  - rich stylesheets

        Parameters
        ----------
        folder : str
            Path to the folder containing the stylesheets
        """
        for stf in os.listdir(folder):
            if stf.endswith(".mplstyle"):
                self.mpl_styles_available[stf.replace(".mplstyle", "")] = os.path.join(
                    folder, stf
                )
            elif stf.endswith(".mplrc.json"):
                self.mpl_rcparams_available[
                    stf.replace(".mplrc.json", "")
                ] = os.path.join(folder, stf)
            elif stf.endswith(".mpfstyle.json"):
                self.mpf_styles_available[
                    stf.replace(".mpfstyle.json", "")
                ] = os.path.join(folder, stf)
            elif stf.endswith(".richstyle.json"):
                self.console_styles_available[
                    stf.replace(".richstyle.json", "")
                ] = os.path.join(folder, stf)

    def applyMPLstyle(self):
        """Apply style to the current matplotlib context."""
        plt.style.use(self.mpl_style)
        self.xticks_rotation = self.mpl_rcparams["xticks_rotation"]
        self.tight_layout_padding = self.mpl_rcparams["tight_layout_padding"]
        self.mpf_style["mavcolors"] = plt.rcParams["axes.prop_cycle"].by_key()["color"]
        self.down_color = self.mpf_style["marketcolors"]["volume"]["down"]
        self.up_color = self.mpf_style["marketcolors"]["volume"]["up"]

    def get_colors(self, reverse: bool = False) -> List:
        """Get hex color sequence from the stylesheet."""
        plt.style.use(self.mpl_style)
        colors = plt.rcParams["axes.prop_cycle"].by_key()["color"]
        if reverse:
            colors.reverse()
        return colors

    def style_primary_axis(self, ax: plt.Axes):
        """Apply styling to a primary axis.

        Parameters
        ----------
        ax : plt.Axes
            A matplolib axis
        """
        ax.yaxis.set_label_position("right")
        ax.grid(axis="both", visible=True, zorder=0)
        ax.tick_params(axis="x", labelrotation=self.xticks_rotation)

    def style_twin_axis(self, ax: plt.Axes):
        """Apply styling to a twin axis.

        Parameters
        ----------
        ax : plt.Axes
            A matplolib axis
        """
        ax.yaxis.set_label_position("left")

    def add_label(
        self,
        fig: plt.figure,
    ):
        """Add a text label to a figure in a funny position.

        Parameters
        ----------
        fig : plt.figure
            A matplotlib figure
        """
        label = "Gamestonk Terminal"
        fig.text(
            0.69,
            0.0420,
            label,
            fontsize=12,
            color="gray",
            alpha=0.5,
        )

    # pylint: disable=import-outside-toplevel
<<<<<<< HEAD
    def visualize_output(self):
=======
    def visualize_output(self, force_tight_layout: bool = True):
>>>>>>> 70edb5fa
        """Show chart in an interactive widget."""
        from gamestonk_terminal.rich_config import console

        if gtff.USE_WATERMARK:
            self.add_label(plt.gcf())
        if force_tight_layout:
            plt.tight_layout(pad=self.tight_layout_padding)
        if gtff.USE_ION:
            plt.ion()
        plt.show()
        console.print("")<|MERGE_RESOLUTION|>--- conflicted
+++ resolved
@@ -280,11 +280,7 @@
         )
 
     # pylint: disable=import-outside-toplevel
-<<<<<<< HEAD
-    def visualize_output(self):
-=======
     def visualize_output(self, force_tight_layout: bool = True):
->>>>>>> 70edb5fa
         """Show chart in an interactive widget."""
         from gamestonk_terminal.rich_config import console
 

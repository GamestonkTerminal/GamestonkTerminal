--- conflicted
+++ resolved
@@ -2,11 +2,7 @@
 __docformat__ = "numpy"
 import os
 import json
-<<<<<<< HEAD
-=======
-
 from importlib import machinery, util
->>>>>>> e74352ab
 from typing import Union, List, Dict, Optional
 
 from importlib import machinery, util

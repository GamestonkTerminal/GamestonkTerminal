--- conflicted
+++ resolved
@@ -940,8 +940,6 @@
         self.ax = ax
 
     def draw_lines_and_annotate(self):
-<<<<<<< HEAD
-
         # ymin, _ = self.ax.get_ylim()
         # xmin, _ = self.ax.get_xlim()
         # self.ax.plot(
@@ -953,14 +951,10 @@
         # )
         # self.ax.legend(handlelength=0, handletextpad=0, fancybox=True, loc=2)
         # self.ax.figure.canvas.draw()
-
+        """Draw lines."""
         console.print(
             "Click twice for annotation.\nClose window to keep using terminal.\n"
         )
-=======
-        """Draw lines."""
-        print("Click twice for annotation.\nClose window to keep using terminal.\n")
->>>>>>> f1ecd1fe
 
         while True:
             xy = plt.ginput(2)

--- conflicted
+++ resolved
@@ -13,11 +13,7 @@
 from gamestonk_terminal.due_diligence import quandl_view as q_view
 from gamestonk_terminal.due_diligence import reddit_view as r_view
 from gamestonk_terminal.due_diligence import news_view
-<<<<<<< HEAD
-from gamestonk_terminal.due_diligence import sec_view
-=======
 from gamestonk_terminal.due_diligence import finra_view
->>>>>>> 6dfaea2f
 from gamestonk_terminal import feature_flags as gtff
 from gamestonk_terminal.helper_funcs import get_flair
 from gamestonk_terminal.menu import session
@@ -42,11 +38,7 @@
         "analyst",
         "warnings",
         "sec",
-<<<<<<< HEAD
-        "ftd",
-=======
         "dp",
->>>>>>> 6dfaea2f
     ]
 
     def __init__(self, stock: DataFrame, ticker: str, start: str, interval: str):
@@ -107,11 +99,7 @@
         print(
             "   warnings      company warnings according to Sean Seah book [Market Watch]"
         )
-<<<<<<< HEAD
-        print("   ftd           fails-to-deliver data [SEC]")
-=======
         print("   dp            dark pools (ATS) vs OTC data [FINRA]")
->>>>>>> 6dfaea2f
         print("")
 
     def switch(self, an_input: str):
@@ -190,15 +178,9 @@
         """ Process short command """
         q_view.short_interest(other_args, self.ticker, self.start)
 
-<<<<<<< HEAD
-    def call_ftd(self, other_args: List[str]):
-        """ Process ftd command """
-        sec_view.fails_to_deliver(other_args, self.ticker)
-=======
     def call_dp(self, other_args: List[str]):
         """ Process dp command """
         finra_view.dark_pool(other_args, self.ticker)
->>>>>>> 6dfaea2f
 
 
 def menu(stock: DataFrame, ticker: str, start: str, interval: str):

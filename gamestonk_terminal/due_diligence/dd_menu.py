import argparse

from gamestonk_terminal.due_diligence import business_insider_api as bi_api
from gamestonk_terminal.due_diligence import financial_modeling_prep_api as fmp_api
from gamestonk_terminal.due_diligence import finviz_api as fvz_api
from gamestonk_terminal.due_diligence import market_watch_api as mw_api
from gamestonk_terminal.due_diligence import quandl_api as q_api
from gamestonk_terminal.due_diligence import reddit_api as r_api
from gamestonk_terminal.helper_funcs import get_flair
from gamestonk_terminal.menu import session
from prompt_toolkit.completion import NestedCompleter


def print_due_diligence(s_ticker, s_start, s_interval):
    """ Print help """

    s_intraday = (f"Intraday {s_interval}", "Daily")[s_interval == "1440min"]

    if s_start:
        print(f"\n{s_intraday} Stock: {s_ticker} (from {s_start.strftime('%Y-%m-%d')})")
    else:
        print(f"\n{s_intraday} Stock: {s_ticker}")

    print("\nDue Diligence:")
    print("   help          show this fundamental analysis menu again")
    print("   q             quit this menu, and shows back to main menu")
    print("   quit          quit to abandon program")
    print("")
    print("   news          latest news of the company [Finviz]")
    print("   red           gets due diligence from another user's post [Reddit]")
    print("   analyst       analyst prices and ratings of the company [Finviz]")
    print("   rating        rating of the company from strong sell to strong buy [FMP]")
    print("   pt            price targets over time [Business Insider]")
    print(
        "   est           quarter and year analysts earnings estimates [Business Insider]"
    )
    print("   ins           insider activity over time [Business Insider]")
    print("   insider       insider trading of the company [Finviz]")
    print("   sec           SEC filings [Market Watch]")
    print("   short         short interest [Quandl]")
    print(
        "   warnings      company warnings according to Sean Seah book [Market Watch]"
    )
    print("")
    return


def dd_menu(df_stock, s_ticker, s_start, s_interval):

    # Add list of arguments that the due diligence parser accepts
<<<<<<< HEAD
    dd_parser = argparse.ArgumentParser(add_help=False, prog="dd")
    dd_parser.add_argument(
        "cmd",
        choices=[
            "info",
            "help",
            "q",
            "quit",
            "red",
            "short",
            "rating",
            "pt",
            "est",
            "ins",
            "insider",
            "news",
            "analyst",
            "warnings",
            "sec",
        ],
    )
=======
    dd_parser = argparse.ArgumentParser(prog="dd", add_help=False)
    choices = [
        "info",
        "help",
        "q",
        "quit",
        "red",
        "short",
        "rating",
        "pt",
        "est",
        "ins",
        "insider",
        "news",
        "analyst",
        "warnings",
        "sec",
    ]
    dd_parser.add_argument("cmd", choices=choices)
    completer = NestedCompleter.from_nested_dict({c: None for c in choices})
>>>>>>> 5d54918e

    print_due_diligence(s_ticker, s_start, s_interval)

    # Loop forever and ever
    while True:
        # Get input command from user
        if session:
            as_input = session.prompt(
                f"{get_flair()} (dd)> ",
                completer=completer,
            )
        else:
            as_input = input(f"{get_flair()} (dd)> ")

        # Parse due diligence command of the list of possible commands
        try:
            (ns_known_args, l_args) = dd_parser.parse_known_args(as_input.split())

        except SystemExit:
            print("The command selected doesn't exist\n")
            continue

        if ns_known_args.cmd == "help":
            print_due_diligence(s_ticker, s_start, s_interval)

        elif ns_known_args.cmd == "q":
            # Just leave the DD menu
            return False

        elif ns_known_args.cmd == "quit":
            # Abandon the program
            return True

        # REDDIT API
        elif ns_known_args.cmd == "red":
            r_api.due_diligence(l_args, s_ticker)

        # FINVIZ API
        elif ns_known_args.cmd == "insider":
            fvz_api.insider(l_args, s_ticker)

        elif ns_known_args.cmd == "news":
            fvz_api.news(l_args, s_ticker)

        elif ns_known_args.cmd == "analyst":
            fvz_api.analyst(l_args, s_ticker)

        # BUSINESS INSIDER API
        elif ns_known_args.cmd == "pt":
            bi_api.price_target_from_analysts(
                l_args, df_stock, s_ticker, s_start, s_interval
            )

        elif ns_known_args.cmd == "est":
            bi_api.estimates(l_args, s_ticker)

        elif ns_known_args.cmd == "ins":
            bi_api.insider_activity(l_args, df_stock, s_ticker, s_start, s_interval)

        # FINANCIAL MODELING PREP API
        elif ns_known_args.cmd == "rating":
            fmp_api.rating(l_args, s_ticker)

        # MARKET WATCH API
        elif ns_known_args.cmd == "sec":
            mw_api.sec_fillings(l_args, s_ticker)

        elif ns_known_args.cmd == "warnings":
            mw_api.sean_seah_warnings(l_args, s_ticker)

        # QUANDL API
        elif ns_known_args.cmd == "short":
            q_api.short_interest(l_args, s_ticker, s_start)

        else:
            print("Command not recognized!")<|MERGE_RESOLUTION|>--- conflicted
+++ resolved
@@ -48,29 +48,6 @@
 def dd_menu(df_stock, s_ticker, s_start, s_interval):
 
     # Add list of arguments that the due diligence parser accepts
-<<<<<<< HEAD
-    dd_parser = argparse.ArgumentParser(add_help=False, prog="dd")
-    dd_parser.add_argument(
-        "cmd",
-        choices=[
-            "info",
-            "help",
-            "q",
-            "quit",
-            "red",
-            "short",
-            "rating",
-            "pt",
-            "est",
-            "ins",
-            "insider",
-            "news",
-            "analyst",
-            "warnings",
-            "sec",
-        ],
-    )
-=======
     dd_parser = argparse.ArgumentParser(prog="dd", add_help=False)
     choices = [
         "info",
@@ -91,7 +68,6 @@
     ]
     dd_parser.add_argument("cmd", choices=choices)
     completer = NestedCompleter.from_nested_dict({c: None for c in choices})
->>>>>>> 5d54918e
 
     print_due_diligence(s_ticker, s_start, s_interval)
 

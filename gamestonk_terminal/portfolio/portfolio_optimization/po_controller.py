""" Portfolio Optimization Controller Module """
__docformat__ = "numpy"

import argparse
import os
from typing import List
import matplotlib.pyplot as plt
from prompt_toolkit.completion import NestedCompleter
from gamestonk_terminal import feature_flags as gtff
from gamestonk_terminal.helper_funcs import (
    get_flair,
    parse_known_args_and_warn,
    check_non_negative,
)
from gamestonk_terminal.menu import session
from gamestonk_terminal.portfolio.portfolio_optimization import (
    optimizer_view,
    optimizer_helper,
)

period_choices = [
    "1d",
    "5d",
    "1mo",
    "3mo",
    "6mo",
    "1y",
    "2y",
    "5y",
    "10y",
    "ytd",
    "max",
]


class PortfolioOptimization:

    CHOICES = ["cls", "?", "help", "q", "quit"]
    CHOICES_COMMANDS = [
        "select",
        "add",
        "rmv",
        "equal",
        "mktcap",
        "dividend",
        "property",
        "maxsharpe",
        "minvol",
        "effret",
        "effrisk",
        "maxquadutil",
        "ef",
        "yolo",
    ]
    CHOICES += CHOICES_COMMANDS

    # pylint: disable=dangerous-default-value
    def __init__(self, tickers: List[str]):
        """Construct Portfolio Optimization"""

        self.po_parser = argparse.ArgumentParser(add_help=False, prog="po")
        self.po_parser.add_argument("cmd", choices=self.CHOICES)
        self.tickers = list(set(tickers))

    @staticmethod
    def print_help(tickers: List[str]):
        """Print help"""
<<<<<<< HEAD
        print("\nPortfolio Optimization:")
        print("   cls           clear screen")
        print("   ?/help        show this menu again")
        print("   q             quit this menu, and shows back to main menu")
        print("   quit          quit to abandon program")
        print(f"\nCurrent Tickers: {('None', ', '.join(tickers))[bool(tickers)]}")
        print("")
        print("   select        select list of tickers to be optimized")
        print("   add           add tickers to the list of the tickers to be optimized")
        print(
            "   rmv           remove tickers from the list of the tickers to be optimized"
        )
        print("")
        print("Optimization:")
        print("   equal         equally weighted")
        print("   mktcap        weighted according to market cap (property marketCap)")
        print(
            "   dividend      weighted according to dividend yield (property dividendYield)"
        )
        print("   property      weight according to selected info property")
        print("")
        print("Mean Variance Optimization:")
        print(
            "   maxsharpe     optimizes for maximal Sharpe ratio (a.k.a the tangency portfolio)"
        )
        print("   minvol        optimizes for minimum volatility")
        print(
            "   maxquadutil   maximises the quadratic utility, given some risk aversion"
        )
        print("   effret        maximises return for a given target risk")
        print("   effrisk       minimises risk for a given target return")
        print("")
        print("   ef            show the efficient frontier")
        print("")
=======
        help_text = f"""https://github.com/GamestonkTerminal/GamestonkTerminal/tree/main/gamestonk_terminal/portfolio_optimization"

>>PORTFOLIO OPTIMIZATION<<

What would you like to do?
    cls           clear screen
    ?/help        show this menu again
    q             quit this menu, and shows back to main menu
    quit          quit to abandon program

Current Tickers: {('None', ', '.join(tickers))[bool(tickers)]}

    select        select list of tickers to be optimized
    add           add tickers to the list of the tickers to be optimized
    rmv           remove tickers from the list of the tickers to be optimized"

Optimization:
    equal         equally weighted
    mktcap        weighted according to market cap (property marketCap)
    dividend      weighted according to dividend yield (property dividendYield)
    property      weight according to selected info property

Mean Variance Optimization:
    maxsharpe     optimizes for maximal Sharpe ratio (a.k.a the tangency portfolio
    minvol        optimizes for minimum volatility
    maxquadutil   maximises the quadratic utility, given some risk aversion
    effret        maximises return for a given target risk
    effrisk       minimises risk for a given target return

    ef            show the efficient frontier
        """
        print(help_text)
>>>>>>> 5a809d26

    def switch(self, an_input: str):
        """Process and dispatch input

        Returns
        -------
        True, False or None
            False - quit the menu
            True - quit the program
            None - continue in the menu
        """

        # Empty command
        if not an_input:
            print("")
            return None

        (known_args, other_args) = self.po_parser.parse_known_args(an_input.split())

        # Help menu again
        if known_args.cmd == "?":
            self.print_help(self.tickers)
            return None

        # Clear screen
        if known_args.cmd == "cls":
            os.system("cls||clear")
            return None

        return getattr(
            self, "call_" + known_args.cmd, lambda: "Command not recognized!"
        )(other_args)

    def call_help(self, _):
        """Process Help command"""
        self.print_help(self.tickers)

    def call_q(self, _):
        """Process Q command - quit the menu"""
        return False

    def call_quit(self, _):
        """Process Quit command - quit the program"""
        return True

    def call_select(self, other_args: List[str]):
        """Process select command"""
        self.tickers = []
        self.add_stocks(other_args)

    def call_add(self, other_args: List[str]):
        """Process add command"""
        self.add_stocks(other_args)

    def call_rmv(self, other_args: List[str]):
        """Process rmv command"""
        self.rmv_stocks(other_args)

    def call_equal(self, other_args: List[str]):
        """Process equal command"""
        parser = argparse.ArgumentParser(
            add_help=False,
            formatter_class=argparse.ArgumentDefaultsHelpFormatter,
            prog="equal",
            description="Returns an equally weighted portfolio",
        )
        parser.add_argument(
            "-v",
            "--value",
            default=1,
            type=float,
            dest="value",
            help="Amount to allocate to portfolio",
        )
        parser.add_argument(
            "--pie",
            action="store_true",
            dest="pie",
            default=False,
            help="Display a pie chart for weights",
        )

        try:
            ns_parser = parse_known_args_and_warn(parser, other_args)
            if not ns_parser:
                return

            if len(self.tickers) < 2:
                print("Please have at least 2 loaded tickers to calculate weights.\n")
                return

            optimizer_view.display_equal_weight(
                stocks=self.tickers, value=ns_parser.value, pie=ns_parser.pie
            )
        except Exception as e:
            print(e, "\n")

    def call_mktcap(self, other_args: List[str]):
        """Process mktcap command"""
        parser = argparse.ArgumentParser(
            add_help=False,
            formatter_class=argparse.ArgumentDefaultsHelpFormatter,
            prog="mktcap",
            description="Returns a portfolio that is weighted based on Market Cap.",
        )
        parser.add_argument(
            "-v",
            "--value",
            default=1,
            type=float,
            dest="value",
            help="Amount to allocate to portfolio",
        )
        parser.add_argument(
            "--pie",
            action="store_true",
            dest="pie",
            default=False,
            help="Display a pie chart for weights",
        )
        try:
            ns_parser = parse_known_args_and_warn(parser, other_args)
            if not ns_parser:
                return
            if len(self.tickers) < 2:
                print("Please have at least 2 stocks selected to perform calculations.")
                return

            optimizer_view.display_property_weighting(
                self.tickers,
                s_property="marketCap",
                value=ns_parser.value,
                pie=ns_parser.pie,
            )
        except Exception as e:
            print(e, "\n")

    def call_dividend(self, other_args: List[str]):
        """Process dividend command"""
        parser = argparse.ArgumentParser(
            add_help=False,
            formatter_class=argparse.ArgumentDefaultsHelpFormatter,
            prog="dividend",
            description="Returns a portfolio that is weighted based dividend yield.",
        )
        parser.add_argument(
            "-v",
            "--value",
            default=1,
            type=float,
            dest="value",
            help="Amount to allocate to portfolio",
        )
        parser.add_argument(
            "--pie",
            action="store_true",
            dest="pie",
            default=False,
            help="Display a pie chart for weights",
        )
        try:
            ns_parser = parse_known_args_and_warn(parser, other_args)
            if not ns_parser:
                return
            if len(self.tickers) < 2:
                print("Please have at least 2 stocks selected to perform calculations.")
                return

            optimizer_view.display_property_weighting(
                self.tickers,
                s_property="dividendYield",
                value=ns_parser.value,
                pie=ns_parser.pie,
            )
        except Exception as e:
            print(e, "\n")

    def call_property(self, other_args: List[str]):
        """Process property command"""
        parser = argparse.ArgumentParser(
            add_help=False,
            formatter_class=argparse.ArgumentDefaultsHelpFormatter,
            prog="property",
            description="Returns a portfolio that is weighted based on selected property.",
        )
        parser.add_argument(
            "-p",
            "--property",
            required=bool("-h" not in other_args),
            type=optimizer_helper.check_valid_property_type,
            dest="property",
            help="""Property info to weigh. Use one of:
            previousClose, regularMarketOpen, twoHundredDayAverage, trailingAnnualDividendYield,
            payoutRatio, volume24Hr, regularMarketDayHigh, navPrice, averageDailyVolume10Day, totalAssets,
            regularMarketPreviousClose, fiftyDayAverage, trailingAnnualDividendRate, open, toCurrency,
            averageVolume10days,expireDate, yield, algorithm, dividendRate, exDividendDate, beta, circulatingSupply,
            regularMarketDayLow, priceHint, currency, trailingPE, regularMarketVolume, lastMarket, maxSupply,
            openInterest,marketCap, volumeAllCurrencies, strikePrice, averageVolume, priceToSalesTrailing12Months,
            dayLow, ask, ytdReturn,askSize,volume, fiftyTwoWeekHigh, forwardPE, fromCurrency, fiveYearAvgDividendYield,
            fiftyTwoWeekLow, bid,dividendYield,bidSize, dayHigh, annualHoldingsTurnover, enterpriseToRevenue, beta3Year,
            profitMargins, enterpriseToEbitda, 52WeekChange, morningStarRiskRating, forwardEps, revenueQuarterlyGrowth,
            sharesOutstanding, fundInceptionDate, annualReportExpenseRatio, bookValue, sharesShort, sharesPercentSharesOut
            heldPercentInstitutions, netIncomeToCommon, trailingEps, lastDividendValue, SandP52WeekChange, priceToBook,
            heldPercentInsiders, shortRatio, sharesShortPreviousMonthDate, floatShares, enterpriseValue,fundFamily,
            threeYearAverageReturn, lastSplitFactor, legalType, lastDividendDate, morningStarOverallRating,
            earningsQuarterlyGrowth, pegRatio, lastCapGain, shortPercentOfFloat, sharesShortPriorMonth,
            impliedSharesOutstanding, fiveYearAverageReturn, and regularMarketPrice.""",
        )
        parser.add_argument(
            "-v",
            "--value",
            default=1,
            type=float,
            dest="value",
            help="Amount to allocate to portfolio",
        )
        parser.add_argument(
            "--pie",
            action="store_true",
            dest="pie",
            default=False,
            help="Display a pie chart for weights",
        )
        try:
            ns_parser = parse_known_args_and_warn(parser, other_args)
            if not ns_parser:
                return
            if len(self.tickers) < 2:
                print("Please have at least 2 stocks selected to perform calculations.")
                return

            optimizer_view.display_property_weighting(
                self.tickers,
                s_property=ns_parser.property,
                value=ns_parser.value,
                pie=ns_parser.pie,
            )
        except Exception as e:
            print(e, "\n")

    def call_maxsharpe(self, other_args: List[str]):
        """Process maxsharpe command"""
        parser = argparse.ArgumentParser(
            add_help=False,
            formatter_class=argparse.ArgumentDefaultsHelpFormatter,
            prog="maxsharpe",
            description="Maximise the Sharpe Ratio",
        )
        parser.add_argument(
            "-p",
            "--period",
            default="3mo",
            dest="period",
            help="period to get yfinance data from",
            choices=period_choices,
        )
        parser.add_argument(
            "-v",
            "--value",
            dest="value",
            help="Amount to allocate to portfolio",
            type=float,
            default=1.0,
        )
        parser.add_argument(
            "--pie",
            action="store_true",
            dest="pie",
            default=False,
            help="Display a pie chart for weights",
        )
        parser.add_argument(
            "-r",
            "--risk-free-rate",
            type=float,
            dest="risk_free_rate",
            default=0.02,
            help="""Risk-free rate of borrowing/lending. The period of the risk-free rate
                should correspond to the frequency of expected returns.""",
        )

        try:
            ns_parser = parse_known_args_and_warn(parser, other_args)
            if not ns_parser:
                return

            if len(self.tickers) < 2:
                print("Please have at least 2 loaded tickers to calculate weights.\n")
                return

            optimizer_view.display_max_sharpe(
                stocks=self.tickers,
                period=ns_parser.period,
                value=ns_parser.value,
                rfrate=ns_parser.risk_free_rate,
                pie=ns_parser.pie,
            )
        except Exception as e:
            print(e, "\n")

    def call_minvol(self, other_args: List[str]):
        """Process minvol command"""
        parser = argparse.ArgumentParser(
            add_help=False,
            formatter_class=argparse.ArgumentDefaultsHelpFormatter,
            prog="minvol",
            description="Optimizes for minimum volatility",
        )
        parser.add_argument(
            "-p",
            "--period",
            default="3mo",
            dest="period",
            help="period to get yfinance data from",
            choices=period_choices,
        )
        parser.add_argument(
            "-v",
            "--value",
            dest="value",
            help="Amount to allocate to portfolio",
            type=float,
            default=1.0,
        )
        parser.add_argument(
            "--pie",
            action="store_true",
            dest="pie",
            default=False,
            help="Display a pie chart for weights",
        )
        try:
            ns_parser = parse_known_args_and_warn(parser, other_args)

            if not ns_parser:
                return

            if len(self.tickers) < 2:
                print("Please have at least 2 loaded tickers to calculate weights.\n")
                return

            optimizer_view.display_min_volatility(
                stocks=self.tickers,
                period=ns_parser.period,
                value=ns_parser.value,
                pie=ns_parser.pie,
            )

        except Exception as e:
            print(e, "\n")

    def call_maxquadutil(self, other_args: List[str]):
        """Process maxquadutil command"""
        parser = argparse.ArgumentParser(
            add_help=False,
            formatter_class=argparse.ArgumentDefaultsHelpFormatter,
            prog="maxquadutil",
            description="Maximises the quadratic utility, given some risk aversion",
        )
        parser.add_argument(
            "-p",
            "--period",
            default="3mo",
            dest="period",
            help="period to get yfinance data from",
            choices=period_choices,
        )
        parser.add_argument(
            "-v",
            "--value",
            dest="value",
            help="Amount to allocate to portfolio",
            type=float,
            default=1.0,
        )
        parser.add_argument(
            "-n",
            "--market-neutral",
            action="store_true",
            default=False,
            dest="market_neutral",
            help="""whether the portfolio should be market neutral (weights sum to zero), defaults to False.
            Requires negative lower weight bound.""",
        )
        parser.add_argument(
            "--pie",
            action="store_true",
            dest="pie",
            default=False,
            help="Display a pie chart for weights. Only if neutral flag is left False.",
        )
        parser.add_argument(
            "-r",
            "--risk-aversion",
            type=float,
            dest="risk_aversion",
            default=1.0,
            help="risk aversion parameter",
        )

        try:
            ns_parser = parse_known_args_and_warn(parser, other_args)
            if not ns_parser:
                return

            if len(self.tickers) < 2:
                print("Please have at least 2 loaded tickers to calculate weights.\n")
                return

            if ns_parser.pie and ns_parser.market_neutral:
                print(
                    "Cannot show pie chart for market neutral due to negative weights."
                )
                return

            optimizer_view.display_max_quadratic_utility(
                stocks=self.tickers,
                period=ns_parser.period,
                value=ns_parser.value,
                risk_aversion=ns_parser.risk_aversion,
                market_neutral=ns_parser.market_neutral,
                pie=ns_parser.pie,
            )

        except Exception as e:
            print(e, "\n")

    def call_effrisk(self, other_args: List[str]):
        """Process effrisk command"""
        parser = argparse.ArgumentParser(
            add_help=False,
            formatter_class=argparse.ArgumentDefaultsHelpFormatter,
            prog="effrisk",
            description="""Maximise return for a target risk. The resulting portfolio will have
            a volatility less than the target (but not guaranteed to be equal)""",
        )
        parser.add_argument(
            "-p",
            "--period",
            default="3mo",
            dest="period",
            help="period to get yfinance data from",
            choices=period_choices,
        )
        parser.add_argument(
            "-v",
            "--value",
            dest="value",
            help="Amount to allocate to portfolio",
            type=float,
            default=1.0,
        )
        parser.add_argument(
            "-n",
            "--market-neutral",
            action="store_true",
            default=False,
            dest="market_neutral",
            help="""whether the portfolio should be market neutral (weights sum to zero), defaults to False.
            Requires negative lower weight bound.""",
        )

        parser.add_argument(
            "--pie",
            action="store_true",
            dest="pie",
            default=False,
            help="Display a pie chart for weights. Only if neutral flag is left False.",
        )

        if other_args and "-" not in other_args[0]:
            other_args.insert(0, "-t")
        parser.add_argument(
            "-t",
            "--target-volatility",
            type=float,
            dest="target_volatility",
            default=0.1,
            help="The desired maximum volatility of the resulting portfolio",
        )

        try:
            ns_parser = parse_known_args_and_warn(parser, other_args)
            if not ns_parser:
                return

            if len(self.tickers) < 2:
                print("Please have at least 2 loaded tickers to calculate weights.\n")
                return

            if ns_parser.pie and ns_parser.market_neutral:
                print(
                    "Cannot show pie chart for market neutral due to negative weights."
                )
                return

            optimizer_view.display_efficient_risk(
                stocks=self.tickers,
                period=ns_parser.period,
                value=ns_parser.value,
                target_volatility=ns_parser.target_volatility,
                market_neutral=ns_parser.market_neutral,
                pie=ns_parser.pie,
            )

        except Exception as e:
            print(e, "\n")

    def call_effret(self, other_args: List[str]):
        """Process effret command"""
        parser = argparse.ArgumentParser(
            add_help=False,
            formatter_class=argparse.ArgumentDefaultsHelpFormatter,
            prog="effret",
            description="Calculate the 'Markowitz portfolio', minimising volatility for a given target return",
        )
        parser.add_argument(
            "-p",
            "--period",
            default="3mo",
            dest="period",
            help="period to get yfinance data from",
            choices=period_choices,
        )
        parser.add_argument(
            "-v",
            "--value",
            dest="value",
            help="Amount to allocate to portfolio",
            type=float,
            default=1.0,
        )
        parser.add_argument(
            "-n",
            "--market-neutral",
            action="store_true",
            default=False,
            dest="market_neutral",
            help="""whether the portfolio should be market neutral (weights sum to zero), defaults to False.
            Requires negative lower weight bound.""",
        )
        parser.add_argument(
            "--pie",
            action="store_true",
            dest="pie",
            default=False,
            help="Display a pie chart for weights. Only if neutral flag is left False.",
        )

        if other_args and "-" not in other_args[0]:
            other_args.insert(0, "-t")

        parser.add_argument(
            "-t",
            "--target-return",
            type=float,
            dest="target_return",
            default=0.1,
            help="the desired return of the resulting portfolio",
        )
        try:
            ns_parser = parse_known_args_and_warn(parser, other_args)
            if not ns_parser:
                return

            if len(self.tickers) < 2:
                print("Please have at least 2 loaded tickers to calculate weights.\n")
                return

            if ns_parser.pie and ns_parser.market_neutral:
                print(
                    "Cannot show pie chart for market neutral due to negative weights."
                )
                return

            optimizer_view.display_efficient_return(
                stocks=self.tickers,
                period=ns_parser.period,
                value=ns_parser.value,
                target_return=ns_parser.target_return,
                market_neutral=ns_parser.market_neutral,
                pie=ns_parser.pie,
            )

        except Exception as e:
            print(e, "\n")

    def call_ef(self, other_args):
        """Process ef command"""
        parser = argparse.ArgumentParser(
            add_help=False,
            formatter_class=argparse.ArgumentDefaultsHelpFormatter,
            prog="ef",
            description="""This function plots random portfolios based
                        on their risk and returns and shows the efficient frontier.""",
        )
        parser.add_argument(
            "-p",
            "--period",
            default="3mo",
            dest="period",
            help="period to get yfinance data from",
            choices=period_choices,
        )
        if other_args and "-" not in other_args[0]:
            other_args.insert(0, "-n")
        parser.add_argument(
            "-n",
            "--number-portfolios",
            default=300,
            type=check_non_negative,
            dest="n_port",
            help="number of portfolios to simulate",
        )

        try:
            ns_parser = parse_known_args_and_warn(parser, other_args)
            if not ns_parser:
                return

            if len(self.tickers) < 2:
                print("Please have at least 2 loaded tickers to calculate weights.\n")
                return

            optimizer_view.display_ef(
                stocks=self.tickers,
                period=ns_parser.period,
                n_portfolios=ns_parser.n_port,
            )

        except Exception as e:
            print(e, "\n")

    def call_yolo(self, _):
        # Easter egg :)
        print("DFV YOLO")
        print("GME: ALL", "\n")

    def add_stocks(self, other_args: List[str]):
        """Add ticker or Select tickes for portfolio to be optimized"""
        parser = argparse.ArgumentParser(
            add_help=False,
            prog="add/select",
            description="""Add/Select tickers for portfolio to be optimized.""",
        )
        parser.add_argument(
            "-t",
            "--tickers",
            dest="add_tickers",
            type=lambda s: [str(item).upper() for item in s.split(",")],
            default=[],
            help="tickers to be used in the portfolio to optimize.",
        )
        try:
            if other_args:
                if "-" not in other_args[0]:
                    other_args.insert(0, "-t")

            ns_parser = parse_known_args_and_warn(parser, other_args)
            if not ns_parser:
                return
            tickers = set(self.tickers)
            for ticker in ns_parser.add_tickers:
                tickers.add(ticker)

            if self.tickers:
                print(
                    f"\nCurrent Tickers: {('None', ', '.join(tickers))[bool(tickers)]}"
                )

            self.tickers = list(tickers)
            print("")

        except Exception as e:
            print(e, "\n")

    def rmv_stocks(self, other_args: List[str]):
        """Remove one of the tickers to be optimized"""
        parser = argparse.ArgumentParser(
            add_help=False,
            prog="rmv",
            description="""Remove one of the tickers to be optimized.""",
        )
        parser.add_argument(
            "-t",
            "--tickers",
            dest="rmv_tickers",
            type=lambda s: [str(item).upper() for item in s.split(",")],
            default=[],
            help="tickers to be removed from the tickers to optimize.",
        )
        try:
            if other_args:
                if "-" not in other_args[0]:
                    other_args.insert(0, "-t")

            ns_parser = parse_known_args_and_warn(parser, other_args)
            if not ns_parser:
                return

            tickers = set(self.tickers)
            for ticker in ns_parser.rmv_tickers:
                tickers.remove(ticker)

            if self.tickers:
                print(
                    f"\nCurrent Tickers: {('None', ', '.join(tickers))[bool(tickers)]}"
                )

            self.tickers = list(tickers)
            print("")

        except Exception as e:
            print(e, "\n")


def menu(tickers: List[str]):
    """Portfolio Optimization Menu"""
    plt.close("all")
    po_controller = PortfolioOptimization(tickers)
    po_controller.call_help(tickers)

    while True:
        # Get input command from user
        if session and gtff.USE_PROMPT_TOOLKIT:
            completer = NestedCompleter.from_nested_dict(
                {c: None for c in po_controller.CHOICES}
            )
            an_input = session.prompt(
                f"{get_flair()} (portfolio)>(po)> ",
                completer=completer,
            )
        else:
            an_input = input(f"{get_flair()} (portfolio)>(po)> ")

        try:
            plt.close("all")

            process_input = po_controller.switch(an_input)

            if process_input is not None:
                return process_input

        except SystemExit:
            print("The command selected doesn't exist\n")
            continue<|MERGE_RESOLUTION|>--- conflicted
+++ resolved
@@ -65,44 +65,7 @@
     @staticmethod
     def print_help(tickers: List[str]):
         """Print help"""
-<<<<<<< HEAD
-        print("\nPortfolio Optimization:")
-        print("   cls           clear screen")
-        print("   ?/help        show this menu again")
-        print("   q             quit this menu, and shows back to main menu")
-        print("   quit          quit to abandon program")
-        print(f"\nCurrent Tickers: {('None', ', '.join(tickers))[bool(tickers)]}")
-        print("")
-        print("   select        select list of tickers to be optimized")
-        print("   add           add tickers to the list of the tickers to be optimized")
-        print(
-            "   rmv           remove tickers from the list of the tickers to be optimized"
-        )
-        print("")
-        print("Optimization:")
-        print("   equal         equally weighted")
-        print("   mktcap        weighted according to market cap (property marketCap)")
-        print(
-            "   dividend      weighted according to dividend yield (property dividendYield)"
-        )
-        print("   property      weight according to selected info property")
-        print("")
-        print("Mean Variance Optimization:")
-        print(
-            "   maxsharpe     optimizes for maximal Sharpe ratio (a.k.a the tangency portfolio)"
-        )
-        print("   minvol        optimizes for minimum volatility")
-        print(
-            "   maxquadutil   maximises the quadratic utility, given some risk aversion"
-        )
-        print("   effret        maximises return for a given target risk")
-        print("   effrisk       minimises risk for a given target return")
-        print("")
-        print("   ef            show the efficient frontier")
-        print("")
-=======
-        help_text = f"""https://github.com/GamestonkTerminal/GamestonkTerminal/tree/main/gamestonk_terminal/portfolio_optimization"
-
+        help_text = f"""
 >>PORTFOLIO OPTIMIZATION<<
 
 What would you like to do?
@@ -133,7 +96,6 @@
     ef            show the efficient frontier
         """
         print(help_text)
->>>>>>> 5a809d26
 
     def switch(self, an_input: str):
         """Process and dispatch input

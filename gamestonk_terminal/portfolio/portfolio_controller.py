"""Portfolio Controller"""
__docformat__ = "numpy"

import argparse
import os
from os import listdir
from os.path import isfile, join
from typing import List
from datetime import datetime

from prompt_toolkit.completion import NestedCompleter
import pandas as pd
from gamestonk_terminal.rich_config import console
from gamestonk_terminal.parent_classes import BaseController
from gamestonk_terminal import feature_flags as gtff
from gamestonk_terminal.helper_funcs import (
    valid_date,
    check_positive_float,
    check_positive,
    EXPORT_ONLY_FIGURES_ALLOWED,
)
from gamestonk_terminal.menu import session

from gamestonk_terminal.portfolio.portfolio_optimization import po_controller
from gamestonk_terminal.portfolio import (
    portfolio_view,
    portfolio_model,
    yfinance_model,
    portfolio_helper,
)
from gamestonk_terminal.helper_funcs import parse_known_args_and_warn

# pylint: disable=R1710,E1101,C0415

portfolios_path = os.path.join(os.path.abspath(os.path.dirname(__file__)), "portfolios")


class PortfolioController(BaseController):
    """Portfolio Controller class"""

    CHOICES_COMMANDS = ["load", "save", "show", "add", "rmv", "ar", "rmr", "al", "mdd"]
    CHOICES_MENUS = [
        "bro",
        "po",
        "pa",
    ]
    PATH = "/portfolio/"

    def __init__(self, queue: List[str] = None):
        """Constructor"""
        super().__init__(queue)

        self.portfolio = pd.DataFrame(
            columns=[
                "Name",
                "Type",
                "Quantity",
                "Date",
                "Price",
                "Fees",
                "Premium",
                "Side",
            ]
        )
        self.portname = ""

        if session and gtff.USE_PROMPT_TOOLKIT:
            choices: dict = {c: {} for c in self.controller_choices}
            choices["load"]: dict = {c: None for c in os.listdir(portfolios_path)}
            self.completer = NestedCompleter.from_nested_dict(choices)

    def print_help(self):
        """Print help"""
        has_port_start = "" if not self.portfolio.empty else "[unvl]"
        has_port_end = "" if not self.portfolio.empty else "[/unvl]"
        help_text = f"""[menu]
>   bro         brokers holdings, \t\t supports: robinhood, ally, degiro, coinbase
>   po          portfolio optimization, \t optimal portfolio weights from pyportfolioopt
>   pa          portfolio analysis, \t\t analyse portfolios[/menu]

[info]Portfolio:[/info][cmds]
    load        load data into the portfolio[/cmds][param]

Current Portfolio:[/param] {self.portname or None}{has_port_start}[cmds]

    save        save your portfolio for future use
    show        show existing transactions
    add         add a security to your portfolio
    rmv         remove a security from your portfolio{has_port_end}

[info]Reports:[/info][cmds]{has_port_start}
    ar          annual report for performance of a given portfolio{has_port_end}[/cmds]

[info]Graphs:[/info][cmds]{has_port_start}
    rmr         graph your returns versus the market's returns
<<<<<<< HEAD
    al          displays the allocation of the portfolio{has_port_end}[/cmds]
=======
    al          displays the allocation of the portfolio
    mdd         display portfolio drawdown[/cmds]
>>>>>>> a7d25dce
        """
        console.print(text=help_text, menu="Portfolio")

    def call_bro(self, _):
        """Process bro command"""
        from gamestonk_terminal.portfolio.brokers.bro_controller import (
            BrokersController,
        )

        self.queue = self.load_class(BrokersController, self.queue)

    def call_po(self, _):
        """Process po command"""
        self.queue = self.load_class(
            po_controller.PortfolioOptimization, [], self.queue
        )

    def call_pa(self, _):
        """Process pa command"""
        from gamestonk_terminal.portfolio.portfolio_analysis import pa_controller

        self.queue = self.queue = self.load_class(
            pa_controller.PortfolioAnalysis, self.queue
        )

    def call_load(self, other_args: List[str]):
        """Process load command"""
        path = portfolios_path
        parser = argparse.ArgumentParser(
            add_help=False,
            formatter_class=argparse.ArgumentDefaultsHelpFormatter,
            prog="load",
            description="Load your portfolio",
        )
        parser.add_argument(
            "-n",
            "--name",
            type=str,
            choices=[f for f in listdir(path) if isfile(join(path, f))],
            dest="name",
            required="-h" not in other_args,
            help="Name of file to be saved",
        )
        if other_args:
            if "-n" not in other_args and "-h" not in other_args:
                other_args.insert(0, "-n")

        ns_parser = parse_known_args_and_warn(parser, other_args)
        if ns_parser:
            self.portfolio = portfolio_model.load_df(ns_parser.name)
            self.portname = ns_parser.name
            console.print(f"Load portfolio {self.portname}\n")

    def call_save(self, other_args: List[str]):
        """Process save command"""
        parser = argparse.ArgumentParser(
            add_help=False,
            formatter_class=argparse.ArgumentDefaultsHelpFormatter,
            prog="save",
            description="Save your portfolio",
        )
        parser.add_argument(
            "-n",
            "--name",
            type=str,
            dest="name",
            required="-h" not in other_args,
            help="Name of file to be saved",
        )
        if other_args and "-n" not in other_args and "-h" not in other_args:
            other_args.insert(0, "-n")

        ns_parser = parse_known_args_and_warn(parser, other_args)
        if ns_parser:
            if (
                ".csv" in ns_parser.name
                or ".xlsx" in ns_parser.name
                or ".json" in ns_parser.name
            ):
                portfolio_model.save_df(self.portfolio, ns_parser.name)
            else:
                console.print(
                    "Please submit as 'filename.filetype' with filetype being csv, xlsx, or json\n"
                )

    def call_show(self, _):
        """Process show command"""
        portfolio_view.show_df(self.portfolio, False)

    def call_add(self, other_args: List[str]):
        """Process add command"""
        parser = argparse.ArgumentParser(
            add_help=False,
            formatter_class=argparse.ArgumentDefaultsHelpFormatter,
            prog="add",
            description="Adds an item to your portfolio",
        )
        parser.add_argument(
            "-n",
            "--name",
            type=str,
            dest="name",
            required="-h" not in other_args,
            help="Name of item to be added (for example a ticker for a stock)",
        )
        parser.add_argument(
            "-t",
            "--type",
            dest="type",
            type=lambda s: s.lower(),
            choices=["stock", "cash", "etf"],  # "bond", "option", "crypto",
            default="stock",
            help="Type of asset to add",
        )
        parser.add_argument(
            "-q",
            "--quantity",
            dest="quantity",
            type=check_positive_float,
            default=1,
            help="Amounts of the asset owned",
        )
        parser.add_argument(
            "-d",
            "--date",
            dest="date",
            type=valid_date,
            default=datetime.now(),
            help="Date: yyyy/mm/dd",
        )
        parser.add_argument(
            "-p",
            "--price",
            dest="price",
            type=check_positive_float,
            required="-h" not in other_args,
            help="Price purchased for asset",
        )
        parser.add_argument(
            "-f",
            "--fees",
            dest="fees",
            type=check_positive_float,
            help="Fees paid for transaction",
        )

        parser.add_argument(
            "-a",
            "--action",
            type=lambda s: s.lower(),
            dest="action",
            choices=["buy", "sell", "interest", "deposit", "withdrawal"],
            default="deposit" if "cash" in other_args else "buy",
            help="Select what you did in the transaction",
        )
        if other_args:
            if "-n" not in other_args and "-h" not in other_args:
                other_args.insert(0, "-n")

        ns_parser = parse_known_args_and_warn(parser, other_args)
        if not ns_parser:
            return
        if ns_parser.type == "cash" and ns_parser.action not in [
            "deposit",
            "withdrawal",
        ]:
            console.print("Cash can only be deposited or withdrew\n")
            return
        if ns_parser.type != "cash" and ns_parser.action in ["deposit", "withdrawal"]:
            console.print("Only cash can be deposited or withdrew\n")
            return

        if ns_parser.type == "stock":
            if not portfolio_helper.is_ticker(ns_parser.name):
                console.print("Invalid ticker\n")
                return

        data = {
            "Name": ns_parser.name,
            "Type": ns_parser.type,
            "Quantity": ns_parser.quantity,
            "Date": ns_parser.date,
            "Price": ns_parser.price,
            "Fees": ns_parser.fees,
            "Premium": None,  # ns_parser.premium
            "Side": ns_parser.action,
        }
        self.portfolio = self.portfolio.append([data])
        self.portfolio.index = list(range(0, len(self.portfolio.values)))
        console.print(f"{ns_parser.name.upper()} successfully added\n")

    def call_rmv(self, _):
        """Process rmv command"""
        portfolio_view.show_df(self.portfolio, True)
        to_rmv = int(input("\nType the index number you want to remove:\n"))
        if 0 <= to_rmv < len(self.portfolio.index):
            self.portfolio = self.portfolio.drop(self.portfolio.index[to_rmv])
            self.portfolio.index = list(range(0, len(self.portfolio.values)))
        else:
            console.print(
                f"Invalid index please use an integer between 0 and {len(self.portfolio.index)-1}\n"
            )

    def call_ar(self, other_args: List[str]):
        """Process ar command"""
        parser = argparse.ArgumentParser(
            add_help=False,
            formatter_class=argparse.ArgumentDefaultsHelpFormatter,
            prog="ar",
            description="Create an annual report based on given portfolio",
        )
        parser.add_argument(
            "-m",
            "--market",
            type=str,
            dest="market",
            default="SPY",
            help="Choose a ticker to be the market asset",
        )
        ns_parser = parse_known_args_and_warn(parser, other_args)
        if ns_parser:
            if not self.portfolio.empty:
                val, hist = portfolio_model.convert_df(self.portfolio)
                if not val.empty:
                    portfolio_view.Report(
                        val, hist, ns_parser.market, 365
                    ).generate_report()
                else:
                    console.print("Cannot generate a graph from an empty dataframe\n")
            else:
                console.print("Please add items to the portfolio\n")

    def call_rmr(self, other_args: List[str]):
        """Process rmr command"""
        parser = argparse.ArgumentParser(
            add_help=False,
            formatter_class=argparse.ArgumentDefaultsHelpFormatter,
            prog="rmr",
            description="Graph of portfolio returns versus market returns",
        )
        parser.add_argument(
            "-m",
            "--market",
            type=str,
            dest="market",
            default="SPY",
            help="Choose a ticker to be the market asset",
        )
        ns_parser = parse_known_args_and_warn(parser, other_args)
        if ns_parser:
            if not self.portfolio.empty:
                val, _ = portfolio_model.convert_df(self.portfolio)
                if not val.empty:
                    df_m = yfinance_model.get_market(val.index[0], ns_parser.market)
                    returns, _ = portfolio_model.get_return(val, df_m, 365)
                    portfolio_view.plot_overall_return(returns, ns_parser.market, True)
                else:
                    console.print("Cannot generate a graph from an empty dataframe\n")
            else:
                console.print("Please add items to the portfolio\n")

    def call_al(self, other_args: List[str]):
        """Process al command"""
        parser = argparse.ArgumentParser(
            add_help=False,
            formatter_class=argparse.ArgumentDefaultsHelpFormatter,
            prog="al",
            description="Gives allocation",
        )
        parser.add_argument(
            "-l",
            "--limit",
            help="Number to show",
            type=check_positive,
            default=20,
            dest="limit",
        )
        parser.add_argument(
            "-n",
            "--noetf",
            action="store_true",
            default=False,
            dest="no_etf_positions",
            help="If etf positions should not be added to the portfolio",
        )
        parser.add_argument(
            "-g",
            "--graph",
            action="store_true",
            default=False,
            dest="graph",
            help="Display table or pi chart of holdings",
        )
        ns_parser = parse_known_args_and_warn(parser, other_args)
        if not self.portfolio.empty:
            val, hist = portfolio_model.convert_df(self.portfolio)
            if not val.empty:
                df = portfolio_model.get_allocation(
                    val,
                    hist,
                    self.portfolio,
                    ns_parser.limit,
                    ns_parser.no_etf_positions,
                )
                portfolio_view.display_allocation(df, ns_parser.graph)
            else:
                console.print("Cannot generate a graph from an empty dataframe\n")
        else:
            console.print("Please add items to the portfolio\n")

    def call_mdd(self, other_args: List[str]):
        """Process mdd command"""
        parser = argparse.ArgumentParser(
            add_help=False,
            formatter_class=argparse.ArgumentDefaultsHelpFormatter,
            prog="mdd",
            description="Show portfolio drawdown",
        )
        ns_parser = parse_known_args_and_warn(
            parser, other_args, export_allowed=EXPORT_ONLY_FIGURES_ALLOWED
        )
        if ns_parser:
            if not self.portfolio.empty:
                val, _ = portfolio_model.convert_df(self.portfolio)
                if not val.empty:
                    df_m = yfinance_model.get_market(val.index[0], "SPY")
                    returns, _ = portfolio_model.get_return(val, df_m, 365)
                    portfolio_view.display_drawdown(returns[["return"]].dropna())
            else:
                console.print("[red]No portfolio loaded.\n[/red]")<|MERGE_RESOLUTION|>--- conflicted
+++ resolved
@@ -92,13 +92,9 @@
     ar          annual report for performance of a given portfolio{has_port_end}[/cmds]
 
 [info]Graphs:[/info][cmds]{has_port_start}
-    rmr         graph your returns versus the market's returns
-<<<<<<< HEAD
-    al          displays the allocation of the portfolio{has_port_end}[/cmds]
-=======
-    al          displays the allocation of the portfolio
-    mdd         display portfolio drawdown[/cmds]
->>>>>>> a7d25dce
+    rmr         returns versus the market's returns
+    al          allocation of the portfolio
+    mdd         maximum drawdown{has_port_end}[/cmds]
         """
         console.print(text=help_text, menu="Portfolio")
 

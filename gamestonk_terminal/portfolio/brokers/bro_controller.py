--- conflicted
+++ resolved
@@ -83,98 +83,4 @@
     #                print("Make sure credentials are defined in config_terminal.py ")
     #                print("")
     #        else:
-<<<<<<< HEAD
-    #            print(f"{broker} not supported")
-
-
-def menu(queue: List[str] = None):
-    """Brokers Menu"""
-    print(
-        "\nUSE THIS MENU AT YOUR OWN DISCRETION\n"
-        "   - This menu is the only one in the entire repository that has access to your broker accounts. "
-        "If you have provided your login details on the config_terminal.py file"
-        "   - We review the code thoroughly from each contributor, hence, we can ensure that our codebase "
-        "does not take advantage of your data.\n"
-        "   - HOWEVER, our project imports almost 200 different open source python modules. Therefore, it "
-        "is impossible for us to check the coding standards and security of each of these modules. "
-        "Hence why adding this disclaimer here."
-    )
-
-    bro_controller = BrokersController(queue)
-    an_input = "HELP_ME"
-
-    while True:
-        # There is a command in the queue
-        if bro_controller.queue and len(bro_controller.queue) > 0:
-            # If the command is quitting the menu we want to return in here
-            if bro_controller.queue[0] in ("q", "..", "quit"):
-                print("")
-                if len(bro_controller.queue) > 1:
-                    return bro_controller.queue[1:]
-                return []
-
-            # Consume 1 element from the queue
-            an_input = bro_controller.queue[0]
-            bro_controller.queue = bro_controller.queue[1:]
-
-            # Print the current location because this was an instruction and we want user to know what was the action
-            if an_input and an_input.split(" ")[0] in bro_controller.CHOICES_COMMANDS:
-                print(f"{get_flair()} /portfolio/bro/ $ {an_input}")
-
-        # Get input command from user
-        else:
-            # Display help menu when entering on this menu from a level above
-            if an_input == "HELP_ME":
-                bro_controller.print_help()
-
-            # Get input from user using auto-completion
-            if session and gtff.USE_PROMPT_TOOLKIT and bro_controller.completer:
-                try:
-                    an_input = session.prompt(
-                        f"{get_flair()} /portfolio/bro/ $ ",
-                        completer=bro_controller.completer,
-                        search_ignore_case=True,
-                    )
-                except KeyboardInterrupt:
-                    # Exit in case of keyboard interrupt
-                    an_input = "exit"
-            # Get input from user without auto-completion
-            else:
-                an_input = input(f"{get_flair()} /portfolio/bro/ $ ")
-
-        try:
-            # Process the input command
-            bro_controller.queue = bro_controller.switch(an_input)
-
-        except SystemExit:
-            print(
-                f"\nThe command '{an_input}' doesn't exist on the /portfolio/bro menu.",
-                end="",
-            )
-            similar_cmd = difflib.get_close_matches(
-                an_input.split(" ")[0] if " " in an_input else an_input,
-                bro_controller.CHOICES,
-                n=1,
-                cutoff=0.7,
-            )
-            if similar_cmd:
-                if " " in an_input:
-                    candidate_input = (
-                        f"{similar_cmd[0]} {' '.join(an_input.split(' ')[1:])}"
-                    )
-                    if candidate_input == an_input:
-                        an_input = ""
-                        bro_controller.queue = []
-                        print("\n")
-                        continue
-                    an_input = candidate_input
-                else:
-                    an_input = similar_cmd[0]
-
-                print(f" Replacing by '{an_input}'.")
-                bro_controller.queue.insert(0, an_input)
-            else:
-                print("\n")
-=======
-    #            print(f"{broker} not supported")
->>>>>>> 9d36f84a
+    #            print(f"{broker} not supported")
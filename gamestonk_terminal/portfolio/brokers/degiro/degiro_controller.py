import argparse
from typing import List

from prompt_toolkit.completion import NestedCompleter

import gamestonk_terminal.config_terminal as config

from gamestonk_terminal import feature_flags as gtff
from gamestonk_terminal.parent_classes import BaseController
from gamestonk_terminal.helper_funcs import (
    parse_known_args_and_warn,
)
from gamestonk_terminal.menu import session
from gamestonk_terminal.portfolio.brokers.degiro.degiro_view import DegiroView


class DegiroController(BaseController):
    """Degiro Controller class"""

    CHOICES_COMMANDS = [
        "cancel",
        "companynews",
        "create",
        "hold",
        "lastnews",
        "login",
        "logout",
        "lookup",
        "pending",
        "topnews",
        "update",
    ]

    def __init__(self, queue: List[str] = None):
        """Constructor"""
        super().__init__("/portfolio/bro/derigo/", queue)

        self.__degiro_view = DegiroView()

        if session and gtff.USE_PROMPT_TOOLKIT:
            choices: dict = {c: {} for c in self.controller_choices}
            self.completer = NestedCompleter.from_nested_dict(choices)

    def print_help(self):
        """Print help."""
        help_text = "Derigo brokerage menu"
        print(help_text)

    def cancel(self, other_args: List[str]):
        """Cancel an order using the `id`."""

        # PARSE ARGS
        parser = argparse.ArgumentParser(
            add_help=False,
            prog="companynews",
        )
        parser.add_argument(
            "id",
            help="Order's id.",
            type=str,
        )
        ns_parser = parse_known_args_and_warn(parser, other_args)

        self.__degiro_view.cancel(ns_parser=ns_parser)

    def companynews(self, other_args: List[str]):
        """Display news related to a company using its ISIN."""

        # PARSE ARGS
        parser = argparse.ArgumentParser(
            add_help=False,
            prog="companynews",
        )
        parser.add_argument(
            "isin",
            type=str,
            help="ISIN code of the company.",
        )
        ns_parser = parse_known_args_and_warn(parser, other_args)

        self.__degiro_view.companynews(ns_parser=ns_parser)

    def create(self, other_args: List[str]):
        """Create an order."""

        # PARSE ARGS
        parser = argparse.ArgumentParser(
            add_help=False,
            prog="create",
        )
        parser.add_argument(
            "-a",
            "--action",
            choices=DegiroView.ORDER_ACTION.keys(),
            default="buy",
            help="Action wanted.",
            required=False,
            type=str,
        )
        product_group = parser.add_mutually_exclusive_group(
            required=True,
        )
        product_group.add_argument(
            "-prod",
            "--product",
            help="Id of the product wanted.",
            required=False,
            type=int,
        )
        product_group.add_argument(
            "-sym",
            "--symbol",
            help="Symbol wanted.",
            required=False,
            type=str,
        )
        parser.add_argument(
            "-p",
            "--price",
            help="Price wanted.",
            required=True,
            type=float,
        )
        size_group = parser.add_mutually_exclusive_group(required=True)
        size_group.add_argument(
            "-s",
            "--size",
            help="Price wanted.",
            required=False,
            type=int,
        )
        size_group.add_argument(
            "-up",
            "--up-to",
            help="Up to price.",
            required=False,
            type=float,
        )
        parser.add_argument(
            "-d",
            "--duration",
            default="gtd",
            choices=DegiroView.ORDER_DURATION.keys(),
            help="Duration of the Order.",
            required=False,
            type=str,
        )
        parser.add_argument(
            "-t",
            "--type",
            choices=DegiroView.ORDER_TYPE.keys(),
            default="limit",
            help="Type of the Order.",
            required=False,
            type=str,
        )
        ns_parser = parse_known_args_and_warn(parser, other_args)

        self.__degiro_view.create(ns_parser=ns_parser)

    def hold(self, other_args):
        """Display held products."""

        # PARSE ARGS
        parser = argparse.ArgumentParser(
            add_help=False,
            prog="hold",
        )
        ns_parser = parse_known_args_and_warn(parser, other_args)

        self.__degiro_view.hold(ns_parser=ns_parser)

    def lastnews(self, other_args: List[str]):
        """Display latest news."""

        # PARSE ARGS
        parser = argparse.ArgumentParser(
            add_help=False,
            prog="lastnews",
        )
        parser.add_argument(
            "-l",
            "--limit",
            default=10,
            type=int,
            help="Number of news to display.",
            required=False,
        )
        ns_parser = parse_known_args_and_warn(parser, other_args)

        self.__degiro_view.lastnews(ns_parser=ns_parser)

    def login(self, other_args: List[str]):
        """Connect to Degiro's API."""

        # PARSE ARGS
        parser = argparse.ArgumentParser(
            add_help=False,
            prog="login",
        )
        parser.add_argument(
            "-u",
            "--username",
            type=str,
            default=config.DG_USERNAME,
            help="Username in Degiro's account.",
        )
        parser.add_argument(
            "-p",
            "--password",
            type=str,
            default=config.DG_PASSWORD,
            help="Password in Degiro's account.",
        )
        parser.add_argument(
            "-o",
            "--otp",
            type=int,
            default=None,
            help="One time password (2FA).",
        )
        parser.add_argument(
            "-s",
            "--topt-secret",
            type=str,
            default=None,
            help="TOTP SECRET (2FA).",
        )
        ns_parser = parse_known_args_and_warn(parser, other_args)

        self.__degiro_view.login(ns_parser=ns_parser)

    def logout(self, other_args: List[str]):
        """Log out from Degiro's API."""

        # PARSE ARGS
        parser = argparse.ArgumentParser(
            add_help=False,
            prog="logout",
        )
        ns_parser = parse_known_args_and_warn(parser, other_args)

        self.__degiro_view.logout(ns_parser=ns_parser)

    def lookup(self, other_args: List[str]):
        """Search for products by their name."""

        # PARSING ARGS
        parser = argparse.ArgumentParser(
            add_help=False,
            prog="lookup",
        )
        parser.add_argument(
            "search_text",
            type=str,
            help="Name of the company or a text.",
        )
        parser.add_argument(
            "-l",
            "--limit",
            type=int,
            default=10,
            help="Number of result expected (0 for unlimited).",
        )
        parser.add_argument(
            "-o",
            "--offset",
            type=int,
            default=0,
            help="To use an offset.",
        )
        ns_parser = parse_known_args_and_warn(parser, other_args)

        self.__degiro_view.lookup(ns_parser=ns_parser)

    def pending(self, other_args: List[str]):
        """Display pending orders."""

        # PARSING ARGS
        parser = argparse.ArgumentParser(
            add_help=False,
            prog="pending",
        )
        ns_parser = parse_known_args_and_warn(parser, other_args)

        self.__degiro_view.pending(ns_parser=ns_parser)

    def topnews(self, other_args: List[str]):
        """Display top news."""

        # PARSING ARGS
        parser = argparse.ArgumentParser(
            add_help=False,
            prog="topnews",
        )
        ns_parser = parse_known_args_and_warn(parser, other_args)

        self.__degiro_view.topnews(ns_parser=ns_parser)

    def update(self, other_args: List[str]):
        """Update an order."""

        # PARSING ARGS
        parser = argparse.ArgumentParser(
            add_help=False,
            prog="update",
        )
        parser.add_argument(
            "id",
            help="Order's id.",
            type=str,
        )
        parser.add_argument(
            "-p",
            "--price",
            help="Price wanted.",
            required=True,
            type=float,
        )
        ns_parser = parse_known_args_and_warn(parser, other_args)

<<<<<<< HEAD
        self.__degiro_view.update(ns_parser=ns_parser)


def menu(queue: List[str] = None):
    """Degiro Menu"""
    degiro_controller = DegiroController(queue)
    an_input = "HELP_ME"

    while True:
        # There is a command in the queue
        if degiro_controller.queue and len(degiro_controller.queue) > 0:
            # If the command is quitting the menu we want to return in here
            if degiro_controller.queue[0] in ("q", "..", "quit"):
                print("")
                if len(degiro_controller.queue) > 1:
                    return degiro_controller.queue[1:]
                return []

            # Consume 1 element from the queue
            an_input = degiro_controller.queue[0]
            degiro_controller.queue = degiro_controller.queue[1:]

            # Print the current location because this was an instruction and we want user to know what was the action
            if (
                an_input
                and an_input.split(" ")[0] in degiro_controller.CHOICES_COMMANDS
            ):
                print(f"{get_flair()} /portfolio/bro/degiro/ $ {an_input}")

        # Get input command from user
        else:
            # Display help menu when entering on this menu from a level above
            if an_input == "HELP_ME":
                DegiroView.help_display()

            # Get input from user using auto-completion
            if session and gtff.USE_PROMPT_TOOLKIT and degiro_controller.completer:
                try:
                    an_input = session.prompt(
                        f"{get_flair()} /portfolio/bro/degiro/ $ ",
                        completer=degiro_controller.completer,
                        search_ignore_case=True,
                    )
                except KeyboardInterrupt:
                    # Exit in case of keyboard interrupt
                    an_input = "exit"
            # Get input from user without auto-completion
            else:
                an_input = input(f"{get_flair()} /portfolio/bro/degiro/ $ ")

        try:
            # Process the input command
            degiro_controller.queue = degiro_controller.switch(an_input)

        except SystemExit:
            print(
                f"\nThe command '{an_input}' doesn't exist on the /portfolio/bro/degiro menu.",
                end="",
            )
            similar_cmd = difflib.get_close_matches(
                an_input.split(" ")[0] if " " in an_input else an_input,
                degiro_controller.CHOICES,
                n=1,
                cutoff=0.7,
            )
            if similar_cmd:
                if " " in an_input:
                    candidate_input = (
                        f"{similar_cmd[0]} {' '.join(an_input.split(' ')[1:])}"
                    )
                    if candidate_input == an_input:
                        an_input = ""
                        degiro_controller.queue = []
                        print("\n")
                        continue
                    an_input = candidate_input
                else:
                    an_input = similar_cmd[0]

                print(f" Replacing by '{an_input}'.")
                degiro_controller.queue.insert(0, an_input)
            else:
                print("\n")
=======
        self.__degiro_view.update(ns_parser=ns_parser)
>>>>>>> 9d36f84a
<|MERGE_RESOLUTION|>--- conflicted
+++ resolved
@@ -319,90 +319,4 @@
         )
         ns_parser = parse_known_args_and_warn(parser, other_args)
 
-<<<<<<< HEAD
-        self.__degiro_view.update(ns_parser=ns_parser)
-
-
-def menu(queue: List[str] = None):
-    """Degiro Menu"""
-    degiro_controller = DegiroController(queue)
-    an_input = "HELP_ME"
-
-    while True:
-        # There is a command in the queue
-        if degiro_controller.queue and len(degiro_controller.queue) > 0:
-            # If the command is quitting the menu we want to return in here
-            if degiro_controller.queue[0] in ("q", "..", "quit"):
-                print("")
-                if len(degiro_controller.queue) > 1:
-                    return degiro_controller.queue[1:]
-                return []
-
-            # Consume 1 element from the queue
-            an_input = degiro_controller.queue[0]
-            degiro_controller.queue = degiro_controller.queue[1:]
-
-            # Print the current location because this was an instruction and we want user to know what was the action
-            if (
-                an_input
-                and an_input.split(" ")[0] in degiro_controller.CHOICES_COMMANDS
-            ):
-                print(f"{get_flair()} /portfolio/bro/degiro/ $ {an_input}")
-
-        # Get input command from user
-        else:
-            # Display help menu when entering on this menu from a level above
-            if an_input == "HELP_ME":
-                DegiroView.help_display()
-
-            # Get input from user using auto-completion
-            if session and gtff.USE_PROMPT_TOOLKIT and degiro_controller.completer:
-                try:
-                    an_input = session.prompt(
-                        f"{get_flair()} /portfolio/bro/degiro/ $ ",
-                        completer=degiro_controller.completer,
-                        search_ignore_case=True,
-                    )
-                except KeyboardInterrupt:
-                    # Exit in case of keyboard interrupt
-                    an_input = "exit"
-            # Get input from user without auto-completion
-            else:
-                an_input = input(f"{get_flair()} /portfolio/bro/degiro/ $ ")
-
-        try:
-            # Process the input command
-            degiro_controller.queue = degiro_controller.switch(an_input)
-
-        except SystemExit:
-            print(
-                f"\nThe command '{an_input}' doesn't exist on the /portfolio/bro/degiro menu.",
-                end="",
-            )
-            similar_cmd = difflib.get_close_matches(
-                an_input.split(" ")[0] if " " in an_input else an_input,
-                degiro_controller.CHOICES,
-                n=1,
-                cutoff=0.7,
-            )
-            if similar_cmd:
-                if " " in an_input:
-                    candidate_input = (
-                        f"{similar_cmd[0]} {' '.join(an_input.split(' ')[1:])}"
-                    )
-                    if candidate_input == an_input:
-                        an_input = ""
-                        degiro_controller.queue = []
-                        print("\n")
-                        continue
-                    an_input = candidate_input
-                else:
-                    an_input = similar_cmd[0]
-
-                print(f" Replacing by '{an_input}'.")
-                degiro_controller.queue.insert(0, an_input)
-            else:
-                print("\n")
-=======
-        self.__degiro_view.update(ns_parser=ns_parser)
->>>>>>> 9d36f84a
+        self.__degiro_view.update(ns_parser=ns_parser)
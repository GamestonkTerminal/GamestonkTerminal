"""SentimentInvestor View"""
__docformat__ = "numpy"

import os
import matplotlib.dates as mdates
<<<<<<< HEAD
import pandas as pd
import seaborn as sns
import tabulate
=======
>>>>>>> d48a6e09
from matplotlib import pyplot as plt
from tabulate import tabulate

from gamestonk_terminal.common.behavioural_analysis import sentimentinvestor_model
from gamestonk_terminal.helper_funcs import export_data
from gamestonk_terminal import feature_flags as gtff

<<<<<<< HEAD
def display_top(metric: str, limit: int):
    """Displays top stocks from sentimentinvestor based on metric [Source: sentimentinvestor]

    Parameters
    ----------
    metric : str
        Metric to get top for
    limit : int
        Number of tickers to get
    """
    table = sentimentinvestor_model.get_top(metric, limit)
    print(tabulate.tabulate(table, headers=["Rank", "Ticker", metric], floatfmt=".3f"))
    console.print("")


def _tabulate_metrics(ticker: str, metrics_list: List[_Metric]):
    """Tabulates sentiment investor data"""
    table_data = []
    table_headers = [
        f"[bold]{ticker}[/bold] Metrics",
        "vs Past 7 Days",
        "Value",
        "Description",
    ]

    for metric in metrics_list:
        table_data.append(metric.visualise())

    return tabulate.tabulate(table_data, table_headers, tablefmt="grid")


def _customise_plot() -> None:
    """Customizes sentimentinvestor plot"""
    sns.set(
        font="Arial",
        style="darkgrid",
        rc={
            "axes.axisbelow": False,
            "axes.edgecolor": "lightgrey",
            "axes.facecolor": "None",
            "axes.grid": False,
            "axes.labelcolor": "dimgrey",
            "axes.spines.right": False,
            "axes.spines.top": False,
            "figure.facecolor": "white",
            "lines.solid_capstyle": "round",
            "patch.edgecolor": "w",
            "patch.force_edgecolor": True,
            "text.color": "dimgrey",
            "xtick.bottom": False,
            "xtick.color": "dimgrey",
            "xtick.direction": "out",
            "xtick.top": False,
            "ytick.color": "dimgrey",
            "ytick.direction": "out",
            "ytick.left": False,
            "ytick.right": False,
        },
    )
    sns.despine(left=True, bottom=True)
    sns.color_palette("pastel")
    plt.legend(frameon=False)


def display_metrics(ticker: str) -> None:
    """Display sentiment investor metrics for stock ticker"""
    if not sentipy.supported(ticker):
        console.print("This stock is not supported by the SentimentInvestor API.")
        return

    metric_values = sentimentinvestor_model.get_metrics(ticker)

    if not metric_values:
        console.print("No data available or an error occurred.")
        return

    console.print(_tabulate_metrics(ticker, metric_values))
    console.print()


def display_social(ticker: str) -> None:
    """Display sentiment investor social metrics for ticker"""
    if not sentipy.supported(ticker):
        console.print("This stock is not supported by the SentimentInvestor API.")
        return

    metric_values = sentimentinvestor_model.get_socials(ticker)

    if not metric_values:
        console.print("No data available or an error occurred.")
        return

    console.print(_tabulate_metrics(ticker, metric_values))
    console.print("")
=======
# pylint: disable=E1101
>>>>>>> d48a6e09


def display_historical(
    ticker: str,
    start: str,
    end: str,
    export: str,
    number: int = 100,
    raw: bool = True,
    limit: int = 10,
):
    """Display historical sentiment data of a ticker,
    and plot a chart with RHI and AHI.

    Parameters
    ----------
    ticker: str
        Ticker to view sentiment data
    start: str
        Initial date like string or unix timestamp (e.g. 12-21-2021)
    end: str
        End date like string or unix timestamp (e.g. 12-21-2021)
    number : int
        Number of results returned by API call
        Maximum 250 per api call
    raw: boolean
        Whether to display raw data, by default True
    limit: int
        Number of results display on the terminal
        Default: 10
    Returns
    -------
    """

    df = sentimentinvestor_model.get_historical(ticker, start, end, number)

    if df.empty:
<<<<<<< HEAD
        console.print("The dataset is empty, something must have gone wrong")
        return

    _customise_plot()

    # use seaborn to lineplot
    ax = sns.lineplot(
        data=df,
        x="date",
        y=metric,
        legend=False,
        label=[metric],
    )

    # always show zero on the y-axis
    plt.ylim(bottom=0)

    # set the x-axis date formatting
    ax.xaxis.set_major_formatter(mdates.DateFormatter("%x"))

    # scale the plot appropriately
    plt.gcf().set_size_inches(plot_autoscale())
    plt.gcf().set_dpi(PLOT_DPI)
    plt.gcf().autofmt_xdate()

    # fill below the line
    plt.fill_between(df.date, df[metric], alpha=0.3)

    # add title e.g. AAPL sentiment since 22/07/21
    plt.title(f"{ticker} {metric} since {min(df.date).strftime('%x')}")
    if gtff.USE_ION:
        plt.ion()
    plt.show()

    ###

    boundary = _Boundary(0, max(df[metric].max(), 2 * df[metric].mean()))

    # average for each day
    aggregated = df.resample("D", on="date").mean()

    # reverse the ordering if requested
    aggregated.sort_values(
        metric if sort_param == "value" else sort_param,
        axis=0,
        ascending=sort_dir == "asc",
        inplace=True,
    )

    # format the date according to user's locale
    aggregated.index = aggregated.index.strftime("%x")

    # apply coloring to every value
    aggregated[metric] = [
        f"[{boundary.categorise(value)[0]}]"
        + str(value)
        + f"[/{boundary.categorise(value)[0]}]"
        for value in aggregated[metric]
    ]

    print(
        tabulate.tabulate(
            aggregated,
            headers=["Day", f"average {metric}"],
            tablefmt="psql",
            floatfmt=".3f",
        ),
        "\n",
    )
=======
        print("Error in Sentiment Investor request")
    else:
        _, ax1 = plt.subplots(figsize=(25, 7))
        ax1.plot(df.index, df["RHI"], c="k")
        ax2 = ax1.twinx()

        ax1.grid()
        ax2.plot(df.index, df["AHI"], c="orange")

        ax1.set_ylabel("RHI")
        ax1.set_xlabel("Time")
        ax1.set_title("Hourly-level data of RHI and AHI")
        ax1.set_xlim(df.index[0], df.index[-1])
        ax2.set_ylabel("AHI")

        plt.gca().xaxis.set_major_formatter(mdates.DateFormatter("%Y-%m-%d %H:%M"))
        plt.gcf().autofmt_xdate()

        if gtff.USE_ION:
            plt.ion()

        plt.show()

        export_data(
            export,
            os.path.dirname(os.path.abspath(__file__)).replace("common", "stocks"),
            "hist",
            df,
        )

        RAW_COLS = ["twitter", "stocktwits", "yahoo", "likes", "RHI", "AHI"]

        if raw:
            df.index = df.index.strftime("%Y-%m-%d %H:%M")
            df.index.name = "Time"

            if gtff.USE_TABULATE_DF:
                print(
                    tabulate(
                        df[RAW_COLS].head(limit),
                        headers=[
                            "Time",
                            "Twitter",
                            "Stocktwits",
                            "Yahoo",
                            "Likes",
                            "RHI",
                            "AHI",
                        ],
                        tablefmt="fancy_grid",
                        showindex=True,
                    )
                )
            else:
                print(df[RAW_COLS].head(limit).to_string())
>>>>>>> d48a6e09
<|MERGE_RESOLUTION|>--- conflicted
+++ resolved
@@ -3,12 +3,6 @@
 
 import os
 import matplotlib.dates as mdates
-<<<<<<< HEAD
-import pandas as pd
-import seaborn as sns
-import tabulate
-=======
->>>>>>> d48a6e09
 from matplotlib import pyplot as plt
 from tabulate import tabulate
 
@@ -16,104 +10,7 @@
 from gamestonk_terminal.helper_funcs import export_data
 from gamestonk_terminal import feature_flags as gtff
 
-<<<<<<< HEAD
-def display_top(metric: str, limit: int):
-    """Displays top stocks from sentimentinvestor based on metric [Source: sentimentinvestor]
-
-    Parameters
-    ----------
-    metric : str
-        Metric to get top for
-    limit : int
-        Number of tickers to get
-    """
-    table = sentimentinvestor_model.get_top(metric, limit)
-    print(tabulate.tabulate(table, headers=["Rank", "Ticker", metric], floatfmt=".3f"))
-    console.print("")
-
-
-def _tabulate_metrics(ticker: str, metrics_list: List[_Metric]):
-    """Tabulates sentiment investor data"""
-    table_data = []
-    table_headers = [
-        f"[bold]{ticker}[/bold] Metrics",
-        "vs Past 7 Days",
-        "Value",
-        "Description",
-    ]
-
-    for metric in metrics_list:
-        table_data.append(metric.visualise())
-
-    return tabulate.tabulate(table_data, table_headers, tablefmt="grid")
-
-
-def _customise_plot() -> None:
-    """Customizes sentimentinvestor plot"""
-    sns.set(
-        font="Arial",
-        style="darkgrid",
-        rc={
-            "axes.axisbelow": False,
-            "axes.edgecolor": "lightgrey",
-            "axes.facecolor": "None",
-            "axes.grid": False,
-            "axes.labelcolor": "dimgrey",
-            "axes.spines.right": False,
-            "axes.spines.top": False,
-            "figure.facecolor": "white",
-            "lines.solid_capstyle": "round",
-            "patch.edgecolor": "w",
-            "patch.force_edgecolor": True,
-            "text.color": "dimgrey",
-            "xtick.bottom": False,
-            "xtick.color": "dimgrey",
-            "xtick.direction": "out",
-            "xtick.top": False,
-            "ytick.color": "dimgrey",
-            "ytick.direction": "out",
-            "ytick.left": False,
-            "ytick.right": False,
-        },
-    )
-    sns.despine(left=True, bottom=True)
-    sns.color_palette("pastel")
-    plt.legend(frameon=False)
-
-
-def display_metrics(ticker: str) -> None:
-    """Display sentiment investor metrics for stock ticker"""
-    if not sentipy.supported(ticker):
-        console.print("This stock is not supported by the SentimentInvestor API.")
-        return
-
-    metric_values = sentimentinvestor_model.get_metrics(ticker)
-
-    if not metric_values:
-        console.print("No data available or an error occurred.")
-        return
-
-    console.print(_tabulate_metrics(ticker, metric_values))
-    console.print()
-
-
-def display_social(ticker: str) -> None:
-    """Display sentiment investor social metrics for ticker"""
-    if not sentipy.supported(ticker):
-        console.print("This stock is not supported by the SentimentInvestor API.")
-        return
-
-    metric_values = sentimentinvestor_model.get_socials(ticker)
-
-    if not metric_values:
-        console.print("No data available or an error occurred.")
-        return
-
-    console.print(_tabulate_metrics(ticker, metric_values))
-    console.print("")
-=======
 # pylint: disable=E1101
->>>>>>> d48a6e09
 
 
 def display_historical(
@@ -151,77 +48,6 @@
     df = sentimentinvestor_model.get_historical(ticker, start, end, number)
 
     if df.empty:
-<<<<<<< HEAD
-        console.print("The dataset is empty, something must have gone wrong")
-        return
-
-    _customise_plot()
-
-    # use seaborn to lineplot
-    ax = sns.lineplot(
-        data=df,
-        x="date",
-        y=metric,
-        legend=False,
-        label=[metric],
-    )
-
-    # always show zero on the y-axis
-    plt.ylim(bottom=0)
-
-    # set the x-axis date formatting
-    ax.xaxis.set_major_formatter(mdates.DateFormatter("%x"))
-
-    # scale the plot appropriately
-    plt.gcf().set_size_inches(plot_autoscale())
-    plt.gcf().set_dpi(PLOT_DPI)
-    plt.gcf().autofmt_xdate()
-
-    # fill below the line
-    plt.fill_between(df.date, df[metric], alpha=0.3)
-
-    # add title e.g. AAPL sentiment since 22/07/21
-    plt.title(f"{ticker} {metric} since {min(df.date).strftime('%x')}")
-    if gtff.USE_ION:
-        plt.ion()
-    plt.show()
-
-    ###
-
-    boundary = _Boundary(0, max(df[metric].max(), 2 * df[metric].mean()))
-
-    # average for each day
-    aggregated = df.resample("D", on="date").mean()
-
-    # reverse the ordering if requested
-    aggregated.sort_values(
-        metric if sort_param == "value" else sort_param,
-        axis=0,
-        ascending=sort_dir == "asc",
-        inplace=True,
-    )
-
-    # format the date according to user's locale
-    aggregated.index = aggregated.index.strftime("%x")
-
-    # apply coloring to every value
-    aggregated[metric] = [
-        f"[{boundary.categorise(value)[0]}]"
-        + str(value)
-        + f"[/{boundary.categorise(value)[0]}]"
-        for value in aggregated[metric]
-    ]
-
-    print(
-        tabulate.tabulate(
-            aggregated,
-            headers=["Day", f"average {metric}"],
-            tablefmt="psql",
-            floatfmt=".3f",
-        ),
-        "\n",
-    )
-=======
         print("Error in Sentiment Investor request")
     else:
         _, ax1 = plt.subplots(figsize=(25, 7))
@@ -276,5 +102,4 @@
                     )
                 )
             else:
-                print(df[RAW_COLS].head(limit).to_string())
->>>>>>> d48a6e09
+                print(df[RAW_COLS].head(limit).to_string())
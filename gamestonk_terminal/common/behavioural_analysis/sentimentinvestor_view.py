"""SentimentInvestor View"""
__docformat__ = "numpy"

import logging
import os
<<<<<<< HEAD

=======
from datetime import datetime
>>>>>>> 87dae997
import matplotlib.dates as mdates
from matplotlib import pyplot as plt
import pandas as pd

from gamestonk_terminal import feature_flags as gtff
from gamestonk_terminal.common.behavioural_analysis import sentimentinvestor_model
from gamestonk_terminal.decorators import log_start_end
from gamestonk_terminal.helper_funcs import export_data, print_rich_table

# pylint: disable=E1101


logger = logging.getLogger(__name__)


@log_start_end(log=logger)
def display_historical(
    ticker: str,
    start: str,
    end: str,
    export: str,
    number: int = 100,
    raw: bool = True,
    limit: int = 10,
):
    """Display historical sentiment data of a ticker,
    and plot a chart with RHI and AHI.

    Parameters
    ----------
    ticker: str
        Ticker to view sentiment data
    start: str
        Initial date like string or unix timestamp (e.g. 12-21-2021)
    end: str
        End date like string or unix timestamp (e.g. 12-21-2021)
    number : int
        Number of results returned by API call
        Maximum 250 per api call
    raw: boolean
        Whether to display raw data, by default True
    limit: int
        Number of results display on the terminal
        Default: 10
    Returns
    -------
    """

    supported_ticker = sentimentinvestor_model.check_supported_ticker(ticker)

    # Check to see if the ticker is supported
    if not supported_ticker:
        print(f"Ticker {ticker} not supported. Please try another one!\n")

    else:
        df = sentimentinvestor_model.get_historical(ticker, start, end, number)

        if df.empty:
            print("Error in Sentiment Investor request")
        else:
            _, ax1 = plt.subplots(figsize=(25, 7))
            ax1.plot(df.index, df["RHI"], c="k")
            ax2 = ax1.twinx()

            ax1.grid()
            ax2.plot(df.index, df["AHI"], c="orange")

            ax1.set_ylabel("RHI")
            ax1.set_xlabel("Time")
            ax1.set_title("Hourly-level data of RHI and AHI")
            ax1.set_xlim(df.index[0], df.index[-1])
            ax2.set_ylabel("AHI")

            plt.gca().xaxis.set_major_formatter(mdates.DateFormatter("%Y-%m-%d %H:%M"))
            plt.gcf().autofmt_xdate()

            if gtff.USE_ION:
                plt.ion()

            plt.show()

            export_data(
                export,
                os.path.dirname(os.path.abspath(__file__)).replace("common", "stocks"),
                "hist",
                df,
            )

            RAW_COLS = ["twitter", "stocktwits", "yahoo", "likes", "RHI", "AHI"]

            if raw:
                df.index = df.index.strftime("%Y-%m-%d %H:%M")
                df.index.name = "Time"

                print_rich_table(
                    df[RAW_COLS].head(limit),
                    headers=[
                        "Twitter",
                        "Stocktwits",
                        "Yahoo",
                        "Likes",
                        "RHI",
                        "AHI",
                    ],
                    show_index=True,
                    index_name="Time",
                    title="Historical Sentiment Data",
                )


def display_trending(
    start: datetime,
    hour: int,
    export: str,
    number: int = 10,
    limit: int = 10,
):
    """Display most talked about tickers within
    the last hour together with their sentiment data.

    Parameters
    ----------
    start: datetime
        Datetime object (e.g. datetime(2021, 12, 21)
    hour: int
        Hour of the day in 24-hour notation (e.g. 14)
    number : int
        Number of results returned by API call
        Maximum 250 per api call
    limit: int
        Number of results display on the terminal
        Default: 10
    -------
    Returns
        None
    """

    df = sentimentinvestor_model.get_trending(start, hour, number)

    if df.empty:
        print("Error in Sentiment Investor request")

    else:
        export_data(
            export,
            os.path.dirname(os.path.abspath(__file__)).replace("common", "stocks"),
            "trend",
            df,
        )

        RAW_COLS = [
            "total",
            "twitter",
            "stocktwits",
            "yahoo",
            "likes",
            "RHI",
            "AHI",
        ]

        df.ticker = df.ticker.str.upper()
        df = df.set_index("ticker")

        df.timestamp_date = pd.to_datetime(df.timestamp_date)
        timestamp = df.timestamp_date[0].strftime("%Y-%m-%d %H:%M")

        print_rich_table(
            df[RAW_COLS].head(limit),
            headers=[
                "Total",
                "Twitter",
                "Stocktwits",
                "Yahoo",
                "Likes",
                "RHI",
                "AHI",
            ],
            show_index=True,
            index_name="Ticker",
            title=f"Most trending stocks at {timestamp}",
        )<|MERGE_RESOLUTION|>--- conflicted
+++ resolved
@@ -3,11 +3,7 @@
 
 import logging
 import os
-<<<<<<< HEAD
-
-=======
 from datetime import datetime
->>>>>>> 87dae997
 import matplotlib.dates as mdates
 from matplotlib import pyplot as plt
 import pandas as pd
